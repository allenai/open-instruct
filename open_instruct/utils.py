--- conflicted
+++ resolved
@@ -70,25 +70,19 @@
 DataClassType = NewType("DataClassType", Any)
 
 
-<<<<<<< HEAD
-def ray_get_with_progress(
-    ray_refs: List[ray.ObjectRef], desc: str = "Processing", enable: bool = True, timeout: float = None
-) -> List[Any]:
-=======
 def repeat_each(seq, k):
     """Repeat each element in a sequence k times."""
     return [item for item in seq for _ in range(k)]
 
 
-def ray_get_with_progress(ray_refs: List[ray.ObjectRef], desc: str = "Processing", enable: bool = True) -> List[Any]:
->>>>>>> ff0049ed
+def ray_get_with_progress(ray_refs: List[ray.ObjectRef], desc: str = "Processing", enable: bool = True,
+                          timeout: Optional[float] = None) -> List[Any]:
     """Execute ray.get() with a progress bar using futures.
 
     Args:
         ray_refs: List of ray object references
         desc: Description for the progress bar
         enable: Whether to show the progress bar (default: True)
-<<<<<<< HEAD
         timeout: Optional timeout in seconds for all operations to complete
 
     Returns:
@@ -96,20 +90,11 @@
 
     Raises:
         TimeoutError: If timeout is specified and operations don't complete in time
-=======
-
-    Returns:
-        List of results in the same order as ray_refs
->>>>>>> ff0049ed
     """
     ray_futures = [ref.future() for ref in ray_refs]
     results = [None] * len(ray_refs)
 
-<<<<<<< HEAD
     futures_iter = futures.as_completed(ray_futures, timeout=timeout)
-=======
-    futures_iter = futures.as_completed(ray_futures)
->>>>>>> ff0049ed
     if enable:
         futures_iter = tqdm(futures_iter, total=len(ray_futures), desc=desc, bar_format="{l_bar}{bar}{r_bar}\n")
 
