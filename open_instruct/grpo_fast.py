--- conflicted
+++ resolved
@@ -2024,22 +2024,6 @@
                 [policy_group.models[i].update_ref_policy.remote() for i in range(args.world_size)]
             )
 
-<<<<<<< HEAD
-        average_metrics = {k: sum(m[k] for m in metrics_list) / len(metrics_list) for k in metrics_list[0]}
-        metrics = {
-            "episode": episode,
-            "global_step": episode,
-            "training_step": training_step,
-            "val/num_total_tokens": num_total_tokens,
-            "epoch": episode / args.num_samples_per_prompt_rollout / len(train_dataset),
-            "tokens_per_second": num_total_tokens / (time.time() - start_time),
-            **data_thread_metrics,
-            **average_metrics,
-        }
-        # Print only scalar metrics
-        scalar_metrics = {k: v for k, v in metrics.items() if isinstance(v, (float, int))}
-        print_rich_single_line_metrics(scalar_metrics)
-=======
     save_time = 0
     if args.save_freq > 0 and training_step % args.save_freq == 0 and (args.eval_on_step_0 or training_step > 1):
         with Timer("[Main Thread] 🗡️ Saving model") as timer:
@@ -2060,7 +2044,6 @@
                         step_dir, leaderboard_name, wandb_url, training_step
                     )
         save_time += timer.duration
->>>>>>> 4ca89ba9
 
     if (
         args.checkpoint_state_freq > 0
@@ -2087,6 +2070,7 @@
     total_time = time.perf_counter() - start_time
     metrics = {
         "episode": episode,
+        "global_step": episode,
         "training_step": training_step,
         "val/num_total_tokens": num_total_tokens,
         "epoch": episode / args.num_samples_per_prompt_rollout / len(train_dataset),
