import gc
import os
import unittest
from unittest.mock import Mock

import numpy as np
import ray
import torch
from parameterized import parameterized
from ray.util import queue as ray_queue
from transformers import AutoTokenizer
from vllm import SamplingParams

from open_instruct import grpo_fast, model_utils, utils
from open_instruct.queue_types import GenerationResult, PromptRequest, RequestInfo
from open_instruct.vllm_utils3 import create_vllm_engines


class TestGrpoFastBase(unittest.TestCase):
    """Base class with common test utilities."""

    def _get_resource_tracker_state(self):
        """Get current resource tracker state for debugging."""
        tracked_resources = {}
        try:
            # Try to access resource tracker directly
            from multiprocessing.resource_tracker import _resource_tracker

            if hasattr(_resource_tracker, "_cache"):
                for name, rtype in list(_resource_tracker._cache.items()):
                    if rtype not in tracked_resources:
                        tracked_resources[rtype] = []
                    tracked_resources[rtype].append(name)
        except Exception:
            # Alternative approach: check via resource_tracker module
            try:
                import multiprocessing.resource_tracker as rt

                if hasattr(rt, "getfd"):
                    # This is a hack to get the cache info

                    # Try to find the cache in the module
                    for attr_name in dir(rt):
                        attr = getattr(rt, attr_name)
                        if isinstance(attr, dict) and any("semaphore" in str(v) for v in attr.values()):
                            for k, v in attr.items():
                                if v not in tracked_resources:
                                    tracked_resources[v] = []
                                tracked_resources[v].append(k)
            except Exception:
                pass
        return tracked_resources

    def setUp(self):
        """Initialize Ray and check for pre-existing leaks."""
        # Save original environment variable value
        self._original_nccl_cumem = os.environ.get("NCCL_CUMEM_ENABLE")

        # Record initial resource tracker state
        self._initial_resources = self._get_resource_tracker_state()

        # Track Ray queues for cleanup
        self._ray_queues = []

        utils.check_runtime_leaks()

        # Initialize Ray for this test
        ray.init(include_dashboard=False)

    def _cleanup_ray_queues(self):
        """Clean up all Ray queues created during the test."""
        for queue in self._ray_queues:
            try:
                queue.shutdown()
            except Exception as e:
                print(f"Warning: Failed to shutdown Ray queue: {e}")
        self._ray_queues.clear()

    def tearDown(self):
        """Check for leaks and shutdown Ray."""
        # Clean up Ray queues BEFORE shutting down Ray
        self._cleanup_ray_queues()

        # Shutdown Ray
        if ray.is_initialized():
            ray.shutdown()

        # Force garbage collection to clean up any lingering objects
        gc.collect()

        # Get final resource tracker state
        final_resources = self._get_resource_tracker_state()

        # Check for new resources that weren't there initially
        new_resources = {}
        for rtype, names in final_resources.items():
            initial_names = set(self._initial_resources.get(rtype, []))
            new_names = [n for n in names if n not in initial_names]
            if new_names:
                new_resources[rtype] = new_names

        utils.check_runtime_leaks()

        # Check for semaphore leaks
        if new_resources:
            # Report all new resources, especially semaphores
            leak_msg = f"Resource leaks detected after test {self._testMethodName}:\n"
            for rtype, names in new_resources.items():
                leak_msg += f"  {rtype}: {names}\n"

            # Fail if there are semaphore leaks
            if "semaphore" in new_resources:
                self.fail(leak_msg)

        # Restore original environment variable value
        if self._original_nccl_cumem is None:
            os.environ.pop("NCCL_CUMEM_ENABLE", None)
        else:
            os.environ["NCCL_CUMEM_ENABLE"] = self._original_nccl_cumem

    def create_test_data(self, num_prompts, prefix="", start_idx=0):
        """Create test data with consistent naming."""
        indices = list(range(start_idx, start_idx + num_prompts))
        queries = [f"{prefix}query_{i}" for i in indices]
        ground_truths = [f"{prefix}truth_{i}" for i in indices]
        datasets = [f"{prefix}dataset_{i}" for i in indices]
        raw_queries = [f"{prefix}rawquery_{i}" for i in indices]
        return queries, ground_truths, datasets, raw_queries, indices

    def create_mock_args(self, num_engines=4, num_samples=1):
        """Create mock args object."""
        mock_args = Mock()
        mock_args.vllm_num_engines = num_engines
        mock_args.num_samples_per_prompt_rollout = num_samples
        return mock_args

    def create_mock_result(self, dataset_index, training_step, num_samples_per_prompt=1):
        """Create a mock GenerationResult."""
        total_responses = num_samples_per_prompt

        return GenerationResult(
            responses=[[1, 2, 3] for _ in range(total_responses)],
            finish_reasons=["stop"] * total_responses,
            masks=[[1, 1, 1] for _ in range(total_responses)],
            request_info=RequestInfo(
                num_calls=[0] * total_responses,
                timeouts=[0] * total_responses,
                tool_errors=[""] * total_responses,
                tool_outputs=[""] * total_responses,
                tool_runtimes=[0.0] * total_responses,
                tool_calleds=[False] * total_responses,
            ),
            dataset_index=dataset_index,
            training_step=training_step,
        )

    def setup_and_split_batch(
        self, queries, ground_truths, datasets, raw_queries, indices, num_engines, training_step=1
    ):
        """Setup queues and split batch - common pattern."""
        param_prompt_Q = ray_queue.Queue(maxsize=num_engines * 2)
        inference_results_Q = ray_queue.Queue(maxsize=num_engines * 2)
        pending_queries_map = grpo_fast.PendingQueriesMap()

        # Track queues for cleanup
        self._ray_queues.extend([param_prompt_Q, inference_results_Q])

        batch = model_utils.Batch(
            queries=queries, ground_truths=ground_truths, datasets=datasets, raw_queries=raw_queries, indices=indices
        )

        # Create a mock generation_config for testing
        from unittest.mock import MagicMock

        mock_generation_config = MagicMock()
        mock_generation_config.n = 4

        # Create mock args with inference_batch_size
        mock_args = MagicMock()
        # Calculate inference_batch_size based on number of queries and engines
        mock_args.inference_batch_size = max(1, len(queries) // num_engines)

        grpo_fast.split_and_insert_batch(
            batch, training_step, num_engines, pending_queries_map, param_prompt_Q, mock_generation_config, mock_args
        )

        return param_prompt_Q, inference_results_Q, pending_queries_map


class TestGrpoFastVLLM(TestGrpoFastBase):
    def test_vllm_queue_system_single_prompt(self):
        """Test the new queue-based vLLM system with a single prompt 'What is the capital of France?'"""
        # Check if CUDA is available
        if not torch.cuda.is_available():
            self.skipTest("CUDA is not available, skipping test")

        # Set up tokenizer
        tokenizer_name = "EleutherAI/pythia-14m"  # Using a small model for testing
        tokenizer = AutoTokenizer.from_pretrained(tokenizer_name)

        # Tokenize the test prompt
        test_prompt = "What is the capital of France?"
        prompt_token_ids = tokenizer.encode(test_prompt, return_tensors="pt").tolist()[0]

        # Create Ray queues
        param_prompt_Q = ray_queue.Queue(maxsize=1)
        inference_results_Q = ray_queue.Queue(maxsize=1)

        # Track queues for cleanup
        self._ray_queues.extend([param_prompt_Q, inference_results_Q])

        # Create vLLM engines with queues
        vllm_engines = create_vllm_engines(
            num_engines=1,
            tensor_parallel_size=1,
            enforce_eager=True,
            tokenizer_name_or_path=tokenizer_name,
            pretrain=tokenizer_name,
            revision="main",
            seed=42,
            enable_prefix_caching=False,
            max_model_len=512,
            vllm_gpu_memory_utilization=0.5,  # Use less GPU memory for testing
            prompt_queue=param_prompt_Q,
            results_queue=inference_results_Q,
        )

        # Set up generation config
        generation_config = SamplingParams(
            temperature=0.0,  # Deterministic generation
            top_p=1.0,
            max_tokens=5,
            seed=42,
        )

        # Start vLLM engines to process from queues
        [e.process_from_queue.remote() for e in vllm_engines]

        # Put the test prompt in the queue using PromptRequest
        param_prompt_Q.put(
            PromptRequest(prompt=prompt_token_ids, dataset_index=0, generation_config=generation_config)
        )

        # Get the result
        result = inference_results_Q.get()

        # Verify it's a GenerationResult dataclass
        self.assertIsInstance(result, GenerationResult)

        # Check that we got a response
        self.assertGreater(len(result.responses), 0)
        response_ids = result.responses[0]

        # Decode the response
        generated_text = tokenizer.decode(response_ids, skip_special_tokens=True)

        self.assertIsInstance(generated_text, str)
        self.assertGreater(len(generated_text), 0)

        # Send stop signal
        param_prompt_Q.put(None)

    @parameterized.expand([(1, 16), (2, 32), (4, 64), (8, 128)])
    def test_batch_splitting_and_engine_configurations(self, vllm_num_engines: int, num_unique_prompts_rollout: int):
        """Test batch splitting and accumulation with various engine configurations."""
        # Create test data
        queries_next, ground_truths_next, datasets_next, raw_queries_next, dataset_indices = self.create_test_data(
            num_unique_prompts_rollout
        )

        # Setup and split batch
        param_prompt_Q, inference_results_Q, pending_queries_map = self.setup_and_split_batch(
            queries_next, ground_truths_next, datasets_next, raw_queries_next, dataset_indices, vllm_num_engines
        )

        # Verify that we have individual prompts in the map (not batches)
        self.assertEqual(len(pending_queries_map), num_unique_prompts_rollout)

        # Verify that we have the expected number of items in the queue (one per prompt)
        self.assertEqual(param_prompt_Q.qsize(), num_unique_prompts_rollout)

        # Simulate vLLM processing
        batch_idx = 0
        while not param_prompt_Q.empty():
            request = param_prompt_Q.get()
            self.assertIsInstance(request, PromptRequest)
            self.assertEqual(request.training_step, 1)
            self.assertIsInstance(request.dataset_index, int)

            mock_result = self.create_mock_result(request.dataset_index, request.training_step)
            inference_results_Q.put(mock_result)
            batch_idx += 1

        # Simulate streaming accumulation (simplified version for testing)
        combined_responses = []
        combined_queries = []
        combined_ground_truths = []
        combined_datasets = []

        for _ in range(num_unique_prompts_rollout):
            result = inference_results_Q.get()
<<<<<<< HEAD
            dataset_index = result.dataset_index

            # Get query from pending_queries_map
            q, gt, d = pending_queries_map.pop(dataset_index)
=======
            dataset_indices = result.dataset_index

            # Get queries from pending_queries_map
            batch_queries = []
            batch_ground_truths = []
            batch_datasets = []
            for idx in dataset_indices:
                q, gt, d, _raw_q = pending_queries_map.pop(idx)
                batch_queries.append(q)
                batch_ground_truths.append(gt)
                batch_datasets.append(d)
>>>>>>> 674c7063

            combined_responses.extend(result.responses)
            combined_queries.append(q)
            combined_ground_truths.append(gt)
            combined_datasets.append(d)

        combined_result = GenerationResult(
            responses=combined_responses,
            finish_reasons=["stop"] * len(combined_responses),
            masks=[[1, 1, 1]] * len(combined_responses),
            request_info=RequestInfo(
                num_calls=[0] * len(combined_responses),
                timeouts=[0] * len(combined_responses),
                tool_errors=[""] * len(combined_responses),
                tool_outputs=[""] * len(combined_responses),
                tool_runtimes=[0.0] * len(combined_responses),
                tool_calleds=[False] * len(combined_responses),
            ),
            dataset_index=None,
        )

        # Verify that the combined results match the original input
        self.assertEqual(combined_queries, queries_next)
        self.assertEqual(combined_ground_truths, ground_truths_next)
        self.assertEqual(combined_datasets, datasets_next)

        # Verify that the combined result has the correct structure
        self.assertIsInstance(combined_result, GenerationResult)
        self.assertEqual(len(combined_result.responses), len(queries_next))
        self.assertEqual(len(combined_result.finish_reasons), len(queries_next))
        self.assertEqual(len(combined_result.masks), len(queries_next))

        # Verify that the pending_queries_map is empty after accumulation
        self.assertEqual(len(pending_queries_map), 0)

        # Verify that the inference_results_Q is empty after accumulation
        self.assertEqual(inference_results_Q.qsize(), 0)

    def test_dataset_index_preservation_through_pipeline(self):
        """Test that dataset indices are correctly preserved through the pipeline."""
        vllm_num_engines = 4
        num_unique_prompts_rollout = 32

        # Create test data
        queries_next, ground_truths_next, datasets_next, raw_queries_next, dataset_indices = self.create_test_data(
            num_unique_prompts_rollout
        )

        # Setup and split batch
        param_prompt_Q, inference_results_Q, pending_queries_map = self.setup_and_split_batch(
            queries_next, ground_truths_next, datasets_next, raw_queries_next, dataset_indices, vllm_num_engines
        )

        # Simulate vLLM processing
        batch_idx = 0
        while not param_prompt_Q.empty():
            request = param_prompt_Q.get()
            mock_result = self.create_mock_result(request.dataset_index, request.training_step)
            inference_results_Q.put(mock_result)
            batch_idx += 1

        # Simulate streaming accumulation
        combined_queries = []
        combined_ground_truths = []
        combined_datasets = []

        for _ in range(num_unique_prompts_rollout):
            result = inference_results_Q.get()
            dataset_index = result.dataset_index

<<<<<<< HEAD
            q, gt, d = pending_queries_map.pop(dataset_index)
            combined_queries.append(q)
            combined_ground_truths.append(gt)
            combined_datasets.append(d)
=======
            for idx in dataset_indices:
                q, gt, d, _raw_q = pending_queries_map.pop(idx)
                combined_queries.append(q)
                combined_ground_truths.append(gt)
                combined_datasets.append(d)
>>>>>>> 674c7063

        # Verify results
        self.assertEqual(combined_queries, queries_next)
        self.assertEqual(combined_ground_truths, ground_truths_next)
        self.assertEqual(combined_datasets, datasets_next)
        self.assertEqual(len(pending_queries_map), 0)

    @parameterized.expand([(1, 16), (2, 8), (4, 4)])
    def test_multiple_samples_per_prompt(self, vllm_num_engines: int, num_samples_per_prompt: int):
        """Test handling of multiple samples per prompt."""
        num_unique_prompts_rollout = 16

        # Create test data
        queries_next, ground_truths_next, datasets_next, raw_queries_next, dataset_indices = self.create_test_data(
            num_unique_prompts_rollout
        )

        # Setup and split batch
        param_prompt_Q, inference_results_Q, pending_queries_map = self.setup_and_split_batch(
            queries_next, ground_truths_next, datasets_next, raw_queries_next, dataset_indices, vllm_num_engines
        )

        # Simulate vLLM processing with multiple samples
        batch_idx = 0
        while not param_prompt_Q.empty():
            request = param_prompt_Q.get()
            mock_result = self.create_mock_result(request.dataset_index, request.training_step, num_samples_per_prompt)
            inference_results_Q.put(mock_result)
            batch_idx += 1

        # Simulate streaming accumulation
        combined_responses = []
        combined_queries = []
        combined_ground_truths = []
        combined_datasets = []

        for _ in range(num_unique_prompts_rollout):
            result = inference_results_Q.get()
            dataset_index = result.dataset_index

<<<<<<< HEAD
            q, gt, d = pending_queries_map.pop(dataset_index)
=======
            batch_queries = []
            batch_ground_truths = []
            batch_datasets = []
            for idx in dataset_indices:
                q, gt, d, _raw_q = pending_queries_map.pop(idx)
                batch_queries.append(q)
                batch_ground_truths.append(gt)
                batch_datasets.append(d)
>>>>>>> 674c7063

            combined_responses.extend(result.responses)
            combined_queries.append(q)
            combined_ground_truths.append(gt)
            combined_datasets.append(d)

        combined_result = GenerationResult(
            responses=combined_responses,
            finish_reasons=["stop"] * len(combined_responses),
            masks=[[1, 1, 1]] * len(combined_responses),
            request_info=RequestInfo(
                num_calls=[0] * len(combined_responses),
                timeouts=[0] * len(combined_responses),
                tool_errors=[""] * len(combined_responses),
                tool_outputs=[""] * len(combined_responses),
                tool_runtimes=[0.0] * len(combined_responses),
                tool_calleds=[False] * len(combined_responses),
            ),
            dataset_index=None,
        )

        # Verify results - streaming accumulation should NOT replicate
        self.assertEqual(combined_queries, queries_next)
        self.assertEqual(combined_ground_truths, ground_truths_next)
        self.assertEqual(combined_datasets, datasets_next)
        self.assertEqual(len(pending_queries_map), 0)

        # Verify correct number of responses
        expected_responses = num_unique_prompts_rollout * num_samples_per_prompt
        self.assertEqual(len(combined_result.responses), expected_responses)


class GrpoIntegrationTests(TestGrpoFastBase):
    """Integration tests for GRPO with parallel processing."""

    @ray.remote
    def mock_vllm_engine(engine_id, prompt_queue, results_queue, num_samples_per_prompt=1):
        """Mock vLLM engine that processes prompts from queue."""
        import random
        import time

        while True:
            # Get request from queue
            request = prompt_queue.get()
            if request is None:  # Stop signal
                break

            # Simulate processing time
            time.sleep(random.uniform(0.01, 0.05))

            # Create mock generation result
            batch_size = len(request.prompts)
            total_responses = batch_size * num_samples_per_prompt

            # Important: vLLM keeps dataset_index as the original unique indices
            mock_result = GenerationResult(
                responses=[[1, 2, 3] for _ in range(total_responses)],
                finish_reasons=["stop"] * total_responses,
                masks=[[1, 1, 1] for _ in range(total_responses)],
                request_info=RequestInfo(
                    num_calls=[0] * total_responses,
                    timeouts=[0] * total_responses,
                    tool_errors=[""] * total_responses,
                    tool_outputs=[""] * total_responses,
                    tool_runtimes=[0.0] * total_responses,
                    tool_calleds=[False] * total_responses,
                ),
                dataset_index=request.dataset_index,  # Original indices, not replicated
            )

            # Push to results queue
            results_queue.put(mock_result)

    def test_out_of_order_processing(self):
        """Test that dataset indices can be processed out of order."""
        num_engines = 4
        num_prompts = 16
        num_samples_per_prompt = 4

        # Create test data
        queries, ground_truths, datasets, raw_queries, indices = self.create_test_data(num_prompts)

        # Setup and split batch
        param_prompt_Q, inference_results_Q, pending_queries_map = self.setup_and_split_batch(
            queries, ground_truths, datasets, raw_queries, indices, num_engines
        )

        # Get all requests and process in reverse order
        requests = []
        while not param_prompt_Q.empty():
            requests.append(param_prompt_Q.get())

        # Put results back in REVERSE order to simulate out-of-order processing
        for request in reversed(requests):
            mock_result = self.create_mock_result(request.dataset_index, request.training_step, num_samples_per_prompt)
            inference_results_Q.put(mock_result)

        # Accumulate results
        mock_args = self.create_mock_args(num_engines, num_samples_per_prompt)
        # Create a mock generation config with n
        mock_generation_config = Mock()
        mock_generation_config.n = num_samples_per_prompt

        combined_result, batch = grpo_fast.accumulate_inference_batches(
            inference_results_Q,
            pending_queries_map,
            mock_args,
            training_step=1,
            generation_config=mock_generation_config,
            num_prompts=num_prompts,
        )

        # Verify results work correctly even with out-of-order processing
        self.assertEqual(len(batch.queries), num_prompts)
        self.assertEqual(len(combined_result.responses), num_prompts * num_samples_per_prompt)
        self.assertEqual(len(pending_queries_map), 0)

    def test_thread_safety_pending_queries_map(self):
        """Test concurrent access to pending_queries_map."""
        import threading
        import time

        pending_queries_map = grpo_fast.PendingQueriesMap()
        errors = []
        num_threads = 4
        entries_per_thread = 50

        def add_and_remove_entries(thread_id):
            """Add and then remove entries from the map."""
            try:
                start_idx = thread_id * 100
                # Add entries
                for i in range(start_idx, start_idx + entries_per_thread):
                    pending_queries_map.insert(
                        i,
                        f"query_{thread_id}_{i}",
                        f"truth_{thread_id}_{i}",
                        f"dataset_{thread_id}_{i}",
                        f"query_{thread_id}_{i}",
                    )
                    time.sleep(0.0001)

                # Remove entries
                for i in range(start_idx, start_idx + entries_per_thread):
                    if i in pending_queries_map:
                        pending_queries_map.pop(i)
            except Exception as e:
                errors.append(f"Thread {thread_id}: {e}")

        # Run threads concurrently
        threads = []
        for i in range(num_threads):
            t = threading.Thread(target=add_and_remove_entries, args=(i,))
            threads.append(t)
            t.start()

        # Wait for all threads
        for t in threads:
            t.join()

        # Verify no errors and map is empty
        self.assertEqual(len(errors), 0, f"Thread safety errors: {errors}")
        self.assertEqual(len(pending_queries_map), 0)

    def test_accumulate_waits_for_all_engines(self):
        """Test that accumulate_inference_batches waits for all engines."""
        num_engines = 4
        num_prompts = 16

        # Setup with results from only 3 engines
        inference_results_Q = ray_queue.Queue(maxsize=num_engines * 2)

        # Track queue for cleanup
        self._ray_queues.append(inference_results_Q)

        pending_queries_map = grpo_fast.PendingQueriesMap()

        # Add entries to map
        for i in range(num_prompts):
            pending_queries_map.insert(i, f"q_{i}", f"t_{i}", f"d_{i}", f"q_{i}")

        # Add results from only 3 engines (missing one)
        # With individual prompts, we add individual results
        for engine_id in range(3):
            for i in range(engine_id * 4, (engine_id + 1) * 4):
                mock_result = self.create_mock_result(i, 1)
                inference_results_Q.put(mock_result)

        mock_args = self.create_mock_args(num_engines)

        # Test that accumulate blocks when missing an engine
        import threading

        completed = threading.Event()

        def run_accumulate():
            try:
                # Create a mock generation config with n=1 (default)
                mock_generation_config = Mock()
                mock_generation_config.n = 1

                grpo_fast.accumulate_inference_batches(
                    inference_results_Q,
                    pending_queries_map,
                    mock_args,
                    training_step=1,
                    generation_config=mock_generation_config,
                    num_prompts=num_prompts,
                )
                completed.set()
            except Exception:
                completed.set()

        thread = threading.Thread(target=run_accumulate, daemon=True)
        thread.start()

        # Should timeout waiting for missing results
        self.assertFalse(completed.wait(timeout=1.0))
        self.assertTrue(thread.is_alive())

        # Queue should be empty after consuming 12 results
        self.assertEqual(inference_results_Q.qsize(), 0)
        # 12 entries should be removed from the map (4 still pending)
        self.assertEqual(len(pending_queries_map), 4)


class TestStreamingAccumulation(TestGrpoFastBase):
    """Test the new streaming accumulation functionality."""

    def test_more_engines_than_queries(self):
        """Test that split_and_insert_batch handles gracefully when engines > queries."""
        # More engines than queries - should handle gracefully with single-prompt batches
        num_engines = 8
        num_queries = 4

        queries, ground_truths, datasets, raw_queries, indices = self.create_test_data(num_queries)
        param_prompt_Q = ray_queue.Queue(maxsize=num_engines * 2)
        pending_queries_map = grpo_fast.PendingQueriesMap()

        # Track queue for cleanup
        self._ray_queues.append(param_prompt_Q)

        batch = model_utils.Batch(
            queries=queries, ground_truths=ground_truths, datasets=datasets, raw_queries=raw_queries, indices=indices
        )

        # Create a mock generation_config
        from unittest.mock import MagicMock

        mock_generation_config = MagicMock()
        mock_generation_config.n = 1

        # Create mock args with inference_batch_size
        mock_args = MagicMock()
        mock_args.inference_batch_size = max(1, num_queries // num_engines)

        grpo_fast.split_and_insert_batch(
            batch,
            training_step=1,
            vllm_num_engines=num_engines,
            pending_queries_map=pending_queries_map,
            param_prompt_Q=param_prompt_Q,
            generation_config=mock_generation_config,
            args=mock_args,
        )

        # Should have 4 batches (one for each query)
        self.assertEqual(
            param_prompt_Q.qsize(), num_queries, f"Should have {num_queries} batches for {num_queries} queries"
        )

        # Each request should have exactly 1 prompt
        prompt_count = 0
        while not param_prompt_Q.empty():
            request = param_prompt_Q.get()
            self.assertIsInstance(request, PromptRequest)
            self.assertIsNotNone(request.prompt, "Each request should have a prompt")
            prompt_count += 1

        # Should have exactly num_queries PromptRequests
        self.assertEqual(prompt_count, num_queries, f"Should have {num_queries} PromptRequests")
        # All queries should be in the pending map
        self.assertEqual(len(pending_queries_map), num_queries)

    def test_uneven_distribution_no_empty_batches(self):
        """Test that uneven query distribution doesn't create empty batches."""
        num_engines = 3
        num_queries = 7  # 7/3 = ceil(2.33) = 3, so distribution should be [3, 3, 1]

        queries, ground_truths, datasets, raw_queries, indices = self.create_test_data(num_queries)
        param_prompt_Q = ray_queue.Queue(maxsize=num_engines * 2)
        pending_queries_map = grpo_fast.PendingQueriesMap()

        # Track queue for cleanup
        self._ray_queues.append(param_prompt_Q)

        batch = model_utils.Batch(
            queries=queries, ground_truths=ground_truths, datasets=datasets, raw_queries=raw_queries, indices=indices
        )

        # Create a mock generation_config
        from unittest.mock import MagicMock

        mock_generation_config = MagicMock()
        mock_generation_config.n = 1

        # Create mock args with inference_batch_size
        mock_args = MagicMock()
        mock_args.inference_batch_size = max(1, num_queries // num_engines + (1 if num_queries % num_engines else 0))

        grpo_fast.split_and_insert_batch(
            batch,
            training_step=1,
            vllm_num_engines=num_engines,
            pending_queries_map=pending_queries_map,
            param_prompt_Q=param_prompt_Q,
            generation_config=mock_generation_config,
            args=mock_args,
        )

        # Verify all batches have content and check distribution
        batch_sizes = []
        while not param_prompt_Q.empty():
            request = param_prompt_Q.get()
            self.assertGreater(len(request.prompts), 0, "Found empty batch in queue!")
            batch_sizes.append(len(request.prompts))

        # Check the expected distribution
        self.assertEqual(sum(batch_sizes), num_queries, "Total queries should match")
        self.assertEqual(len(batch_sizes), num_engines, "Should have one batch per engine")

        # The distribution should be [3, 3, 1] for 7 queries across 3 engines with ceiling division
        expected_distribution = [3, 3, 1]
        self.assertEqual(
            sorted(batch_sizes, reverse=True),
            expected_distribution,
            f"Expected distribution {expected_distribution}, got {sorted(batch_sizes, reverse=True)}",
        )

    def test_streaming_accumulation_basic(self):
        """Test basic streaming accumulation with in-order results."""
        num_engines = 2
        num_prompts = 8

        # Create test data
        queries, ground_truths, datasets, raw_queries, indices = self.create_test_data(num_prompts)

        # Create queues and maps
        inference_results_Q = ray_queue.Queue(maxsize=num_engines * 2)
        pending_queries_map = grpo_fast.PendingQueriesMap()

        # Track queue for cleanup
        self._ray_queues.append(inference_results_Q)

        # Insert data into pending_queries_map
        for i in range(num_prompts):
            pending_queries_map.insert(i, queries[i], ground_truths[i], datasets[i], raw_queries[i])

        # Create mock results - one per prompt
        for i in range(num_prompts):
            mock_result = self.create_mock_result(i, training_step=1)
            inference_results_Q.put(mock_result)

        # Simulate streaming accumulation logic
        results_list = []
        queries_list = []
        expected_results = num_prompts  # Now expecting one result per prompt

        while len(results_list) < expected_results:
            result = inference_results_Q.get()

            results_list.append(result)

<<<<<<< HEAD
            # Get query for this prompt
            dataset_index = result.dataset_index
            q, gt, d = pending_queries_map.pop(dataset_index)
            queries_list.append((q, gt, d))

        # Verify all results processed
        self.assertEqual(len(results_list), expected_results)
=======
            # Get queries for this batch
            dataset_indices = result.dataset_index
            batch_queries = []
            batch_ground_truths = []
            batch_datasets = []
            for idx in dataset_indices:
                q, gt, d, _raw_q = pending_queries_map.pop(idx)
                batch_queries.append(q)
                batch_ground_truths.append(gt)
                batch_datasets.append(d)

            queries_list.append((batch_queries, batch_ground_truths, batch_datasets))

        # Verify all batches processed
        self.assertEqual(len(results_list), expected_batches)
>>>>>>> 674c7063
        self.assertEqual(len(pending_queries_map), 0)

        # Combine in order
        combined_queries = []
        for i in range(num_prompts):
            q, _, _ = queries_list[i]
            combined_queries.append(q)

        # Verify order is preserved
        self.assertEqual(combined_queries, queries)

    def test_streaming_with_multiple_samples(self):
        """Test streaming accumulation with multiple samples per prompt."""
        num_engines = 2
        num_prompts = 4
        num_samples = 3

        # Create test data
        queries, ground_truths, datasets, raw_queries, indices = self.create_test_data(num_prompts)

        # Create queues and maps
        inference_results_Q = ray_queue.Queue(maxsize=num_engines * 2)
        pending_queries_map = grpo_fast.PendingQueriesMap()

        # Track queue for cleanup
        self._ray_queues.append(inference_results_Q)

        # Insert data with reference counting for multiple samples
        for i in range(num_prompts):
            for _ in range(num_samples):
                pending_queries_map.insert(i, queries[i], ground_truths[i], datasets[i], raw_queries[i])

        # Create results - one per prompt with multiple samples
        for i in range(num_prompts):
            mock_result = self.create_mock_result(i, training_step=1, num_samples_per_prompt=num_samples)
            inference_results_Q.put(mock_result)

        # Process results
        total_responses = 0
        while not inference_results_Q.empty():
            result = inference_results_Q.get()

            # Verify number of responses matches num_samples for single prompt
            expected_responses = num_samples
            self.assertEqual(len(result.responses), expected_responses)
            total_responses += len(result.responses)

            # Clean up pending_queries_map
            idx = result.dataset_index
            for _ in range(num_samples):
                if idx in pending_queries_map:
                    pending_queries_map.pop(idx)

        # Verify total responses
        self.assertEqual(total_responses, num_prompts * num_samples)
        self.assertEqual(len(pending_queries_map), 0)


class TestShufflingIterator(unittest.TestCase):
    """Test ShufflingIterator state preservation functionality."""

    def test_basic_iteration(self):
        """Test basic iteration functionality."""

        data = np.arange(100)
        batch_size = 10
        iterator = grpo_fast.ShufflingIterator(data, batch_size, seed=42)

        # Get first batch
        batch1 = next(iterator)
        self.assertEqual(len(batch1), batch_size)
        self.assertTrue(all(isinstance(x, int) for x in batch1))

        # Get second batch
        batch2 = next(iterator)
        self.assertEqual(len(batch2), batch_size)
        # Batches should be different
        self.assertNotEqual(batch1, batch2)

    def test_state_preservation_and_restoration(self):
        """Test that state can be saved and restored correctly."""

        data = np.arange(100)
        batch_size = 10
        seed = 42

        # Create original iterator
        iter1 = grpo_fast.ShufflingIterator(data, batch_size, seed=seed)

        # Get a few batches
        _ = next(iter1)
        _ = next(iter1)
        _ = next(iter1)

        # Save state after 3 batches
        state = iter1.get_state()

        # Verify state contains expected keys
        self.assertIn("index", state)
        self.assertIn("data", state)
        self.assertIn("rng_state", state)
        self.assertEqual(state["index"], 30)  # 3 batches * 10 batch_size

        # Get next batches from original
        batch4_original = next(iter1)
        batch5_original = next(iter1)

        # Create new iterator with different seed and restore state
        iter2 = grpo_fast.ShufflingIterator(data, batch_size, seed=999)
        iter2.set_state(state)

        # Get batches from restored iterator
        batch4_restored = next(iter2)
        batch5_restored = next(iter2)

        # Batches should match exactly
        self.assertEqual(batch4_original, batch4_restored)
        self.assertEqual(batch5_original, batch5_restored)

    def test_epoch_boundary_state(self):
        """Test state preservation at epoch boundary."""

        data = np.arange(20)
        batch_size = 5

        # Create iterator and complete one epoch
        iterator = grpo_fast.ShufflingIterator(data, batch_size, seed=123)
        for _ in range(4):  # 20 / 5 = 4 batches per epoch
            next(iterator)

        # Save state at epoch boundary
        state = iterator.get_state()
        # After one complete epoch, index should reset
        self.assertEqual(state["index"], 20)

        # Create new iterator and restore state
        iter2 = grpo_fast.ShufflingIterator(data, batch_size, seed=456)
        iter2.set_state(state)

        # Next batches should match
        batch_original = next(iterator)
        batch_restored = next(iter2)
        self.assertEqual(batch_original, batch_restored)

    def test_rng_state_preservation(self):
        """Test that RNG state is properly preserved."""

        data = np.arange(1000)
        batch_size = 50

        # Create two iterators with same seed
        iter1 = grpo_fast.ShufflingIterator(data, batch_size, seed=42)
        _ = grpo_fast.ShufflingIterator(data, batch_size, seed=42)

        # Advance first iterator
        for _ in range(5):
            next(iter1)

        # Save state and create new iterator with different seed
        state = iter1.get_state()
        iter3 = grpo_fast.ShufflingIterator(data, batch_size, seed=999)

        # Restore state - this should override the different seed
        iter3.set_state(state)

        # Next 10 batches should match between iter1 and iter3
        for _ in range(10):
            batch1 = next(iter1)
            batch3 = next(iter3)
            self.assertEqual(batch1, batch3)


class TestPendingQueriesMapFullExecution(unittest.TestCase):
    """Test PendingQueriesMap operations mimicking the full execution flow from large_test_script.sh"""

    def test_pending_queries_map_full_execution_flow(self):
        """Test all PendingQueriesMap operations simulating the exact execution from debug script.

        This test simulates the execution flow from scripts/train/debug/large_test_script.sh:
        - 32 prompts per batch (num_unique_prompts_rollout)
        - 16 samples per prompt (num_samples_per_prompt_rollout)
        - Multiple training steps with async pipeline
        - Both training and evaluation flows
        """
        # Parameters from large_test_script.sh
        num_unique_prompts_rollout = 32
        num_samples_per_prompt_rollout = 16
        num_eval_samples = 8

        # Test 1: Initialization (__init__)
        pending_queries_map = grpo_fast.PendingQueriesMap()
        eval_pending_queries_map = grpo_fast.PendingQueriesMap()

        # Test 2: Initial state validation (__len__)
        self.assertEqual(len(pending_queries_map), 0)
        self.assertEqual(len(eval_pending_queries_map), 0)

        # Test 3: Simulate split_and_insert_batch() - populate training map
        # This simulates the initial async_steps population + ongoing training
        dataset_indices = list(range(num_unique_prompts_rollout))
        queries = [f"query_{i}" for i in dataset_indices]
        ground_truths = [f"ground_truth_{i}" for i in dataset_indices]
        datasets = [f"dataset_{i % 2}" for i in dataset_indices]  # Mix of 2 datasets like script

        # Insert with reference counting (insert operation)
        for idx, query, ground_truth, dataset in zip(dataset_indices, queries, ground_truths, datasets):
            for _ in range(num_samples_per_prompt_rollout):
                pending_queries_map.insert(idx, query, ground_truth, dataset)

        # Test 4: State validation after insertion (__len__, __contains__, keys, __getitem__)
        self.assertEqual(len(pending_queries_map), num_unique_prompts_rollout)
        for idx in dataset_indices:
            self.assertIn(idx, pending_queries_map)
            query, ground_truth, dataset, count = pending_queries_map[idx]
            self.assertEqual(count, num_samples_per_prompt_rollout)
            self.assertEqual(query, f"query_{idx}")
            self.assertEqual(ground_truth, f"ground_truth_{idx}")

        # Test 5: Verify keys() method
        map_keys = pending_queries_map.keys()
        self.assertEqual(set(map_keys), set(dataset_indices))

        # Test 6: Simulate accumulate_inference_batches() - pop all entries
        # This simulates receiving results from VLLM engines and popping them
        results_collected = []
        for idx in dataset_indices:
            for _ in range(num_samples_per_prompt_rollout):
                # Verify entry exists before popping
                self.assertIn(idx, pending_queries_map)

                # Pop entry (pop operation)
                query, ground_truth, dataset = pending_queries_map.pop(idx)

                # Verify popped data
                self.assertEqual(query, f"query_{idx}")
                self.assertEqual(ground_truth, f"ground_truth_{idx}")
                self.assertEqual(dataset, f"dataset_{idx % 2}")
                results_collected.append((idx, query, ground_truth, dataset))

        # Test 7: Verify map is empty after all pops
        self.assertEqual(len(pending_queries_map), 0)
        self.assertEqual(len(results_collected), num_unique_prompts_rollout * num_samples_per_prompt_rollout)

        # Test 8: Simulate evaluation flow with different parameters
        # Evaluation typically uses 1 sample per prompt
        eval_indices = list(range(num_eval_samples))
        eval_queries = [f"eval_query_{i}" for i in eval_indices]
        eval_ground_truths = [f"eval_ground_truth_{i}" for i in eval_indices]
        eval_datasets = [f"eval_dataset_{i % 2}" for i in eval_indices]

        for idx, query, ground_truth, dataset in zip(eval_indices, eval_queries, eval_ground_truths, eval_datasets):
            eval_pending_queries_map.insert(idx, query, ground_truth, dataset)

        self.assertEqual(len(eval_pending_queries_map), num_eval_samples)

        # Pop evaluation results
        for idx in eval_indices:
            query, ground_truth, dataset = eval_pending_queries_map.pop(idx)
            self.assertEqual(query, f"eval_query_{idx}")

        self.assertEqual(len(eval_pending_queries_map), 0)

        # Test 9: Error conditions
        with self.assertRaises(RuntimeError):
            # Try to pop from empty map
            pending_queries_map.pop(0)

        with self.assertRaises(RuntimeError):
            # Try to pop non-existent key
            pending_queries_map.insert(100, "query", "gt", "ds")
            pending_queries_map.pop(999)

        # Clean up the entry we inserted for error testing
        pending_queries_map.pop(100)

        # Test 10: Reference counting edge cases
        test_idx = 50
        pending_queries_map.insert(test_idx, "test_query", "test_gt", "test_ds")
        pending_queries_map.insert(test_idx, "test_query", "test_gt", "test_ds")  # Insert same key twice

        # Should have count = 2
        _, _, _, count = pending_queries_map[test_idx]
        self.assertEqual(count, 2)

        # Pop once - should still exist
        pending_queries_map.pop(test_idx)
        self.assertIn(test_idx, pending_queries_map)
        _, _, _, count = pending_queries_map[test_idx]
        self.assertEqual(count, 1)

        # Pop again - should be removed
        pending_queries_map.pop(test_idx)
        self.assertNotIn(test_idx, pending_queries_map)
        self.assertEqual(len(pending_queries_map), 0)

        # Test 11: Final validation
        self.assertEqual(len(pending_queries_map), 0)
        self.assertEqual(len(eval_pending_queries_map), 0)


if __name__ == "__main__":
    unittest.main()<|MERGE_RESOLUTION|>--- conflicted
+++ resolved
@@ -294,32 +294,20 @@
         # Simulate streaming accumulation (simplified version for testing)
         combined_responses = []
         combined_queries = []
+        combined_raw_queries = []
         combined_ground_truths = []
         combined_datasets = []
 
         for _ in range(num_unique_prompts_rollout):
             result = inference_results_Q.get()
-<<<<<<< HEAD
             dataset_index = result.dataset_index
 
             # Get query from pending_queries_map
-            q, gt, d = pending_queries_map.pop(dataset_index)
-=======
-            dataset_indices = result.dataset_index
-
-            # Get queries from pending_queries_map
-            batch_queries = []
-            batch_ground_truths = []
-            batch_datasets = []
-            for idx in dataset_indices:
-                q, gt, d, _raw_q = pending_queries_map.pop(idx)
-                batch_queries.append(q)
-                batch_ground_truths.append(gt)
-                batch_datasets.append(d)
->>>>>>> 674c7063
+            q, gt, d, raw_q = pending_queries_map.pop(dataset_index)
 
             combined_responses.extend(result.responses)
             combined_queries.append(q)
+            combined_raw_queries.append(raw_q)
             combined_ground_truths.append(gt)
             combined_datasets.append(d)
 
@@ -380,6 +368,7 @@
 
         # Simulate streaming accumulation
         combined_queries = []
+        combined_raw_queries = []
         combined_ground_truths = []
         combined_datasets = []
 
@@ -387,18 +376,11 @@
             result = inference_results_Q.get()
             dataset_index = result.dataset_index
 
-<<<<<<< HEAD
-            q, gt, d = pending_queries_map.pop(dataset_index)
+            q, gt, d, raw_q = pending_queries_map.pop(dataset_index)
             combined_queries.append(q)
+            combined_raw_queries.append(raw_q)
             combined_ground_truths.append(gt)
             combined_datasets.append(d)
-=======
-            for idx in dataset_indices:
-                q, gt, d, _raw_q = pending_queries_map.pop(idx)
-                combined_queries.append(q)
-                combined_ground_truths.append(gt)
-                combined_datasets.append(d)
->>>>>>> 674c7063
 
         # Verify results
         self.assertEqual(combined_queries, queries_next)
@@ -432,6 +414,7 @@
         # Simulate streaming accumulation
         combined_responses = []
         combined_queries = []
+        combined_raw_queries = []
         combined_ground_truths = []
         combined_datasets = []
 
@@ -439,18 +422,17 @@
             result = inference_results_Q.get()
             dataset_index = result.dataset_index
 
-<<<<<<< HEAD
-            q, gt, d = pending_queries_map.pop(dataset_index)
-=======
+            q, gt, d, raw_q = pending_queries_map.pop(dataset_index)
             batch_queries = []
+            batch_raw_queries = []
             batch_ground_truths = []
             batch_datasets = []
             for idx in dataset_indices:
-                q, gt, d, _raw_q = pending_queries_map.pop(idx)
+                q, gt, d, raw_q = pending_queries_map.pop(idx)
                 batch_queries.append(q)
+                batch_raw_queries.append(raw_q)
                 batch_ground_truths.append(gt)
                 batch_datasets.append(d)
->>>>>>> 674c7063
 
             combined_responses.extend(result.responses)
             combined_queries.append(q)
@@ -824,31 +806,13 @@
 
             results_list.append(result)
 
-<<<<<<< HEAD
             # Get query for this prompt
             dataset_index = result.dataset_index
-            q, gt, d = pending_queries_map.pop(dataset_index)
-            queries_list.append((q, gt, d))
+            q, gt, d, raw_q = pending_queries_map.pop(dataset_index)
+            queries_list.append((q, gt, d, raw_q))
 
         # Verify all results processed
         self.assertEqual(len(results_list), expected_results)
-=======
-            # Get queries for this batch
-            dataset_indices = result.dataset_index
-            batch_queries = []
-            batch_ground_truths = []
-            batch_datasets = []
-            for idx in dataset_indices:
-                q, gt, d, _raw_q = pending_queries_map.pop(idx)
-                batch_queries.append(q)
-                batch_ground_truths.append(gt)
-                batch_datasets.append(d)
-
-            queries_list.append((batch_queries, batch_ground_truths, batch_datasets))
-
-        # Verify all batches processed
-        self.assertEqual(len(results_list), expected_batches)
->>>>>>> 674c7063
         self.assertEqual(len(pending_queries_map), 0)
 
         # Combine in order
