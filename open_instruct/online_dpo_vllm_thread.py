import gc
import json
import os
import random
import shutil
import signal
import subprocess
import threading
import time
from dataclasses import asdict, dataclass
from queue import Empty, Queue
from typing import List, Literal, Optional, Tuple

import numpy as np
import pandas as pd
import torch
import torch.nn.functional as F
import torch.optim as optim
import torch.utils
import torch.utils.data
from accelerate import Accelerator
from accelerate.utils import broadcast, gather_object
from datasets import DatasetDict
from huggingface_hub import HfApi
from rich.pretty import pprint
from torch.utils.data import DataLoader
from torch.utils.tensorboard import SummaryWriter
from transformers import (
    AutoConfig,
    AutoModelForCausalLM,
    AutoModelForSequenceClassification,
    AutoTokenizer,
    PreTrainedModel,
    get_scheduler,
)
from vllm import LLM, SamplingParams

from open_instruct.dataset_processor import (
    CHAT_TEMPLATES,
    INPUT_IDS_PROMPT_KEY,
    DatasetConfig,
    SFTDatasetProcessor,
    SimpleGenerateCollator,
    visualize_token,
)
from open_instruct.model_utils import (
    ModelConfig,
    disable_dropout_in_model,
    exact_div,
    first_true_indices,
    forward,
    get_reward,
    prepare_deepspeed,
    print_rich_single_line_metrics,
    print_rich_table,
    push_folder_to_hub,
    save_with_accelerate,
    truncate_response,
    unwrap_model_for_generation,
)
from open_instruct.utils import (
    ArgumentParserPlus,
    combine_dataset,
    get_wandb_tags,
    is_beaker_job,
    maybe_get_beaker_config,
    maybe_use_ai2_hf_entity,
    maybe_use_ai2_wandb_entity,
    upload_metadata_to_hf,
)
from open_instruct.vllm_utils import vllm_single_gpu_patch

api = HfApi()
INVALID_LOGPROB = 1.0


@dataclass
class Args:
    # required dataset args
    dataset_mixer: str = None
    """A dictionary of datasets (local or HF) to sample from."""
    dataset_train_splits: List[str] = None
    """The dataset splits to use for training"""
    dataset_eval_mixer: Optional[str] = None
    """A dictionary of datasets (local or HF) to sample from for evaluation"""
    dataset_eval_splits: Optional[List[str]] = None
    """The dataset splits to use for evaluation"""
    dataset_mixer_dict: Optional[dict] = None
    """The dataset mixer as a dictionary"""
    dataset_eval_mixer_dict: Optional[dict] = None
    """The dataset eval mixer as a dictionary"""

    # common args
    exp_name: str = os.path.basename(__file__)[: -len(".py")]
    """The name of this experiment"""
    seed: int = 1
    """Seed of the experiment"""
    run_name: Optional[str] = None
    """A unique name of this run"""

    # optimizer args
    eps: float = 1e-5
    """The epsilon value for the optimizer"""
    learning_rate: float = 2e-5
    """The initial learning rate for AdamW optimizer."""
    lr_scheduler_type: Literal[
        "linear", "cosine", "cosine_with_restarts", "polynomial", "constant", "constant_with_warmup"
    ] = "linear"
    """Which scheduler to use"""
    warm_up_steps: int = 0
    """Number of warm up steps for the scheduler"""

    # various batch sizes
    num_train_epochs: int = 1
    """Number of epochs to train"""
    gradient_accumulation_steps: int = 8
    """The number of gradient accumulation steps"""
    per_device_train_batch_size: Optional[int] = 1
    """The forward batch size per device (local_micro_batch_size)"""
    per_device_eval_batch_size: Optional[int] = 1
    """The forward batch size per device for evaluation (local_micro_batch_size)"""
    total_episodes: Optional[int] = 100000
    """The total number of episodes in the dataset"""
    world_size: Optional[int] = None
    """The number of processes (GPUs) to use"""
    micro_batch_size: Optional[int] = None
    """The micro batch size across devices (HF's `per_device_train_batch_size` * `world_size`)"""
    local_batch_size: Optional[int] = None
    """The batch size per GPU (HF's `per_device_train_batch_size` * `gradient_accumulation_steps`)"""
    batch_size: Optional[int] = None
    """The batch size across devices (HF's `per_device_train_batch_size` * `world_size` * `gradient_accumulation_steps`)"""
    num_training_steps: Optional[int] = None
    """The number of training_steps to train"""
    num_evals: int = 4
    """The number of evaluations to run throughout training"""
    eval_freq: Optional[int] = None
    """The frequency of evaluation steps"""
    local_dataloader_batch_size: Optional[int] = None
    """The batch size per GPU for the dataloader"""

    # online settings
    num_epochs: int = 4
    """the number of epochs to train"""
    num_mini_batches: int = 1
    """Number of minibatches to split a batch into"""
    local_mini_batch_size: Optional[int] = None
    """the mini batch size per GPU"""
    mini_batch_size: Optional[int] = None
    """the mini batch size across GPUs"""
    local_rollout_forward_batch_size: int = 64
    """per rank no grad forward pass in the rollout phase"""
    reward_model_path: str = "EleutherAI/pythia-160m"
    """the path to the reward model"""
    reward_model_revision: Optional[str] = None
    """the revision of the reward model"""

    # generation config
    response_length: int = 53
    """the length of the response"""
    stop_token: Optional[Literal["eos", "period"]] = None
    """the stop token"""
    stop_token_id: Optional[int] = None
    """the truncation token id"""
    min_response_length: int = 0
    """stop only after this many tokens"""
    temperature: float = 0.7
    """the sampling temperature"""
    penalty_reward_value: float = -1.0
    """the reward value for responses that do not contain `stop_token_id`"""
    non_stop_penalty: bool = False
    """whether to penalize responses that do not contain `stop_token_id`"""

    # online DPO specific args
    beta: float = 0.05
    """the beta value of the RLHF objective (KL coefficient)"""
    num_generation_per_prompt: int = 2
    """the number of generations per prompt (currently only support 2)"""
    loss_type: Literal["sigmoid", "ipo"] = "sigmoid"
    """the loss type for the DPO algorithm"""

    # vLLM settings. NOTE: currently we need to place the vLLM model on a separate GPU
    # for generation to work properly because vLLM would pre-alocate the memory.
    # To do so, we would need to do a moneky patch `vllm_single_gpu_patch` to make sure
    # the vLLM model is placed on the correct GPU.
    vllm_device: str = "cuda:1"
    """the device placement of the vllm model; typically we place the vllm model on a decicated GPU"""
    vllm_gpu_memory_utilization: float = 0.8
    """the GPU memory utilization of the vllm model; passed to `gpu_memory_utilization` to the `vLLM` instance"""
    # async setting
    async_mode: bool = True
    """Whether to run the generation in async mode which learns from the second latest policy like Cleanba (https://arxiv.org/abs/2310.00036)"""

    # wandb and HF tracking configs
    with_tracking: bool = False
    """If toggled, this experiment will be tracked with Weights and Biases"""
    wandb_project_name: str = "open_instruct_internal"
    """The wandb's project name"""
    wandb_entity: Optional[str] = None
    """The entity (team) of wandb's project"""
    push_to_hub: bool = True
    """Whether to upload the saved model to huggingface"""
    hf_entity: Optional[str] = None
    """The user or org name of the model repository from the Hugging Face Hub"""
    hf_repo_id: Optional[str] = None
    """The id of the saved model in the Hugging Face Hub (can be autoset if not given)"""
    hf_repo_revision: Optional[str] = None
    """The revision of the saved model in the Hugging Face Hub (can be autoset if not given)"""
    hf_repo_url: Optional[str] = None
    """The url of the saved model in the Hugging Face Hub (will be autoset)"""
    output_dir: Optional[str] = None
    """Where to save the model"""
    checkpoint_output_dir: Optional[str] = None
    """Where to save the model checkpoints in case of preemption"""

    # Ai2 specific settings
    try_launch_beaker_eval_jobs: bool = True
    """Whether to launch beaker evaluation jobs after training"""
    hf_metadata_dataset: Optional[str] = "allenai/tulu-3-evals"
    """What dataset to upload the metadata to. If unset, don't upload metadata"""

    def __post_init__(self):
        self.dataset_mixer_dict, self.dataset_mixer = process_dataset_mixer(self.dataset_mixer)
        if self.dataset_eval_mixer is not None:
            self.dataset_eval_mixer_dict, self.dataset_eval_mixer = process_dataset_mixer(self.dataset_eval_mixer)


def process_dataset_mixer(value) -> Tuple[Optional[dict], Optional[str]]:
    # if passed through cli: convert the dataset mixers to dictionaries
    if isinstance(value, str):
        return json.loads(value), value
    # if passed through yaml: convert the dataset mixers to strings
    elif isinstance(value, dict):
        return value, json.dumps(value)
    else:
        raise ValueError("Input must be either a string or a dictionary")


def calculate_runtime_args_and_accelerator(args: Args, model_config: ModelConfig) -> Accelerator:
    """calculate (in-place) runtime args such as the effective batch size, word size, etc."""
    accelerator = Accelerator(gradient_accumulation_steps=args.gradient_accumulation_steps)
    args.world_size = accelerator.num_processes
    args.local_batch_size = args.per_device_train_batch_size * args.gradient_accumulation_steps * args.num_mini_batches
    args.micro_batch_size = int(args.per_device_train_batch_size * args.world_size)
    args.batch_size = int(args.local_batch_size * args.world_size)
    time_tensor = torch.tensor(int(time.time()), device=accelerator.device)
    # set a unique run name with the current timestamp
    time_int = broadcast(time_tensor, 0).item()
    args.run_name = f"{args.exp_name}__{args.seed}__{time_int}"
    args.mini_batch_size = exact_div(
        args.batch_size, args.num_mini_batches, "`batch_size` must be a multiple of `num_mini_batches`"
    )
    args.local_mini_batch_size = exact_div(
        args.local_batch_size, args.num_mini_batches, "`local_batch_size` must be a multiple of `num_mini_batches`"
    )
    args.num_training_steps = args.total_episodes // args.batch_size
    args.eval_freq = max(1, args.num_training_steps // args.num_evals)
    # DPO logic: repeats the same prompt `num_generation_per_prompt` times
    args.local_dataloader_batch_size = exact_div(
        args.local_batch_size,
        args.num_generation_per_prompt,
        "`local_batch_size` must be a multiple of `num_generation_per_prompt`",
    )
    if args.push_to_hub:
        if args.hf_repo_id is None:  # auto-generate one
            args.hf_repo_id = "open_instruct_dev"
        if args.hf_entity is None:  # first try to use AI2 entity
            args.hf_entity = maybe_use_ai2_hf_entity()
        if args.hf_entity is None:  # then try to use the user's entity
            args.hf_entity = HfApi().whoami()["name"]
        args.hf_repo_id = f"{args.hf_entity}/{args.hf_repo_id}"
        if args.hf_repo_revision is None:  # auto-generate one
            args.hf_repo_revision = args.run_name
        args.hf_repo_url = f"https://huggingface.co/{args.hf_repo_id}/tree/{args.hf_repo_revision}"

    if args.with_tracking and accelerator.is_main_process:
        if args.wandb_entity is None:
            args.wandb_entity = maybe_use_ai2_wandb_entity()
    return accelerator


def vllm_generate(
    model_name_or_path: str,
    model_revision: Optional[str],
    max_model_len: int,
    vllm_device: str,
    vllm_gpu_memory_utilization: float,
    generation_config: SamplingParams,
    response_ids_Q: Queue,
    param_prompt_Q: Queue,
    num_training_steps: int,
    sample_evaluation_prompt_token_ids: Optional[List[int]],
    evaluation_Q: Queue,
    eval_freq: int,
    resume_training_step: int,
):
    vllm_single_gpu_patch()
    llm = LLM(
        model=model_name_or_path,
        revision=model_revision,
        tokenizer_revision=model_revision,
        tensor_parallel_size=1,
        device=vllm_device,
        gpu_memory_utilization=vllm_gpu_memory_utilization,
        max_model_len=max_model_len,
    )
    print("🔥🔥🔥 vllm loaded")
    llmp = llm.llm_engine.model_executor.driver_worker.model_runner.model
    for training_step in range(resume_training_step, num_training_steps + 1):
        items = param_prompt_Q.get()
        if items is None:
            break
        unwrapped_model, g_queries_list = items
        if unwrapped_model is not None:
            start_time = time.time()
            llmp.load_weights(unwrapped_model.named_parameters())
            print(
                f"🔥🔥🔥 Loading weights using shared memory; Time to load weights: {time.time() - start_time:.2f} seconds"
            )
        generation_start_time = time.time()
        outputs = llm.generate(prompt_token_ids=g_queries_list, sampling_params=generation_config)
        response_ids = [list(output.outputs[0].token_ids) for output in outputs]
        print(f"🔥🔥🔥 Generation time: {time.time() - generation_start_time:.2f} seconds")
        response_ids_Q.put(response_ids)

        if sample_evaluation_prompt_token_ids is not None and (training_step - 1) % eval_freq == 0:
            outputs = llm.generate(
                prompt_token_ids=sample_evaluation_prompt_token_ids, sampling_params=generation_config
            )
            response_ids = [list(output.outputs[0].token_ids) for output in outputs]
            evaluation_Q.put(response_ids)


def send_queries(accelerator, unwrapped_model, tokenizer, param_prompt_Q, queries):
    g_queries_list = gather_object(queries.tolist())
    if accelerator.is_main_process:
        g_queries_list = [
            [inneritem for inneritem in item if inneritem != tokenizer.pad_token_id] for item in g_queries_list
        ]  # remove padding
        param_prompt_Q.put((unwrapped_model, g_queries_list))


def main(args: Args, dataset_config: DatasetConfig, model_config: ModelConfig):
    accelerator = calculate_runtime_args_and_accelerator(args, model_config)
    local_seed = args.seed + accelerator.process_index

    # set up experiment tracking and seeds
    all_configs = {}
    if is_beaker_job():
        args.checkpoint_output_dir = os.environ.get("CHECKPOINT_OUTPUT_DIR", args.output_dir)
        beaker_config = maybe_get_beaker_config()
        # try saving to the beaker `/output`, which will be uploaded to the beaker dataset
        if len(beaker_config.beaker_dataset_id_urls) > 0:
            args.output_dir = "/output"
        all_configs.update(vars(beaker_config))
    all_configs.update(**asdict(args), **asdict(dataset_config), **asdict(model_config))
    if accelerator.is_main_process:
        if args.with_tracking:
            import wandb

            wandb.init(
                project=args.wandb_project_name,
                entity=args.wandb_entity,
                sync_tensorboard=True,
                config=all_configs,
                name=args.run_name,
                save_code=True,
                tags=[args.exp_name] + get_wandb_tags(),
            )
        writer = SummaryWriter(f"runs/{args.run_name}")
        writer.add_text(
            "hyperparameters",
            "|param|value|\n|-|-|\n%s" % ("\n".join([f"|{key}|{value}|" for key, value in vars(args).items()])),
        )
    device = torch.device(f"cuda:{accelerator.local_process_index}")
    random.seed(local_seed)
    np.random.seed(local_seed)
    torch.manual_seed(local_seed)
    torch.backends.cudnn.deterministic = True

    # create a tokenizer (pad from right)
    config = AutoConfig.from_pretrained(model_config.model_name_or_path, revision=model_config.model_revision)
    tokenizer = AutoTokenizer.from_pretrained(
        model_config.model_name_or_path, revision=model_config.model_revision, padding_side="right"
    )
    if config.architectures == "LlamaForCausalLM" and config.bos_token_id == 128000:
        tokenizer.pad_token_id = 128002  # <|reserved_special_token_0|>
    else:
        tokenizer.add_special_tokens({"pad_token": "[PAD]"})  # NOTE: we do not resize the embedding
    tokenizer.chat_template = CHAT_TEMPLATES[dataset_config.chat_template]

    # create the dataset
    dataset_dict = DatasetDict()
    dataset_processor = SFTDatasetProcessor(tokenizer=tokenizer, config=dataset_config)
    train_dataset = combine_dataset(
        args.dataset_mixer_dict,
        splits=args.dataset_train_splits,
        columns_to_keep=[dataset_config.sft_messages_key],
    )
    if dataset_config.sanity_check:
        train_dataset = train_dataset.select(
            range(0, min(len(train_dataset), dataset_config.sanity_check_max_samples))
        )
    with accelerator.main_process_first():
        train_dataset = dataset_processor.tokenize(train_dataset)
        train_dataset = dataset_processor.filter(train_dataset)
    dataset_dict["train"] = train_dataset
    eval_dataset = None
    if args.dataset_eval_mixer is not None:
        eval_dataset = combine_dataset(
            args.dataset_eval_mixer_dict,
            splits=args.dataset_eval_splits,
            columns_to_keep=[dataset_config.sft_messages_key],
        )
        eval_dataset = eval_dataset.select(range(0, min(len(eval_dataset), dataset_config.sanity_check_max_samples)))
        with accelerator.main_process_first():
            eval_dataset = dataset_processor.tokenize(eval_dataset)
            eval_dataset = dataset_processor.filter(eval_dataset)
        dataset_dict["eval"] = eval_dataset

    # some more runtime logging
    if accelerator.is_main_process:
        pprint([args, dataset_config, model_config])
        visualize_token(train_dataset[0][INPUT_IDS_PROMPT_KEY], tokenizer)
        if args.with_tracking:
            # upload the visualized token length
            dataset_processor.get_token_length_visualization(
                dataset_dict, save_path=f"runs/{args.run_name}/token_length.png"
            )
            wandb.log({"token_length": wandb.Image(f"runs/{args.run_name}/token_length.png")})

    # create the model and optimizer
    policy: PreTrainedModel = AutoModelForCausalLM.from_pretrained(
        model_config.model_name_or_path,
        revision=model_config.model_revision,
        torch_dtype=torch.bfloat16,
        attn_implementation="flash_attention_2",
        use_cache=False,
    )
    ref_model: PreTrainedModel = AutoModelForCausalLM.from_pretrained(
        model_config.model_name_or_path,
        revision=model_config.model_revision,
        torch_dtype=torch.bfloat16,
        attn_implementation="flash_attention_2",
        use_cache=False,
    )
    reward_model: PreTrainedModel = AutoModelForSequenceClassification.from_pretrained(
        args.reward_model_path,
        revision=args.reward_model_revision,
        num_labels=1,
        torch_dtype=torch.bfloat16,
        attn_implementation="flash_attention_2",
        use_cache=False,
    )
    if policy.config.vocab_size != reward_model.config.vocab_size:
        raise ValueError(
            "Policy and reward model must have the same vocab size. "
            f"Policy: {policy.config.vocab_size}, Reward: {reward_model.config.vocab_size}. "
            "If they don't have the same vocab size, the policy could generate tokens which "
            "is going to cause index out of bound error in the reward model."
        )
    model = policy
    if model_config.gradient_checkpointing:
        model.gradient_checkpointing_enable()
    for module in [model, ref_model, reward_model]:
        disable_dropout_in_model(module)
    if args.stop_token:
        if args.stop_token == "eos":
            args.stop_token_id = tokenizer.eos_token_id
        if args.stop_token == "period":
            args.stop_token_id = tokenizer.encode(".")[0]
    optimizer = optim.AdamW(model.parameters(), lr=args.learning_rate, eps=args.eps)
    scheduler = get_scheduler(
        args.lr_scheduler_type,
        optimizer=optimizer,
        num_warmup_steps=args.warm_up_steps,
        num_training_steps=args.num_training_steps * args.num_train_epochs,
    )
    data_collator = SimpleGenerateCollator(pad_token_id=tokenizer.pad_token_id)
    dataloader = DataLoader(
        train_dataset,
        batch_size=args.local_dataloader_batch_size,
        shuffle=True,
        collate_fn=data_collator,
        drop_last=True,  # needed; otherwise the last batch will be of ragged shape
    )
    # sync random states for DataLoader(shuffle=True) before `accelerator.prepare`
    # see https://gist.github.com/vwxyzjn/2581bff1e48e185e0b85b6dfe1def79c
    torch.manual_seed(args.seed)
    model, optimizer, dataloader = accelerator.prepare(model, optimizer, dataloader)
    torch.manual_seed(local_seed)

    # resume from preemption
    resume_training_step = 1
    if os.path.exists(args.checkpoint_output_dir):
        for item in os.listdir(args.checkpoint_output_dir):
            print(item)
            if "step_" in item:
                old_checkpoint_path = os.path.join(args.checkpoint_output_dir, item)
                # check if the directory is empty
                if len(os.listdir(old_checkpoint_path)) == 0:
                    continue
                accelerator.load_state(old_checkpoint_path)
                resume_training_step = int(item.split("_")[-1])
                print("Resuming training from step", resume_training_step)
                if accelerator.is_main_process:
                    shutil.rmtree(old_checkpoint_path)
                break
    resume_training_step > 1

    # handle preemption
    class PreemptionHandler:
        preemptied = False

        def __init__(self):
            signal.signal(signal.SIGTERM, self.exit_gracefully)

        def exit_gracefully(self, signum, frame):
            output_dir = os.path.join(args.checkpoint_output_dir, f"step_{training_step - 1}")
            print(f"SIGTERM received, saving to {output_dir} from {accelerator.local_process_index}")
            accelerator.save_state(output_dir)
            if accelerator.is_main_process and args.with_tracking:
                wandb.log({"preempted": True}, commit=True)
                wandb.mark_preempting()
            if accelerator.is_main_process:
                try:
                    param_prompt_Q.put(None, timeout=20)
                    response_ids_Q.get(timeout=20)
                    print("vllm thread terminated")
                except Exception as e:
                    print(e)
            self.preemptied = True

    ph = PreemptionHandler()

    # deepspeed setup
    is_deepspeed_enabled = getattr(accelerator.state, "deepspeed_plugin", None) is not None
    mixed_precision = accelerator.state.mixed_precision
    if is_deepspeed_enabled:
        reward_model = prepare_deepspeed(reward_model, args.per_device_train_batch_size, mixed_precision)
        ref_model = prepare_deepspeed(ref_model, args.per_device_train_batch_size, mixed_precision)
    else:
        reward_model = reward_model.to(device)
        ref_model = ref_model.to(device)

    # online generation config
    def repeat_generator():
        while True:
            yield from dataloader

    iter_dataloader = iter(repeat_generator())
    generation_config = SamplingParams(
        temperature=args.temperature,
        top_p=1.0,
        max_tokens=args.response_length,
        include_stop_str_in_output=True,
    )
    param_prompt_Q = None
    response_ids_Q = None
    evaluation_Q = None
    if accelerator.is_main_process:
        response_ids_Q = Queue(maxsize=1)
        param_prompt_Q = Queue(maxsize=1)
        evaluation_Q = Queue(maxsize=1)
        LOCAL_NUM_EVAL_SAMPLES = 4
        num_eval_samples = LOCAL_NUM_EVAL_SAMPLES * accelerator.num_processes
        sample_evaluation_prompt_token_ids = None
        if eval_dataset is not None:
            sample_evaluation_prompt_token_ids = eval_dataset[:num_eval_samples][INPUT_IDS_PROMPT_KEY]
        thread = threading.Thread(
            target=vllm_generate,
            args=(
                model_config.model_name_or_path,
                model_config.model_revision,
                dataset_config.max_prompt_token_lenth + args.response_length,
                args.vllm_device,
                args.vllm_gpu_memory_utilization,
                generation_config,
                response_ids_Q,
                param_prompt_Q,
                args.num_training_steps,
                sample_evaluation_prompt_token_ids,
                evaluation_Q,
                args.eval_freq,
                resume_training_step,
            ),
        )
        thread.start()
    torch.cuda.set_device(device)

    g_vllm_responses = torch.zeros((args.batch_size, args.response_length), device=device, dtype=torch.long)

    # set up the metrics and initial states
    stats_shape = (args.num_epochs, args.num_mini_batches, args.gradient_accumulation_steps)
    loss_stats = torch.zeros(stats_shape, device=device)
    chosen_rewards_stats = torch.zeros(stats_shape, device=device)
    rejected_rewards_stats = torch.zeros(stats_shape, device=device)
    chosen_logprobs_stats = torch.zeros(stats_shape, device=device)
    rejected_logprobs_stats = torch.zeros(stats_shape, device=device)
    local_metrics = torch.zeros((20,), device=device)
    episode = args.batch_size * (resume_training_step - 1)
    model.train()

    # training loop
    start_time = time.time()
    data = next(iter_dataloader)
    queries_next = data[INPUT_IDS_PROMPT_KEY].to(device)
    queries_next = queries_next.repeat(args.num_generation_per_prompt, 1)
    send_queries(accelerator, None, tokenizer, param_prompt_Q, queries_next)

    for _ in range(1, resume_training_step):  # we didn't store scheduler state
        scheduler.step()

    for training_step in range(resume_training_step, args.num_training_steps + 1):
        episode += args.batch_size
        scheduler.step()
        queries = queries_next
        if ph.preemptied:
            break

        if accelerator.is_main_process:
            try:
                evaluation_responses = evaluation_Q.get(timeout=0.01)
                print("🔥🔥🔥 Evaluation responses received")
                table = {}
                table["prompt"] = tokenizer.batch_decode(sample_evaluation_prompt_token_ids)
                table["response"] = tokenizer.batch_decode(evaluation_responses)
                table["response"] = [item.replace(tokenizer.pad_token, "") for item in table["response"]]
                df = pd.DataFrame(table)
                print_rich_table(df)
                if args.with_tracking:
                    wandb.log({"sample_completions": wandb.Table(dataframe=df)})
                else:
                    print_rich_table(df)
                del table
            except Empty:
                print("🙈 Evaluation responses not received")

        with unwrap_model_for_generation(model, accelerator) as unwrapped_model:
            # (optionally) evaluate the model
            generation_model = unwrapped_model
            if args.async_mode:
                if training_step != 1:
                    data = next(iter_dataloader)
                    queries_next = data[INPUT_IDS_PROMPT_KEY].to(device)
                    queries_next = queries_next.repeat(args.num_generation_per_prompt, 1)
                send_queries(accelerator, generation_model, tokenizer, param_prompt_Q, queries_next)
            else:
                if training_step != 1:
                    # NOTE: important: the indent here is different for sync mode
                    # we also set to use `queries = queries_next` immediately
                    data = next(iter_dataloader)
                    queries_next = data[INPUT_IDS_PROMPT_KEY].to(device)
                    queries_next = queries_next.repeat(args.num_generation_per_prompt, 1)
                    send_queries(accelerator, generation_model, tokenizer, param_prompt_Q, queries_next)
                    queries = queries_next

            training_time_start = time.time()
            with torch.no_grad():
                context_length = queries.shape[1]
                responses = []
                postprocessed_responses = []
                ref_logprobs = []
                scores = []
                sequence_lengths = []
                if accelerator.is_main_process:
                    g_response_token_ids = response_ids_Q.get()
                    DUMMY_PAD_TOKEN = 0  # we can't use tokenizer.pad_token_id because it's outside vocab and `torch.gather(all_logprob, 2, response.unsqueeze(-1))` will error out
                    g_padded_response_ids = [
                        response + [DUMMY_PAD_TOKEN] * (args.response_length - len(response))
                        for response in g_response_token_ids
                    ]
                    for item in g_padded_response_ids:
                        assert len(item) == args.response_length
                        for inner_item in item:
                            if not inner_item < config.vocab_size:
                                assert inner_item < config.vocab_size, f"{inner_item=}, {tokenizer.vocab_size=}"
                    g_padded_response_ids = torch.tensor(g_padded_response_ids, device=device)
                    g_vllm_responses[:] = g_padded_response_ids
                broadcast(g_vllm_responses, 0)
                local_vllm_responses = g_vllm_responses[
                    accelerator.process_index
                    * queries.shape[0] : (accelerator.process_index + 1)
                    * queries.shape[0]
                ]
                query_responses = torch.cat((queries, local_vllm_responses), 1)
                for i in range(0, queries.shape[0], args.local_rollout_forward_batch_size):
                    query = queries[i : i + args.local_rollout_forward_batch_size]
                    query_response = query_responses[i : i + args.local_rollout_forward_batch_size]
                    response = query_response[:, context_length:]

                    ref_output = forward(ref_model, query_response, tokenizer.pad_token_id)
                    ref_logits = ref_output.logits[:, context_length - 1 : -1]
                    ref_logits /= args.temperature + 1e-7
                    ref_all_logprob = F.log_softmax(ref_logits, dim=-1)
                    ref_logprob = torch.gather(ref_all_logprob, 2, response.unsqueeze(-1)).squeeze(-1)
                    del ref_output, ref_logits, ref_all_logprob
                    torch.cuda.empty_cache()

                    # Response Processing 1. truncate response after the first occurrence of `stop_token_id`
                    postprocessed_response = response
                    if args.stop_token_id is not None:  # handle the edge case when stop_token_id exists but is 0
                        postprocessed_response = truncate_response(
                            args.stop_token_id, tokenizer.pad_token_id, response
                        )

                    # Response Processing 2. run reward model on the truncated responses
                    postprocessed_query_response = torch.cat((query, postprocessed_response), 1)
                    sequence_length = first_true_indices(postprocessed_response == tokenizer.pad_token_id) - 1
                    _, score, _ = get_reward(
                        reward_model, postprocessed_query_response, tokenizer.pad_token_id, context_length
                    )

                    responses.append(response)
                    postprocessed_responses.append(postprocessed_response)
                    ref_logprobs.append(ref_logprob)
                    sequence_lengths.append(sequence_length)
                    scores.append(score)
                responses = torch.cat(responses, 0)
                postprocessed_responses = torch.cat(postprocessed_responses, 0)
                ref_logprobs = torch.cat(ref_logprobs, 0)
                sequence_lengths = torch.cat(sequence_lengths, 0)
                scores = torch.cat(scores, 0)
                accelerator.gather(scores)
                del (ref_logprob, score)
                gc.collect()
                torch.cuda.empty_cache()

                # Response Processing 3. filter response. Ensure that the sample contains stop_token_id
                # responses not passing that filter will receive a low (fixed) score
                # only query humans on responses that pass that filter
                contain_stop_token = torch.any(postprocessed_responses == args.stop_token_id, dim=-1)
                # NOTE: only apply the stop token filter if the response is long enough
                # otherwise the model could learn to generate the first token as the stop token
                contain_stop_token = contain_stop_token & (sequence_lengths >= args.min_response_length)
                if args.non_stop_penalty:
                    scores = torch.where(
                        contain_stop_token, scores, torch.full_like(scores, args.penalty_reward_value)
                    )

                # be very careful with `padding_mask_p1`; see https://excalidraw.com/#json=LWnzG4w2k5DjF_EOL_xPt,e2w3a-hFJ_gX5vOfeyXGTw
                response_idxs = torch.arange(responses.shape[1], device=responses.device).repeat(responses.shape[0], 1)
                padding_mask = response_idxs > sequence_lengths.unsqueeze(1)
                ref_logprobs = torch.masked_fill(ref_logprobs, padding_mask, INVALID_LOGPROB)

<<<<<<< HEAD
                # 4. compute rewards
                kl = logprobs - ref_logprobs
                non_score_reward = -args.beta * kl
                non_score_reward_sum = non_score_reward.sum(1)
                rlhf_reward = scores + non_score_reward_sum

=======
>>>>>>> 2a315352
                # num_examples should be same as args.local_batch_size divided by 2
                num_examples = scores.size(0) // 2
                first_half = scores[:num_examples]
                second_half = scores[num_examples:]

                num_examples_range = torch.arange(num_examples).to(scores.device)
                chosen_indices = torch.where(
                    first_half >= second_half, num_examples_range.clone(), num_examples_range.clone() + num_examples
                )
                rejected_indices = torch.where(
                    first_half < second_half, num_examples_range.clone(), num_examples_range.clone() + num_examples
                )
                scores_margin = scores[chosen_indices] - scores[rejected_indices]

        logprobs = []
        concat_indices = []
        # Do multiple epochs of training on on-policy data (PPO-style), with a fresh random shuffle in each epoch
        for epoch_idx in range(args.num_epochs):
            b_inds = np.random.permutation(args.local_batch_size // args.num_generation_per_prompt)
            minibatch_idx = 0
            for mini_batch_start in range(
                0,
                args.local_batch_size // args.num_generation_per_prompt,
                args.local_mini_batch_size // args.num_generation_per_prompt,
            ):
                mini_batch_end = mini_batch_start + args.local_mini_batch_size // args.num_generation_per_prompt
                mini_batch_inds = b_inds[mini_batch_start:mini_batch_end]
                gradient_accumulation_idx = 0
                for micro_batch_start in range(
                    0,
                    args.local_mini_batch_size // args.num_generation_per_prompt,
                    args.per_device_train_batch_size,
                ):
                    with accelerator.accumulate(model):
                        micro_batch_end = micro_batch_start + args.per_device_train_batch_size
                        micro_batch_inds = mini_batch_inds[micro_batch_start:micro_batch_end]
                        chosen_mb_inds = chosen_indices[micro_batch_inds]
                        chosen_responses = responses[chosen_mb_inds]
                        rejected_mb_inds = rejected_indices[micro_batch_inds]
                        rejected_responses = responses[rejected_mb_inds]

                        concat_mb_inds = torch.cat((chosen_mb_inds, rejected_mb_inds), dim=0)
                        concat_query_responses = query_responses[concat_mb_inds]
                        concat_output = forward(model, concat_query_responses, tokenizer.pad_token_id)
                        num_examples = chosen_mb_inds.shape[0]
                        chosen_logits = concat_output.logits[:num_examples]
                        rejected_logits = concat_output.logits[num_examples:]

                        # chosen
                        chosen_logits = chosen_logits[:, context_length - 1 : -1]
                        chosen_logits /= args.temperature + 1e-7
                        chosen_all_logprobs = F.log_softmax(chosen_logits, dim=-1)
                        chosen_logprobs = torch.gather(chosen_all_logprobs, 2, chosen_responses.unsqueeze(-1)).squeeze(
                            -1
                        )
                        chosen_logprobs = torch.masked_fill(
                            chosen_logprobs, padding_mask[chosen_mb_inds], INVALID_LOGPROB
                        )
                        chosen_ref_logprobs = ref_logprobs[chosen_mb_inds]
                        chosen_logprobs_sum = (chosen_logprobs * ~padding_mask[chosen_mb_inds]).sum(1)
                        chosen_ref_logprobs_sum = (chosen_ref_logprobs * ~padding_mask[chosen_mb_inds]).sum(1)

                        # rejected
                        rejected_logits = rejected_logits[:, context_length - 1 : -1]
                        rejected_logits /= args.temperature + 1e-7
                        rejected_all_logprobs = F.log_softmax(rejected_logits, dim=-1)
                        rejected_logprobs = torch.gather(
                            rejected_all_logprobs, 2, rejected_responses.unsqueeze(-1)
                        ).squeeze(-1)
                        rejected_logprobs = torch.masked_fill(
                            rejected_logprobs, padding_mask[rejected_mb_inds], INVALID_LOGPROB
                        )
                        rejected_ref_logprobs = ref_logprobs[rejected_mb_inds]
                        rejected_logprobs_sum = (rejected_logprobs * ~padding_mask[rejected_mb_inds]).sum(1)
                        rejected_ref_logprobs_sum = (rejected_ref_logprobs * ~padding_mask[rejected_mb_inds]).sum(1)

                        pi_logratios = chosen_logprobs_sum - rejected_logprobs_sum
                        ref_logratios = chosen_ref_logprobs_sum - rejected_ref_logprobs_sum

                        logits = pi_logratios - ref_logratios

                        if args.loss_type == "sigmoid":
                            losses = -F.logsigmoid(args.beta * logits)
                        elif args.loss_type == "ipo":
                            losses = (logits - 1 / (2 * args.beta)) ** 2
                        else:
                            raise NotImplementedError(f"invalid loss type {args.loss_type}")

                        loss = losses.mean()
                        accelerator.backward(loss)
                        optimizer.step()
                        optimizer.zero_grad()
                        with torch.no_grad():
                            if epoch_idx == 0:
                                concat_indices.append(concat_mb_inds)
                                response = concat_query_responses[:, context_length:]
                                logits = concat_output.logits[:, context_length - 1 : -1]
                                logits /= args.temperature + 1e-7
                                all_logprob = F.log_softmax(logits, dim=-1)
                                logprob = torch.gather(all_logprob, 2, response.unsqueeze(-1)).squeeze(-1)
                                logprob = torch.masked_fill(logprob, padding_mask[concat_mb_inds], INVALID_LOGPROB)
                                logprobs.append(logprob)
                                del all_logprob
                            chosen_rewards = args.beta * (chosen_logprobs_sum - chosen_ref_logprobs_sum)
                            rejected_rewards = args.beta * (rejected_logprobs_sum - rejected_ref_logprobs_sum)
                            loss_stats[epoch_idx, minibatch_idx, gradient_accumulation_idx] = loss
                            chosen_rewards_stats[epoch_idx, minibatch_idx, gradient_accumulation_idx] = (
                                chosen_rewards.mean()
                            )
                            rejected_rewards_stats[epoch_idx, minibatch_idx, gradient_accumulation_idx] = (
                                rejected_rewards.mean()
                            )
                            chosen_logprobs_stats[epoch_idx, minibatch_idx, gradient_accumulation_idx] = (
                                chosen_logprobs_sum.mean()
                            )
                            rejected_logprobs_stats[epoch_idx, minibatch_idx, gradient_accumulation_idx] = (
                                rejected_logprobs_sum.mean()
                            )
                    gradient_accumulation_idx += 1
                minibatch_idx += 1
                # fmt: off
                del (
                    loss, logits, concat_output, concat_query_responses,
                    chosen_logits, rejected_logits, chosen_logprobs, rejected_logprobs,
                    chosen_responses, rejected_responses,
                )
                # fmt: on
                # del everything and empty cache
                torch.cuda.empty_cache()
        with torch.no_grad():
            logprobs = torch.cat(logprobs, 0)
            concat_indices = torch.cat(concat_indices, 0)
            restore_logprobs = torch.zeros_like(logprobs)
            restore_logprobs[concat_indices] = logprobs
            kl = restore_logprobs - ref_logprobs
            non_score_reward = -args.beta * kl
            non_score_reward_sum = non_score_reward.sum(1)
            rlhf_reward = scores + non_score_reward_sum
            local_metrics[0] = sequence_lengths.float().mean()
            local_metrics[1] = (responses == args.stop_token_id).sum().float().mean()
            local_metrics[2] = kl.sum(1).mean()
            local_metrics[3] = (-logprobs).sum(1).mean()
            local_metrics[4] = non_score_reward_sum.mean()
            local_metrics[5] = rlhf_reward.mean()
            local_metrics[6] = scores.mean()
            local_metrics[7] = scores_margin.mean()
            local_metrics[8] = loss_stats.mean()
            local_metrics[9] = chosen_rewards_stats.mean()
            local_metrics[10] = rejected_rewards_stats.mean()
            local_metrics[11] = (chosen_rewards_stats > rejected_rewards_stats).float().mean()
            local_metrics[12] = (chosen_rewards_stats - rejected_rewards_stats).mean()
            local_metrics[13] = chosen_logprobs_stats.mean()
            local_metrics[14] = rejected_logprobs_stats.mean()
            local_metrics[15] = ((kl) ** 2 / 2).sum(1).mean()
            local_metrics[16] = ((-kl).exp() - 1 + kl).sum(1).mean()
            global_metrics = accelerator.reduce(local_metrics, reduction="mean").tolist()
            metrics = {
                "episode": episode,
                "training_step": training_step,
                "lr": scheduler.get_last_lr()[0],
                "epoch": episode / len(train_dataset),
                "time/from_scratch": time.time() - start_time,
                "time/training": time.time() - training_time_start,
                "val/sequence_lengths": global_metrics[0],
                "val/num_stop_token_ids": global_metrics[1],
                "objective/kl": global_metrics[2],
                "objective/kl2": global_metrics[15],
                "ojbective/kl3": global_metrics[16],
                "objective/entropy": global_metrics[3],
                "objective/non_score_reward": global_metrics[4],
                "objective/rlhf_reward": global_metrics[5],
                "objective/scores": global_metrics[6],
                "objective/scores_margin": global_metrics[7],
                "objective/loss": global_metrics[8],
                "rewards/chosen": global_metrics[9],
                "rewards/rejected": global_metrics[10],
                "rewards/accuracies": global_metrics[11],
                "rewards/margins": global_metrics[12],
                "logps/chosen": global_metrics[13],
                "logps/rejected": global_metrics[14],
            }
            if accelerator.is_main_process:
                print_rich_single_line_metrics(metrics)
                for key, value in metrics.items():
                    writer.add_scalar(key, value, episode)
        del (queries, responses, postprocessed_responses, logprobs, ref_logprobs, sequence_lengths, scores)
        del (metrics, kl, non_score_reward, rlhf_reward)
        gc.collect()
        torch.cuda.empty_cache()

    if not ph.preemptied:
        # save model
        os.makedirs(os.path.dirname(args.output_dir), exist_ok=True)
        original_tokenizer = AutoTokenizer.from_pretrained(
            model_config.model_name_or_path, revision=model_config.model_revision
        )
        save_with_accelerate(
            accelerator,
            model,
            original_tokenizer,
            args.output_dir,
        )

        # Ai2 specific logic
        if is_beaker_job() and accelerator.is_main_process:
            if args.hf_metadata_dataset:
                dataset_list = list(args.dataset_mixer_dict.keys())
                # mainly just focussing here on what would be useful for the leaderboard.
                # wandb will have even more useful information.
                metadata_blob = {
                    "model_name": args.exp_name,
                    "model_type": "sft",
                    "datasets": dataset_list,
                    "base_model": model_config.model_name_or_path,
                    "wandb_path": wandb.run.get_url(),
                    "beaker_experiment": beaker_config.beaker_experiment_url,
                    "beaker_datasets": beaker_config.beaker_dataset_id_urls,
                }
                upload_metadata_to_hf(
                    metadata_blob,
                    "metadata.json",
                    args.hf_metadata_dataset,
                    "results/" + args.hf_repo_revision,  # to match what the auto-evals name as.
                )

            if args.try_launch_beaker_eval_jobs and len(beaker_config.beaker_dataset_id_urls) > 0:
                command = f"""\
                python mason.py  \
                    --cluster ai2/allennlp-cirrascale ai2/general-cirrascale-a5000 ai2/general-cirrascale-a5000 ai2/s2-cirrascale ai2/general-cirrascale \
                    --priority low \
                    --preemptible \
                    --budget ai2/allennlp \
                    --workspace ai2/tulu-2-improvements \
                    --image nathanl/open_instruct_auto \
                    --pure_docker_mode \
                    --gpus 0 -- python scripts/wait_beaker_dataset_model_upload_then_evaluate_model.py \
                    --beaker_workload_id {beaker_config.beaker_workload_id} \
                    --model_name {args.hf_repo_revision}
                """
                process = subprocess.Popen(["bash", "-c", command], stdout=subprocess.PIPE, stderr=subprocess.PIPE)
                stdout, stderr = process.communicate()
                print(f"Submit jobs after model training is finished - Stdout:\n{stdout.decode()}")
                print(f"Submit jobs after model training is finished - Stderr:\n{stderr.decode()}")
                print(f"Submit jobs after model training is finished - process return code: {process.returncode}")

        if args.push_to_hub:
            push_folder_to_hub(
                accelerator,
                args.output_dir,
                args.hf_repo_id,
                args.hf_repo_revision,
            )

        if accelerator.is_main_process:
            # remove args.checkpoint_output_dir
            if os.path.exists(args.checkpoint_output_dir):
                shutil.rmtree(args.checkpoint_output_dir, ignore_errors=True)


if __name__ == "__main__":
    parser = ArgumentParserPlus((Args, DatasetConfig, ModelConfig))
    main(*parser.parse())<|MERGE_RESOLUTION|>--- conflicted
+++ resolved
@@ -742,15 +742,6 @@
                 padding_mask = response_idxs > sequence_lengths.unsqueeze(1)
                 ref_logprobs = torch.masked_fill(ref_logprobs, padding_mask, INVALID_LOGPROB)
 
-<<<<<<< HEAD
-                # 4. compute rewards
-                kl = logprobs - ref_logprobs
-                non_score_reward = -args.beta * kl
-                non_score_reward_sum = non_score_reward.sum(1)
-                rlhf_reward = scores + non_score_reward_sum
-
-=======
->>>>>>> 2a315352
                 # num_examples should be same as args.local_batch_size divided by 2
                 num_examples = scores.size(0) // 2
                 first_half = scores[:num_examples]
