# this file deals with dataset pre-processing before training

# 1. PPO (prompt)
# 2. SFT (prompt + demonstration), there is also packing.
# 3. ✅ RM / DPO (chosen and rejected)
# 4. ✅ Visualization of length distributions?
# 5. ✅ Filter?
# 6. ✅ dataset_num_proc
# 7. ✅ check EOS token
# 8. dataset mixer?
# 9. ✅ pretty print that show tokenization?
# 10. ✅ hashable tokneization?
# 11. inputs / labels / attention_mask
# 12. ✅ always set a `tokenizer.pad_token_id`?
# 13. a new DataCollatorForLanguageModeling?
# 14. ✅ `add_bos_token` and `add_eos_token`? E.g., LLAMA models
# 15. ✅ generate properties: has eos_token, bos_token (through chat template)

# ✅ get tokenizer revision
# ✅ get dataset revision
# create a cached tokenized dataset, with tokenized revision, dataset revision, tokenization function name.

# too many names related to "maximum length":
# * `max_seq_length` in SFT
# * `max_length`, `max_target_length` in RM / DPO,
# * `max_prompt_length` in DPO

# TODO: note that tokenizer doesn't change but model name does change. Should be mindful of this.
"""
This file contains the utility to transform and cache datasets with different configurations.
The main things we are looking for are:
* handle dataset mixing
* handle different tokenization functions
* **cache** the tokenized dataset so we don't have to re-tokenize every time
    * This is especially important when we have 405B SFT models: 32 nodes are just spending like
    5 minutes to tokenize the dataset. This translates to 32 * 5 * 8 = 1280 minutes = 21 hours of
    wasted H100 time.
    * Sometimes we also launch on places that don't have a shared cache (e.g., GCP), so we would
    download individual datasets 32 times, and wait for concatenation and tokenization (actually
    twice because the `with accelerator.main_process_first()` function assumes a shared cache)
"""

import copy
import hashlib
import json
import multiprocessing
import os
from dataclasses import asdict, dataclass, field
from functools import cached_property
from typing import Any, Dict, List, Literal, Optional

import torch
import transformers
from datasets import Dataset, concatenate_datasets, load_dataset
from huggingface_hub import ModelCard, revision_exists
from rich.console import Console
from rich.text import Text
from transformers import (
    AutoConfig,
    AutoTokenizer,
    GPTNeoXTokenizerFast,
    LlamaTokenizer,
    LlamaTokenizerFast,
    PreTrainedTokenizer,
)
from transformers.utils.hub import (
    _CACHED_NO_EXIST,
    TRANSFORMERS_CACHE,
    extract_commit_hash,
    try_to_load_from_cache,
)

from open_instruct.utils import hf_whoami


# ----------------------------------------------------------------------------
# Utilities
def custom_cached_file(model_name_or_path: str, filename: str, revision: str = None, repo_type: str = "model"):
    """@vwxyzjn: HF's `cached_file` no longer works for `repo_type="dataset"`."""
    # local_file = os.path.join(model_name_or_path, filename)

    if os.path.isdir(model_name_or_path):
        resolved_file = os.path.join(model_name_or_path, filename)
        if os.path.isfile(resolved_file):
            return resolved_file
        else:
            return None
    else:
        resolved_file = try_to_load_from_cache(
            model_name_or_path, filename, cache_dir=TRANSFORMERS_CACHE, revision=revision, repo_type=repo_type
        )
        # special return value from try_to_load_from_cache
        if resolved_file == _CACHED_NO_EXIST:
            return None
        return resolved_file


def get_commit_hash(
    model_name_or_path: str, revision: str, filename: str = "config.json", repo_type: str = "model"
) -> str:
    file = custom_cached_file(model_name_or_path, filename, revision=revision, repo_type=repo_type)
    commit_hash = extract_commit_hash(file, None)
    return commit_hash


def get_file_hash(
    model_name_or_path: str, revision: str, filename: str = "config.json", repo_type: str = "model"
) -> str:
    file = custom_cached_file(model_name_or_path, filename, revision=revision, repo_type=repo_type)
    if isinstance(file, str):
        with open(file, "rb") as f:
            return hashlib.sha256(f.read()).hexdigest()
    elif file is _CACHED_NO_EXIST:
        return f"{filename} not found"
    elif file is None:
        return f"{filename} not found"
    else:
        raise ValueError(f"Unexpected file type: {type(file)}")


def get_files_hash_if_exists(
    model_name_or_path: str, revision: str, filenames: List[str], repo_type: str = "model"
) -> List[str]:
    return [get_file_hash(model_name_or_path, revision, filename, repo_type) for filename in filenames]


# Performance tuning. Some rough numbers:
APPLY_CHAT_TEMPLATE_EXAMPLE_PER_SECOND_PER_CPU = 400
FILTER_EXAMPLE_PER_SECOND_PER_CPU = 1130


def get_num_proc(dataset_len: int, num_available_cpus: int, example_per_second_per_cpu) -> int:
    num_required_cpus = max(1, dataset_len // example_per_second_per_cpu)
    return min(num_required_cpus, num_available_cpus)


COLORS = ["on red", "on green", "on blue", "on yellow", "on magenta"]


def visualize_token(tokens: list[int], tokenizer: PreTrainedTokenizer):
    i = 0
    console = Console()
    rich_text = Text()
    for i, token in enumerate(tokens):
        color = COLORS[i % len(COLORS)]
        decoded_token = tokenizer.decode(token)
        rich_text.append(f"{decoded_token}", style=color)
    console.print(rich_text)


def visualize_token_role(tokens: list[int], masks: list[int], tokenizer: PreTrainedTokenizer):
    i = 0
    console = Console()
    rich_text = Text()
    # for i, token in enumerate():
    for i in range(min(len(tokens), len(masks))):
        token = tokens[i]
        color = COLORS[masks[i] % len(COLORS)]
        decoded_token = tokenizer.decode(token)
        rich_text.append(f"{decoded_token}", style=color)
    console.print(rich_text)


# ----------------------------------------------------------------------------
# Tokenization
# Chat templates
# flake8: noqa
# note we added `{% if loop.last and not add_generation_prompt %}{{ eos_token }}{% endif %}`
# because we want the template to not output eos_token if `add_generation_prompt=True`
CHAT_TEMPLATES = {
    "simple_concat_with_space": (
        "{% for message in messages %}"
        "{{ ' ' if not loop.first else '' }}"
        "{{ message['content'] }}"
        "{% if loop.last and not add_generation_prompt %}{{ eos_token }}{% endif %}"
        "{% endfor %}"
    ),
    "simple_concat_with_new_line": (
        "{% for message in messages %}"
        "{{ '\n' if not loop.first else '' }}"
        "{{ message['content'] }}"
        "{% if loop.last and not add_generation_prompt %}{{ eos_token }}{% endif %}"
        "{% endfor %}"
    ),
    "simple_chat": (
        "{% for message in messages %}"
        "{{ '\n\n' if not loop.first else '' }}"
        "{{ message['role'].capitalize() + ': ' + message['content'] }}"
        "{% if loop.last and not add_generation_prompt %}{{ eos_token }}{% endif %}"
        "{% endfor %}"
    ),
    "assistant_message_only": (
        "{% for message in messages %}"
        "{% if message['role'] == 'assistant' %}"
        "{{ message['content'] }}"
        "{% endif %}"
        "{% endfor %}"
    ),
    "zephyr": (
        "{% for message in messages %}"
        "{% if message['role'] == 'user' %}"
        "{{ '<|user|>\n' + message['content'] + eos_token + '\n' }}"
        "{% elif message['role'] == 'system' %}"
        "{{ '<|system|>\n' + message['content'] + eos_token + '\n' }}"
        "{% elif message['role'] == 'assistant' %}"
        "{{ '<|assistant|>\n'  + message['content'] + eos_token + '\n' }}"
        "{% endif %}"
        "{% if loop.last and add_generation_prompt %}"
        "{{ '<|assistant|>\n' }}"
        "{% endif %}"
        "{% endfor %}"
    ),
    "tulu": (
        "{% for message in messages %}"
        "{% if message['role'] == 'system' %}"
        "{{ '<|system|>\n' + message['content'] + '\n' }}"
        "{% elif message['role'] == 'user' %}"
        "{{ '<|user|>\n' + message['content'] + '\n' }}"
        "{% elif message['role'] == 'assistant' %}"
        "{% if not loop.last %}"
        "{{ '<|assistant|>\n'  + message['content'] + eos_token + '\n' }}"
        "{% else %}"
        "{{ '<|assistant|>\n'  + message['content'] + eos_token }}"
        "{% endif %}"
        "{% endif %}"
        "{% if loop.last and add_generation_prompt %}"
        "{{ '<|assistant|>\n' }}"
        "{% endif %}"
        "{% endfor %}"
    ),
    "tulu_thinker": (
        "{% for message in messages %}"
        "{% if message['role'] == 'system' %}"
        "{{ '<|system|>\n' + message['content'] + '\n' }}"
        "{% elif message['role'] == 'user' %}"
        "{{ '<|user|>\n' + message['content'] + '\n' }}"
        "{% elif message['role'] == 'assistant' %}"
        "{% set content = message['content'] %}"
        "{% if not loop.last %}"
        "{{ '<|assistant|>\n' + content + eos_token + '\n' }}"
        "{% else %}"
        "{{ '<|assistant|>\n' + content + eos_token }}"
        "{% endif %}"
        "{% endif %}"
        "{% if loop.last and add_generation_prompt %}"
        "{{ '<|assistant|>\n<think>' }}"
        "{% endif %}"
        "{% endfor %}"
    ),
    "tulu_thinker_r1_style": (
        "A conversation between User and Assistant. "
        "The user asks a question, and the Assistant solves it. "
        "The assistant first thinks about the reasoning process in "
        "the mind and then provides the user with the answer. "
        "The reasoning process and answer are enclosed within <think> </think> "
        "and <answer> </answer> tags, respectively, "
        "i.e., <think> reasoning process here </think> "
        "<answer> answer here </answer>."
        "\n\n"
        "{% for message in messages %}"
        "{% if message['role'] == 'system' %}"
        "{{ '<|system|>\n' + message['content'] + '\n' }}"
        "{% elif message['role'] == 'user' %}"
        "{{ '<|user|>\n' + message['content'] + '\n' }}"
        "{% elif message['role'] == 'assistant' %}"
        "{% set content = message['content'] %}"
        "{% if '</think>' in content %}"
        "{% set content = content.split('</think>')[-1] %}"
        "{% endif %}"
        "{% if not loop.last %}"
        "{{ '<|assistant|>\n' + content + eos_token + '\n' }}"
        "{% else %}"
        "{{ '<|assistant|>\n' + content + eos_token }}"
        "{% endif %}"
        "{% endif %}"
        "{% if loop.last and add_generation_prompt %}"
        "{{ '<|assistant|>\n<think>' }}"
        "{% endif %}"
        "{% endfor %}"
    ),
    # template is taken from https://arxiv.org/abs/2501.12948.
    "r1_simple_chat": (
        "A conversation between User and Assistant. "
        "The user asks a question, and the Assistant solves it. "
        "The assistant first thinks about the reasoning process in "
        "the mind and then provides the user with the answer. "
        "The reasoning process and answer are enclosed within <think> </think> "
        "and <answer> </answer> tags, respectively, "
        "i.e., <think> reasoning process here </think> "
        "<answer> answer here </answer>."
        "\n\n"
        "{% for message in messages %}"
        "{{ '\n\n' if not loop.first else '' }}"
        "{{ message['role'].capitalize() + ': ' + message['content'] + '\n' }}"
        "{% if loop.last and add_generation_prompt %}"
        "{{ 'Assistant:' }}"
        "{% endif %}"
        "{% endfor %}"
    ),
    "r1_simple_chat_postpend_think": (
        "A conversation between User and Assistant. "
        "The user asks a question, and the Assistant solves it. "
        "The assistant first thinks about the reasoning process in "
        "the mind and then provides the user with the answer. "
        "The reasoning process and answer are enclosed within <think> </think> "
        "and <answer> </answer> tags, respectively, "
        "i.e., <think> reasoning process here </think> "
        "<answer> answer here </answer>."
        "\n\n"
        "{% for message in messages %}"
        "{{ '\n\n' if not loop.first else '' }}"
        "{{ message['role'].capitalize() + ': ' + message['content'] + '\n' }}"
        "{% if loop.last and add_generation_prompt %}"
        "{{ 'Assistant: <think>' }}"
        "{% endif %}"
        "{% endfor %}"
    ),
    "r1_simple_chat_postpend_think_orz_style": (
        "A conversation between User and Assistant. "
        "The user asks a question, and the Assistant solves it. "
        "The assistant first thinks about the reasoning process in "
        "the mind and then provides the user with the answer. "
        "The reasoning process and answer are enclosed within <think> </think> "
        "and <answer> </answer> tags, respectively, "
        "i.e., <think> reasoning process here </think> "
        "<answer> answer here </answer>."
        "\n\n"
        "{% for message in messages %}"
        "{{ '\n\n' if not loop.first else '' }}"
        "{{ message['role'].capitalize() + ': You must put your answer inside <answer> </answer> tags, i.e., <answer> answer here </answer>. And your final answer will be extracted automatically by the \\\\boxed{} tag. This is the problem: ' + message['content'] + '\n' }}"  # \\\\boxed{} is for jinja template escape
        "{% if loop.last and add_generation_prompt %}"
        "{{ 'Assistant: <think>' }}"
        "{% endif %}"
        "{% endfor %}"
    ),
    "r1_simple_chat_postpend_think_tool_vllm": (
        "A conversation between User and Assistant. "
        "The User asks a question, and the Assistant solves it. "
        "The Assistant first thinks about the reasoning process in "
        "the mind and then provides the User with the answer. "
        "\n\n"
        "When given a question, the Assistant must conduct reasoning inside the <think> "
        "and </think> tags. During reasoning, the Assistant may write and execute python "
        "code using the <code> </code> tag, in order to solve the problem or verify the answer. "
        "Then the Assistant will get the stdout and stderr in the <output> and </output> tags. "
        "For example, the code could be\n"
        "<code>\n"
        "x, y = 1, 2\n"
        "result = x + y\n"
        "print(result)\n"
        "</code>\n"
        "or\n"
        "<code>\n"
        "import sympy as sp\n"
        "from sympy import Symbol\n"
        "x = Symbol('x')\n"
        "y = Symbol('y')\n"
        "solution = sp.solve(x**2 + y**2 - 1, (x, y))\n"
        "print(solution)\n"
        "</code>\n"
        "The Assistant will always `print` the result of the code execution in order to see it in the <output> tag. "
        "The Assistant may use the <code> </code> tag multiple times. "
        "When the Assistant is done reasoning, it should provide the answer inside the <answer> "
        "and </answer> tag."
        "\n\n"
        "{% for message in messages %}"
        "{{ '\n\n' if not loop.first else '' }}"
        "{{ message['role'].capitalize() + ': You must put your answer inside <answer> </answer> tags, i.e., <answer> answer here </answer>. And your final answer will be extracted automatically by the \\\\boxed{} tag. This is the problem: ' + message['content'] + '\n' }}"  # \\\\boxed{} is for jinjia template escape
        "{% if loop.last and add_generation_prompt %}"
        "{{ 'Assistant: <think>' }}"
        "{% endif %}"
        "{% endfor %}"
    ),
}
# flake8: noqa


def get_tokenizer_simple_v1(tc: "TokenizerConfig"):
    tokenizer = AutoTokenizer.from_pretrained(
        tc.tokenizer_name_or_path,
        revision=tc.tokenizer_revision,
        trust_remote_code=tc.trust_remote_code,
        use_fast=tc.use_fast,
    )
    return tokenizer


def get_tokenizer_tulu_v1(tc: "TokenizerConfig"):
    tokenizer = AutoTokenizer.from_pretrained(
        tc.tokenizer_name_or_path,
        revision=tc.tokenizer_revision,
        trust_remote_code=tc.trust_remote_code,
        use_fast=tc.use_fast,
    )
    # no default pad token for llama!
    # here we add all special tokens again, because the default ones are not in the special_tokens_map
    # only add if the pad token is not present already.
    if isinstance(tokenizer, LlamaTokenizer) or isinstance(tokenizer, LlamaTokenizerFast):
        num_added_tokens = tokenizer.add_special_tokens(
            {
                "bos_token": "<s>",
                "eos_token": "</s>",
                "unk_token": "<unk>",
                "pad_token": "<pad>",
            }
        )
        assert num_added_tokens in [
            0,
            1,
        ], "LlamaTokenizer should only add one special token - the pad_token, or no tokens if pad token present."
    elif isinstance(tokenizer, GPTNeoXTokenizerFast):
        # OLMo newer models use this tokenizer
        if tokenizer.bos_token is None:
            tokenizer.bos_token = tokenizer.eos_token
            assert tc.add_bos, "For OLMo with GPTNeoX, you must add bos token to the beginning of the input sequence."
        # else, pythia / other models
        else:
            num_added_tokens = tokenizer.add_special_tokens(
                {
                    "pad_token": "<pad>",
                }
            )
            assert (
                num_added_tokens <= 1
            ), "GPTNeoXTokenizer should only add one special token - the pad_token (or no tokens if already set in SFT)."
    # NOTE: (Costa) I just commented the `OPTForCausalLM` because we are not likely to use it.
    # elif isinstance(tokenizer, GPT2Tokenizer) and isinstance(model, OPTForCausalLM):
    #     num_added_tokens = tokenizer.add_special_tokens({"unk_token": "<unk>"})
    elif isinstance(tokenizer, transformers.PreTrainedTokenizerFast) and tokenizer.pad_token is None:
        num_added_tokens = tokenizer.add_special_tokens({"pad_token": "<pad>"})
        assert num_added_tokens == 1, "We detected no padding token but add_special_tokens did not add one."

    # set the tokenizer chat template to the training format
    # this will be used for encoding the training examples
    # and saved together with the tokenizer to be used later.
    if tc.chat_template_name in CHAT_TEMPLATES:
        tokenizer.chat_template = CHAT_TEMPLATES[tc.chat_template_name]
    else:
        try:
            tokenizer.chat_template = AutoTokenizer.from_pretrained(
                tc.tokenizer_name_or_path, revision=tc.tokenizer_revision
            ).chat_template
        except Exception:
            raise ValueError(f"Could not find chat template for {tc.tokenizer_name_or_path}.")

    if tc.add_bos:
        if tokenizer.chat_template.startswith("{{ bos_token }}") or (
            tokenizer.bos_token is not None and tokenizer.chat_template.startswith(tokenizer.bos_token)
        ):
            raise ValueError(
                "You specified add_bos=True, but the chat template already has a bos_token at the beginning."
            )
        # also add bos in the chat template if not already there
        tokenizer.chat_template = "{{ bos_token }}" + tokenizer.chat_template

    return tokenizer


def get_tokenizer_tulu_v2_1(tc: "TokenizerConfig"):
    tokenizer = AutoTokenizer.from_pretrained(
        tc.tokenizer_name_or_path,
        revision=tc.tokenizer_revision,
        trust_remote_code=tc.trust_remote_code,
        use_fast=tc.use_fast,
    )
    # no default pad token for llama!
    # here we add all special tokens again, because the default ones are not in the special_tokens_map
    # only add if the pad token is not present already, or if the current one is set to eos_token_id.
    if tokenizer.pad_token_id is None or tokenizer.pad_token_id == tokenizer.eos_token_id:
        if isinstance(tokenizer, LlamaTokenizer) or isinstance(tokenizer, LlamaTokenizerFast):
            num_added_tokens = tokenizer.add_special_tokens({"pad_token": "<pad>"})
            assert num_added_tokens in [
                0,
                1,
            ], "LlamaTokenizer should only add one special token - the pad_token, or no tokens if pad token present."
        elif isinstance(tokenizer, GPTNeoXTokenizerFast):
            # OLMo newer models use this tokenizer
            if tokenizer.bos_token is None:
                tokenizer.bos_token = tokenizer.eos_token
                assert (
                    tc.add_bos
                ), "For OLMo with GPTNeoX, you must add bos token to the beginning of the input sequence."
            # else, pythia / other models
            else:
                num_added_tokens = tokenizer.add_special_tokens(
                    {
                        "pad_token": "<pad>",
                    }
                )
                assert (
                    num_added_tokens <= 1
                ), "GPTNeoXTokenizer should only add one special token - the pad_token (or no tokens if already set in SFT)."
        # NOTE: (Costa) I just commented the `OPTForCausalLM` because we are not likely to use it.
        # elif isinstance(tokenizer, GPT2Tokenizer) and isinstance(model, OPTForCausalLM):
        #     num_added_tokens = tokenizer.add_special_tokens({"unk_token": "<unk>"})
        elif isinstance(tokenizer, transformers.PreTrainedTokenizerFast):
            num_added_tokens = tokenizer.add_special_tokens({"pad_token": "<pad>"})
            assert num_added_tokens == 1, "We detected no padding token but add_special_tokens did not add one."

    assert (
        tokenizer.pad_token_id != tokenizer.eos_token_id
    ), "pad token and eos token matching causes issues in our setup."

    # set the tokenizer chat template to the training format
    # this will be used for encoding the training examples
    # and saved together with the tokenizer to be used later.
    if tc.chat_template_name in CHAT_TEMPLATES:
        tokenizer.chat_template = CHAT_TEMPLATES[tc.chat_template_name]
    else:
        try:
            tokenizer.chat_template = AutoTokenizer.from_pretrained(
                tc.tokenizer_name_or_path, revision=tc.tokenizer_revision
            ).chat_template
        except Exception:
            raise ValueError(f"Could not find chat template for {tc.tokenizer_name_or_path}.")

    if tc.add_bos:
        if tokenizer.chat_template.startswith("{{ bos_token }}") or (
            tokenizer.bos_token is not None and tokenizer.chat_template.startswith(tokenizer.bos_token)
        ):
            raise ValueError(
                "You specified add_bos=True, but the chat template already has a bos_token at the beginning."
            )
        # also add bos in the chat template if not already there
        tokenizer.chat_template = "{{ bos_token }}" + tokenizer.chat_template

    return tokenizer


def get_tokenizer_tulu_v2_2(tc: "TokenizerConfig"):
    config = AutoConfig.from_pretrained(tc.tokenizer_name_or_path, revision=tc.tokenizer_revision)
    # @vwxyzjn: "olmo" handles both `olmo2` and `olmoe`.
    if "olmo" in config.model_type:
        assert tc.add_bos, "For OLMo, you must run with `--add_bos`."
        assert tc.use_fast, "For OLMo, you must use fast tokenizer."

    tokenizer = AutoTokenizer.from_pretrained(
        tc.tokenizer_name_or_path,
        revision=tc.tokenizer_revision,
        trust_remote_code=tc.trust_remote_code,
        use_fast=tc.use_fast,
    )
    # no default pad token for llama!
    # here we add all special tokens again, because the default ones are not in the special_tokens_map
    # only add if the pad token is not present already, or if the current one is set to eos_token_id.
    if tokenizer.pad_token_id is None or tokenizer.pad_token_id == tokenizer.eos_token_id:
        if isinstance(tokenizer, LlamaTokenizer) or isinstance(tokenizer, LlamaTokenizerFast):
            num_added_tokens = tokenizer.add_special_tokens({"pad_token": "<pad>"})
            assert num_added_tokens in [
                0,
                1,
            ], "LlamaTokenizer should only add one special token - the pad_token, or no tokens if pad token present."
        elif isinstance(tokenizer, GPTNeoXTokenizerFast):
            # OLMo newer models use this tokenizer
            if tokenizer.bos_token is None:
                tokenizer.bos_token = tokenizer.eos_token
                assert (
                    tc.add_bos
                ), "For OLMo with GPTNeoX, you must add bos token to the beginning of the input sequence."
            # else, pythia / other models
            else:
                num_added_tokens = tokenizer.add_special_tokens(
                    {
                        "pad_token": "<pad>",
                    }
                )
                assert (
                    num_added_tokens <= 1
                ), "GPTNeoXTokenizer should only add one special token - the pad_token (or no tokens if already set in SFT)."
        # NOTE: (Costa) I just commented the `OPTForCausalLM` because we are not likely to use it.
        # elif isinstance(tokenizer, GPT2Tokenizer) and isinstance(model, OPTForCausalLM):
        #     num_added_tokens = tokenizer.add_special_tokens({"unk_token": "<unk>"})
        elif isinstance(tokenizer, transformers.PreTrainedTokenizerFast):
            num_added_tokens = tokenizer.add_special_tokens({"pad_token": "<pad>"})
            assert num_added_tokens == 1, "We detected no padding token but add_special_tokens did not add one."

    assert (
        tokenizer.pad_token_id != tokenizer.eos_token_id
    ), "pad token and eos token matching causes issues in our setup."

    # set the tokenizer chat template to the training format
    # this will be used for encoding the training examples
    # and saved together with the tokenizer to be used later.
    if tc.chat_template_name in CHAT_TEMPLATES:
        tokenizer.chat_template = CHAT_TEMPLATES[tc.chat_template_name]
    else:
        try:
            tokenizer.chat_template = AutoTokenizer.from_pretrained(
                tc.tokenizer_name_or_path, revision=tc.tokenizer_revision
            ).chat_template
        except Exception:
            raise ValueError(f"Could not find chat template for {tc.tokenizer_name_or_path}.")

    if tc.add_bos:
        if tokenizer.chat_template.startswith("{{ bos_token }}") or (
            tokenizer.bos_token is not None and tokenizer.chat_template.startswith(tokenizer.bos_token)
        ):
            raise ValueError(
                "You specified add_bos=True, but the chat template already has a bos_token at the beginning."
            )
        # also add bos in the chat template if not already there
        tokenizer.chat_template = "{{ bos_token }}" + tokenizer.chat_template

    return tokenizer


GET_TOKENIZER_FN = {
    "get_tokenizer_simple_v1": get_tokenizer_simple_v1,
    "get_tokenizer_tulu_v1": get_tokenizer_tulu_v1,  # old version, see https://github.com/allenai/open-instruct/pull/570
    "get_tokenizer_tulu_v2_1": get_tokenizer_tulu_v2_1,
    "get_tokenizer_tulu_v2_2": get_tokenizer_tulu_v2_2,
}

DEFAULT_SFT_MESSAGES_KEY = "messages"
GROUND_TRUTHS_KEY = "ground_truth"
DATASET_SOURCE_KEY = "dataset"


@dataclass
class TokenizerConfig:
    tokenizer_name_or_path: Optional[str] = None
    tokenizer_revision: Optional[str] = None
    trust_remote_code: bool = False
    use_fast: bool = True
    chat_template_name: str = "tulu"  # TODO: should I give an option to force override?
    add_bos: bool = False
    get_tokenizer_fn: str = "get_tokenizer_tulu_v2_2"

    # for tracking purposes
    tokenizer_files_hash: Optional[List[str]] = None

    # backward compatibility to make sure script runs
    use_slow_tokenizer: bool = False  # completely ignored
    tokenizer_name: Optional[str] = None
    ground_truths_key: str = GROUND_TRUTHS_KEY
    """columns name for the ground truth"""
    sft_messages_key: str = DEFAULT_SFT_MESSAGES_KEY
    """columns name for the sft messages"""

    @cached_property
    def tokenizer(self):
        files_hash = get_files_hash_if_exists(
            self.tokenizer_name_or_path,
            self.tokenizer_revision,
            filenames=["tokenizer_config.json", "tokenizer.json", "special_tokens_map.json", "vocab.json"],
        )
        self.tokenizer_files_hash = ",".join(files_hash)
        if self.tokenizer_name is not None and self.tokenizer_name_or_path is None:
            if self.tokenizer_name != self.tokenizer_name_or_path:
                raise ValueError(
                    f"tokenizer_name and tokenizer_name_or_path are different: {self.tokenizer_name=} != {self.tokenizer_name_or_path=},"
                    " you should use only `--tokenizer_name_or_path` in the future as `tokenizer_name` is deprecated."
                )
            self.tokenizer_name_or_path = self.tokenizer_name
        return GET_TOKENIZER_FN[self.get_tokenizer_fn](self)


# TODO: for testing, we should load the tokenizer from the sft / dpo / rl and make sure they are all the same.


# ----------------------------------------------------------------------------
# Dataset Transformation
# SFT dataset
INPUT_IDS_KEY = "input_ids"
ATTENTION_MASK_KEY = "attention_mask"
LABELS_KEY = "labels"
TOKENIZED_SFT_DATASET_KEYS = [
    INPUT_IDS_KEY,
    ATTENTION_MASK_KEY,
    LABELS_KEY,
]

# Preference dataset
# NOTE (Costa): the `INPUT_IDS_PROMPT_KEY` is just for visualization purposes only
# also we don't really need `CHOSEN_ATTENTION_MASK_KEY` and `REJECTED_ATTENTION_MASK_KEY`
# since we are always padding from the right with a collator; however they might become
# more useful if we want to do some sort of packing in the future. The nice thing is
# that the tokenization logic would work for both DPO and RM training.
DEFAULT_CHOSEN_KEY = "chosen"
DEFAULT_REJECTED_KEY = "rejected"
CHOSEN_INPUT_IDS_KEY = "chosen_input_ids"
CHOSEN_ATTENTION_MASK_KEY = "chosen_attention_mask"
CHOSEN_LABELS_KEY = "chosen_labels"
REJECTED_INPUT_IDS_KEY = "rejected_input_ids"
REJECTED_ATTENTION_MASK_KEY = "rejected_attention_mask"
REJECTED_LABELS_KEY = "rejected_labels"

INPUT_IDS_PROMPT_KEY = "input_ids_prompt"
ATTENTION_MASK_PROMPT_KEY = "attention_mask_prompt"

TOKENIZED_PREFERENCE_DATASET_KEYS = [
    CHOSEN_INPUT_IDS_KEY,
    CHOSEN_LABELS_KEY,
    CHOSEN_ATTENTION_MASK_KEY,
    REJECTED_INPUT_IDS_KEY,
    REJECTED_LABELS_KEY,
    REJECTED_ATTENTION_MASK_KEY,
]


# TODO: allow passing in sft_message key, so we can train on "chosen" of pref dataset.
def sft_tokenize_v1(
    row: Dict[str, Any], tokenizer: PreTrainedTokenizer, sft_messages_key: str = DEFAULT_SFT_MESSAGES_KEY
):
    if len(row[sft_messages_key]) == 1:
        prompt = row[sft_messages_key]
    else:
        prompt = row[sft_messages_key][:-1]

    row[INPUT_IDS_PROMPT_KEY] = tokenizer.apply_chat_template(
        prompt,
        add_generation_prompt=True,
    )
    row[INPUT_IDS_KEY] = tokenizer.apply_chat_template(row[sft_messages_key])
    row[ATTENTION_MASK_KEY] = [1] * len(row[INPUT_IDS_KEY])
    labels = copy.deepcopy(row[INPUT_IDS_KEY])
    row[LABELS_KEY] = labels
    return row


def sft_tokenize_mask_out_prompt_v1(
    row: Dict[str, Any], tokenizer: PreTrainedTokenizer, sft_messages_key: str = DEFAULT_SFT_MESSAGES_KEY
):
    """mask out the prompt tokens by manipulating labels"""
    if len(row[sft_messages_key]) == 1:
        prompt = row[sft_messages_key]
    else:
        prompt = row[sft_messages_key][:-1]

    row[INPUT_IDS_PROMPT_KEY] = tokenizer.apply_chat_template(
        prompt,
        add_generation_prompt=True,
    )
    row[INPUT_IDS_KEY] = tokenizer.apply_chat_template(row[sft_messages_key])
    row[ATTENTION_MASK_KEY] = [1] * len(row[INPUT_IDS_KEY])
    labels = copy.deepcopy(row[INPUT_IDS_KEY])
    labels[: len(row[INPUT_IDS_PROMPT_KEY])] = [-100] * len(row[INPUT_IDS_PROMPT_KEY])
    row[LABELS_KEY] = labels
    return row


def sft_filter_v1(
    row: Dict[str, Any],
    tokenizer: PreTrainedTokenizer,
    max_prompt_token_length: Optional[int] = None,
    max_token_length: Optional[int] = None,
    need_contain_labels: bool = True,
):
    max_prompt_token_length_ok = True
    if max_prompt_token_length is not None:
        max_prompt_token_length_ok = len(row[INPUT_IDS_PROMPT_KEY]) <= max_prompt_token_length

    max_token_length_ok = True
    if max_token_length is not None:
        max_token_length_ok = len(row[INPUT_IDS_KEY]) <= max_token_length

    contain_some_labels = any(x != -100 for x in row[LABELS_KEY])
    return max_prompt_token_length_ok and max_token_length_ok and (contain_some_labels or not need_contain_labels)


def sft_tulu_tokenize_and_truncate_v1(row: Dict[str, Any], tokenizer: PreTrainedTokenizer, max_seq_length: int):
    """taken directly from https://github.com/allenai/open-instruct/blob/ba11286e5b9eb00d4ce5b40ef4cac1389888416a/open_instruct/finetune.py#L385"""
    messages = row["messages"]
    if len(messages) == 0:
        raise ValueError("messages field is empty.")
    input_ids = tokenizer.apply_chat_template(
        conversation=messages,
        tokenize=True,
        return_tensors="pt",
        padding=False,
        truncation=True,
        max_length=max_seq_length,
        add_generation_prompt=False,
    )
    labels = input_ids.clone()
    # mask the non-assistant part for avoiding loss
    for message_idx, message in enumerate(messages):
        if message["role"] != "assistant":
            # we calculate the start index of this non-assistant message
            if message_idx == 0:
                message_start_idx = 0
            else:
                message_start_idx = tokenizer.apply_chat_template(
                    conversation=messages[:message_idx],  # here marks the end of the previous messages
                    tokenize=True,
                    return_tensors="pt",
                    padding=False,
                    truncation=True,
                    max_length=max_seq_length,
                    add_generation_prompt=False,
                ).shape[1]
            # next, we calculate the end index of this non-assistant message
            if message_idx < len(messages) - 1 and messages[message_idx + 1]["role"] == "assistant":
                # for intermediate messages that follow with an assistant message, we need to
                # set `add_generation_prompt=True` to avoid the assistant generation prefix being included in the loss
                # (e.g., `<|assistant|>`)
                message_end_idx = tokenizer.apply_chat_template(
                    conversation=messages[: message_idx + 1],
                    tokenize=True,
                    return_tensors="pt",
                    padding=False,
                    truncation=True,
                    max_length=max_seq_length,
                    add_generation_prompt=True,
                ).shape[1]
            else:
                # for the last message or the message that doesn't follow with an assistant message,
                # we don't need to add the assistant generation prefix
                message_end_idx = tokenizer.apply_chat_template(
                    conversation=messages[: message_idx + 1],
                    tokenize=True,
                    return_tensors="pt",
                    padding=False,
                    truncation=True,
                    max_length=max_seq_length,
                    add_generation_prompt=False,
                ).shape[1]
            # set the label to -100 for the non-assistant part
            labels[:, message_start_idx:message_end_idx] = -100
            if max_seq_length and message_end_idx >= max_seq_length:
                break
    attention_mask = torch.ones_like(input_ids)
    row[INPUT_IDS_KEY] = input_ids.flatten()
    row[LABELS_KEY] = labels.flatten()
    row[ATTENTION_MASK_KEY] = attention_mask.flatten()
    return row


def last_turn_tulu_tokenize_and_truncate_v1(row: Dict[str, Any], tokenizer: PreTrainedTokenizer, max_seq_length: int):
    """taken directly from https://github.com/allenai/open-instruct/blob/ba11286e5b9eb00d4ce5b40ef4cac1389888416a/open_instruct/finetune.py#L385"""
    messages = row["messages"]
    if len(messages) == 0:
        raise ValueError("messages field is empty.")
    input_ids = tokenizer.apply_chat_template(
        conversation=messages,
        tokenize=True,
        return_tensors="pt",
        padding=False,
        truncation=True,
        max_length=max_seq_length,
        add_generation_prompt=False,
    )
    labels = input_ids.clone()
    # mask all turns but the last for avoiding loss
    for message_idx, message in enumerate(messages):
        if message_idx < len(messages) - 1:
            # we calculate the start index of this non-assistant message
            if message_idx == 0:
                message_start_idx = 0
            else:
                message_start_idx = tokenizer.apply_chat_template(
                    conversation=messages[:message_idx],  # here marks the end of the previous messages
                    tokenize=True,
                    return_tensors="pt",
                    padding=False,
                    truncation=True,
                    max_length=max_seq_length,
                    add_generation_prompt=False,
                ).shape[1]
            # next, we calculate the end index of this non-assistant message
            if message_idx < len(messages) - 1 and messages[message_idx + 1]["role"] == "assistant":
                # for intermediate messages that follow with an assistant message, we need to
                # set `add_generation_prompt=True` to avoid the assistant generation prefix being included in the loss
                # (e.g., `<|assistant|>`)
                message_end_idx = tokenizer.apply_chat_template(
                    conversation=messages[: message_idx + 1],
                    tokenize=True,
                    return_tensors="pt",
                    padding=False,
                    truncation=True,
                    max_length=max_seq_length,
                    add_generation_prompt=True,
                ).shape[1]
            else:
                # for the last message or the message that doesn't follow with an assistant message,
                # we don't need to add the assistant generation prefix
                message_end_idx = tokenizer.apply_chat_template(
                    conversation=messages[: message_idx + 1],
                    tokenize=True,
                    return_tensors="pt",
                    padding=False,
                    truncation=True,
                    max_length=max_seq_length,
                    add_generation_prompt=False,
                ).shape[1]
            # set the label to -100 for the non-assistant part
            labels[:, message_start_idx:message_end_idx] = -100
            if max_seq_length and message_end_idx >= max_seq_length:
                break
    attention_mask = torch.ones_like(input_ids)
    row[INPUT_IDS_KEY] = input_ids.flatten()
    row[LABELS_KEY] = labels.flatten()
    row[ATTENTION_MASK_KEY] = attention_mask.flatten()
    return row


def sft_tulu_filter_v1(row: Dict[str, Any], tokenizer: PreTrainedTokenizer):
    return any(x != -100 for x in row[LABELS_KEY])


def preference_tokenize_v1(row: Dict[str, Any], tokenizer: PreTrainedTokenizer):
    # Extract prompt (all messages except the last one)
    prompt = row["chosen"][:-1]

    # Tokenize prompt
    row[INPUT_IDS_PROMPT_KEY] = tokenizer.apply_chat_template(
        prompt,
        add_generation_prompt=True,
    )
    row[ATTENTION_MASK_PROMPT_KEY] = [1] * len(row[INPUT_IDS_PROMPT_KEY])

    # Tokenize chosen completion
    row[CHOSEN_INPUT_IDS_KEY] = tokenizer.apply_chat_template(row["chosen"])
    row[CHOSEN_ATTENTION_MASK_KEY] = [1] * len(row[CHOSEN_INPUT_IDS_KEY])

    # Tokenize rejected completion
    row[REJECTED_INPUT_IDS_KEY] = tokenizer.apply_chat_template(row["rejected"])
    row[REJECTED_ATTENTION_MASK_KEY] = [1] * len(row[REJECTED_INPUT_IDS_KEY])

    return row


def preference_filter_v1(
    row: Dict[str, Any],
    tokenizer: PreTrainedTokenizer,
    max_prompt_token_length: Optional[int] = None,
    max_token_length: Optional[int] = None,
):
    # Check prompt length if specified
    if max_prompt_token_length is not None:
        if len(row[INPUT_IDS_PROMPT_KEY]) > max_prompt_token_length:
            return False

    # Check total sequence lengths if specified
    if max_token_length is not None:
        if len(row[CHOSEN_INPUT_IDS_KEY]) > max_token_length:
            return False
        if len(row[REJECTED_INPUT_IDS_KEY]) > max_token_length:
            return False

    return True


def preference_tulu_tokenize_and_truncate_v1(
    row: Dict[str, Any],
    tokenizer: PreTrainedTokenizer,
    max_seq_length: int,
    chosen_key: str = DEFAULT_CHOSEN_KEY,
    rejected_key: str = DEFAULT_REJECTED_KEY,
):
    """
    Here we assume each example has a rejected and chosen field, both of which are a list of messages.
    Each message is a dict with 'role' and 'content' fields.
    We assume only the last message is different, and the prompt is contained in the list of messages.
    """
    chosen_messages = row[chosen_key]
    rejected_messages = row[rejected_key]
    if len(chosen_messages) == 0:
        raise ValueError("chosen messages field is empty.")
    if len(rejected_messages) == 0:
        raise ValueError("rejected messages field is empty.")

    chosen_encoded = sft_tulu_tokenize_and_truncate_v1(
        {DEFAULT_SFT_MESSAGES_KEY: chosen_messages}, tokenizer, max_seq_length
    )
    rejected_encoded = sft_tulu_tokenize_and_truncate_v1(
        {DEFAULT_SFT_MESSAGES_KEY: rejected_messages}, tokenizer, max_seq_length
    )

    return {
        CHOSEN_INPUT_IDS_KEY: chosen_encoded["input_ids"],
        CHOSEN_LABELS_KEY: chosen_encoded["labels"],
        CHOSEN_ATTENTION_MASK_KEY: chosen_encoded["attention_mask"],
        REJECTED_INPUT_IDS_KEY: rejected_encoded["input_ids"],
        REJECTED_LABELS_KEY: rejected_encoded["labels"],
        REJECTED_ATTENTION_MASK_KEY: rejected_encoded["attention_mask"],
    }


def preference_tulu_tokenize_and_truncate_v1_2(
    row: Dict[str, Any],
    tokenizer: PreTrainedTokenizer,
    max_seq_length: int,
    chosen_key: str = DEFAULT_CHOSEN_KEY,
    rejected_key: str = DEFAULT_REJECTED_KEY,
):
    """
    Here we assume each example has a rejected and chosen field, both of which are a list of messages.
    Each message is a dict with 'role' and 'content' fields.
    We assume only the last message is different, and the prompt is contained in the list of messages.
    """
    chosen_messages = row[chosen_key]
    rejected_messages = row[rejected_key]
    if len(chosen_messages) == 0:
        raise ValueError("chosen messages field is empty.")
    if len(rejected_messages) == 0:
        raise ValueError("rejected messages field is empty.")

    chosen_encoded = last_turn_tulu_tokenize_and_truncate_v1(
        {DEFAULT_SFT_MESSAGES_KEY: chosen_messages}, tokenizer, max_seq_length
    )
    rejected_encoded = last_turn_tulu_tokenize_and_truncate_v1(
        {DEFAULT_SFT_MESSAGES_KEY: rejected_messages}, tokenizer, max_seq_length
    )

    return {
        CHOSEN_INPUT_IDS_KEY: chosen_encoded["input_ids"],
        CHOSEN_LABELS_KEY: chosen_encoded["labels"],
        CHOSEN_ATTENTION_MASK_KEY: chosen_encoded["attention_mask"],
        REJECTED_INPUT_IDS_KEY: rejected_encoded["input_ids"],
        REJECTED_LABELS_KEY: rejected_encoded["labels"],
        REJECTED_ATTENTION_MASK_KEY: rejected_encoded["attention_mask"],
    }


def preference_tulu_filter_v1(row: Dict[str, Any], tokenizer: PreTrainedTokenizer):
    return any(x != -100 for x in row[CHOSEN_LABELS_KEY]) and any(x != -100 for x in row[REJECTED_LABELS_KEY])


def rlvr_tokenize_v1(
    row: Dict[str, Any],
    tokenizer: PreTrainedTokenizer,
    sft_messages_key: str = DEFAULT_SFT_MESSAGES_KEY,
    ground_truths_key: str = GROUND_TRUTHS_KEY,
    dataset_source_key: str = DATASET_SOURCE_KEY,
):
    if len(row[sft_messages_key]) == 1:
        prompt = row[sft_messages_key]
    else:
        prompt = row[sft_messages_key][:-1]
    row[INPUT_IDS_PROMPT_KEY] = tokenizer.apply_chat_template(
        prompt,
        add_generation_prompt=True,
    )
    row[INPUT_IDS_KEY] = tokenizer.apply_chat_template(row[sft_messages_key])
    row[ATTENTION_MASK_KEY] = [1] * len(row[INPUT_IDS_KEY])
    labels = copy.deepcopy(row[INPUT_IDS_KEY])
    row[LABELS_KEY] = labels
    row[GROUND_TRUTHS_KEY] = row[ground_truths_key]
    row[DATASET_SOURCE_KEY] = row[dataset_source_key]
    return row


def rlvr_tokenize_v2(
    row: Dict[str, Any],
    tokenizer: PreTrainedTokenizer,
    sft_messages_key: str = DEFAULT_SFT_MESSAGES_KEY,
    ground_truths_key: str = GROUND_TRUTHS_KEY,
    dataset_source_key: str = DATASET_SOURCE_KEY,
):
    if len(row[sft_messages_key]) == 1:
        prompt = row[sft_messages_key]
    else:
        prompt = row[sft_messages_key][:-1]
    row[INPUT_IDS_PROMPT_KEY] = tokenizer.apply_chat_template(
        prompt,
        add_generation_prompt=True,
    )
    row[INPUT_IDS_KEY] = tokenizer.apply_chat_template(row[sft_messages_key])
    # weird issue with qwen: sometimes the padding token ends up in the input ids?
    # ill look into this more later, for now this guard should be enough
    if tokenizer.pad_token_id in row[INPUT_IDS_KEY]:
        row[INPUT_IDS_KEY] = [x for x in row[INPUT_IDS_KEY] if x != tokenizer.pad_token_id]
    if tokenizer.pad_token_id in row[INPUT_IDS_PROMPT_KEY]:
        row[INPUT_IDS_PROMPT_KEY] = [x for x in row[INPUT_IDS_PROMPT_KEY] if x != tokenizer.pad_token_id]
    row[ATTENTION_MASK_KEY] = [1] * len(row[INPUT_IDS_KEY])
    labels = copy.deepcopy(row[INPUT_IDS_KEY])
    row[LABELS_KEY] = labels
    row[GROUND_TRUTHS_KEY] = row[ground_truths_key]
    row[DATASET_SOURCE_KEY] = row[dataset_source_key]
    # some basic transformations:
    # if ground truths is a string, make it a list
    if isinstance(row[ground_truths_key], str):
        row[ground_truths_key] = [row[ground_truths_key]]
    # if dataset source is a string, make it a list
    if isinstance(row[dataset_source_key], str):
        row[dataset_source_key] = [row[dataset_source_key]]
    # drop the messages field as it often causes issues.
    row.pop(sft_messages_key)
    return row


def rlvr_filter_v1(
    row: Dict[str, Any],
    tokenizer: PreTrainedTokenizer,
    need_contain_labels: bool = True,
    max_prompt_token_length: Optional[int] = None,
    max_token_length: Optional[int] = None,
):
    max_prompt_token_length_ok = True
    if max_prompt_token_length is not None:
        max_prompt_token_length_ok = len(row[INPUT_IDS_PROMPT_KEY]) <= max_prompt_token_length

    max_token_length_ok = True
    if max_token_length is not None:
        max_token_length_ok = len(row[INPUT_IDS_KEY]) <= max_token_length

    contain_some_labels = any(x != -100 for x in row[LABELS_KEY])
    return max_prompt_token_length_ok and max_token_length_ok and (contain_some_labels or not need_contain_labels)


TRANSFORM_FNS = {
    "sft_tokenize_v1": (sft_tokenize_v1, "map"),
    "sft_tokenize_mask_out_prompt_v1": (sft_tokenize_mask_out_prompt_v1, "map"),
    "sft_filter_v1": (sft_filter_v1, "filter"),
    "sft_tulu_tokenize_and_truncate_v1": (sft_tulu_tokenize_and_truncate_v1, "map"),
    "sft_tulu_filter_v1": (sft_tulu_filter_v1, "filter"),
    "preference_tokenize_v1": (preference_tokenize_v1, "map"),
    "preference_filter_v1": (preference_filter_v1, "filter"),
    "preference_tulu_tokenize_and_truncate_v1": (preference_tulu_tokenize_and_truncate_v1_2, "map"),
    "preference_tulu_filter_v1": (preference_tulu_filter_v1, "filter"),
    "rlvr_tokenize_v1": (rlvr_tokenize_v2, "map"),
    "rlvr_filter_v1": (rlvr_filter_v1, "filter"),
}


class SimplePreferenceCollator:
    def __init__(self, pad_token_id: int):
        """Simple collator for preference dataset (always pad from the RIGHT)"""
        self.pad_token_id = pad_token_id

    def __call__(self, batch: List[Dict[str, int]]):
        """the input will have input_ids_chosen, input_ids_rejected"""
        # Find max length in the batch
        max_length_chosen = -1
        max_length_rejected = -1
        for i in range(len(batch)):
            max_length_chosen = max(max_length_chosen, len(batch[i][CHOSEN_INPUT_IDS_KEY]))
            max_length_rejected = max(max_length_rejected, len(batch[i][REJECTED_INPUT_IDS_KEY]))
        max_length = max(max_length_chosen, max_length_rejected)
        assert max_length > 0, "the dataset is empty"

        # Initialize lists to store padded sequences and attention masks
        padded_sequences_chosen = []
        padded_sequences_rejected = []

        for i in range(len(batch)):
            # Calculate padding length
            pad_length_chosen = max_length - len(batch[i][CHOSEN_INPUT_IDS_KEY])
            pad_length_rejected = max_length - len(batch[i][REJECTED_INPUT_IDS_KEY])

            # Pad from the right
            padding_chosen = [self.pad_token_id] * pad_length_chosen
            padding_rejected = [self.pad_token_id] * pad_length_rejected
            padded_sequence_chosen = batch[i][CHOSEN_INPUT_IDS_KEY] + padding_chosen
            padded_sequence_rejected = batch[i][REJECTED_INPUT_IDS_KEY] + padding_rejected
            padded_sequences_chosen.append(padded_sequence_chosen)
            padded_sequences_rejected.append(padded_sequence_rejected)

        # Convert to tensors
        padded_sequences_chosen = torch.tensor(padded_sequences_chosen)
        padded_sequences_rejected = torch.tensor(padded_sequences_rejected)

        return {
            CHOSEN_INPUT_IDS_KEY: padded_sequences_chosen,
            REJECTED_INPUT_IDS_KEY: padded_sequences_rejected,
        }


# ----------------------------------------------------------------------------
# Dataset Configuration and Caching
@dataclass
class DatasetConfig:
    dataset_name: str
    dataset_split: str
    dataset_revision: str
    dataset_range: Optional[int] = None
    transform_fn: List[str] = field(default_factory=list)
    transform_fn_args: List[Dict[str, Any]] = field(default_factory=list)
    target_columns: Optional[List[str]] = None

    # for tracking purposes
    dataset_commit_hash: Optional[str] = None

    def __post_init__(self):
        # if the file exists locally, use the local file
        if os.path.exists(self.dataset_name) and self.dataset_name.endswith(".jsonl"):
<<<<<<< HEAD
            assert self.dataset_split is "train", "Only train split is supported for local jsonl files."
=======
            assert self.dataset_split == "train", "Only train split is supported for local jsonl files."
>>>>>>> a76f357d
            self.dataset = load_dataset(
                "json",
                data_files=self.dataset_name,
                split=self.dataset_split,
            )
        else:
            # commit hash only works for hf datasets
            self.dataset_commit_hash = get_commit_hash(
                self.dataset_name, self.dataset_revision, "README.md", "dataset"
            )
            self.dataset = load_dataset(
                self.dataset_name,
                split=self.dataset_split,
                revision=self.dataset_revision,
            )
        if self.dataset_range is None:
            dataset_range = len(self.dataset)
            self.update_range(dataset_range)

    def update_range(self, dataset_range: int):
        self.dataset_range = dataset_range
        if self.dataset_range > len(self.dataset):
            raise ValueError("Dataset range exceeds dataset length")
        self.dataset = self.dataset.select(range(self.dataset_range))


def get_dataset_v1(dc: DatasetConfig, tc: TokenizerConfig):
    assert len(dc.transform_fn) == len(
        dc.transform_fn_args
    ), f"transform_fn and transform_fn_args must have the same length: {dc.transform_fn=} != {dc.transform_fn_args=}"
    # beaker specific logic; we may get assigned 15.5 CPU, so we convert it to float then int
    num_proc = int(float(os.environ.get("BEAKER_ASSIGNED_CPU_COUNT", multiprocessing.cpu_count())))

    tokenizer = tc.tokenizer
    dataset = dc.dataset
    for fn_name, fn_args in zip(dc.transform_fn, dc.transform_fn_args):
        fn, fn_type = TRANSFORM_FNS[fn_name]
        # always pass in tokenizer and other args if needed
        fn_kwargs = {"tokenizer": tokenizer}
        fn_kwargs.update(fn_args)

        # perform the transformation
        target_columns = dataset.column_names if dc.target_columns is None else dc.target_columns
        if fn_type == "map":
            dataset = dataset.map(
                fn,
                fn_kwargs=fn_kwargs,
                remove_columns=[col for col in dataset.column_names if col not in target_columns],
                num_proc=get_num_proc(len(dataset), num_proc, APPLY_CHAT_TEMPLATE_EXAMPLE_PER_SECOND_PER_CPU),
            )
        elif fn_type == "filter":
            dataset = dataset.filter(
                fn,
                fn_kwargs=fn_kwargs,
                num_proc=get_num_proc(len(dataset), num_proc, FILTER_EXAMPLE_PER_SECOND_PER_CPU),
            )
        # NOTE: elif we can implement packing here to create a packed SFT dataset. Low priority for now.
        else:
            raise ValueError(f"Unknown transform function type: {fn_type}")

    if len(dataset) == 0:
        raise ValueError("No examples left after transformation")
    return dataset


def compute_config_hash(dcs: List[DatasetConfig], tc: TokenizerConfig) -> str:
    """Compute a deterministic hash of both configs for caching."""
    dc_dicts = [{k: v for k, v in asdict(dc).items() if v is not None} for dc in dcs]
    tc_dict = {k: v for k, v in asdict(tc).items() if v is not None}
    combined_dict = {"dataset_configs": dc_dicts, "tokenizer_config": tc_dict}
    config_str = json.dumps(combined_dict, sort_keys=True)
    return hashlib.sha256(config_str.encode()).hexdigest()[:10]


class DatasetTransformationCache:
    def __init__(self, config_hash: str, hf_entity: Optional[str] = None):
        self.config_hash = config_hash
        self.hf_entity = hf_entity or hf_whoami()["name"]

    def load_or_transform_dataset(
        self, dcs: List[DatasetConfig], tc: TokenizerConfig, dataset_skip_cache: bool = False
    ) -> Dataset:
        """Load dataset from cache if it exists, otherwise transform and cache it."""
        repo_name = f"{self.hf_entity}/dataset-mix-cached"

        # NOTE: the cached dataset is always train split
        DEFAULT_SPLIT_FOR_CACHED_DATASET = "train"

        # Check if the revision exists
        if revision_exists(repo_name, self.config_hash, repo_type="dataset"):
            print(f"✅ Found cached dataset at https://huggingface.co/datasets/{repo_name}/tree/{self.config_hash}")
            if dataset_skip_cache:
                print("dataset_skip_cache is True, so we will not load the dataset from cache")
            else:
                # Use the split from the first dataset config as default
                return load_dataset(repo_name, split=DEFAULT_SPLIT_FOR_CACHED_DATASET, revision=self.config_hash)

        print(f"Cache not found, transforming datasets...")

        # Transform each dataset
        transformed_datasets = []
        for dc in dcs:
            dataset = get_dataset_v1(dc, tc)
            transformed_datasets.append(dataset)

        # Combine datasets
        combined_dataset = concatenate_datasets(transformed_datasets)
        if dataset_skip_cache:
            return combined_dataset

        # Push to hub with config hash as revision
        combined_dataset.push_to_hub(
            repo_name,
            private=True,
            revision=self.config_hash,
            commit_message=f"Cache combined dataset with configs hash: {self.config_hash}",
        )
        print(f"🚀 Pushed transformed dataset to https://huggingface.co/datasets/{repo_name}/tree/{self.config_hash}")

        model_card = ModelCard(
            f"""\
---
tags: [open-instruct]
---

# Cached Tokenized Datasets

## Summary

This is a cached dataset produced by https://github.com/allenai/open-instruct

## Configuration

`TokenizerConfig`:
```json
{json.dumps(asdict(tc), indent=2)}
```

`List[DatasetConfig]`:
```json
{json.dumps([asdict(dc) for dc in dcs], indent=2)}
```
"""
        )
        model_card.push_to_hub(repo_name, repo_type="dataset", revision=self.config_hash)

        # NOTE: Load the dataset again to make sure it's downloaded to the HF cache
        print(f"✅ Found cached dataset at https://huggingface.co/datasets/{repo_name}/tree/{self.config_hash}")
        return load_dataset(repo_name, split=DEFAULT_SPLIT_FOR_CACHED_DATASET, revision=self.config_hash)


class LocalDatasetTransformationCache:
    def __init__(self, config_hash: str, dataset_local_cache_dir: str):
        """Initialize the local cache with a directory path."""
        self.config_hash = config_hash
        self.dataset_local_cache_dir = dataset_local_cache_dir
        os.makedirs(dataset_local_cache_dir, exist_ok=True)

    def get_cache_path(self) -> str:
        """Get the path to the cached dataset."""
        return os.path.join(self.dataset_local_cache_dir, self.config_hash)

    def save_config(self, config_hash: str, dcs: List[DatasetConfig], tc: TokenizerConfig):
        """Save the configuration to a JSON file."""
        config_path = os.path.join(self.get_cache_path(), "config.json")
        os.makedirs(os.path.dirname(config_path), exist_ok=True)

        config_dict = {
            "tokenizer_config": asdict(tc),
            "dataset_configs": [asdict(dc) for dc in dcs],
            "config_hash": config_hash,
        }
        with open(config_path, "w") as f:
            json.dump(config_dict, f, indent=2)

    def load_or_transform_dataset(
        self, dcs: List[DatasetConfig], tc: TokenizerConfig, dataset_skip_cache: bool = False
    ) -> Dataset:
        """Load dataset from local cache if it exists, otherwise transform and cache it locally."""
        cache_path = self.get_cache_path()

        # Check if the cache exists
        if os.path.exists(cache_path) and not dataset_skip_cache:
            print(f"✅ Found cached dataset at {cache_path}")
            return Dataset.load_from_disk(cache_path, keep_in_memory=True)

        print(f"Cache not found or invalid, transforming datasets...")

        # Transform each dataset
        transformed_datasets = []
        for dc in dcs:
            dataset = get_dataset_v1(dc, tc)
            transformed_datasets.append(dataset)

        # Combine datasets
        combined_dataset = concatenate_datasets(transformed_datasets)
        if dataset_skip_cache:
            return combined_dataset

        # Save to local cache
        combined_dataset.save_to_disk(cache_path)
        self.save_config(self.config_hash, dcs, tc)
        print(f"🚀 Saved transformed dataset to {cache_path}")
        print(f"✅ Found cached dataset at {cache_path}")
        return Dataset.load_from_disk(cache_path, keep_in_memory=True)


def get_cached_dataset(
    dcs: List[DatasetConfig],
    tc: TokenizerConfig,
    hf_entity: Optional[str] = None,
    dataset_local_cache_dir: Optional[str] = None,
    dataset_skip_cache: bool = False,
) -> Dataset:
    if dataset_local_cache_dir is not None:
        cache = LocalDatasetTransformationCache(dataset_local_cache_dir=dataset_local_cache_dir)
    else:
        cache = DatasetTransformationCache(hf_entity=hf_entity)
    return cache.load_or_transform_dataset(dcs, tc, dataset_skip_cache=dataset_skip_cache)


def get_cached_dataset_tulu(
    dataset_mixer_list: List[str],
    dataset_mixer_list_splits: List[str],
    tc: TokenizerConfig,
    dataset_transform_fn: List[str],
    transform_fn_args: List[Dict[str, Any]],
    target_columns: Optional[List[str]] = None,
    dataset_cache_mode: Literal["hf", "local"] = "local",
    dataset_config_hash: Optional[str] = None,
    hf_entity: Optional[str] = None,
    dataset_local_cache_dir: str = "local_dataset_cache",
    dataset_skip_cache: bool = False,
) -> Dataset:
    dcs = []
    if dataset_config_hash is None:
        if len(dataset_mixer_list_splits) == 1:
            print("by default, we will use the same split for all datasets")
            dataset_mixer_list_splits = [dataset_mixer_list_splits[0]] * len(dataset_mixer_list)
        else:
            if len(dataset_mixer_list_splits) != len(dataset_mixer_list):
                raise ValueError(
                    f"dataset_mixer_list_splits length must be the same as dataset_mixer_list: {len(dataset_mixer_list_splits)=} != {len(dataset_mixer_list)=}"
                )
        assert len(dataset_mixer_list) % 2 == 0, f"Data mixer list length is not even: {dataset_mixer_list}"
        for i in range(0, len(dataset_mixer_list), 2):
            dataset_name = dataset_mixer_list[i]
            frac_or_num_samples = dataset_mixer_list[i + 1]
            if "." in frac_or_num_samples:
                frac_or_num_samples = float(frac_or_num_samples)
            else:
                frac_or_num_samples = int(frac_or_num_samples)

            dataset_config = DatasetConfig(
                dataset_name=dataset_name,
                dataset_split=dataset_mixer_list_splits[i],
                dataset_revision="main",
                transform_fn=dataset_transform_fn,
                transform_fn_args=transform_fn_args,
                target_columns=target_columns,
            )
            if frac_or_num_samples > 1.0:
                new_range = int(frac_or_num_samples)
            else:
                new_range = int(frac_or_num_samples * len(dataset_config.dataset))
            dataset_config.update_range(new_range)
            dcs.append(dataset_config)
        dataset_config_hash = compute_config_hash(dcs, tc)
    if dataset_cache_mode == "local":
        cache = LocalDatasetTransformationCache(
            config_hash=dataset_config_hash, dataset_local_cache_dir=dataset_local_cache_dir
        )
    elif dataset_cache_mode == "hf":
        cache = DatasetTransformationCache(config_hash=dataset_config_hash, hf_entity=hf_entity)
    return cache.load_or_transform_dataset(dcs, tc, dataset_skip_cache=dataset_skip_cache)


def test_sft_dpo_same_tokenizer():
    base_to_sft_tc = TokenizerConfig(
        tokenizer_name_or_path="meta-llama/Llama-3.1-8B", tokenizer_revision="main", chat_template_name="tulu"
    )
    sft_to_dpo_tc = TokenizerConfig(
        tokenizer_name_or_path="allenai/Llama-3.1-Tulu-3-8B-SFT", tokenizer_revision="main", chat_template_name="tulu"
    )
    dpo_to_rl_tc = TokenizerConfig(
        tokenizer_name_or_path="allenai/Llama-3.1-Tulu-3-8B-DPO", tokenizer_revision="main", chat_template_name="tulu"
    )

    def equal_tokenizer(tc1, tc2):
        tok1 = tc1.tokenizer
        tok2 = tc2.tokenizer
        assert tok1.vocab_size == tok2.vocab_size, "Vocab size should be the same"
        assert tok1.model_max_length == tok2.model_max_length, "Model max length should be the same"
        assert tok1.is_fast == tok2.is_fast, "is_fast should be the same"
        assert tok1.padding_side == tok2.padding_side, "padding_side should be the same"
        assert tok1.truncation_side == tok2.truncation_side, "truncation_side should be the same"
        assert (
            tok1.clean_up_tokenization_spaces == tok2.clean_up_tokenization_spaces
        ), "clean_up_tokenization_spaces should be the same"
        assert tok1.added_tokens_decoder == tok2.added_tokens_decoder, "added_tokens_decoder should be the same"

    equal_tokenizer(base_to_sft_tc, sft_to_dpo_tc)
    equal_tokenizer(sft_to_dpo_tc, dpo_to_rl_tc)
    equal_tokenizer(base_to_sft_tc, dpo_to_rl_tc)


def test_sft_dpo_same_tokenizer_olmo():
    base_to_sft_tc = TokenizerConfig(
        tokenizer_name_or_path="allenai/OLMo-2-1124-7B",
        tokenizer_revision="main",
        chat_template_name="tulu",
        add_bos=True,
    )
    sft_to_dpo_tc = TokenizerConfig(
        tokenizer_name_or_path="allenai/OLMo-2-1124-7B-SFT",
        tokenizer_revision="main",
        chat_template_name="tulu",
        add_bos=True,
    )
    dpo_to_rl_tc = TokenizerConfig(
        tokenizer_name_or_path="allenai/OLMo-2-1124-7B-DPO",
        tokenizer_revision="main",
        chat_template_name="tulu",
        add_bos=True,
    )
    print("vocab size", base_to_sft_tc.tokenizer.vocab_size, len(base_to_sft_tc.tokenizer.vocab))

    def equal_tokenizer(tc1, tc2):
        tok1 = tc1.tokenizer
        tok2 = tc2.tokenizer
        assert tok1.vocab_size == tok2.vocab_size, "Vocab size should be the same"
        assert tok1.model_max_length == tok2.model_max_length, "Model max length should be the same"
        assert tok1.is_fast == tok2.is_fast, "is_fast should be the same"
        assert tok1.padding_side == tok2.padding_side, "padding_side should be the same"
        assert tok1.truncation_side == tok2.truncation_side, "truncation_side should be the same"
        assert (
            tok1.clean_up_tokenization_spaces == tok2.clean_up_tokenization_spaces
        ), "clean_up_tokenization_spaces should be the same"
        assert tok1.added_tokens_decoder == tok2.added_tokens_decoder, "added_tokens_decoder should be the same"

    equal_tokenizer(base_to_sft_tc, sft_to_dpo_tc)
    equal_tokenizer(sft_to_dpo_tc, dpo_to_rl_tc)
    equal_tokenizer(base_to_sft_tc, dpo_to_rl_tc)


def test_config_hash_different():
    """Test that different configurations produce different hashes."""
    tc = TokenizerConfig(
        tokenizer_name_or_path="meta-llama/Llama-3.1-8B", tokenizer_revision="main", chat_template_name="tulu"
    )

    dcs1 = [
        DatasetConfig(
            dataset_name="allenai/tulu-3-sft-personas-algebra",
            dataset_split="train",
            dataset_revision="main",
            transform_fn=["sft_tokenize_v1"],
            transform_fn_args={},
        )
    ]

    dcs2 = [
        DatasetConfig(
            dataset_name="allenai/tulu-3-sft-personas-algebra",
            dataset_split="train",
            dataset_revision="main",
            transform_fn=["sft_tokenize_mask_out_prompt_v1"],
            transform_fn_args={},
        )
    ]
    hash1 = compute_config_hash(dcs1, tc)
    hash2 = compute_config_hash(dcs2, tc)
    assert hash1 != hash2, "Different configs should have different hashes"


def test_get_cached_dataset_tulu_sft():
    tc = TokenizerConfig(
        tokenizer_name_or_path="meta-llama/Llama-3.1-8B",
        tokenizer_revision="main",
        use_fast=True,
        chat_template_name="tulu",
        add_bos=False,
    )
    dataset_mixer_list = ["allenai/tulu-3-sft-mixture", "1.0"]
    dataset_mixer_list_splits = ["train"]
    dataset_transform_fn = ["sft_tulu_tokenize_and_truncate_v1", "sft_tulu_filter_v1"]

    # our standard tulu setting
    transform_fn_args = [
        {"max_seq_length": 4096},
        {},
    ]
    dataset = get_cached_dataset_tulu(
        dataset_mixer_list,
        dataset_mixer_list_splits,
        tc,
        dataset_transform_fn,
        transform_fn_args,
        TOKENIZED_SFT_DATASET_KEYS,
        dataset_skip_cache=True,
    )

    gold_tokenized_dataset = load_dataset("allenai/dataset-mix-cached", split="train", revision="61ac38e052")
    assert len(dataset) == len(gold_tokenized_dataset)
    for i in range(len(dataset)):
        assert dataset[i]["input_ids"] == gold_tokenized_dataset[i]["input_ids"]
    return True


def test_get_cached_dataset_tulu_preference():
    tc = TokenizerConfig(
        tokenizer_name_or_path="allenai/Llama-3.1-Tulu-3-8B-SFT",
        tokenizer_revision="main",
        use_fast=False,
        chat_template_name="tulu",
        add_bos=False,
    )
    dataset_mixer_list = ["allenai/llama-3.1-tulu-3-8b-preference-mixture", "1.0"]
    dataset_mixer_list_splits = ["train"]
    dataset_transform_fn = ["preference_tulu_tokenize_and_truncate_v1", "preference_tulu_filter_v1"]
    transform_fn_args = [
        {"max_seq_length": 2048},
        {},
    ]
    dataset = get_cached_dataset_tulu(
        dataset_mixer_list,
        dataset_mixer_list_splits,
        tc,
        dataset_transform_fn,
        transform_fn_args,
        TOKENIZED_PREFERENCE_DATASET_KEYS,
        dataset_skip_cache=True,
    )
    gold_tokenized_dataset = load_dataset("allenai/dataset-mix-cached", split="train", revision="9415479293")
    assert len(dataset) == len(gold_tokenized_dataset)
    for i in range(len(dataset)):
        assert dataset[i]["chosen_input_ids"] == gold_tokenized_dataset[i]["chosen_input_ids"]
    return True


def test_get_cached_dataset_tulu_rlvr():
    tc = TokenizerConfig(
        tokenizer_name_or_path="allenai/Llama-3.1-Tulu-3-8B-DPO",
        tokenizer_revision="main",
        use_fast=False,
        chat_template_name="tulu",
        add_bos=False,
    )
    dataset_mixer_list = ["allenai/RLVR-GSM-MATH-IF-Mixed-Constraints", "1.0"]
    dataset_mixer_list_splits = ["train"]
    dataset_transform_fn = ["rlvr_tokenize_v1", "rlvr_filter_v1"]
    transform_fn_args = [
        {},
        {
            "max_token_length": 2048,
            "max_prompt_token_length": 2048,
        },
    ]
    # allenai/dataset-mix-cached/tree/0ff0043e56
    dataset = get_cached_dataset_tulu(
        dataset_mixer_list,
        dataset_mixer_list_splits,
        tc,
        dataset_transform_fn,
        transform_fn_args,
        dataset_skip_cache=True,
    )
    gold_tokenized_dataset = load_dataset("allenai/dataset-mix-cached", split="train", revision="0ff0043e56")
    assert len(dataset) == len(gold_tokenized_dataset)
    for i in range(len(dataset)):
        assert dataset[i][INPUT_IDS_PROMPT_KEY] == gold_tokenized_dataset[i][INPUT_IDS_PROMPT_KEY]
    return True


if __name__ == "__main__":
    test_sft_dpo_same_tokenizer()
    test_sft_dpo_same_tokenizer_olmo()
    test_config_hash_different()
    # test_get_cached_dataset_tulu_sft() # takes a long time to run
    # test_get_cached_dataset_tulu_preference() # takes a long time to run
    # test_get_cached_dataset_tulu_rlvr() # takes ~ 30 seconds
    print("All tests passed!")<|MERGE_RESOLUTION|>--- conflicted
+++ resolved
@@ -1175,11 +1175,7 @@
     def __post_init__(self):
         # if the file exists locally, use the local file
         if os.path.exists(self.dataset_name) and self.dataset_name.endswith(".jsonl"):
-<<<<<<< HEAD
-            assert self.dataset_split is "train", "Only train split is supported for local jsonl files."
-=======
             assert self.dataset_split == "train", "Only train split is supported for local jsonl files."
->>>>>>> a76f357d
             self.dataset = load_dataset(
                 "json",
                 data_files=self.dataset_name,
