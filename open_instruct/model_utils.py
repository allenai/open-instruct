--- conflicted
+++ resolved
@@ -606,29 +606,6 @@
 
 @retry_on_exception()
 def push_folder_to_hub(
-<<<<<<< HEAD
-    accelerator: Accelerator | None,
-    output_dir: str,
-    hf_repo_id: str | None = None,
-    hf_repo_revision: str | None = None,
-    private: bool = True,
-):
-    if accelerator is None or accelerator.is_main_process:
-        hf_repo_url = f"https://huggingface.co/{hf_repo_id}/tree/{hf_repo_revision}"
-        api = HfApi()
-        if not api.repo_exists(hf_repo_id):
-            api.create_repo(hf_repo_id, exist_ok=True, private=private)
-        if hf_repo_revision is not None:
-            api.create_branch(repo_id=hf_repo_id, branch=hf_repo_revision, exist_ok=True)
-        api.upload_folder(
-            repo_id=hf_repo_id,
-            revision=hf_repo_revision,
-            folder_path=output_dir,
-            commit_message="upload checkpoint",
-            run_as_future=False,
-        )
-        print(f"🔥 pushed to {hf_repo_url}")
-=======
     output_dir: str, hf_repo_id: str | None = None, hf_repo_revision: str | None = None, private: bool = True
 ):
     """Push a folder to Hugging Face Hub.
@@ -648,7 +625,6 @@
         run_as_future=False,
     )
     logger.info(f"🔥 pushed to https://huggingface.co/{hf_repo_id}/tree/{hf_repo_revision}")
->>>>>>> 7be9217b
 
 
 # ----------------------------------------------------------------------------
