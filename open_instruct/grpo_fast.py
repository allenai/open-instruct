--- conflicted
+++ resolved
@@ -1481,11 +1481,7 @@
         stop_strings += list(tool_objects.keys())
     generation_config = SamplingParams(
         temperature=args.temperature,
-<<<<<<< HEAD
         top_p=.95,  # prevent rare out-of-vocab tokens with qwen
-=======
-        top_p=0.98,  # prevent rare out-of-vocab tokens with qwen
->>>>>>> d5d1207c
         max_tokens=args.response_length,
         include_stop_str_in_output=True,
         skip_special_tokens=False,
@@ -1494,11 +1490,7 @@
     )
     eval_generation_config = SamplingParams(
         temperature=0.0,
-<<<<<<< HEAD
         top_p=.95,   # prevent rare out-of-vocab tokens with qwen
-=======
-        top_p=0.98,  # prevent rare out-of-vocab tokens with qwen
->>>>>>> d5d1207c
         max_tokens=args.response_length,
         include_stop_str_in_output=True,
         skip_special_tokens=False,
