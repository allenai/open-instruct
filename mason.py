--- conflicted
+++ resolved
@@ -22,10 +22,7 @@
     "open_instruct/grpo_vllm_thread_ray_gtrl.py",
     "open_instruct/ppo2.py",
     "open_instruct/ppo_vllm_thread_ray_gtrl.py",
-<<<<<<< HEAD
     "open_instruct/ppo_vllm_thread_ray_gtrl_gcs.py",
-=======
->>>>>>> 4edd2935
     "open_instruct/reward_modeling.py",
 ]
 
