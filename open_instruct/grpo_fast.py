--- conflicted
+++ resolved
@@ -447,13 +447,10 @@
                 "Cannot use both `use_vllm_logprobs` and `truncated_importance_sampling_ratio_cap`. "
                 "use_vllm_logprobs sets old_logprobs to vLLM logprobs, making importance sampling pointless."
             )
-<<<<<<< HEAD
-=======
         if self.masked_mean_denominator is not None:
             assert self.masked_mean_denominator > 0, (
                 f"masked_mean_denominator (={self.masked_mean_denominator}) must be greater than 0!"
             )
->>>>>>> 5ccf4a3f
         assert self.num_samples_per_prompt_rollout > 0, "Number of samples per prompt must be greater than 0!"
         if self.num_samples_per_prompt_rollout == 1:
             logger.warning("num_samples_per_prompt_rollout is 1. This reduces GRPO to REINFORCE.")
