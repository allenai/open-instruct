--- conflicted
+++ resolved
@@ -200,19 +200,11 @@
     common = Counter(prediction_tokens) & Counter(ground_truth_tokens)
     num_same = sum(common.values())
     if num_same == 0:
-<<<<<<< HEAD
         return {'f1': 0, 'precision': 0, 'recall': 0}
     precision = 1.0 * num_same / len(prediction_tokens)
     recall = 1.0 * num_same / len(ground_truth_tokens)
     f1 = (2 * precision * recall) / (precision + recall)
     return {'f1': f1, 'precision': precision, 'recall': recall}
-=======
-        return 0
-    precision = 1.0 * num_same / len(prediction_tokens)
-    recall = 1.0 * num_same / len(ground_truth_tokens)
-    f1 = (2 * precision * recall) / (precision + recall)
-    return f1
->>>>>>> 71a1a43a
 
 
 class FlanVerifier(VerifierFunction):
@@ -314,7 +306,7 @@
         prediction = prediction.replace("<answer>", "").replace("</answer>", "")
         # TODO: should I add a format reward-type thing? See what happens with RL.
         # return f1 score
-        return f1_score(prediction, label)
+        return f1_score(prediction, label)['f1']
 
 
 def get_all_verifiers() -> Dict[str, VerifierFunction]:
