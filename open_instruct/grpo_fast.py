# Copyright 2024 AllenAI. All rights reserved.
#
# Licensed under the Apache License, Version 2.0 (the "License");
# you may not use this file except in compliance with the License.
# You may obtain a copy of the License at
#
#     http://www.apache.org/licenses/LICENSE-2.0
#
# Unless required by applicable law or agreed to in writing, software
# distributed under the License is distributed on an "AS IS" BASIS,
# WITHOUT WARRANTIES OR CONDITIONS OF ANY KIND, either express or implied.
# See the License for the specific language governing permissions and
# limitations under the License.
# ---------------------------------------------------------------------
# Part of the code is adapted from https://github.com/OpenRLHF/OpenRLHF
# which has the following license:
# Copyright [yyyy] [name of copyright owner]
#
# Licensed under the Apache License, Version 2.0 (the "License");
# you may not use this file except in compliance with the License.
# You may obtain a copy of the License at
#
#     http://www.apache.org/licenses/LICENSE-2.0
#
# Unless required by applicable law or agreed to in writing, software
# distributed under the License is distributed on an "AS IS" BASIS,
# WITHOUT WARRANTIES OR CONDITIONS OF ANY KIND, either express or implied.
# See the License for the specific language governing permissions and
# limitations under the License.
# isort: off
import os
<<<<<<< HEAD
import tqdm
=======
from concurrent import futures
>>>>>>> c0516987

# We need to set NCCL_CUMEM_ENABLE=0 for performance reasons; see:
# https://github.com/vllm-project/vllm/issues/5723#issuecomment-2554389656
os.environ["NCCL_CUMEM_ENABLE"] = "0"  # NOQA
try:
    import deepspeed
    from deepspeed.runtime.sequence_parallel.ulysses_sp import UlyssesSPAttentionHF, UlyssesSPDataLoaderAdapter
    from deepspeed.utils import groups
    from deepspeed.runtime.utils import move_to_device


    # @vwxyzjn: when importing on CPU-only machines, we get the following error:
    # RuntimeError: 0 active drivers ([]). There should only be one.
    # so we need to catch the exception and do nothing
    # https://github.com/deepspeedai/DeepSpeed/issues/7028
except Exception:
    pass
# isort: on
import asyncio
import json
import logging
import math
import os
import shutil
import socket
import threading
import time
from argparse import Namespace
from collections import defaultdict
from dataclasses import asdict, dataclass, field
from queue import Empty, Queue
from typing import Any, Callable, Dict, Iterator, List, Literal, Optional, Union

import numpy as np
import pandas as pd
import ray
import torch
import torch.utils
import torch.utils.data
import wandb
from huggingface_hub import HfApi
from peft import PeftModel, get_peft_model_state_dict
from ray.util import queue as ray_queue
from ray.util.placement_group import PlacementGroup, placement_group
from ray.util.scheduling_strategies import PlacementGroupSchedulingStrategy
from rich.pretty import pprint
from torch.utils.tensorboard import SummaryWriter
from tqdm import tqdm
from transformers import AutoModelForCausalLM, PreTrainedModel, PreTrainedTokenizer, get_scheduler
from transformers.integrations import HfDeepSpeedConfig
from vllm import SamplingParams

from open_instruct.dataset_transformation import (
    GROUND_TRUTHS_KEY,
    INPUT_IDS_PROMPT_KEY,
    VERIFIER_SOURCE_KEY,
    TokenizerConfig,
    get_cached_dataset_tulu,
    visualize_token,
)
from open_instruct.ground_truth_utils import (
    build_all_verifiers,
    cleanup_all_llm_judge_clients,
    soft_format_reward_func,
)
from open_instruct.model_utils import (
    ModelConfig,
    apply_verifiable_reward,
    disable_dropout_in_model,
    entropy_from_logits,
    get_olmo3_generation_config,
    log_softmax_and_gather,
    print_rich_single_line_metrics,
    print_rich_table,
    push_folder_to_hub,
)
from open_instruct.rl_utils2 import Timer, pack_sequences
from open_instruct.utils import (
    ArgumentParserPlus,
    BeakerRuntimeConfig,
    RayProcess,
    _z3_params_to_fetch,
    calibrate_checkpoint_state_dir,
    clean_last_n_checkpoints_deepspeed,
    download_latest_checkpoint_from_gs,
    extract_user_query,
    get_beaker_whoami,
    get_eval_ds_config,
    get_optimizer_grouped_parameters,
    get_train_ds_config,
    get_wandb_tags,
    is_beaker_job,
    launch_ai2_evals_on_weka,
    maybe_get_beaker_config,
    maybe_use_ai2_hf_entity,
    maybe_use_ai2_wandb_entity,
    sync_gs_bucket,
    UlyssesSPSplitter,
)
from open_instruct.vllm_utils3 import (
    GenerationResult,
    LLMRayActor,
    PromptRequest,
    RequestInfo,
    create_vllm_engines,
    init_process_group,
)

# Setup logging with filename and line number format
logging.basicConfig(
    level=logging.INFO,
    format="%(asctime)s - %(levelname)s - %(filename)s:%(lineno)d - %(message)s",
    datefmt="%Y-%m-%d %H:%M:%S",
)
logger = logging.getLogger(__name__)

api = HfApi()
INVALID_LOGPROB = 1.0


@dataclass
class Args:
    # Dataset
    dataset_mixer_list: List[str] = field(default_factory=lambda: ["ai2-adapt-dev/rlvr_gsm8k_zs", "1.0"])
    """A list of datasets (local or HF) to sample from."""
    dataset_mixer_eval_list: List[str] = field(default_factory=lambda: ["ai2-adapt-dev/rlvr_gsm8k_zs", "1.0"])
    """A list of datasets (local or HF) to sample from for evaluation."""
    dataset_mixer_list_splits: List[str] = field(default_factory=lambda: ["train"])
    """The dataset splits to use for training"""
    dataset_mixer_eval_list_splits: List[str] = field(default_factory=lambda: ["test"])
    """The dataset splits to use for evaluation"""
    dataset_transform_fn: list[str] = field(default_factory=lambda: ["rlvr_tokenize_v1", "rlvr_filter_v1"])
    """The list of transform functions to apply to the dataset."""
    dataset_cache_mode: Literal["hf", "local"] = "local"
    """The mode to use for caching the dataset."""
    dataset_local_cache_dir: str = "local_dataset_cache"
    """The directory to save the local dataset cache to."""
    dataset_config_hash: Optional[str] = None
    """The hash of the dataset configuration."""
    dataset_config_eval_hash: Optional[str] = None
    """The hash of the dataset configuration for evaluation."""
    dataset_skip_cache: bool = False
    """Whether to skip the cache."""
    shuffle_eval_dataset: bool = False
    """Whether to shuffle the evaluation dataset."""
    max_token_length: int = 512
    """The maximum token length to use for the dataset"""
    max_prompt_token_length: int = 256
    """The maximum prompt token length to use for the dataset"""

    # Experiment
    exp_name: str = os.path.basename(__file__)[: -len(".py")]
    """The name of this experiment"""
    seed: int = 1
    """Seed of the experiment"""
    run_name: Optional[str] = None
    """RUNTIME VALUE: A unique name of this run"""

    # Optimizer
    learning_rate: float = 2e-5
    """The initial learning rate for AdamW optimizer."""
    lr_scheduler_type: Literal[
        "linear", "cosine", "cosine_with_restarts", "polynomial", "constant", "constant_with_warmup"
    ] = "linear"
    """Which scheduler to use"""
    warm_up_steps: int = 0
    """Number of warm up steps for the scheduler"""
    warmup_ratio: float = 0.0
    """Ratio of warmup steps to total steps (takes precedence over `warm_up_steps`)"""
    weight_decay: float = 0.0
    """Weight decay for AdamW if we apply some."""
    set_weight_decay_on_bias_and_norm: bool = True
    """Whether to set weight decay on bias and norm layers"""
    fused_optimizer: bool = False
    """Whether to use fused optimizer"""

    # Batch sizes
    per_device_train_batch_size: int = 1
    """The forward batch size per device (local_micro_batch_size)"""
    total_episodes: int = 100000
    """The total number of episodes in the dataset"""
    world_size: Optional[int] = None
    """RUNTIME VALUE: The number of processes (GPUs) to use"""
    num_training_steps: Optional[int] = None
    """RUNTIME VALUE: The number of training_steps to train"""
    num_evals: int = 10
    """this sets how many in-loop evals we do during training. in-loop evals reuse the generation/reward verifier setup."""
    local_eval_freq: Optional[int] = None
    """this controls the number of in-loop evals, which reuses the generation/reward verifier setup. don't set this directly, but set via num_evals."""
    save_freq: int = 200
    """How many train steps to save the model"""
    allow_world_padding: bool = False
    """Whether to allow world padding. This is useful for model sweeps, but wastes compute."""

    # Generation
    response_length: int = 256
    """the length of the response"""
    temperature: float = 0.7
    """the sampling temperature"""
    num_unique_prompts_rollout: int = 16
    """The number of unique prompts during rollout"""
    num_samples_per_prompt_rollout: int = 4
    """the number of samples to generate per prompt during rollout, useful for easy-star"""
    stop_strings: Optional[List[str]] = None
    """List of strings that stop the generation when they are generated.
    The returned output will not contain the stop strings."""

    # Algorithm
    async_steps: int = 1
    """Number of steps ahead to generate responses. Set to 0 to make the code synchronous. Values greater than 0 learn from a policy up to async_steps old like Cleanba (https://arxiv.org/abs/2310.00036)"""
    num_epochs: int = 1
    """the number of epochs to train"""
    num_mini_batches: int = 1
    """Number of minibatches to split a batch into"""
    beta: float = 0.05
    """the beta value of the RLHF objective (KL coefficient)"""
    clip_lower: float = 0.2
    """the lower clip range"""
    clip_higher: float = 0.2
    """the higher clip range. Sometimes we want this to be higher, see DAPO (https://arxiv.org/abs/2503.14476)"""
    kl_estimator: Literal["kl1", "kl2", "kl3", "kl4"] = "kl3"
    """the KL estimator to use"""
    pack_length: int = 512
    """the length of the pack (you should prob set to the max length of the model)"""
    masked_mean_axis: Optional[int] = None
    """the axis to compute the mean of the masked values"""
    alpha: float = 0.6
    """The alpha value for doing polyak updates (ref_param = alpha * param + (1 - alpha) * ref_param)
    reference: [TR-DPO](https://huggingface.co/papers/2404.09656), but it's actually pretty commonly
    used. E.g., [TD3](https://arxiv.org/abs/1802.09477) uses https://github.com/vwxyzjn/cleanrl/blob/dcc289fc6f0bda492fa7360a155262cf826b12a5/cleanrl/td3_continuous_action.py#L269
    """
    ref_policy_update_freq: Optional[int] = None
    """How many training steps to take before updating the reference policy."""
    advantage_normalization_type: Literal["standard", "centered"] = "standard"
    """The type of advantage normalization to use. Standard normalization is the default: it subtracts the mean and
    divides by the standard deviation. Centered normalization is the same but subtracts the mean only (e.g., used in
    DR.GRPO https://arxiv.org/pdf/2503.20783)."""
    mask_truncated_completions: bool = False
    """Whether to mask out truncated completions. Also called overlong filtering, from DAPO (https://arxiv.org/abs/2503.14476)."""
    record_entropy: bool = False
    """whether to record the entropy of the policy during training. Uses extra memory."""

    # Reward
    # -- r1 style format reward
    apply_r1_style_format_reward: bool = False
    """whether to add the R1 style format reward"""
    r1_style_format_reward: float = 1.0
    """the reward value for R1 style format reward"""
    additive_format_reward: bool = False
    """whether to add the format reward to the final reward"""

    # -- verifiable reward
    apply_verifiable_reward: bool = True
    """whether to apply verifiable reward"""
    verification_reward: float = 10.0
    """the reward value for verifiable responses"""
    remap_verifier: str = None
    """Remap verifier like string_f1=general-quality_ref. Currently can only remap once."""

    # -- llm verifiers
    llm_judge_model: str = "azure/gpt-4o-mini-standard"
    """the model to use for the llm judge"""
    llm_judge_max_tokens: int = 2048
    """the max tokens to use for the llm judge"""
    llm_judge_max_context_length: int = 8192
    """the max context length to use for the llm judge"""
    llm_judge_temperature: float = 1.0
    """the temperature to use for the llm judge"""
    llm_judge_timeout: int = 60
    """the timeout to use for the llm judge"""

    # -- code verifier
    code_api_url: str = os.environ.get("CODE_API_URL", "http://localhost:1234") + "/test_program"
    """the api url to use for the code verifier"""
    code_max_execution_time: float = 1.0
    """the max execution time to use for the code verifier"""
    code_pass_rate_reward_threshold: float = 0.0
    """the pass rate reward threshold for the code verifier. If pass rate is less than this threshold, reward is 0.0, otherwise reward is pass rate"""
    code_apply_perf_penalty: bool = False
    """whether to apply a performance penalty to the code verifier"""

    # -- non stop penalty
    non_stop_penalty: bool = False
    """whether to penalize responses which did not finish generation"""
    non_stop_penalty_value: float = 0.0
    """the reward value for responses which did not finish generation"""

    # Ray
    single_gpu_mode: bool = False
    """whether to collocate vLLM and actor on the same node (mostly for debugging purposes)"""
    num_learners_per_node: List[int] = field(default_factory=lambda: [1])
    """number of GPU deepspeed learners per node (e.g., --num_learners_per_node 2 4 means 2 learner processes
    on the first node and 4 learner processes on the second node; each process will have 1 GPU)"""
    sequence_parallel_size: int = 1
    """sequence parallel size - how many GPUs we will parallelize sequences across during training.
    Useful for super-long context lengths."""
    vllm_num_engines: int = 1
    """number of vLLM Engines, set to 0 to disable vLLM"""
    vllm_tensor_parallel_size: int = 1
    """tensor parallel size of vLLM Engine for multi-GPU inference"""
    vllm_enforce_eager: bool = False
    """whether to enforce eager mode for vLLM -- slow inference but needed for multi-node"""
    vllm_sync_backend: str = "nccl"
    """DeepSpeed -> vLLM weight sync backend"""
    vllm_gpu_memory_utilization: float = 0.9
    """vLLM GPU memory utilization"""
    vllm_enable_prefix_caching: bool = False
    """whether to enable prefix caching"""
    vllm_top_p: float = 1.0
    """vLLM top p for nucleus sampling"""
    deepspeed_stage: int = 0
    """the deepspeed stage"""
    gather_whole_model: bool = True
    """whether to gather the whole model to boardcast (not doable for 70B but can be faster for 8B)"""

    # Experiment tracking
    with_tracking: bool = False
    """If toggled, this experiment will be tracked with Weights and Biases"""
    wandb_project_name: str = "open_instruct_internal"
    """The wandb's project name"""
    wandb_entity: Optional[str] = None
    """The entity (team) of wandb's project"""
    push_to_hub: bool = True
    """Whether to upload the saved model to huggingface"""
    hf_entity: Optional[str] = None
    """The user or org name of the model repository from the Hugging Face Hub"""
    hf_repo_id: Optional[str] = None
    """The id of the saved model in the Hugging Face Hub (can be autoset if not given)"""
    hf_repo_revision: Optional[str] = None
    """The revision of the saved model in the Hugging Face Hub (can be autoset if not given)"""
    hf_repo_url: Optional[str] = None
    """The url of the saved model in the Hugging Face Hub (will be autoset)"""
    output_dir: str = "output"
    """Where to save the model"""
    save_traces: bool = False
    """Whether to save learning data traces"""
    cache_dataset_only: bool = False
    """Immediately exit after caching the dataset"""
    keep_last_n_checkpoints: int = 3
    """How many checkpoints to keep in the output directory. -1 for all."""
    checkpoint_state_freq: int = -1
    """How often to save the model checkpoint, optimizer states, and lr scheduler states (in steps)"""
    checkpoint_state_dir: Optional[str] = None
    """Where to save the model checkpoint (if applicable)"""
    gs_checkpoint_state_dir: Optional[str] = None
    """The actual `checkpoint_state_dir` to use (handling the case where gs_bucket_path is provided)"""

    # Ai2 specific settings
    try_launch_beaker_eval_jobs_on_weka: bool = False
    """Whether to launch beaker evaluation jobs after training on weka"""
    try_auto_save_to_beaker: bool = True
    """Whether to try to save the model to Beaker dataset `/output` after training"""
    gs_bucket_path: Optional[str] = None
    """The path to the gs bucket to save the model to"""
    oe_eval_tasks: Optional[List[str]] = None
    """The beaker evaluation tasks to launch"""
    oe_eval_max_length: int = 4096
    """the max generation length for evaluation for oe-eval"""
    eval_priority: Literal["low", "normal", "high", "urgent"] = "normal"
    """the priority of auto-launched evaluation jobs"""

    # Tool settings
    tools: Optional[List[str]] = None
    """If set, use the tool mapped to the string. Currently only supports `search` and `code`"""
    max_tool_calls: List[int] = field(default_factory=lambda: [5])
    """Maximum number of tool calls allowed. If a list is provided, it must have length 1 (applies to all tools) or same length as tools (per-tool limit)."""
    mask_tool_use: bool = True
    """Whether to mask the tool output. By default on."""
    only_reward_good_outputs: bool = False
    """Whether to only reward good outputs. By default off. Useful to force the model to use the tool(s)."""

    # rl-rag specific settngs
    number_documents_to_search: int = 3
    """The maximum number of documents to retrieve for each query."""
    search_api_endpoint: Optional[str] = None
    """The API endpoint for the search engine."""

    # code-tool specific settings
    code_tool_api_endpoint: Optional[str] = None

    def __post_init__(self):
        assert self.num_samples_per_prompt_rollout > 0, "Number of samples per prompt must be greater than 0!"
        if self.num_samples_per_prompt_rollout == 1:
            logger.warning("num_samples_per_prompt_rollout is 1. This reduces GRPO to REINFORCE.")
        assert self.apply_verifiable_reward or self.apply_r1_style_format_reward or self.non_stop_penalty, (
            "At least one reward must be applied!"
        )
        assert self.pack_length >= self.max_prompt_token_length + self.response_length, (
            "The `pack_length` needs to be greater than the sum of `max_prompt_token_length` and `response_length`!"
        )
        if self.checkpoint_state_freq > 0 and self.checkpoint_state_dir is None:
            raise ValueError("`checkpoint_state_dir` must be provided if `checkpoint_state_freq` is greater than 0!")
        if self.checkpoint_state_dir is not None and self.checkpoint_state_freq == -1:
            raise ValueError("`checkpoint_state_freq` must be greater than 0 if `checkpoint_state_dir` is provided!")
        if self.gs_bucket_path is not None and self.gs_checkpoint_state_dir is None:
            beaker_users = get_beaker_whoami()
            if beaker_users is not None:
                self.gs_checkpoint_state_dir = f"{self.gs_bucket_path}/{beaker_users}/{self.checkpoint_state_dir}"
            else:
                self.gs_checkpoint_state_dir = f"{self.gs_bucket_path}/{self.checkpoint_state_dir}"
        if self.gs_checkpoint_state_dir is not None:
            download_latest_checkpoint_from_gs(self.gs_checkpoint_state_dir, self.checkpoint_state_dir)
        if self.checkpoint_state_dir is not None:
            calibrate_checkpoint_state_dir(self.checkpoint_state_dir)
        if self.tools is not None and len(self.tools) > 0:
            for tool in self.tools:
                if tool not in ["search", "code"]:
                    raise ValueError(f"Tool {tool} is not supported. Supported tools are: search, code")
            assert len(self.tools) == len(set(self.tools)), "Duplicate tools are not allowed"


def masked_mean(values: torch.Tensor, mask: torch.Tensor, axis: Optional[int] = None) -> torch.Tensor:
    """Compute mean of tensor with a masked values."""
    if axis is not None:
        return ((values * mask).sum(axis=axis) / mask.sum(axis=axis)).mean()
    else:
        return (values * mask).sum() / mask.sum()


class MetricsTracker:
    """A simple class to prellocate all metrics in an array
    so we can do only one allreduce operation to get the metrics mean"""

    def __init__(self, max_metrics: int = 32, device: torch.device = torch.device("cuda")):
        self.metrics = torch.zeros(max_metrics, device=device)
        self.names2idx = {}
        self.current_idx = 0
        self.max_metrics = max_metrics

    def add(self, name: str, value: torch.tensor):
        if name not in self.names2idx:
            if self.current_idx >= self.max_metrics:
                raise ValueError(f"Exceeded maximum number of metrics ({self.max_metrics})")
            self.names2idx[name] = self.current_idx
            self.current_idx += 1

        self.metrics[self.names2idx[name]] = value
        return self

    def get_metrics_list(self) -> dict[str, float]:
        metrics_list = self.metrics.tolist()
        return {name: metrics_list[idx] for name, idx in self.names2idx.items()}


def collate_fn(tensors_list: List[torch.Tensor], pad_token_id: int, pin_memory: bool = True) -> torch.Tensor:
    padded_tensor = torch.nn.utils.rnn.pad_sequence(tensors_list, batch_first=True, padding_value=pad_token_id)
    if pin_memory:
        padded_tensor = padded_tensor.pin_memory()
    return padded_tensor


def to_device_inplace(tensors_list: List[torch.Tensor], device: torch.device):
    for i in range(len(tensors_list)):
        tensors_list[i] = tensors_list[i].to(device, non_blocking=True)


class ShufflingIterator:
    def __init__(self, data: np.ndarray, batch_size: int, seed: Optional[int] = None):
        self.data = data.copy()
        self.batch_size = batch_size
        self.index = 0
        self.rng = np.random.default_rng(seed)
        self.rng.shuffle(self.data)

        # Ensure the effective dataset size is divisible by batch_size
        self.effective_size = len(self.data) - (len(self.data) % batch_size)

    def __iter__(self) -> Iterator[List[int]]:
        return self

    def __next__(self) -> List[int]:
        if self.index >= self.effective_size:
            self.index = 0
            self.rng.shuffle(self.data)

        end_index = self.index + self.batch_size
        batch = self.data[self.index : end_index].tolist()
        self.index = end_index

        return batch


@ray.remote(num_gpus=1)
class PolicyTrainerRayProcess(RayProcess):
    def from_pretrained(
        self,
        args: Args,
        model_config: ModelConfig,
        beaker_config: BeakerRuntimeConfig,
        wandb_url: str,
        tokenizer: PreTrainedTokenizer,
    ):
        # ------------------------------------------------------------
        # Monkey patch to load checkpoints with `weights_only=False`
        # otherwise it errors out with:
        # `_pickle.UnpicklingError: Weights only load failed. ` with pytorch 2.6.0
        from deepspeed.runtime.checkpoint_engine import torch_checkpoint_engine
        from deepspeed.utils import logger

        def load(self, path: str, map_location=None):
            logger.info(f"[Torch] Loading checkpoint from {path}...")
            partition = torch.load(path, map_location=map_location, weights_only=False)
            logger.info(f"[Torch] Loaded checkpoint from {path}.")
            return partition

        torch_checkpoint_engine.TorchCheckpointEngine.load = load

        # ------------------------------------------------------------
        self.args = args
        self.tokenizer = tokenizer
        self.model_config = model_config
        self.beaker_config = beaker_config
        self.wandb_url = wandb_url
        torch.cuda.set_device(self.local_rank)
        self.device = torch.device(self.local_rank)
        deepspeed.init_distributed()

        ds_config = get_train_ds_config(offload=False, adam_offload=False, stage=args.deepspeed_stage, bf16=True, sequence_parallel_size=args.sequence_parallel_size)
        ds_config["train_micro_batch_size_per_gpu"] = args.per_device_train_batch_size
        ds_config["gradient_accumulation_steps"] = 1
        # @vwxyzjn: MAGIC: it's actually needed to initialize this `dschf`, so
        # https://huggingface.co/docs/transformers/deepspeed#non-trainer-deepspeed-integration
        # next line instructs transformers to partition the model directly over multiple gpus using
        # deepspeed.zero.Init when model's `from_pretrained` method is called.
        if ds_config is not None and ds_config["zero_optimization"]["stage"] == 3:
            dschf = HfDeepSpeedConfig(ds_config)
        else:
            dschf = None
        logger.info(f"Deepspeed config: {dschf=}")

        # set sequence parallel
        self.mpu = None
        if args.sequence_parallel_size > 1:
            self.mpu = UlyssesSPAttentionHF.register_with_transformers(
                model_name_or_path=model_config.model_name_or_path,
                core_attn_implementation="flash_attention_2",
                sequence_parallel_size=args.sequence_parallel_size,
                max_length=args.max_token_length,
                micro_batch_size=args.per_device_train_batch_size,
                seq_length_is_variable=True,
            )

        self.policy: PreTrainedModel = AutoModelForCausalLM.from_pretrained(
            model_config.model_name_or_path,
            revision=model_config.model_revision,
            torch_dtype=torch.bfloat16,
            attn_implementation="flash_attention_2",
            use_cache=False,
        )
        disable_dropout_in_model(self.policy)
        self.policy.gradient_checkpointing_enable()
        # AdamOptimizer = DeepSpeedCPUAdam if self.adam_offload else FusedAdam
        # AdamOptimizer = FusedAdam
        if args.set_weight_decay_on_bias_and_norm:
            optim_params = get_optimizer_grouped_parameters(self.policy, args.weight_decay)
        else:
            optim_params = self.policy.parameters()
        # self.optimizer = AdamOptimizer(optim_params, lr=args.learning_rate)
        self.optimizer = torch.optim.AdamW(optim_params, lr=args.learning_rate, fused=args.fused_optimizer)
        num_scheduler_steps = args.num_training_steps * args.num_epochs * args.num_mini_batches
        warm_up_steps = args.warm_up_steps
        if args.warmup_ratio > 0.0:
            warm_up_steps = int(num_scheduler_steps * args.warmup_ratio)
        scheduler = get_scheduler(
            args.lr_scheduler_type,
            optimizer=self.optimizer,
            num_warmup_steps=warm_up_steps,
            num_training_steps=num_scheduler_steps,
        )
        self.model, self.optimizer, _, self.scheduler = deepspeed.initialize(
            model=self.policy,
            optimizer=self.optimizer,
            config=ds_config,
            lr_scheduler=scheduler,
            dist_init_required=True,
            mpu=self.mpu,
        )
        optimization_steps_done = 0
        if args.checkpoint_state_dir:
            # check if the dir exists
            if not os.path.exists(args.checkpoint_state_dir):
                logger.warning(
                    f"Skipping loading checkpoint state from {args.checkpoint_state_dir} because it does not exist!"
                )
            else:
                path, states = self.model.load_checkpoint(
                    args.checkpoint_state_dir,
                    load_module_strict=True,
                    load_optimizer_states=True,
                    load_lr_scheduler_states=True,
                    load_module_only=False,
                )
                if path is None:
                    raise ValueError(f"Failed to load checkpoint from {args.checkpoint_state_dir}")
                optimization_steps_done = states["training_step"]
                logger.info(
                    f"{self.rank=}: Loaded checkpoint from {args.checkpoint_state_dir} with {optimization_steps_done=}"
                )
        self.model.train()

        # reference model
        ds_config = get_eval_ds_config(
            offload=False,
            # inference model only has stage 3 (sharding) or stage 0 (no sharding)
            # stage 2 is optimizer sharding which doesn't apply to inference
            stage=args.deepspeed_stage if args.deepspeed_stage == 3 else 0,
            bf16=True,
        )
        ds_config["train_micro_batch_size_per_gpu"] = args.per_device_train_batch_size
        ds_config["gradient_accumulation_steps"] = 1
        if ds_config is not None and ds_config["zero_optimization"]["stage"] == 3:
            dschf = HfDeepSpeedConfig(ds_config)
        else:
            dschf = None
        logger.info(f"DeepSpeed config: {dschf=}")

        self.ref_policy: PreTrainedModel = AutoModelForCausalLM.from_pretrained(
            model_config.model_name_or_path,
            revision=model_config.model_revision,
            torch_dtype=torch.bfloat16,
            attn_implementation="flash_attention_2",
            use_cache=False,
        )
        disable_dropout_in_model(self.ref_policy)
        self.ref_policy, *_ = deepspeed.initialize(model=self.ref_policy, config=ds_config, mpu=self.mpu)
        self.ref_policy.eval()
        self.local_metrics = MetricsTracker(max_metrics=32, device=self.device)

        if self.mpu is not None:
            self.sp_group = groups._get_sequence_parallel_group()
            self.sp_world_size = groups._get_sequence_parallel_world_size()
            self.sp_rank = groups._get_sequence_parallel_rank()
            print(f"SETTING UP: {self.sp_rank=} {self.sp_world_size=}")
            self.splitter = UlyssesSPSplitter(
                sp_rank=self.sp_rank,
                sp_group=self.sp_group,
                sp_world_size=self.sp_world_size,
                device=self.device
            )
        else:
            self.splitter = None

        return optimization_steps_done

    def forward(
        self,
        model: PreTrainedModel,
        query_response: torch.LongTensor,
        attention_mask: torch.LongTensor,
        position_ids: torch.LongTensor,
        pad_token_id: int,
        temperature: float,
        return_entropy: bool = False,
    ) -> tuple[torch.Tensor, torch.Tensor]:
        # Replace pad tokens with 0s so that we don't run into index out of bounds errors
        padding_mask = query_response != pad_token_id
        input_ids = torch.masked_fill(query_response, ~padding_mask, 0)
        # NOTE: the [:-1] and [1:] are because the logits and generated tokens are off by 1 in index
        output = model(
            input_ids=input_ids[:, :-1],
            # @vwxyzjn: without clamp, we get index out of bounds errors; TODO: investigate
            attention_mask=attention_mask[:, :-1].clamp(0, 1),
            # position_ids=position_ids[:, :-1],
            return_dict=True,
        )
        logits = output.logits
        logits /= temperature + 1e-7
        logprob = log_softmax_and_gather(logits, input_ids[:, 1:])

        # For now, entropy is just for monitoring, and we don't pass gradients through it.
        entropy = None
        if return_entropy:
            with torch.no_grad():
                entropy = entropy_from_logits(logits)

        return logprob, entropy

    def setup_model_update_group(self, vllm_engines):
        self.vllm_engines = vllm_engines
        if self.rank == 0:
            master_address = ray._private.services.get_node_ip_address()
            with socket.socket() as sock:
                sock.bind(("", 0))
                master_port = sock.getsockname()[1]
            vllm_num_engines, vllm_tensor_parallel_size = (
                self.args.vllm_num_engines,
                self.args.vllm_tensor_parallel_size,
            )
            world_size = vllm_num_engines * vllm_tensor_parallel_size + 1
            backend = self.args.vllm_sync_backend
            refs = [
                engine.init_process_group.remote(
                    master_address,
                    master_port,
                    i * vllm_tensor_parallel_size + 1,
                    world_size,
                    "openrlhf",
                    backend=backend,
                )
                for i, engine in enumerate(vllm_engines)
            ]
            self.model_update_group = init_process_group(
                backend=backend,
                init_method=f"tcp://{master_address}:{master_port}",
                world_size=world_size,
                rank=0,
                group_name="openrlhf",
            )
            ray.get(refs)
        torch.distributed.barrier()

    def broadcast_to_vllm(self):
        # clear vllm cache if we need to
        cache_reset_refs = []
        if self.args.vllm_enable_prefix_caching and torch.distributed.get_rank() == 0:
            for engine in self.vllm_engines:
                cache_reset_refs.append(engine.reset_prefix_cache.remote())

        # avoid OOM
        torch.cuda.empty_cache()
        model = self.model.module
        count, num_params = 0, len(list(model.named_parameters()))
        refss = []
        if self.args.gather_whole_model:
            with deepspeed.zero.GatheredParameters(model.parameters(), enabled=self.args.deepspeed_stage == 3):
                for name, param in model.named_parameters():
                    count += 1  # empty_cache at last param
                    # Fire all vllm engines for broadcast
                    if torch.distributed.get_rank() == 0:
                        shape = param.shape if self.args.deepspeed_stage != 3 else param.ds_shape
                        refs = [
                            engine.update_weight.remote(
                                name, dtype=param.dtype, shape=shape, empty_cache=count == num_params
                            )
                            for engine in self.vllm_engines
                        ]
                        refss.extend(refs)
                    if torch.distributed.get_rank() == 0:
                        torch.distributed.broadcast(param.data, 0, group=self.model_update_group)
        else:  # broadcast each parameter independently
            for name, param in model.named_parameters():
                count += 1
                if torch.distributed.get_rank() == 0:
                    shape = param.shape if self.args.deepspeed_stage != 3 else param.ds_shape
                    refs = [
                        engine.update_weight.remote(
                            name, dtype=param.dtype, shape=shape, empty_cache=count == num_params
                        )
                        for engine in self.vllm_engines
                    ]
                    refss.extend(refs)
                with deepspeed.zero.GatheredParameters([param], enabled=self.args.deepspeed_stage == 3):
                    if torch.distributed.get_rank() == 0:
                        torch.distributed.broadcast(param.data, 0, group=self.model_update_group)
        if torch.distributed.get_rank() == 0:
            ray.get(refss)
        if self.args.vllm_enable_prefix_caching and torch.distributed.get_rank() == 0:
            ray.get(cache_reset_refs)

    def update_ref_policy(self):
        for ref_param, param in zip(self.ref_policy.parameters(), self.model.parameters()):
            if self.args.deepspeed_stage == 3:
                with deepspeed.zero.GatheredParameters([param, ref_param], modifier_rank=0):
                    if deepspeed.comm.get_rank() == 0:
                        ref_param.data.mul_(1.0 - self.args.alpha).add_(param.data, alpha=self.args.alpha)
            else:
                ref_param.data.mul_(1.0 - self.args.alpha).add_(param.data, alpha=self.args.alpha)

    def train(
        self,
        collated_query_responses,
        collated_tool_masks,
        collated_attention_masks,
        collated_position_ids,
        collated_advantages,
        collated_response_masks,
        pad_token_id: int,
        num_mini_batches: int,
    ):
        args = self.args
        to_device_inplace(collated_query_responses, self.device)
        to_device_inplace(collated_tool_masks, self.device)
        to_device_inplace(collated_attention_masks, self.device)
        to_device_inplace(collated_position_ids, self.device)
        to_device_inplace(collated_advantages, self.device)
        to_device_inplace(collated_response_masks, self.device)
        # accumulation steps should always be at least 1
        accumulation_steps = max(math.ceil(len(collated_query_responses) / num_mini_batches - 0.5), 1)
        leftover = len(collated_query_responses) % accumulation_steps
        if leftover > 0:
            collated_query_responses = collated_query_responses[0:-leftover]
            collated_tool_masks = collated_tool_masks[0:-leftover]
            collated_attention_masks = collated_attention_masks[0:-leftover]
            collated_position_ids = collated_position_ids[0:-leftover]
            collated_advantages = collated_advantages[0:-leftover]
            collated_response_masks = collated_response_masks[0:-leftover]
            logger.warning(f"{leftover} samples are dropped due to batch size {num_mini_batches}")

        # recalculate the "real" number of mini-batches
        num_mini_batches = len(collated_query_responses) // accumulation_steps
        original_length = len(collated_query_responses)

        if self.splitter is not None:
            sharded_batches = self.splitter.split_batch({
                "input_ids": collated_query_responses,
                "attention_mask": collated_attention_masks,
                "position_ids": collated_position_ids,
                "response_masks": collated_response_masks,
                "tool_masks": collated_tool_masks,
                "advantages": collated_advantages,
            }, sequence_parallel_size=self.args.sequence_parallel_size, padding_token_id=pad_token_id)
            
            # we need to flatten out the sharded batches so its like:
            # b0 sp0, b0 sp1, ..., b1 sp0, b1 sp1, ..., b2 sp0, b2 sp1, ... etc.
            # right now, it comes out a list of sp shards, and inside is (bsz, seq_len)
            collated_query_responses = []
            collated_attention_masks = []
            collated_position_ids = []
            collated_response_masks = []
            collated_tool_masks = []
            collated_advantages = []

            for batch_idx in range(original_length):
                for sp_idx in range(len(sharded_batches)):
                    # None to re-add in the batch dimension.
                    collated_query_responses.append(sharded_batches[sp_idx]["input_ids"][batch_idx, None])
                    collated_attention_masks.append(sharded_batches[sp_idx]["attention_mask"][batch_idx, None])
                    collated_position_ids.append(sharded_batches[sp_idx]["position_ids"][batch_idx, None])
                    collated_response_masks.append(sharded_batches[sp_idx]["response_masks"][batch_idx, None])
                    collated_tool_masks.append(sharded_batches[sp_idx]["tool_masks"][batch_idx, None])
                    collated_advantages.append(sharded_batches[sp_idx]["advantages"][batch_idx, None])

            collated_query_responses = move_to_device(collated_query_responses, self.ref_policy.device)
            collated_attention_masks = move_to_device(collated_attention_masks, self.ref_policy.device)
            collated_position_ids = move_to_device(collated_position_ids, self.ref_policy.device)
            collated_response_masks = move_to_device(collated_response_masks, self.ref_policy.device)
            collated_tool_masks = move_to_device(collated_tool_masks, self.ref_policy.device)
            collated_advantages = move_to_device(collated_advantages, self.ref_policy.device)

            # adjust accumulation steps for sp (do we need to do this?)
            # accumulation_steps = accumulation_steps * self.sp_world_size

        # Calculate the logprob of the reference policy
        collated_ref_logprobs = []
        with Timer("Inference Calculation", noop=self.rank != 0):
            with torch.no_grad():
                for i in range(len(collated_query_responses)):
                    query_response = collated_query_responses[i]
                    tool_mask = collated_tool_masks[i]
                    attention_mask = collated_attention_masks[i]
                    position_id = collated_position_ids[i]
                    response_mask = collated_response_masks[i]
                    ref_logprob, _ = self.forward( self.ref_policy, query_response, attention_mask, position_id, pad_token_id, args.temperature, return_entropy=False)
                    if args.mask_tool_use and args.tool_use:
                        # mask logprobs for tool tokens
                        response_mask = response_mask.bool() & tool_mask.bool()
                    else:
                        response_mask = response_mask.bool()
                    ref_logprob = torch.masked_fill(ref_logprob, ~response_mask[:, 1:], INVALID_LOGPROB)
                    collated_ref_logprobs.append(ref_logprob)
                    torch.cuda.empty_cache()
        # if we have multiple minibatches, we need to calculate the old logprobs for each minibatch
        # following gtrl scripts in just doing this on the current active policy, rather than use the logprobs
        # from the generator (note that async mode means these are a bit diff!)
        old_logprobs = [None for _ in range(len(collated_query_responses))]
        if num_mini_batches > 1:
            with Timer("Old logprobs Calculation", noop=self.rank != 0):
                with torch.no_grad():
                    for i in range(len(collated_query_responses)):
                        query_response = collated_query_responses[i]
                        tool_mask = collated_tool_masks[i]
                        attention_mask = collated_attention_masks[i]
                        position_id = collated_position_ids[i]
                        response_mask = collated_response_masks[i]
                        old_logprob, _ = self.forward(
                            self.model,
                            query_response,
                            attention_mask,
                            position_id,
                            pad_token_id,
                            args.temperature,
                            return_entropy=False,
                        )
                        if args.mask_tool_use and args.tool_use:
                            response_mask = response_mask.bool() & tool_mask.bool()
                        else:
                            response_mask = response_mask.bool()
                        old_logprob = torch.masked_fill(old_logprob, ~response_mask[:, 1:], INVALID_LOGPROB)
                        old_logprobs[i] = old_logprob
                        torch.cuda.empty_cache()

        local_step = 0
        # Do multiple epochs of training on on-policy data (PPO-style), with a fresh random shuffle in each epoch
        with Timer("[Training Processes] Loss calculation", noop=self.rank != 0):
            kl1_stats = torch.zeros(len(collated_query_responses))
            kl2_stats = torch.zeros(len(collated_query_responses))
            kl3_stats = torch.zeros(len(collated_query_responses))
            kl4_stats = torch.zeros(len(collated_query_responses))
            kl_loss_stats = torch.zeros(len(collated_query_responses))
            pg_clipfrac_stats = torch.zeros(len(collated_query_responses))
            pg_loss_stats = torch.zeros(len(collated_query_responses))
            loss_stats = torch.zeros(len(collated_query_responses))
            ratio_stats = torch.zeros(len(collated_query_responses))
            entropy_stats = torch.zeros(len(collated_query_responses))
            for epoch_idx in range(args.num_epochs):
                for i in range(len(collated_query_responses)):
                    mb_ref_logprob = collated_ref_logprobs[i]
                    mb_query_responses = collated_query_responses[i]
                    mb_tool_mask = collated_tool_masks[i]
                    mb_advantages = collated_advantages[i]
                    mb_response_masks = collated_response_masks[i]
                    mb_response_masks_bool = mb_response_masks[:, 1:].bool()
                    # if masking snippets, do it here.
                    if args.mask_tool_use and args.tool_use:
                        mb_response_masks_bool = mb_response_masks[:, 1:].bool() & mb_tool_mask[:, 1:].bool()
                    mb_attention_mask = collated_attention_masks[i]
                    mb_position_id = collated_position_ids[i]
                    mb_new_logprobs, mb_entropy = self.forward(
                        self.model,
                        mb_query_responses,
                        mb_attention_mask,
                        mb_position_id,
                        pad_token_id,
                        args.temperature,
                        return_entropy=args.record_entropy,
                    )
                    mb_new_logprobs = torch.masked_fill(mb_new_logprobs, ~mb_response_masks_bool, INVALID_LOGPROB)

                    # Cache the old logprobs
                    if num_mini_batches > 1:
                        mb_old_logprobs = old_logprobs[i]
                    else:
                        with torch.no_grad():
                            if epoch_idx == 0:
                                old_logprobs[i] = mb_new_logprobs
                            mb_old_logprobs = old_logprobs[i].detach()

                    # Calculate the policy's loss
                    logprobs_diff = mb_new_logprobs - mb_old_logprobs
                    ratio = torch.exp(logprobs_diff)
                    pg_losses = -mb_advantages[:, 1:] * ratio
                    pg_losses2 = -mb_advantages[:, 1:] * torch.clamp(
                        ratio, 1.0 - args.clip_lower, 1.0 + args.clip_higher
                    )
                    pg_loss_max = torch.max(pg_losses, pg_losses2)

                    # Here we recalculate kl: we want the KL loss to backpropagate through the model
                    # We also clamp the KL loss to avoid numerical instability
                    # https://chatgpt.com/share/679d0ed9-8f48-8011-926e-e274b15ae8ae
                    ref_logprobs_diff = (mb_new_logprobs - mb_ref_logprob).clamp(-40.0, 40.0)
                    kl1 = ref_logprobs_diff
                    kl2 = (ref_logprobs_diff) ** 2 / 2
                    kl3 = torch.expm1(-ref_logprobs_diff) + ref_logprobs_diff  # this is more numerically stable
                    kl4 = ratio * ref_logprobs_diff
                    if args.kl_estimator == "kl1":
                        kl = kl1
                    elif args.kl_estimator == "kl2":
                        kl = kl2
                    elif args.kl_estimator == "kl3":
                        kl = kl3
                    elif args.kl_estimator == "kl4":
                        kl = kl4

                    if args.sequence_parallel_size == 1:
                        # grpo change: directly subtract KL in loss (add)
                        loss = masked_mean(pg_loss_max + (args.beta * kl), mb_response_masks_bool, args.masked_mean_axis)
                    else:
                        # if SP, compute per-token loss, then we need to gather across SP ranks
                        per_tok_loss = pg_loss_max + (args.beta * kl) * mb_response_masks_bool.float()
                        losses_per_rank = torch.distributed.nn.functional.all_gather(per_tok_loss, group=self.sp_group)
                        non_masked_tokens = mb_response_masks_bool.sum()
                        non_masked_tokens_per_rank = torch.distributed.nn.functional.all_gather(non_masked_tokens, group=self.sp_group)
                        total_loss = sum(losses_per_rank[rank] * non_masked_tokens_per_rank[rank] for rank in range(self.sp_world_size))
                        total_non_masked_tokens = sum(non_masked_tokens_per_rank)
                        loss = (total_loss / total_non_masked_tokens).sum()
                    # TODO: do we still need grad acc...? I think so.
                    loss = loss / accumulation_steps
                    self.model.backward(loss)
                    if (local_step + 1) % accumulation_steps == 0:
                        self.model.step()
                    local_step += 1
                    with torch.no_grad():
                        # NOTE: in packed implementation, kl calculation are averages over response tokens
                        kl1_stats[i] = masked_mean(kl1, mb_response_masks_bool, args.masked_mean_axis).float()
                        kl2_stats[i] = masked_mean(kl2, mb_response_masks_bool, args.masked_mean_axis).float()
                        kl3_stats[i] = masked_mean(kl3, mb_response_masks_bool, args.masked_mean_axis).float()
                        kl4_stats[i] = masked_mean(kl4, mb_response_masks_bool, args.masked_mean_axis).float()
                        if args.kl_estimator == "kl1":
                            kl_loss_stats[i] = kl1_stats[i] * args.beta
                        elif args.kl_estimator == "kl2":
                            kl_loss_stats[i] = kl2_stats[i] * args.beta
                        elif args.kl_estimator == "kl3":
                            kl_loss_stats[i] = kl3_stats[i] * args.beta
                        elif args.kl_estimator == "kl4":
                            kl_loss_stats[i] = kl4_stats[i] * args.beta
                        pg_clipfrac_stats[i] = masked_mean(
                            (pg_losses2 > pg_losses).float(), mb_response_masks_bool, args.masked_mean_axis
                        )
                        pg_loss_stats[i] = masked_mean(pg_loss_max, mb_response_masks_bool, args.masked_mean_axis)
                        loss_stats[i] = loss
                        ratio_stats[i] = masked_mean(ratio, mb_response_masks_bool, args.masked_mean_axis)
                        if args.record_entropy:
                            # Calculate entropy statistics
                            entropy_stats[i] = masked_mean(
                                mb_entropy, mb_response_masks_bool, args.masked_mean_axis
                            ).float()

            with torch.no_grad():
                self.local_metrics.add("objective/kl_avg", kl1_stats.mean())
                self.local_metrics.add("objective/kl2_avg", kl2_stats.mean())
                self.local_metrics.add("objective/kl3_avg", kl3_stats.mean())
                self.local_metrics.add("objective/kl4_avg", kl4_stats.mean())
                self.local_metrics.add("loss/policy_avg", pg_loss_stats.mean())
                self.local_metrics.add("loss/kl_avg", kl_loss_stats.mean())
                self.local_metrics.add("loss/total_avg", loss_stats.mean())
                self.local_metrics.add("policy/clipfrac_avg", pg_clipfrac_stats.mean())
                self.local_metrics.add("val/ratio", ratio_stats.mean())
                self.local_metrics.add("val/ratio_var", ratio_stats.var())
                if args.record_entropy:
                    self.local_metrics.add("policy/entropy_avg", entropy_stats.mean())
                self.local_metrics.add("lr", self.scheduler.get_last_lr()[0])
                return self.local_metrics.get_metrics_list()

    def save_checkpoint_state(self, checkpoint_state_dir: str, client_state: Dict[str, str]) -> None:
        args = self.args
        self.model.save_checkpoint(checkpoint_state_dir, client_state=client_state)
        # `save_checkpoint` needs to be called on all ranks, only rank 0 will have all the states
        if self.rank == 0:
            if args.keep_last_n_checkpoints >= 0:
                clean_last_n_checkpoints_deepspeed(checkpoint_state_dir, args.keep_last_n_checkpoints)

            if args.gs_bucket_path is not None:
                ray.remote(sync_gs_bucket).options(num_cpus=1).remote(
                    checkpoint_state_dir, args.gs_checkpoint_state_dir
                )

    def save_model(self, output_dir: str, chat_template_name: str, tokenizer: PreTrainedTokenizer) -> None:
        model_to_save = self.model
        if "olmo" in chat_template_name:
            # New chat template has no bos token, and two eos tokens: <|im_end|> and <|endoftext|>
            model_to_save.generation_config = get_olmo3_generation_config(tokenizer)

        if self.rank == 0:
            os.makedirs(output_dir, exist_ok=True)

        # save model weights for ZeRO2/3
        if hasattr(model_to_save, "module"):
            model_to_save = model_to_save.module

        # gather parameters
        output_state_dict = {}
        for k, v in model_to_save.named_parameters():
            # only gather z3 params
            params_to_fetch = _z3_params_to_fetch([v])
            with deepspeed.zero.GatheredParameters(params_to_fetch, enabled=len(params_to_fetch) > 0):
                vv = v.data.cpu()
                if self.rank == 0:
                    output_state_dict[k] = vv

        if self.rank == 0:
            state_dict = model_to_save.state_dict()

            # copy named_buffers with `persistent=True`
            for k, v in model_to_save.named_buffers():
                if k not in state_dict:
                    continue
                vv = v.data.cpu()
                output_state_dict[k] = vv

            state_dict_keys = set(state_dict.keys())
            output_state_dict_keys = set(output_state_dict.keys())

            # corner case for tie_word_embeddings, such as Qwen2-0.5B
            if getattr(model_to_save.config, "tie_word_embeddings", False) and "lm_head.weight" in state_dict_keys:
                state_dict_keys.remove("lm_head.weight")

            assert state_dict_keys.issubset(output_state_dict_keys), (
                f"mismatch keys {output_state_dict_keys.symmetric_difference(state_dict_keys)}"
            )

            # only save peft weights https://github.com/microsoft/DeepSpeed/issues/4295
            if isinstance(model_to_save, PeftModel):
                model_to_save.save_pretrained(output_dir)
                if self.stage == 3:
                    torch.save(
                        get_peft_model_state_dict(model_to_save, output_state_dict),
                        os.path.join(output_dir, "adapter_model.bin"),
                    )
            else:
                model_to_save.save_pretrained(output_dir, state_dict=output_state_dict)

            # save tokenizer
            self.tokenizer.save_pretrained(output_dir)

    # we need this because we don't know which node is rank 0 is on
    def launch_ai2_evals_on_weka_wrapper(self, step_dir, leaderboard_name, wandb_url, training_step):
        args = self.args
        if self.rank == 0:
            ray.remote(launch_ai2_evals_on_weka).options(num_cpus=1).remote(
                step_dir,
                leaderboard_name,
                args.oe_eval_max_length,
                wandb_url,
                training_step,
                args.oe_eval_tasks,
                args.stop_strings,
                args.gs_bucket_path,
                args.eval_priority,
            )


class ModelGroup:
    def __init__(
        self, pg: PlacementGroup, ray_process_cls: RayProcess, num_gpus_per_node: List[int], single_gpu_mode: bool
    ):
        self.pg = pg
        self.ray_process_cls = ray_process_cls
        self.num_gpus_per_node = num_gpus_per_node
        self.num_gpus_per_actor = 0.48 if single_gpu_mode else 1
        self.num_cpus_per_actor = 4
        self.models = []
        world_size = sum(self.num_gpus_per_node)
        master_policy = ray_process_cls.options(
            num_cpus=self.num_cpus_per_actor,
            num_gpus=self.num_gpus_per_actor,
            scheduling_strategy=PlacementGroupSchedulingStrategy(
                placement_group=self.pg, placement_group_bundle_index=0
            ),
        ).remote(world_size, 0, 0, None, None)

        self.models.append(master_policy)
        master_addr, master_port = ray.get(master_policy.get_master_addr_port.remote())

        def get_bundle_index(rank, num_gpus_per_node):
            """given a rank and a list of num_gpus_per_node, return the index of the bundle that the rank belongs to"""
            bundle_idx = 0
            while rank >= num_gpus_per_node[bundle_idx]:
                rank -= num_gpus_per_node[bundle_idx]
                bundle_idx += 1
            return bundle_idx

        assert get_bundle_index(0, [7, 8, 4]) == 0
        assert get_bundle_index(1, [7, 8, 4]) == 0
        assert get_bundle_index(7, [7, 8, 4]) == 1
        assert get_bundle_index(8, [7, 8, 4]) == 1
        assert get_bundle_index(9, [7, 8, 4]) == 1
        assert get_bundle_index(16, [7, 8, 4]) == 2

        # Setup worker models
        for rank in range(1, world_size):
            logger.debug(f"{rank=}, {world_size=}, {rank=}, {master_addr=}, {master_port=}")
            scheduling_strategy = PlacementGroupSchedulingStrategy(
                placement_group=self.pg, placement_group_bundle_index=get_bundle_index(rank, self.num_gpus_per_node)
            )
            worker_policy = ray_process_cls.options(
                num_cpus=self.num_cpus_per_actor,
                num_gpus=self.num_gpus_per_actor,
                scheduling_strategy=scheduling_strategy,
            ).remote(world_size, rank, 0, master_addr, master_port)
            self.models.append(worker_policy)


class PendingQueriesMap:
    """Thread-safe map for tracking pending queries with reference counting."""

    def __init__(self):
        self._map = {}  # dataset_idx -> (query, ground_truth, dataset, count)
        self._lock = threading.Lock()

<<<<<<< HEAD
    def __getitem__(self, key):
        """Get item using dict-like access."""
        with self._lock:
            if key not in self._map:
                raise KeyError(f"Key {key} not found")
            return self._map[key]

    def __setitem__(self, key, value):
        """Set item using dict-like access. Value should be (query, ground_truth, dataset)."""
        with self._lock:
            if len(value) == 3:
                # If only 3 elements provided, add count of 1
                query, ground_truth, dataset = value
                self._map[key] = (query, ground_truth, dataset, 1)
            elif len(value) == 4:
                # Full tuple with count
                self._map[key] = value
            else:
                raise ValueError(
                    "Value must be a tuple of (query, ground_truth, dataset) or (query, ground_truth, dataset, count)"
                )

    def __contains__(self, key):
        """Check if key exists."""
        with self._lock:
            return key in self._map

    def __len__(self):
        """Return the number of items in the map."""
        with self._lock:
            return len(self._map)

    def keys(self):
        """Return a copy of the keys."""
        with self._lock:
            return list(self._map.keys())

=======
>>>>>>> c0516987
    def insert(self, dataset_idx, query, ground_truth, dataset):
        """Insert or increment count for a dataset index."""
        with self._lock:
            if dataset_idx in self._map:
                # Already exists - just increment count
                existing_query, existing_ground_truth, existing_dataset, count = self._map[dataset_idx]
                self._map[dataset_idx] = (existing_query, existing_ground_truth, existing_dataset, count + 1)
            else:
                # New entry - count starts at 1
                self._map[dataset_idx] = (query, ground_truth, dataset, 1)

<<<<<<< HEAD
=======
    def insert_many(self, dataset_indices, queries, ground_truths, datasets):
        """Insert or increment count for multiple dataset indices at once."""
        with self._lock:
            for i, dataset_idx in enumerate(dataset_indices):
                if dataset_idx in self._map:
                    # Already exists - just increment count
                    existing_query, existing_ground_truth, existing_dataset, count = self._map[dataset_idx]
                    self._map[dataset_idx] = (existing_query, existing_ground_truth, existing_dataset, count + 1)
                else:
                    # New entry - count starts at 1
                    self._map[dataset_idx] = (queries[i], ground_truths[i], datasets[i], 1)

>>>>>>> c0516987
    def pop(self, dataset_idx):
        """Retrieve data and decrement count. Removes entry when count reaches 0."""
        with self._lock:
            if dataset_idx not in self._map:
                raise RuntimeError(f"Dataset index {dataset_idx} not found in pending_queries_map")

            query, ground_truth, dataset, count = self._map[dataset_idx]

            if count > 1:
                # More results expected - just decrement
                self._map[dataset_idx] = (query, ground_truth, dataset, count - 1)
            else:
                # Last result - remove entry
                del self._map[dataset_idx]

            return query, ground_truth, dataset

<<<<<<< HEAD

def accumulate_inference_batches(
    inference_results_Q: ray_queue.Queue, pending_queries_map: PendingQueriesMap, args: Args, training_step: int
) -> tuple:
    """Accumulate individual inference results into a single training batch.
=======
    def __len__(self):
        """Return the number of entries in the map."""
        with self._lock:
            return len(self._map)

    def __contains__(self, dataset_idx):
        """Check if a dataset index is in the map."""
        with self._lock:
            return dataset_idx in self._map

    def __getitem__(self, dataset_idx):
        """Get the value for a dataset index."""
        with self._lock:
            return self._map[dataset_idx]

    def keys(self):
        """Return a view of the keys in the map."""
        with self._lock:
            return list(self._map.keys())


def accumulate_inference_batches(
    inference_results_Q: ray_queue.Queue, pending_queries_map: PendingQueriesMap, args: Args, training_step: int
) -> tuple[GenerationResult, list, list, list]:
    """Accumulate multiple inference results into a single training batch.
>>>>>>> c0516987

    Args:
        inference_results_Q: Queue containing GenerationResult objects
        pending_queries_map: PendingQueriesMap instance for thread-safe query tracking
        args: Arguments containing vllm_num_engines and num_samples_per_prompt_rollout
        training_step: Current training step for error reporting

    Returns:
        Tuple of (combined_result, queries, ground_truths, datasets)
    """
<<<<<<< HEAD

    # Collect results from all engines
=======
    # Collect results from all engines with non-blocking progress bar
>>>>>>> c0516987
    results = []
    all_queries = []
    all_ground_truths = []
    all_datasets = []

<<<<<<< HEAD
    # Add progress bar for engine results
    pbar = tqdm(
        range(args.vllm_num_engines),
        desc=f"Accumulating results from {args.vllm_num_engines} engines",
        bar_format="{l_bar}{bar}{r_bar}\n",
    )

    for batch_idx in pbar:
        # Get result from queue
=======
    for i in tqdm(
        range(args.vllm_num_engines),
        total=args.vllm_num_engines,
        desc=f"Accumulating results from {args.vllm_num_engines} engines",
        bar_format="{l_bar}{bar}{r_bar}\n",
    ):
>>>>>>> c0516987
        result = inference_results_Q.get()

        # Accept results from any training step as long as we have entries in the map
        # This prevents synchronization issues when results arrive out of order
        dataset_indices = result.dataset_index

<<<<<<< HEAD
        if result.dataset_index is None or len(result.dataset_index) != 1:
            raise RuntimeError(f"Expected single dataset index, got {result.dataset_index}")
=======
        if dataset_indices is None:
            raise RuntimeError(f"Dataset indices is None for result {i}")
>>>>>>> c0516987

        # When num_samples_per_prompt_rollout > 1, vLLM generates multiple responses per prompt
        # but dataset_indices only contains the unique indices (not replicated)
        # So we expect: len(responses) == len(dataset_indices) * num_samples_per_prompt_rollout
        expected_responses = len(dataset_indices) * args.num_samples_per_prompt_rollout
        assert len(result.responses) == expected_responses, (
            f"Mismatch: number of responses ({len(result.responses)}) "
<<<<<<< HEAD
            f"doesn't match expected ({expected_responses}) for batch {batch_idx}"
=======
            f"doesn't match expected ({expected_responses}) for result {i}"
            f". {args.num_samples_per_prompt_rollout=}"
            f", {len(dataset_indices)=}"
            f", {args.num_unique_prompts_rollout=}"
>>>>>>> c0516987
        )

        # Get corresponding queries, ground_truths, datasets for each individual prompt
        batch_queries = []
        batch_ground_truths = []
        batch_datasets = []

<<<<<<< HEAD
        # When num_samples_per_prompt_rollout > 1, vLLM returns unique dataset indices
        # We should NOT replicate here - the data_preparation_thread will handle replication
        for dataset_idx in dataset_indices:
            # Use thread-safe pop operation
=======
        for dataset_idx in dataset_indices:
>>>>>>> c0516987
            query, ground_truth, dataset = pending_queries_map.pop(dataset_idx)

            # Don't replicate - just append once per unique index
            batch_queries.append(query)
            batch_ground_truths.append(ground_truth)
            batch_datasets.append(dataset)

        results.append(result)
        all_queries.append(query)
        all_ground_truths.append(ground_truth)
        all_datasets.append(dataset)

    # Combine all results into a single GenerationResult
    combined_responses = []
    combined_finish_reasons = []
    combined_masks = []
    combined_num_calls = []
    combined_timeouts = []
    combined_tool_errors = []
    combined_tool_outputs = []
    combined_tool_runtimes = []
    combined_tool_calleds = []

    for result in results:
        combined_responses.extend(result.responses)
        combined_finish_reasons.extend(result.finish_reasons)
        combined_masks.extend(result.masks)
        combined_num_calls.extend(result.request_info.num_calls)
        combined_timeouts.extend(result.request_info.timeouts)
        combined_tool_errors.extend(result.request_info.tool_errors)
        combined_tool_outputs.extend(result.request_info.tool_outputs)
        combined_tool_runtimes.extend(result.request_info.tool_runtimes)
        combined_tool_calleds.extend(result.request_info.tool_calleds)

    # Create combined RequestInfo
    combined_request_info = RequestInfo(
        num_calls=combined_num_calls,
        timeouts=combined_timeouts,
        tool_errors=combined_tool_errors,
        tool_outputs=combined_tool_outputs,
        tool_runtimes=combined_tool_runtimes,
        tool_calleds=combined_tool_calleds,
    )

    # Create combined GenerationResult
    combined_result = GenerationResult(
        responses=combined_responses,
        finish_reasons=combined_finish_reasons,
        masks=combined_masks,
        request_info=combined_request_info,
        is_eval=False,
        dataset_index=None,  # Not meaningful for combined result
        training_step=training_step,
    )

    pbar.close()
    return combined_result, all_queries, all_ground_truths, all_datasets


def data_preparation_thread(
    reward_fn: Callable,
    inference_results_Q: ray_queue.Queue,  # Ray queue
    packed_sequences_Q: Queue,
    pending_queries_map: dict,
    args: Args,
    tokenizer: PreTrainedTokenizer,
    num_training_steps: int,
):
    for training_step in range(1, num_training_steps + 1):
        # Streaming accumulation: collect results as they arrive
        with Timer("🚀 [Data Preparation Thread] Getting response ids"):
            result, queries, ground_truths, datasets = accumulate_inference_batches(
                inference_results_Q, pending_queries_map, args, training_step
            )

        # ------------------------------------------------------------------------------------------------
        # Pack sequences
        if args.num_samples_per_prompt_rollout > 1:
            queries = [item for item in queries for _ in range(args.num_samples_per_prompt_rollout)]
            ground_truths = [item for item in ground_truths for _ in range(args.num_samples_per_prompt_rollout)]
            datasets = [item for item in datasets for _ in range(args.num_samples_per_prompt_rollout)]
            good_outputs = [
                len(result.request_info.tool_outputs[i]) > 0
                and result.request_info.tool_calleds[i]
                and not result.request_info.timeouts[i]
                and not result.request_info.tool_errors[i]
                for i in range(len(result.request_info.tool_outputs))
            ]
            for i in range(len(result.finish_reasons)):
                # edge case: sometimes it outputs eos immediately, and we get an empty response
                # in that case, we need to add the eos token to the response
                # note that this also adds eos to the end of reponses that stopped for other reasons.
                if result.finish_reasons[i] == "stop" and (
                    len(result.responses[i]) == 0 or result.responses[i][-1] != tokenizer.eos_token_id
                ):
                    result.responses[i].append(tokenizer.eos_token_id)
                    result.masks[i].append(1)  # never mask the eos token for now?

        with Timer("🔥 [Data Preparation Thread] Decoding responses", noop=True):
            decoded_responses = tokenizer.batch_decode(result.responses, skip_special_tokens=True)
            decoded_queries = tokenizer.batch_decode(queries, skip_special_tokens=True)
            decoded_queries = [extract_user_query(query) for query in decoded_queries]
            stop_rate = sum(int(finish_reason == "stop") for finish_reason in result.finish_reasons) / len(
                result.finish_reasons
            )

        with Timer("💰 [Data Preparation Thread] Calculating rewards and advantages"):
            scores, reward_metrics = asyncio.run(
                reward_fn(
                    result.responses,
                    decoded_responses,
                    ground_truths,
                    datasets,
                    result.finish_reasons,
                    result.request_info,
                    decoded_queries,
                )
            )
            scores = np.array(scores)
            scores_per_prompt = scores.reshape(-1, args.num_samples_per_prompt_rollout)
            mean_grouped_rewards = scores_per_prompt.mean(axis=-1)
            mean_grouped_rewards = np.repeat(mean_grouped_rewards, args.num_samples_per_prompt_rollout, axis=0)
            std_grouped_rewards = scores_per_prompt.std(axis=-1)
            std_grouped_rewards = np.repeat(std_grouped_rewards, args.num_samples_per_prompt_rollout, axis=0)
            if args.advantage_normalization_type == "standard":
                advantages = (scores - mean_grouped_rewards) / (std_grouped_rewards + 1e-8)
            elif args.advantage_normalization_type == "centered":
                advantages = scores - mean_grouped_rewards
            else:
                raise ValueError(f"Invalid advantage normalization type: {args.advantage_normalization_type}")

        with Timer("📦 [Data Preparation Thread] Filtering sequences"):
            # Here we get the max possible score for each prompt, and see how many prompts are unsolved
            max_possible_score = 0
            if args.apply_verifiable_reward:
                max_possible_score += args.verification_reward
            if args.apply_r1_style_format_reward and args.additive_format_reward:
                max_possible_score += args.r1_style_format_reward
            unsolved_batch_size_ratio = ((scores != max_possible_score) > 0).sum() / len(scores)
            # In GRPO, if the std of grouped rewards is 0, then there is zero gradient for the batch
            # of args.num_samples_per_prompt_rollout responses, so we need to filter out those batches
            non_zero_std_mask = scores_per_prompt.std(axis=-1) != 0
            real_batch_size_ratio = non_zero_std_mask.sum() * args.num_samples_per_prompt_rollout / len(scores)
            expanded_mask = np.repeat(non_zero_std_mask, args.num_samples_per_prompt_rollout)
            non_zero_gradient_index = np.where(expanded_mask)[0]
            advantages = advantages[non_zero_gradient_index]
            scores = scores[non_zero_gradient_index]
            responses = [result.responses[i] for i in non_zero_gradient_index]
            masks = [result.masks[i] for i in non_zero_gradient_index]
            queries = [queries[i] for i in non_zero_gradient_index]
            ground_truths = [ground_truths[i] for i in non_zero_gradient_index]
            datasets = [datasets[i] for i in non_zero_gradient_index]
            finish_reasons = [result.finish_reasons[i] for i in non_zero_gradient_index]
            if args.mask_truncated_completions:
                stop_idxes = torch.tensor([i for i in range(len(finish_reasons)) if finish_reasons[i] == "stop"])
                scores = scores[stop_idxes]
                advantages = advantages[stop_idxes]
                responses = [responses[i] for i in stop_idxes]
                masks = [masks[i] for i in stop_idxes]
                queries = [queries[i] for i in stop_idxes]
                ground_truths = [ground_truths[i] for i in stop_idxes]
                datasets = [datasets[i] for i in stop_idxes]
                finish_reasons = [finish_reasons[i] for i in stop_idxes]

        with Timer("📦 [Data Preparation Thread] Packing sequences"):
            packed_sequences = pack_sequences(
                queries=queries,
                responses=responses,
                masks=masks,
                pack_length=args.pack_length,
                pad_token_id=tokenizer.pad_token_id,
            )
            num_new_tokens = sum(len(seq) for seq in packed_sequences.query_responses)
            # Vectorized advantage calculation: create a lookup array where each index corresponds to a response mask value
            # and each value is the corresponding advantage score: index 0 is set to 0 since response masks start from 1 (1-indexed)
            lookup_advantages = np.zeros(len(advantages) + 1, dtype=np.float32)
            lookup_advantages[1:] = advantages
            packed_advantages = [
                torch.tensor(lookup_advantages[packed_mask], dtype=torch.float32)
                for packed_mask in packed_sequences.response_masks
            ]
            packed_sequences.advantages = packed_advantages

        # if we have less batches than world size, we need to pad out so each world is fine
        # ideally, you should avoid this since its wasting computation.
        if args.allow_world_padding:
            with Timer("🤺 [Data Preparation Thread] Padding sequences for world size"):
                shortfall = args.world_size - len(packed_sequences.query_responses)
                if shortfall > 0:
                    logger.warning(
                        f"Padding {shortfall} sequences for world size. In future, you should adjust your compute this."
                    )
                    # construct "dummy" sequences for padding out the world size
                    dummy_qr = torch.tensor([tokenizer.pad_token_id, tokenizer.eos_token_id], dtype=torch.long)
                    dummy_tool_mask = torch.zeros_like(dummy_qr)
                    dummy_attention = torch.tensor([1, 1], dtype=torch.long)
                    dummy_position_ids = torch.arange(len(dummy_qr), dtype=torch.long)
                    dummy_response_mask = torch.zeros_like(dummy_qr)
                    dummy_advantage = torch.zeros_like(dummy_qr, dtype=torch.float)
                    # pad out the world size
                    for _ in range(shortfall):
                        packed_sequences.query_responses.append(dummy_qr)
                        packed_sequences.tool_masks.append(dummy_tool_mask)
                        packed_sequences.attention_masks.append(dummy_attention)
                        packed_sequences.position_ids.append(dummy_position_ids)
                        packed_sequences.response_masks.append(dummy_response_mask)
                        packed_sequences.advantages.append(dummy_advantage)

        with Timer("🔄 [Data Preparation Thread] Prepare collated data for each worker"):
            B = (
                len(packed_sequences.query_responses) // args.world_size
            )  # essentially doing `drop_last=True`, which is fine.
            collated_data = []
            for i in range(args.world_size):
                per_device_packed_query_responses = packed_sequences.query_responses[B * i : B * (i + 1)]
                per_device_packed_tool_masks = packed_sequences.tool_masks[B * i : B * (i + 1)]
                per_device_packed_attention_masks = packed_sequences.attention_masks[B * i : B * (i + 1)]
                per_device_packed_position_ids = packed_sequences.position_ids[B * i : B * (i + 1)]
                per_device_packed_advantages = packed_sequences.advantages[B * i : B * (i + 1)]
                per_device_packed_response_masks = packed_sequences.response_masks[B * i : B * (i + 1)]

                # Shuffle the batch and collate the data
                b_inds = np.random.permutation(len(per_device_packed_query_responses))
                collated_query_responses = []
                collated_tool_masks = []
                collated_attention_masks = []
                collated_position_ids = []
                collated_response_masks = []
                collated_advantages = []
                for j in range(0, len(per_device_packed_query_responses), args.per_device_train_batch_size):
                    micro_range = b_inds[j : j + args.per_device_train_batch_size]
                    collated_query_responses.append(
                        collate_fn(
                            [per_device_packed_query_responses[idx] for idx in micro_range], tokenizer.pad_token_id
                        )
                    )
                    collated_tool_masks.append(
                        collate_fn([per_device_packed_tool_masks[idx] for idx in micro_range], 0)
                    )
                    collated_attention_masks.append(
                        collate_fn([per_device_packed_attention_masks[idx] for idx in micro_range], 0)
                    )
                    collated_position_ids.append(
                        collate_fn([per_device_packed_position_ids[idx] for idx in micro_range], 0)
                    )
                    collated_response_masks.append(
                        collate_fn([per_device_packed_response_masks[idx] for idx in micro_range], 0)
                    )
                    collated_advantages.append(
                        collate_fn([per_device_packed_advantages[idx] for idx in micro_range], 0)
                    )
                collated_data.append(
                    {
                        "collated_query_responses": collated_query_responses,
                        "collated_tool_masks": collated_tool_masks,
                        "collated_attention_masks": collated_attention_masks,
                        "collated_position_ids": collated_position_ids,
                        "collated_advantages": collated_advantages,
                        "collated_response_masks": collated_response_masks,
                    }
                )

        # Create a result package with metrics and data
        if len(responses) == 0:
            # Handle empty responses case
            # in this case, we won't log metrics, so it should be fine.
            metrics = {}
        else:
            sequence_lengths = np.array([len(response) for response in responses])
            sequence_length_solved = (
                np.array([]) if np.all(scores == 0) else np.array(sequence_lengths[scores == max_possible_score])
            )
            sequence_length_unsolved = (
                np.array([]) if np.all(scores == max_possible_score) else np.array(sequence_lengths[scores == 0])
            )
            metrics = {
                "scores": np.array(scores).mean(),
                "real_batch_size_ratio": real_batch_size_ratio,
                "unsolved_batch_size_ratio": unsolved_batch_size_ratio,
                "packed_ratio": len(packed_sequences.query_responses) / len(responses) if len(responses) > 0 else 0,
                "val/sequence_lengths": sequence_lengths.mean(),
                "val/sequence_lengths_min": sequence_lengths.min(),
                "val/sequence_lengths_max": sequence_lengths.max(),
                "val/sequence_lengths_unsolved": (
                    0 if len(sequence_length_unsolved) == 0 else sequence_length_unsolved.mean()
                ),
                "val/sequence_lengths_solved": (
                    0 if len(sequence_length_solved) == 0 else sequence_length_solved.mean()
                ),
                "val/sequence_lengths_unsolved_hist": sequence_length_unsolved,
                "val/sequence_lengths_solved_hist": sequence_length_solved,
                "val/stop_rate": stop_rate,
                "val/advantages_mean": advantages.mean(),
                "val/advantages_min": advantages.min(),
                "val/advantages_max": advantages.max(),
                "val/advantages_hist": advantages,
                "val/num_calls_rate": np.array(result.request_info.num_calls).mean(),
                "val/timeouts_rate": np.array(result.request_info.timeouts).mean(),
                "val/tool_errors_rate": np.array([len(item) > 0 for item in result.request_info.tool_errors]).mean(),
                "val/good_outputs_rate": np.array(good_outputs).mean(),
                "val/tool_runtimes_rate": np.array(result.request_info.tool_runtimes).mean(),
                "val/tool_calleds_rate": np.array(result.request_info.tool_calleds).mean(),
                **reward_metrics,
            }

        if args.save_traces:
            traces = {
                "scores": scores.tolist(),
                "finish_reasons": finish_reasons,
                "responses": responses,
                "queries": queries,
                "ground_truths": ground_truths,
                "datasets": datasets,
                "training_step": training_step,
                **reward_metrics,
            }
            os.makedirs(args.output_dir, exist_ok=True)
            with open(f"{args.output_dir}/traces_{args.run_name}.jsonl", "a") as f:
                json.dump(traces, f)
                f.write("\n")

        if len(responses) == 0:
            logger.warning(f"No responses in batch {training_step}.")

        # Put the packed sequences and metrics into the output queue
        packed_sequences_Q.put(
            {
                "packed_sequences": packed_sequences,  # for debugging purposes
                "collated_data": collated_data,
                "metrics": metrics,
                "responses_count": len(responses),
                "num_new_tokens": num_new_tokens,
                "B": B,
            }
        )


def setup_runtime_variables(args: Args) -> Args:
    """Set up runtime variables for the experiment."""
    args.run_name = f"{args.exp_name}__{args.seed}__{int(time.time())}"
    args.output_dir = os.path.join(args.output_dir, args.run_name)
    args.dataset_local_cache_dir = os.path.abspath(args.dataset_local_cache_dir)
    if is_beaker_job():
        args.dataset_local_cache_dir = "/weka/oe-adapt-default/allennlp/deletable_open_instruct_dataset_cache"
    args.world_size = sum(args.num_learners_per_node)
    args.num_training_steps = args.total_episodes // (
        args.num_unique_prompts_rollout * args.num_samples_per_prompt_rollout
    )
    if args.local_eval_freq is not None:
        raise ValueError("local_eval_freq should not be set manually; it will be computed automatically")
    args.local_eval_freq = max(1, args.num_training_steps // args.num_evals)
    args.try_launch_beaker_eval_jobs_on_weka = args.try_launch_beaker_eval_jobs_on_weka and is_beaker_job()
    if args.push_to_hub:
        if args.hf_repo_id is None:  # auto-generate one
            args.hf_repo_id = "open_instruct_dev"
        if args.hf_entity is None:  # first try to use AI2 entity
            args.hf_entity = maybe_use_ai2_hf_entity()
        if args.hf_entity is None:  # then try to use the user's entity
            args.hf_entity = HfApi().whoami()["name"]
        args.hf_repo_id = f"{args.hf_entity}/{args.hf_repo_id}"
        if args.hf_repo_revision is None:  # auto-generate one
            args.hf_repo_revision = args.run_name
        args.hf_repo_url = f"https://huggingface.co/{args.hf_repo_id}/tree/{args.hf_repo_revision}"
    if args.with_tracking:
        if args.wandb_entity is None:
            args.wandb_entity = maybe_use_ai2_wandb_entity()
    args.tool_use = args.tools is not None and len(args.tools) > 0
    return args


def setup_experiment_tracking(args: Args, tc: TokenizerConfig, model_config: ModelConfig):
    """Setup experiment tracking and seeds."""
    all_configs = {}
    beaker_config = None
    if is_beaker_job():
        beaker_config = maybe_get_beaker_config()
        all_configs.update(vars(beaker_config))
    all_configs.update(**asdict(args), **asdict(tc), **asdict(model_config))

    wandb_url = None
    if args.with_tracking:
        wandb.init(
            project=args.wandb_project_name,
            entity=args.wandb_entity,
            sync_tensorboard=True,
            config=all_configs,
            name=args.run_name,
            save_code=True,
            tags=[args.exp_name] + get_wandb_tags(),
        )
        wandb_url = wandb.run.get_url()

    writer = SummaryWriter(f"runs/{args.run_name}")
    writer.add_text(
        "hyperparameters",
        "|param|value|\n|-|-|\n%s" % ("\n".join([f"|{key}|{value}|" for key, value in vars(args).items()])),
    )

    return beaker_config, writer, wandb_url


def setup_datasets(args: Args, tc: TokenizerConfig, tokenizer: PreTrainedTokenizer):
    """Set up training and evaluation datasets."""
    transform_fn_args = [
        {},
        {"max_token_length": args.max_token_length, "max_prompt_token_length": args.max_prompt_token_length},
    ]
    train_dataset = get_cached_dataset_tulu(
        dataset_mixer_list=args.dataset_mixer_list,
        dataset_mixer_list_splits=args.dataset_mixer_list_splits,
        tc=tc,
        dataset_transform_fn=args.dataset_transform_fn,
        transform_fn_args=transform_fn_args,
        dataset_cache_mode=args.dataset_cache_mode,
        dataset_config_hash=args.dataset_config_hash,
        hf_entity=args.hf_entity,
        dataset_local_cache_dir=args.dataset_local_cache_dir,
        dataset_skip_cache=args.dataset_skip_cache,
    )
    train_dataset = train_dataset.shuffle(seed=args.seed)

    eval_dataset = None
    if len(args.dataset_mixer_eval_list) > 0:
        eval_dataset = get_cached_dataset_tulu(
            args.dataset_mixer_eval_list,
            args.dataset_mixer_eval_list_splits,
            tc,
            args.dataset_transform_fn,
            transform_fn_args,
            hf_entity=args.hf_entity,
            dataset_cache_mode=args.dataset_cache_mode,
            dataset_config_hash=args.dataset_config_eval_hash,
            dataset_local_cache_dir=args.dataset_local_cache_dir,
            dataset_skip_cache=args.dataset_skip_cache,
        )
        if args.shuffle_eval_dataset:
            eval_dataset = eval_dataset.shuffle(seed=args.seed)

    visualize_token(train_dataset[0][INPUT_IDS_PROMPT_KEY], tokenizer)

    return train_dataset, eval_dataset


def create_model_and_optimizer(
    args: Args,
    tc: TokenizerConfig,
    model_config: ModelConfig,
    beaker_config: BeakerRuntimeConfig,
    wandb_url: str,
    tokenizer: PreTrainedTokenizer,
    inference_results_Q: ray_queue.Queue,
    param_prompt_Q: ray_queue.Queue,
    evaluation_inference_results_Q: ray_queue.Queue,
) -> tuple[ModelGroup, list[LLMRayActor], dict, int, int]:
    """Create the model, optimizer, and vLLM engines."""
<<<<<<< HEAD

=======
>>>>>>> c0516987
    # Create placement group
    bundles = [{"GPU": actor_num_gpus, "CPU": actor_num_gpus * 10} for actor_num_gpus in args.num_learners_per_node]
    pg = placement_group(bundles, strategy="STRICT_SPREAD")
    ray.get(pg.ready())
    inits = []
    policy_group = ModelGroup(pg, PolicyTrainerRayProcess, args.num_learners_per_node, args.single_gpu_mode)
    wandb_url = wandb.run.get_url() if args.with_tracking else None
    inits.extend(
        model.from_pretrained.remote(args, model_config, beaker_config, wandb_url, tokenizer)
        for model in policy_group.models
    )

    # Set up tools
    max_len = args.max_prompt_token_length + args.response_length
    tool_objects = {}
    if args.tools:
        for tool in args.tools:
            if tool.lower() == "search":
                from open_instruct.search_utils.search_tool import SearchTool

                tool = SearchTool(
                    start_str="<query>",
                    end_str="</query>",
                    api_endpoint=args.search_api_endpoint,
                    number_documents_to_search=args.number_documents_to_search,
                )
                tool_objects[tool.end_str] = tool
            elif tool.lower() == "code":
                from open_instruct.tool_utils.tool_vllm import PythonCodeTool

                tool = PythonCodeTool(start_str="<code>", end_str="</code>", api_endpoint=args.code_tool_api_endpoint)
                tool_objects[tool.end_str] = tool
            else:
                raise ValueError(f"Unknown tool: {tool}")

    # Create vLLM engines with queues
    vllm_engines = create_vllm_engines(
        args.vllm_num_engines,
        args.vllm_tensor_parallel_size,
        args.vllm_enforce_eager,
        tc.tokenizer_name_or_path,
        model_config.model_name_or_path,
        model_config.model_revision,
        args.seed,
        args.vllm_enable_prefix_caching,
        max_len,
        args.vllm_gpu_memory_utilization,
        args.single_gpu_mode,
        pg=pg if args.single_gpu_mode else None,
        tools=tool_objects,
        max_tool_calls=args.max_tool_calls,
        prompt_queue=param_prompt_Q,
        results_queue=inference_results_Q,
        eval_results_queue=evaluation_inference_results_Q,
    )

    resume_training_step = ray.get(inits)[0] + 1
    episode = (resume_training_step - 1) * args.num_unique_prompts_rollout * args.num_samples_per_prompt_rollout
    logger.info("======== ✅ all models and vLLM engines initialized =========")

    ray.get([m.setup_model_update_group.remote(vllm_engines=vllm_engines) for m in policy_group.models])
    logger.info("======== ✅ model update group setup successfully =========")

    if resume_training_step > 1:
        logger.info(f"Resuming training from step {resume_training_step}... Broadcasting weights to vLLM engines.")
        with Timer("[Main Thread] 🔄 Loading weights using shared memory"):
            ray.get([m.broadcast_to_vllm.remote() for m in policy_group.models])

    return policy_group, vllm_engines, tool_objects, resume_training_step, episode


def split_and_insert_batch(
    queries_next,
    ground_truths_next,
    datasets_next,
    dataset_indices,
    training_step,
    vllm_num_engines,
    pending_queries_map: PendingQueriesMap,
    param_prompt_Q,
    eval_prompt_token_ids=None,
):
    """Insert individual prompts into queues and mapping."""
    # Insert individual prompts into the queue
    for i, dataset_idx in enumerate(dataset_indices):
        # Store individual prompt in the map using dataset index as key
        pending_queries_map[dataset_idx] = (queries_next[i], ground_truths_next[i], datasets_next[i])

        batch_queries = queries_next[start_idx:end_idx]
        batch_ground_truths = ground_truths_next[start_idx:end_idx]
        batch_datasets = datasets_next[start_idx:end_idx]
        batch_dataset_indices = dataset_indices[start_idx:end_idx]

<<<<<<< HEAD
        # Store individual prompts in the map using thread-safe insert
        for i, dataset_idx in enumerate(batch_dataset_indices):
            pending_queries_map.insert(dataset_idx, batch_queries[i], batch_ground_truths[i], batch_datasets[i])
=======
        # Store prompts in the map using thread-safe insert_many
        pending_queries_map.insert_many(batch_dataset_indices, batch_queries, batch_ground_truths, batch_datasets)
>>>>>>> c0516987

        # Use PromptRequest for Ray queue with batch-specific dataset_index list
        param_prompt_Q.put(
            PromptRequest(
                prompt=queries_next[i],
                training_step=training_step,
<<<<<<< HEAD
                eval_prompts=eval_prompt_token_ids,
                dataset_index=dataset_idx,
=======
                eval_prompts=eval_prompt_token_ids if batch_idx == 0 else None,
                dataset_index=batch_dataset_indices,
>>>>>>> c0516987
            )
        )


def sync_weights_and_prepare_prompts(
    training_step: int,
    args: Args,
    train_dataset: Any,
    iter_dataloader: Iterator[List[int]],
    policy_group: ModelGroup,
<<<<<<< HEAD
    pending_queries_map: dict,
    param_prompt_Q: ray_queue.Queue,  # Ray queue
    queries_next,
    ground_truths_next,
    datasets_next,
    dataset_indices,
    eval_prompt_token_ids=None,
) -> tuple[Any, Any, Any, Any]:
    """Sync weights and send the next batch of prompts to vLLM."""
    if training_step != 1:
        dataset_indices = next(iter_dataloader)
        data_next = train_dataset[dataset_indices]
        queries_next = data_next[INPUT_IDS_PROMPT_KEY]
        ground_truths_next = data_next[GROUND_TRUTHS_KEY]
        datasets_next = data_next[VERIFIER_SOURCE_KEY]
        with Timer(
            "[Main Thread] 🔄 Loading weights using shared memory"
            if args.async_mode
            else "🔄 Loading weights using shared memory"
        ):
            # Add progress bar for weight syncing
            weight_sync_tasks = [m.broadcast_to_vllm.remote() for m in policy_group.models]
            for task in tqdm(
                weight_sync_tasks, desc="Syncing weights to vLLM engines", bar_format="{l_bar}{bar}{r_bar}\n"
            ):
                ray.get(task)

    if args.async_mode or training_step != 1:
        split_and_insert_batch(
            queries_next,
            ground_truths_next,
            datasets_next,
            dataset_indices,
            training_step,
            args.vllm_num_engines,
            pending_queries_map,
            param_prompt_Q,
            eval_prompt_token_ids,
        )
=======
    pending_queries_map: PendingQueriesMap,
    param_prompt_Q: ray_queue.Queue,
    eval_prompt_token_ids: Optional[List[List[int]]] = None,
) -> tuple[List[List[int]], List[List[int]], List[str], List[int]]:
    """Sync weights and send the next batch of prompts to vLLM."""
    dataset_indices = next(iter_dataloader)
    data_next = train_dataset[dataset_indices]
    queries_next = data_next[INPUT_IDS_PROMPT_KEY]
    ground_truths_next = data_next[GROUND_TRUTHS_KEY]
    datasets_next = data_next[VERIFIER_SOURCE_KEY]
    with Timer(
        "[Main Thread] 🔄 Loading weights using shared memory"
        if args.async_steps > 0
        else "🔄 Loading weights using shared memory"
    ):
        ray.get([m.broadcast_to_vllm.remote() for m in policy_group.models])

    split_and_insert_batch(
        queries_next,
        ground_truths_next,
        datasets_next,
        dataset_indices,
        training_step,
        args.vllm_num_engines,
        pending_queries_map,
        param_prompt_Q,
        eval_prompt_token_ids,
    )

>>>>>>> c0516987
    return queries_next, ground_truths_next, datasets_next, dataset_indices


def load_data_from_packing_thread(packed_sequences_Q: Queue, num_total_tokens: int):
    """Get the packed sequences with advantages from the packing thread."""
    with Timer("[Main Thread] 📦 Getting packed sequences from thread"):
        packed_data = packed_sequences_Q.get()
        data_thread_metrics = packed_data["metrics"]
        B = packed_data["B"]
        collated_data = packed_data["collated_data"]
        num_total_tokens += packed_data["num_new_tokens"]
        if B == 0:
            logger.warning("[Main Thread] 🤡 After packing, there is not enough data to train")
            return None, data_thread_metrics, num_total_tokens
        return collated_data, data_thread_metrics, num_total_tokens


def generate_thread(
    vllm_engines,
    generation_config,
    eval_generation_config,
    local_eval_freq,
    num_training_steps,
    resume_training_step,
    stop_event,
):
    """Thread function that repeatedly calls process_from_queue on vllm engines."""
    logger.info("[Generate Thread] 🚀 Starting generation thread")

    while not stop_event.is_set():
        with Timer("🔥 Generation time"):
            engine_refs = [
                engine.process_from_queue.remote(
                    generation_config,
                    eval_generation_config,
                    local_eval_freq,
                    num_training_steps,
                    resume_training_step,
                    timeout=0.1,
                )
                for engine in vllm_engines
            ]
            engine_futures = [ref.future() for ref in engine_refs]
            processed_results = []
            with tqdm(
                total=len(vllm_engines),
                desc="[Generate Thread] Waiting for vLLM engines to process",
                bar_format="{l_bar}{bar}{r_bar}\n",
            ) as pbar:
                for future in futures.as_completed(engine_futures):
                    processed_results.append(future.result())
                    pbar.update(1)
            num_processed = sum(int(result) for result in processed_results)
            logger.info(
                f"[Generate Thread] 🚀 Processed results from all vLLM engines ({num_processed}/{len(processed_results)} processed batches)"
            )
        if num_processed == 0:
            # If no batches were processed, sleep for a short time to avoid busy waiting
            time.sleep(1)

    logger.info("[Generate Thread] 🛑 Stopping generation thread")


def one_training_step(
    args: Args,
    policy_group: ModelGroup,
    collated_data,
    tokenizer,
    data_thread_metrics,
    average_metrics,
    episode,
    training_step,
    num_total_tokens,
    start_time,
    train_dataset,
    writer,
    wandb_url,
    chat_template_name,
):
    """Train the model for one step."""
    update_ref_policy_future = []
    with Timer("[Main Thread] 🗡️ Training"):
        metrics_list: List[dict[str, float]] = ray.get(
            [
                policy_group.models[i].train.remote(
                    **collated_data[i], pad_token_id=tokenizer.pad_token_id, num_mini_batches=args.num_mini_batches
                )
                for i in range(args.world_size)
            ]
        )
        if (
            args.ref_policy_update_freq is not None
            and training_step % args.ref_policy_update_freq == 0
            and args.alpha > 0
        ):
            update_ref_policy_future.extend(
                [policy_group.models[i].update_ref_policy.remote() for i in range(args.world_size)]
            )

        average_metrics = {k: sum(m[k] for m in metrics_list) / len(metrics_list) for k in metrics_list[0]}
        metrics = {
            "episode": episode,
            "training_step": training_step,
            "val/num_total_tokens": num_total_tokens,
            "epoch": episode / args.num_samples_per_prompt_rollout / len(train_dataset),
            "tokens_per_second": num_total_tokens / (time.time() - start_time),
            **data_thread_metrics,
            **average_metrics,
        }
        scalar_metrics = {}
        for key, value in metrics.items():
            if isinstance(value, float) or isinstance(value, int):
                writer.add_scalar(key, value, episode)
                scalar_metrics[key] = value
            if isinstance(value, np.ndarray) or isinstance(value, list):
                if len(value) > 0:
                    writer.add_histogram(key, value, episode)
        print_rich_single_line_metrics(scalar_metrics)

        if args.save_freq > 0 and training_step % args.save_freq == 0:
            with Timer("[Main Thread] 🗡️ Saving model"):
                checkpoint_dir = f"{args.output_dir}_checkpoints"
                step_dir = os.path.join(checkpoint_dir, f"step_{training_step}")
                logger.info(f"Saving model at step {training_step} to {step_dir}")
                ray.get(
                    [
                        policy_group.models[i].save_model.remote(step_dir, chat_template_name, tokenizer)
                        for i in range(args.world_size)
                    ]
                )
                if args.try_launch_beaker_eval_jobs_on_weka and is_beaker_job():
                    leaderboard_name = f"{args.hf_repo_revision}_step_{training_step}"
                    for i in range(args.world_size):
                        policy_group.models[i].launch_ai2_evals_on_weka_wrapper.remote(
                            step_dir, leaderboard_name, wandb_url, training_step
                        )
        if (
            args.checkpoint_state_freq > 0
            and training_step % args.checkpoint_state_freq == 0
            and args.checkpoint_state_dir is not None
        ):
            with Timer("[Main Thread] 🗡️ Saving checkpoint state"):
                client_state = {"training_step": training_step}
                ray.get(
                    [
                        policy_group.models[i].save_checkpoint_state.remote(args.checkpoint_state_dir, client_state)
                        for i in range(args.world_size)
                    ]
                )
                logger.info(f"Saved checkpoint state at step {training_step} to {args.checkpoint_state_dir}")

    if len(update_ref_policy_future) > 0:
        with Timer("[Main Thread] 🔃 Updating reference policy"):
            ray.get(update_ref_policy_future)

    return average_metrics


def maybe_evaluate(
    args: Args,
    training_step: int,
    evaluation_inference_results_Q: ray_queue.Queue,  # Ray queue
    tokenizer,
    eval_prompt_token_ids,
    eval_ground_truths,
    eval_dataset_names,
    reward_fn,
    episode,
    writer,
):
    """Optionally evaluate the model."""
    try:
        # timeout 0.01 if this is the last training step or we're not evaluating
        # otherwise, wait to get the last evaluation generations (long timeout just in case)
        timeout = 0.01 if (training_step < args.num_training_steps or args.local_eval_freq < 0) else 100
        results = []
        for _ in range(len(eval_prompt_token_ids)):
            eval_result = evaluation_inference_results_Q.get(timeout=timeout)
            results.append(eval_result)

        logger.info("[Main Thread] 📊 Evaluation responses received")
        responses, finish_reasons, request_infos = [], [], []
        for res in results:
            # res.responses / res.finish_reasons are usually lists, but be defensive
            responses.extend(res.responses if isinstance(res.responses, (list, tuple)) else [res.responses])
            finish_reasons.extend(
                res.finish_reasons if isinstance(res.finish_reasons, (list, tuple)) else [res.finish_reasons]
            )
            request_infos.append(res.request_info)

        # create a combined request info
        combined_request_info = RequestInfo(
            num_calls=[ri.num_calls for ri in request_infos],
            timeouts=[ri.timeouts for ri in request_infos],
            tool_errors=[ri.tool_errors for ri in request_infos],
            tool_outputs=[ri.tool_outputs for ri in request_infos],
            tool_runtimes=[ri.tool_runtimes for ri in request_infos],
            tool_calleds=[ri.tool_calleds for ri in request_infos],
        )

        seq_lens = np.fromiter((len(r) for r in responses), dtype=int)
        decoded_responses = tokenizer.batch_decode(responses, skip_special_tokens=True)
        stop_rate = sum(fr == "stop" for fr in finish_reasons) / len(finish_reasons)

        eval_sequence_lengths = np.array([len(response) for response in eval_result.responses])
        eval_decoded_responses = tokenizer.batch_decode(eval_result.responses, skip_special_tokens=True)
        eval_stop_rate = sum(int(finish_reason == "stop") for finish_reason in eval_result.finish_reasons) / len(
            eval_result.finish_reasons
        )

        # get and log evaluation metrics
        eval_scores, reward_metrics = asyncio.run(
            reward_fn(
                responses,
                decoded_responses,
                eval_ground_truths,
                eval_dataset_names,
                finish_reasons,
                combined_request_info,
            )
        )
        reward_metrics = {f"eval/{k}": v for k, v in reward_metrics.items()}
        metrics = {
            "eval/scores": np.mean(eval_scores),
            "eval/sequence_lengths": seq_lens.mean(),
            "eval/sequence_lengths_min": seq_lens.min(),
            "eval/sequence_lengths_max": seq_lens.max(),
            "eval/stop_rate": stop_rate,
            **reward_metrics,
        }

        print_rich_single_line_metrics(metrics)
        for k, v in metrics.items():
            writer.add_scalar(k, v, episode)
        df = pd.DataFrame({
            "prompt":       tokenizer.batch_decode(eval_prompt_token_ids),
            "response":     [t.replace(tokenizer.pad_token, "") for t in decoded_responses],
            "scores":       eval_scores,
            "ground_truth": eval_ground_truths,
        })
        if args.with_tracking:
            import wandb

            wandb.log({"sample_completions": wandb.Table(dataframe=df)})
        else:
            print_rich_table(df.iloc[:1])
    except Empty:
        logger.warning("[Main Thread] 🙈 Evaluation responses not received")


def save_final_model(
    args: Args,
    policy_group: ModelGroup,
    tokenizer: PreTrainedTokenizer,
    training_step: int,
    wandb_url: str,
    chat_template_name: str,
):
    """Save the final model and launch evaluation jobs if configured."""
    logger.info(f"Saving final model at step {training_step} to {args.output_dir}")
    with Timer("[Main Thread] 🗡️ Saving model"):
        ray.get(
            [
                policy_group.models[i].save_model.remote(args.output_dir, chat_template_name, tokenizer)
                for i in range(args.world_size)
            ]
        )
        if args.try_launch_beaker_eval_jobs_on_weka and is_beaker_job():
            leaderboard_name = args.hf_repo_revision
            for i in range(args.world_size):
                policy_group.models[i].launch_ai2_evals_on_weka_wrapper.remote(
                    args.output_dir, leaderboard_name, wandb_url, training_step
                )


def make_tokenizer(tc: TokenizerConfig, model_config: ModelConfig):
    """Setup tokenizer with appropriate configuration."""
    tc.tokenizer_revision = model_config.model_revision if tc.tokenizer_revision is None else tc.tokenizer_revision
    tc.tokenizer_name_or_path = (
        model_config.model_name_or_path if tc.tokenizer_name_or_path is None else tc.tokenizer_name_or_path
    )
    if (
        tc.tokenizer_revision != model_config.model_revision
        and tc.tokenizer_name_or_path != model_config.model_name_or_path
    ):
        # Warn user if tokenizer and model use different revisions; this is an unusual
        # use case.
        warning = f"""Requested tokenizer revision `{tc.tokenizer_revision=}` is different
                   from the model revision `{model_config.model_revision=}` or the tokenizer name `{tc.tokenizer_name_or_path=}`
                   is different from the model name `{model_config.model_name_or_path=}`."""
        logger.warning(warning)
    return tc.tokenizer


def make_reward_fn(args: Args) -> Callable:
    """Create a reward function based on the provided arguments."""
    reward_fn_mapping = build_all_verifiers(args)

    async def reward_fn(
        responses: List[torch.Tensor],
        decoded_responses: List[str],
        ground_truths: List[Union[str, List[str]]],
        datasets: List[str],
        finish_reasons: List[str],
        infos: List[List[int]],
        queries: Optional[List[str]] = None,
    ) -> List[float]:
        timeouts = infos.timeouts
        tool_errors = infos.tool_errors
        tool_outputs = infos.tool_outputs
        tool_calleds = infos.tool_calleds
        good_outputs = [
            len(tool_outputs[i]) > 0 and tool_calleds[i] and not timeouts[i] and not tool_errors[i]
            for i in range(len(tool_outputs))
        ]
        scores = [0] * len(decoded_responses)
        metrics = {}

        if args.apply_r1_style_format_reward:
            with Timer("[Data Preparation Thread] Calculating rewards -- 🧮 Calculating format reward"):
                format_scores = soft_format_reward_func(decoded_responses, args.r1_style_format_reward)
                if len(format_scores) != len(scores):
                    raise ValueError(f"{len(format_scores)=} != {len(scores)=}")
                for i in range(len(format_scores)):
                    scores[i] = format_scores[i] + scores[i]
                metrics["val/format_scores"] = np.array(format_scores).mean()

        if args.apply_verifiable_reward:
            with Timer("[Data Preparation Thread] Calculating rewards -- 🏆 Applying verifiable reward"):
                verifiable_rewards, per_func_rewards = await apply_verifiable_reward(
                    reward_fn_mapping,
                    responses,
                    decoded_responses,
                    ground_truths,
                    datasets,
                    reward_mult=args.verification_reward,
                    queries=queries,
                )
                if len(verifiable_rewards) != len(scores):
                    raise ValueError(f"{len(verifiable_rewards)=} != {len(scores)=}")
                # slightly complex combo of good outputs and additive format reward
                for i in range(len(verifiable_rewards)):
                    if not args.only_reward_good_outputs or (good_outputs[i] and args.only_reward_good_outputs):
                        if args.apply_r1_style_format_reward and args.additive_format_reward:
                            scores[i] = verifiable_rewards[i] + scores[i]
                        elif args.apply_r1_style_format_reward and not args.additive_format_reward:
                            scores[i] = verifiable_rewards[i] if format_scores[i] == 1 else 0
                        else:
                            scores[i] = verifiable_rewards[i]
                np_verifiable_rewards = np.array(verifiable_rewards)
                metrics["objective/verifiable_reward"] = np_verifiable_rewards.mean()
                metrics["objective/verifiable_correct_rate"] = (np_verifiable_rewards > 0.0).mean()
                # reshuffle around per_func rewards
                per_func_lists = defaultdict(list)
                for reward_dict in per_func_rewards:
                    for key, value in reward_dict.items():
                        per_func_lists[key].append(value)
                # log per function rewards
                for key, value in per_func_lists.items():
                    np_value = np.array(value)
                    metrics[f"objective/{key}_reward"] = np_value.mean()
                    metrics[f"objective/{key}_correct_rate"] = (np_value > 0.0).mean()

        # this gets applied at the very end since it replaces (rather than adds to) the existing reward.
        if args.non_stop_penalty:
            with Timer("[Data Preparation Thread] Calculating rewards -- 🦖 Applying non stop penalty"):
                assert len(finish_reasons) == len(scores)
                for i in range(len(finish_reasons)):
                    if finish_reasons[i] != "stop":
                        scores[i] = args.non_stop_penalty_value

        return scores, metrics

    return reward_fn


def cleanup_judge_clients():
    """Cleans up all LLM judge clients and shutdown Ray."""
    try:
        asyncio.run(cleanup_all_llm_judge_clients())
        logger.info("✅ LLM judge clients cleaned up")
    except Exception as cleanup_error:
        logger.warning(f"Error during LLM judge cleanup: {cleanup_error}")
    ray.shutdown()


def cleanup_training_resources(
    stop_generate_event: threading.Event, threads: list[threading.Thread], queues: list[ray_queue.Queue]
) -> None:
    """Clean up all training resources including threads and Ray queues."""
    # Signal threads to stop
    stop_generate_event.set()

    # Clean up threads with timeout
    logger.info("Cleaning up threads...")
    for thread in threads:
        thread.join(timeout=30)
        if thread.is_alive():
            logger.warning(f"Thread {thread.name} did not stop cleanly")
        else:
            logger.info(f"======== ✅ Thread {thread.name} ends =========")

    # Shutdown Ray queues to prevent semaphore leaks
    logger.info("Shutting down Ray queues...")
    for queue in queues:
        try:
            queue.shutdown()
        except Exception as e:
            logger.warning(f"Error shutting down Ray queue: {e}")

    # Clean up judge clients
    cleanup_judge_clients()


def main(args: Args, tc: TokenizerConfig, model_config: ModelConfig, num_eval_samples: int = 32):
    tokenizer = make_tokenizer(tc, model_config)
    args = setup_runtime_variables(args)
    beaker_config, writer, wandb_url = setup_experiment_tracking(args, tc, model_config)

    train_dataset, eval_dataset = setup_datasets(args, tc, tokenizer)
    if args.cache_dataset_only:
        return

    pprint([args, model_config])

<<<<<<< HEAD
    # Create Ray queues - adjust maxsize for individual prompts.
    total_prompts_per_step = args.num_unique_prompts_rollout * args.num_samples_per_prompt_rollout
    inference_results_Q = ray_queue.Queue(maxsize=args.async_steps * total_prompts_per_step)
    param_prompt_Q = ray_queue.Queue(maxsize=args.async_steps * total_prompts_per_step)
=======
    # Initialize Ray before creating Ray objects
    ray.init(dashboard_host="0.0.0.0")

    # Create Ray queues.
    queue_size = (args.async_steps + 1) * args.vllm_num_engines
    inference_results_Q = ray_queue.Queue(maxsize=queue_size)
    param_prompt_Q = ray_queue.Queue(maxsize=queue_size)
>>>>>>> c0516987
    evaluation_inference_results_Q = ray_queue.Queue(maxsize=1)

    policy_group, vllm_engines, tool_objects, resume_training_step, episode = create_model_and_optimizer(
        args,
        tc,
        model_config,
        beaker_config,
        wandb_url,
        tokenizer,
        inference_results_Q,
        param_prompt_Q,
        evaluation_inference_results_Q,
    )

    # Setup training
    stop_strings = [] if args.stop_strings is None else args.stop_strings
    if args.tool_use:
        stop_strings += list(tool_objects.keys())
    generation_config = SamplingParams(
        temperature=args.temperature,
        top_p=args.vllm_top_p,  # prevent rare out-of-vocab tokens with qwen
        max_tokens=args.response_length,
        include_stop_str_in_output=True,
        skip_special_tokens=False,
        n=args.num_samples_per_prompt_rollout,
        stop=stop_strings,
    )
    eval_generation_config = generation_config.clone()
    eval_generation_config.temperature = 0.0
    eval_generation_config.n = 1

    train_dataset_idxs = np.arange(len(train_dataset))
    iter_dataloader = ShufflingIterator(train_dataset_idxs, args.num_unique_prompts_rollout, seed=args.seed)

    # Create additional queues (main queues already created above)
<<<<<<< HEAD
    packed_sequences_Q = Queue(maxsize=args.async_steps)  # Keep this as threading Queue for now
    pending_queries_map = PendingQueriesMap()  # Thread-safe map for tracking pending queries
=======
    packed_sequences_Q = Queue(maxsize=args.async_steps)
    pending_queries_map = PendingQueriesMap()
>>>>>>> c0516987

    eval_prompt_token_ids = None
    eval_ground_truths = None
    eval_dataset_names = None
    if eval_dataset is not None:
        eval_prompt_token_ids = eval_dataset[:num_eval_samples][INPUT_IDS_PROMPT_KEY]
        eval_ground_truths = eval_dataset[:num_eval_samples][GROUND_TRUTHS_KEY]
        eval_dataset_names = eval_dataset[:num_eval_samples][VERIFIER_SOURCE_KEY]
    reward_fn = make_reward_fn(args)

<<<<<<< HEAD
    # Start vLLM engines to process from queues
    logger.info(f"Starting {len(vllm_engines)} vLLM engines to process from queues")
    for i, engine in enumerate(vllm_engines):
        logger.info(f"Starting vLLM engine {i + 1}/{len(vllm_engines)}")
        engine.process_from_queue.remote(
            generation_config,
            eval_generation_config,
            args.local_eval_freq,
            args.num_training_steps,
            resume_training_step,
            batch_size_per_engine,
        )
        logger.info(f"vLLM engine {i + 1} started")
    logger.info("======== ✅ All vllm engines started processing from queues =========")
=======
    # Verify none of the engines crashed during initialization.
    for i, engine in enumerate(vllm_engines):
        ray.get(engine.ready.remote())
>>>>>>> c0516987

    logger.info("======== ✅ data preparation thread starts =========")
    packing_thread = threading.Thread(
        target=data_preparation_thread,
        args=(
            reward_fn,
            inference_results_Q,
            packed_sequences_Q,
            pending_queries_map,
            args,
            tokenizer,
            args.num_training_steps,
        ),
    )
    logger.info("Starting data preparation thread...")
    packing_thread.start()
<<<<<<< HEAD
    logger.info("======== ✅ data preparation thread started =========")

    # Send initial data to both threads.
    logger.info("Getting initial dataset indices...")
    dataset_indices = next(iter_dataloader)
    logger.info(f"Got {len(dataset_indices)} initial dataset indices")
    data_next = train_dataset[dataset_indices]
    queries_next = data_next[INPUT_IDS_PROMPT_KEY]
    ground_truths_next = data_next[GROUND_TRUTHS_KEY]
    datasets_next = data_next[VERIFIER_SOURCE_KEY]

    # Split the initial batch using the split_and_insert_batch function
    split_and_insert_batch(
        queries_next,
        ground_truths_next,
        datasets_next,
        dataset_indices,
        1,  # training_step
        args.vllm_num_engines,
        pending_queries_map,
        param_prompt_Q,
        eval_prompt_token_ids if eval_dataset is not None else None,
=======

    # Create and start the generate thread
    stop_generate_event = threading.Event()
    generation_thread = threading.Thread(
        target=generate_thread,
        args=(
            vllm_engines,
            generation_config,
            eval_generation_config,
            args.local_eval_freq,
            args.num_training_steps,
            resume_training_step,
            stop_generate_event,
        ),
>>>>>>> c0516987
    )
    generation_thread.start()
    logger.info("======== ✅ generation thread starts =========")

    # Send initial data to ensure we have a N-step offset. This is what
    # the async_steps arg does.
    for _ in range(args.async_steps):
        dataset_indices = next(iter_dataloader)
        data_next = train_dataset[dataset_indices]
        queries_next = data_next[INPUT_IDS_PROMPT_KEY]
        ground_truths_next = data_next[GROUND_TRUTHS_KEY]
        datasets_next = data_next[VERIFIER_SOURCE_KEY]
        split_and_insert_batch(
            queries_next,
            ground_truths_next,
            datasets_next,
            dataset_indices,
            1,  # training_step
            args.vllm_num_engines,
            pending_queries_map,
            param_prompt_Q,
            eval_prompt_token_ids if eval_dataset is not None else None,
        )
    num_total_tokens = 0
    start_time = time.time()
<<<<<<< HEAD
    try:
        for training_step in range(resume_training_step, args.num_training_steps + 1):
            episode += (
                args.num_unique_prompts_rollout * args.num_samples_per_prompt_rollout
            )  # each sample is an episode

            queries_next, ground_truths_next, datasets_next, dataset_indices = sync_weights_and_prepare_prompts(
                training_step,
                args,
                train_dataset,
                iter_dataloader,
                policy_group,
                pending_queries_map,
                param_prompt_Q,
                queries_next,
                ground_truths_next,
                datasets_next,
                dataset_indices,
                eval_prompt_token_ids,
            )
            collated_data, data_thread_metrics, num_total_tokens = load_data_from_packing_thread(
                packed_sequences_Q, num_total_tokens
            )
            if collated_data is None:
                continue

            one_training_step(
                args,
                policy_group,
                collated_data,
                tokenizer,
                data_thread_metrics,
                {},
                episode,
                training_step,
                num_total_tokens,
                start_time,
                train_dataset,
                writer,
                wandb_url,
                tc.chat_template_name,
            )
=======
    for training_step in range(resume_training_step, args.num_training_steps + 1):
        episode += args.num_unique_prompts_rollout * args.num_samples_per_prompt_rollout
        queries_next, ground_truths_next, datasets_next, dataset_indices = sync_weights_and_prepare_prompts(
            training_step,
            args,
            train_dataset,
            iter_dataloader,
            policy_group,
            pending_queries_map,
            param_prompt_Q,
            eval_prompt_token_ids,
        )

        # The generate_thread is now handling vLLM processing asynchronously
>>>>>>> c0516987

        collated_data, data_thread_metrics, num_total_tokens = load_data_from_packing_thread(
            packed_sequences_Q, num_total_tokens
        )
        if collated_data is None:
            continue

        one_training_step(
            args,
            policy_group,
            collated_data,
            tokenizer,
            data_thread_metrics,
            {},
            episode,
            training_step,
            num_total_tokens,
            start_time,
            train_dataset,
            writer,
            wandb_url,
            tc.chat_template_name,
        )

        maybe_evaluate(
            args,
            training_step,
            evaluation_inference_results_Q,
            tokenizer,
            eval_prompt_token_ids,
            eval_ground_truths,
            eval_dataset_names,
            reward_fn,
            episode,
            writer,
        )

    save_final_model(args, policy_group, tokenizer, training_step, wandb_url, tc.chat_template_name)

    # Clean up resources
    cleanup_training_resources(
        stop_generate_event,
        [packing_thread, generation_thread],
        [inference_results_Q, param_prompt_Q, evaluation_inference_results_Q],
    )

    # Ai2 logic: we use /output to store the artifacts of the job, so we
    # make a copy of the model to `/output` in the end.
    if (
        args.try_auto_save_to_beaker
        and is_beaker_job()
        and len(beaker_config.beaker_dataset_id_urls) > 0
        and args.output_dir.rstrip("/") != "/output"
    ):
        shutil.copytree(args.output_dir, "/output", dirs_exist_ok=True)
    logger.info("finished training")

    accelerator = Namespace()
    accelerator.is_main_process = True  # hack
    if args.push_to_hub:
        logger.info("Pushing model to hub")
        push_folder_to_hub(accelerator, args.output_dir, args.hf_repo_id, args.hf_repo_revision)

    # Check for runtime leaks before exiting
    logger.info("Checking for runtime leaks...")
    from open_instruct import utils

    leak_report = utils.check_runtime_leaks()
    if not leak_report.is_clean:
        logger.warning("Runtime leaks detected:\n" + leak_report.pretty())
    else:
        logger.info("No runtime leaks detected.")


if __name__ == "__main__":
    parser = ArgumentParserPlus((Args, TokenizerConfig, ModelConfig))
    args, tokenizer_config, model_config = parser.parse_args_into_dataclasses()
    assert isinstance(args, Args)
    assert isinstance(tokenizer_config, TokenizerConfig)
    assert isinstance(model_config, ModelConfig)

    main(args, tokenizer_config, model_config)<|MERGE_RESOLUTION|>--- conflicted
+++ resolved
@@ -29,11 +29,8 @@
 # limitations under the License.
 # isort: off
 import os
-<<<<<<< HEAD
+from concurrent import futures
 import tqdm
-=======
-from concurrent import futures
->>>>>>> c0516987
 
 # We need to set NCCL_CUMEM_ENABLE=0 for performance reasons; see:
 # https://github.com/vllm-project/vllm/issues/5723#issuecomment-2554389656
@@ -1203,7 +1200,74 @@
         self._map = {}  # dataset_idx -> (query, ground_truth, dataset, count)
         self._lock = threading.Lock()
 
-<<<<<<< HEAD
+    def insert(self, dataset_idx, query, ground_truth, dataset):
+        """Insert or increment count for a dataset index."""
+        with self._lock:
+            if dataset_idx in self._map:
+                # Already exists - just increment count
+                existing_query, existing_ground_truth, existing_dataset, count = self._map[dataset_idx]
+                self._map[dataset_idx] = (existing_query, existing_ground_truth, existing_dataset, count + 1)
+            else:
+                # New entry - count starts at 1
+                self._map[dataset_idx] = (query, ground_truth, dataset, 1)
+
+    def insert_many(self, dataset_indices, queries, ground_truths, datasets):
+        """Insert or increment count for multiple dataset indices at once."""
+        with self._lock:
+            for i, dataset_idx in enumerate(dataset_indices):
+                if dataset_idx in self._map:
+                    # Already exists - just increment count
+                    existing_query, existing_ground_truth, existing_dataset, count = self._map[dataset_idx]
+                    self._map[dataset_idx] = (existing_query, existing_ground_truth, existing_dataset, count + 1)
+                else:
+                    # New entry - count starts at 1
+                    self._map[dataset_idx] = (queries[i], ground_truths[i], datasets[i], 1)
+
+    def pop(self, dataset_idx):
+        """Retrieve data and decrement count. Removes entry when count reaches 0."""
+        with self._lock:
+            if dataset_idx not in self._map:
+                raise RuntimeError(f"Dataset index {dataset_idx} not found in pending_queries_map")
+
+            query, ground_truth, dataset, count = self._map[dataset_idx]
+
+            if count > 1:
+                # More results expected - just decrement
+                self._map[dataset_idx] = (query, ground_truth, dataset, count - 1)
+            else:
+                # Last result - remove entry
+                del self._map[dataset_idx]
+
+            return query, ground_truth, dataset
+
+    def __len__(self):
+        """Return the number of entries in the map."""
+        with self._lock:
+            return len(self._map)
+
+    def __contains__(self, dataset_idx):
+        """Check if a dataset index is in the map."""
+        with self._lock:
+            return dataset_idx in self._map
+
+    def __getitem__(self, dataset_idx):
+        """Get the value for a dataset index."""
+        with self._lock:
+            return self._map[dataset_idx]
+
+    def keys(self):
+        """Return a view of the keys in the map."""
+        with self._lock:
+            return list(self._map.keys())
+
+
+class PendingQueriesMap:
+    """Thread-safe map for tracking pending queries with reference counting."""
+
+    def __init__(self):
+        self._map = {}  # dataset_idx -> (query, ground_truth, dataset, count)
+        self._lock = threading.Lock()
+
     def __getitem__(self, key):
         """Get item using dict-like access."""
         with self._lock:
@@ -1241,8 +1305,6 @@
         with self._lock:
             return list(self._map.keys())
 
-=======
->>>>>>> c0516987
     def insert(self, dataset_idx, query, ground_truth, dataset):
         """Insert or increment count for a dataset index."""
         with self._lock:
@@ -1254,21 +1316,6 @@
                 # New entry - count starts at 1
                 self._map[dataset_idx] = (query, ground_truth, dataset, 1)
 
-<<<<<<< HEAD
-=======
-    def insert_many(self, dataset_indices, queries, ground_truths, datasets):
-        """Insert or increment count for multiple dataset indices at once."""
-        with self._lock:
-            for i, dataset_idx in enumerate(dataset_indices):
-                if dataset_idx in self._map:
-                    # Already exists - just increment count
-                    existing_query, existing_ground_truth, existing_dataset, count = self._map[dataset_idx]
-                    self._map[dataset_idx] = (existing_query, existing_ground_truth, existing_dataset, count + 1)
-                else:
-                    # New entry - count starts at 1
-                    self._map[dataset_idx] = (queries[i], ground_truths[i], datasets[i], 1)
-
->>>>>>> c0516987
     def pop(self, dataset_idx):
         """Retrieve data and decrement count. Removes entry when count reaches 0."""
         with self._lock:
@@ -1286,39 +1333,11 @@
 
             return query, ground_truth, dataset
 
-<<<<<<< HEAD
-
-def accumulate_inference_batches(
-    inference_results_Q: ray_queue.Queue, pending_queries_map: PendingQueriesMap, args: Args, training_step: int
-) -> tuple:
-    """Accumulate individual inference results into a single training batch.
-=======
-    def __len__(self):
-        """Return the number of entries in the map."""
-        with self._lock:
-            return len(self._map)
-
-    def __contains__(self, dataset_idx):
-        """Check if a dataset index is in the map."""
-        with self._lock:
-            return dataset_idx in self._map
-
-    def __getitem__(self, dataset_idx):
-        """Get the value for a dataset index."""
-        with self._lock:
-            return self._map[dataset_idx]
-
-    def keys(self):
-        """Return a view of the keys in the map."""
-        with self._lock:
-            return list(self._map.keys())
-
 
 def accumulate_inference_batches(
     inference_results_Q: ray_queue.Queue, pending_queries_map: PendingQueriesMap, args: Args, training_step: int
 ) -> tuple[GenerationResult, list, list, list]:
     """Accumulate multiple inference results into a single training batch.
->>>>>>> c0516987
 
     Args:
         inference_results_Q: Queue containing GenerationResult objects
@@ -1329,48 +1348,26 @@
     Returns:
         Tuple of (combined_result, queries, ground_truths, datasets)
     """
-<<<<<<< HEAD
-
-    # Collect results from all engines
-=======
     # Collect results from all engines with non-blocking progress bar
->>>>>>> c0516987
     results = []
     all_queries = []
     all_ground_truths = []
     all_datasets = []
 
-<<<<<<< HEAD
-    # Add progress bar for engine results
-    pbar = tqdm(
-        range(args.vllm_num_engines),
-        desc=f"Accumulating results from {args.vllm_num_engines} engines",
-        bar_format="{l_bar}{bar}{r_bar}\n",
-    )
-
-    for batch_idx in pbar:
-        # Get result from queue
-=======
     for i in tqdm(
         range(args.vllm_num_engines),
         total=args.vllm_num_engines,
         desc=f"Accumulating results from {args.vllm_num_engines} engines",
         bar_format="{l_bar}{bar}{r_bar}\n",
     ):
->>>>>>> c0516987
         result = inference_results_Q.get()
 
         # Accept results from any training step as long as we have entries in the map
         # This prevents synchronization issues when results arrive out of order
         dataset_indices = result.dataset_index
 
-<<<<<<< HEAD
-        if result.dataset_index is None or len(result.dataset_index) != 1:
-            raise RuntimeError(f"Expected single dataset index, got {result.dataset_index}")
-=======
         if dataset_indices is None:
             raise RuntimeError(f"Dataset indices is None for result {i}")
->>>>>>> c0516987
 
         # When num_samples_per_prompt_rollout > 1, vLLM generates multiple responses per prompt
         # but dataset_indices only contains the unique indices (not replicated)
@@ -1378,14 +1375,10 @@
         expected_responses = len(dataset_indices) * args.num_samples_per_prompt_rollout
         assert len(result.responses) == expected_responses, (
             f"Mismatch: number of responses ({len(result.responses)}) "
-<<<<<<< HEAD
-            f"doesn't match expected ({expected_responses}) for batch {batch_idx}"
-=======
             f"doesn't match expected ({expected_responses}) for result {i}"
             f". {args.num_samples_per_prompt_rollout=}"
             f", {len(dataset_indices)=}"
             f", {args.num_unique_prompts_rollout=}"
->>>>>>> c0516987
         )
 
         # Get corresponding queries, ground_truths, datasets for each individual prompt
@@ -1393,14 +1386,7 @@
         batch_ground_truths = []
         batch_datasets = []
 
-<<<<<<< HEAD
-        # When num_samples_per_prompt_rollout > 1, vLLM returns unique dataset indices
-        # We should NOT replicate here - the data_preparation_thread will handle replication
         for dataset_idx in dataset_indices:
-            # Use thread-safe pop operation
-=======
-        for dataset_idx in dataset_indices:
->>>>>>> c0516987
             query, ground_truth, dataset = pending_queries_map.pop(dataset_idx)
 
             # Don't replicate - just append once per unique index
@@ -1856,10 +1842,6 @@
     evaluation_inference_results_Q: ray_queue.Queue,
 ) -> tuple[ModelGroup, list[LLMRayActor], dict, int, int]:
     """Create the model, optimizer, and vLLM engines."""
-<<<<<<< HEAD
-
-=======
->>>>>>> c0516987
     # Create placement group
     bundles = [{"GPU": actor_num_gpus, "CPU": actor_num_gpus * 10} for actor_num_gpus in args.num_learners_per_node]
     pg = placement_group(bundles, strategy="STRICT_SPREAD")
@@ -1953,27 +1935,16 @@
         batch_datasets = datasets_next[start_idx:end_idx]
         batch_dataset_indices = dataset_indices[start_idx:end_idx]
 
-<<<<<<< HEAD
-        # Store individual prompts in the map using thread-safe insert
-        for i, dataset_idx in enumerate(batch_dataset_indices):
-            pending_queries_map.insert(dataset_idx, batch_queries[i], batch_ground_truths[i], batch_datasets[i])
-=======
         # Store prompts in the map using thread-safe insert_many
         pending_queries_map.insert_many(batch_dataset_indices, batch_queries, batch_ground_truths, batch_datasets)
->>>>>>> c0516987
 
         # Use PromptRequest for Ray queue with batch-specific dataset_index list
         param_prompt_Q.put(
             PromptRequest(
                 prompt=queries_next[i],
                 training_step=training_step,
-<<<<<<< HEAD
-                eval_prompts=eval_prompt_token_ids,
-                dataset_index=dataset_idx,
-=======
                 eval_prompts=eval_prompt_token_ids if batch_idx == 0 else None,
                 dataset_index=batch_dataset_indices,
->>>>>>> c0516987
             )
         )
 
@@ -1984,47 +1955,6 @@
     train_dataset: Any,
     iter_dataloader: Iterator[List[int]],
     policy_group: ModelGroup,
-<<<<<<< HEAD
-    pending_queries_map: dict,
-    param_prompt_Q: ray_queue.Queue,  # Ray queue
-    queries_next,
-    ground_truths_next,
-    datasets_next,
-    dataset_indices,
-    eval_prompt_token_ids=None,
-) -> tuple[Any, Any, Any, Any]:
-    """Sync weights and send the next batch of prompts to vLLM."""
-    if training_step != 1:
-        dataset_indices = next(iter_dataloader)
-        data_next = train_dataset[dataset_indices]
-        queries_next = data_next[INPUT_IDS_PROMPT_KEY]
-        ground_truths_next = data_next[GROUND_TRUTHS_KEY]
-        datasets_next = data_next[VERIFIER_SOURCE_KEY]
-        with Timer(
-            "[Main Thread] 🔄 Loading weights using shared memory"
-            if args.async_mode
-            else "🔄 Loading weights using shared memory"
-        ):
-            # Add progress bar for weight syncing
-            weight_sync_tasks = [m.broadcast_to_vllm.remote() for m in policy_group.models]
-            for task in tqdm(
-                weight_sync_tasks, desc="Syncing weights to vLLM engines", bar_format="{l_bar}{bar}{r_bar}\n"
-            ):
-                ray.get(task)
-
-    if args.async_mode or training_step != 1:
-        split_and_insert_batch(
-            queries_next,
-            ground_truths_next,
-            datasets_next,
-            dataset_indices,
-            training_step,
-            args.vllm_num_engines,
-            pending_queries_map,
-            param_prompt_Q,
-            eval_prompt_token_ids,
-        )
-=======
     pending_queries_map: PendingQueriesMap,
     param_prompt_Q: ray_queue.Queue,
     eval_prompt_token_ids: Optional[List[List[int]]] = None,
@@ -2054,7 +1984,6 @@
         eval_prompt_token_ids,
     )
 
->>>>>>> c0516987
     return queries_next, ground_truths_next, datasets_next, dataset_indices
 
 
@@ -2480,12 +2409,6 @@
 
     pprint([args, model_config])
 
-<<<<<<< HEAD
-    # Create Ray queues - adjust maxsize for individual prompts.
-    total_prompts_per_step = args.num_unique_prompts_rollout * args.num_samples_per_prompt_rollout
-    inference_results_Q = ray_queue.Queue(maxsize=args.async_steps * total_prompts_per_step)
-    param_prompt_Q = ray_queue.Queue(maxsize=args.async_steps * total_prompts_per_step)
-=======
     # Initialize Ray before creating Ray objects
     ray.init(dashboard_host="0.0.0.0")
 
@@ -2493,7 +2416,6 @@
     queue_size = (args.async_steps + 1) * args.vllm_num_engines
     inference_results_Q = ray_queue.Queue(maxsize=queue_size)
     param_prompt_Q = ray_queue.Queue(maxsize=queue_size)
->>>>>>> c0516987
     evaluation_inference_results_Q = ray_queue.Queue(maxsize=1)
 
     policy_group, vllm_engines, tool_objects, resume_training_step, episode = create_model_and_optimizer(
@@ -2529,13 +2451,8 @@
     iter_dataloader = ShufflingIterator(train_dataset_idxs, args.num_unique_prompts_rollout, seed=args.seed)
 
     # Create additional queues (main queues already created above)
-<<<<<<< HEAD
-    packed_sequences_Q = Queue(maxsize=args.async_steps)  # Keep this as threading Queue for now
-    pending_queries_map = PendingQueriesMap()  # Thread-safe map for tracking pending queries
-=======
     packed_sequences_Q = Queue(maxsize=args.async_steps)
     pending_queries_map = PendingQueriesMap()
->>>>>>> c0516987
 
     eval_prompt_token_ids = None
     eval_ground_truths = None
@@ -2546,26 +2463,9 @@
         eval_dataset_names = eval_dataset[:num_eval_samples][VERIFIER_SOURCE_KEY]
     reward_fn = make_reward_fn(args)
 
-<<<<<<< HEAD
-    # Start vLLM engines to process from queues
-    logger.info(f"Starting {len(vllm_engines)} vLLM engines to process from queues")
-    for i, engine in enumerate(vllm_engines):
-        logger.info(f"Starting vLLM engine {i + 1}/{len(vllm_engines)}")
-        engine.process_from_queue.remote(
-            generation_config,
-            eval_generation_config,
-            args.local_eval_freq,
-            args.num_training_steps,
-            resume_training_step,
-            batch_size_per_engine,
-        )
-        logger.info(f"vLLM engine {i + 1} started")
-    logger.info("======== ✅ All vllm engines started processing from queues =========")
-=======
     # Verify none of the engines crashed during initialization.
     for i, engine in enumerate(vllm_engines):
         ray.get(engine.ready.remote())
->>>>>>> c0516987
 
     logger.info("======== ✅ data preparation thread starts =========")
     packing_thread = threading.Thread(
@@ -2582,30 +2482,6 @@
     )
     logger.info("Starting data preparation thread...")
     packing_thread.start()
-<<<<<<< HEAD
-    logger.info("======== ✅ data preparation thread started =========")
-
-    # Send initial data to both threads.
-    logger.info("Getting initial dataset indices...")
-    dataset_indices = next(iter_dataloader)
-    logger.info(f"Got {len(dataset_indices)} initial dataset indices")
-    data_next = train_dataset[dataset_indices]
-    queries_next = data_next[INPUT_IDS_PROMPT_KEY]
-    ground_truths_next = data_next[GROUND_TRUTHS_KEY]
-    datasets_next = data_next[VERIFIER_SOURCE_KEY]
-
-    # Split the initial batch using the split_and_insert_batch function
-    split_and_insert_batch(
-        queries_next,
-        ground_truths_next,
-        datasets_next,
-        dataset_indices,
-        1,  # training_step
-        args.vllm_num_engines,
-        pending_queries_map,
-        param_prompt_Q,
-        eval_prompt_token_ids if eval_dataset is not None else None,
-=======
 
     # Create and start the generate thread
     stop_generate_event = threading.Event()
@@ -2620,7 +2496,6 @@
             resume_training_step,
             stop_generate_event,
         ),
->>>>>>> c0516987
     )
     generation_thread.start()
     logger.info("======== ✅ generation thread starts =========")
@@ -2646,50 +2521,6 @@
         )
     num_total_tokens = 0
     start_time = time.time()
-<<<<<<< HEAD
-    try:
-        for training_step in range(resume_training_step, args.num_training_steps + 1):
-            episode += (
-                args.num_unique_prompts_rollout * args.num_samples_per_prompt_rollout
-            )  # each sample is an episode
-
-            queries_next, ground_truths_next, datasets_next, dataset_indices = sync_weights_and_prepare_prompts(
-                training_step,
-                args,
-                train_dataset,
-                iter_dataloader,
-                policy_group,
-                pending_queries_map,
-                param_prompt_Q,
-                queries_next,
-                ground_truths_next,
-                datasets_next,
-                dataset_indices,
-                eval_prompt_token_ids,
-            )
-            collated_data, data_thread_metrics, num_total_tokens = load_data_from_packing_thread(
-                packed_sequences_Q, num_total_tokens
-            )
-            if collated_data is None:
-                continue
-
-            one_training_step(
-                args,
-                policy_group,
-                collated_data,
-                tokenizer,
-                data_thread_metrics,
-                {},
-                episode,
-                training_step,
-                num_total_tokens,
-                start_time,
-                train_dataset,
-                writer,
-                wandb_url,
-                tc.chat_template_name,
-            )
-=======
     for training_step in range(resume_training_step, args.num_training_steps + 1):
         episode += args.num_unique_prompts_rollout * args.num_samples_per_prompt_rollout
         queries_next, ground_truths_next, datasets_next, dataset_indices = sync_weights_and_prepare_prompts(
@@ -2704,7 +2535,6 @@
         )
 
         # The generate_thread is now handling vLLM processing asynchronously
->>>>>>> c0516987
 
         collated_data, data_thread_metrics, num_total_tokens = load_data_from_packing_thread(
             packed_sequences_Q, num_total_tokens
