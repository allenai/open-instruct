# Copyright 2024 AllenAI. All rights reserved.
#
# Licensed under the Apache License, Version 2.0 (the "License");
# you may not use this file except in compliance with the License.
# You may obtain a copy of the License at
#
#     http://www.apache.org/licenses/LICENSE-2.0
#
# Unless required by applicable law or agreed to in writing, software
# distributed under the License is distributed on an "AS IS" BASIS,
# WITHOUT WARRANTIES OR CONDITIONS OF ANY KIND, either express or implied.
# See the License for the specific language governing permissions and
# limitations under the License.
# ---------------------------------------------------------------------
# Part of the code is adapted from https://github.com/OpenRLHF/OpenRLHF
# which has the following license:
# Copyright [yyyy] [name of copyright owner]
#
# Licensed under the Apache License, Version 2.0 (the "License");
# you may not use this file except in compliance with the License.
# You may obtain a copy of the License at
#
#     http://www.apache.org/licenses/LICENSE-2.0
#
# Unless required by applicable law or agreed to in writing, software
# distributed under the License is distributed on an "AS IS" BASIS,
# WITHOUT WARRANTIES OR CONDITIONS OF ANY KIND, either express or implied.
# See the License for the specific language governing permissions and
# limitations under the License.
# isort: off
import os

# We need to set NCCL_CUMEM_ENABLE=0 for performance reasons; see:
# https://github.com/vllm-project/vllm/issues/5723#issuecomment-2554389656
os.environ["NCCL_CUMEM_ENABLE"] = "0"  # NOQA
try:
    import deepspeed

    # @vwxyzjn: when importing on CPU-only machines, we get the following error:
    # RuntimeError: 0 active drivers ([]). There should only be one.
    # so we need to catch the exception and do nothing
    # https://github.com/deepspeedai/DeepSpeed/issues/7028
except Exception:
    pass
# isort: on
import asyncio
import json
import logging
import math
import os
import shutil
import socket
import threading
import time
from argparse import Namespace
from collections import defaultdict
from dataclasses import asdict, dataclass, field
from queue import Empty, Queue
from typing import Any, Callable, Dict, Iterator, List, Literal, Optional

import datasets
import numpy as np
import pandas as pd
import ray
import torch
import torch.utils
import torch.utils.data
import vllm
import wandb
from huggingface_hub import HfApi
from peft import PeftModel, get_peft_model_state_dict
from ray.util import queue as ray_queue
from ray.util.placement_group import PlacementGroup, placement_group
from ray.util.scheduling_strategies import PlacementGroupSchedulingStrategy
from rich.pretty import pprint
from torch.utils.tensorboard import SummaryWriter
from tqdm import tqdm
from transformers import AutoModelForCausalLM, PreTrainedModel, PreTrainedTokenizer, get_scheduler
from transformers.integrations import HfDeepSpeedConfig

from open_instruct.dataset_transformation import (
    GROUND_TRUTHS_KEY,
    INPUT_IDS_PROMPT_KEY,
    VERIFIER_SOURCE_KEY,
    TokenizerConfig,
    get_cached_dataset_tulu,
    visualize_token,
)
from open_instruct.ground_truth_utils import (
    build_all_verifiers,
    cleanup_all_llm_judge_clients,
    soft_format_reward_func,
)
from open_instruct.model_utils import (
    Batch,
    ModelConfig,
    apply_verifiable_reward,
    disable_dropout_in_model,
    entropy_from_logits,
    get_olmo3_generation_config,
    log_softmax_and_gather,
    print_rich_single_line_metrics,
    print_rich_table,
    push_folder_to_hub,
)
from open_instruct.rl_utils2 import Timer, pack_sequences
from open_instruct.utils import (
    ArgumentParserPlus,
    BeakerRuntimeConfig,
    RayProcess,
    _z3_params_to_fetch,
    calibrate_checkpoint_state_dir,
    clean_last_n_checkpoints_deepspeed,
    download_latest_checkpoint_from_gs,
    extract_user_query,
    get_beaker_whoami,
    get_eval_ds_config,
    get_optimizer_grouped_parameters,
    get_train_ds_config,
    get_wandb_tags,
    is_beaker_job,
    launch_ai2_evals_on_weka,
    maybe_get_beaker_config,
    maybe_use_ai2_hf_entity,
    maybe_use_ai2_wandb_entity,
    ray_get_with_progress,
<<<<<<< HEAD
=======
    repeat_each,
>>>>>>> 68274f61
    sync_gs_bucket,
)
from open_instruct.vllm_utils3 import (
    ActorManager,
    GenerationResult,
    LLMRayActor,
    PromptRequest,
    RequestInfo,
    create_vllm_engines,
    init_process_group,
)

# Setup logging with filename and line number format
logging.basicConfig(
    level=logging.INFO,
    format="%(asctime)s - %(levelname)s - %(filename)s:%(lineno)d - %(message)s",
    datefmt="%Y-%m-%d %H:%M:%S",
)
logger = logging.getLogger(__name__)

api = HfApi()
INVALID_LOGPROB = 1.0


@dataclass
class Args:
    # Dataset
    dataset_mixer_list: List[str] = field(default_factory=lambda: ["ai2-adapt-dev/rlvr_gsm8k_zs", "1.0"])
    """A list of datasets (local or HF) to sample from."""
    dataset_mixer_eval_list: List[str] = field(default_factory=lambda: ["ai2-adapt-dev/rlvr_gsm8k_zs", "1.0"])
    """A list of datasets (local or HF) to sample from for evaluation."""
    dataset_mixer_list_splits: List[str] = field(default_factory=lambda: ["train"])
    """The dataset splits to use for training"""
    dataset_mixer_eval_list_splits: List[str] = field(default_factory=lambda: ["test"])
    """The dataset splits to use for evaluation"""
    dataset_transform_fn: list[str] = field(default_factory=lambda: ["rlvr_tokenize_v1", "rlvr_filter_v1"])
    """The list of transform functions to apply to the dataset."""
    dataset_cache_mode: Literal["hf", "local"] = "local"
    """The mode to use for caching the dataset."""
    dataset_local_cache_dir: str = "local_dataset_cache"
    """The directory to save the local dataset cache to."""
    dataset_config_hash: Optional[str] = None
    """The hash of the dataset configuration."""
    dataset_config_eval_hash: Optional[str] = None
    """The hash of the dataset configuration for evaluation."""
    dataset_skip_cache: bool = False
    """Whether to skip the cache."""
    shuffle_eval_dataset: bool = False
    """Whether to shuffle the evaluation dataset."""
    max_token_length: int = 512
    """The maximum token length to use for the dataset"""
    max_prompt_token_length: int = 256
    """The maximum prompt token length to use for the dataset"""

    # Experiment
    exp_name: str = os.path.basename(__file__)[: -len(".py")]
    """The name of this experiment"""
    seed: int = 1
    """Seed of the experiment"""
    run_name: Optional[str] = None
    """RUNTIME VALUE: A unique name of this run"""

    # Optimizer
    learning_rate: float = 2e-5
    """The initial learning rate for AdamW optimizer."""
    lr_scheduler_type: Literal[
        "linear", "cosine", "cosine_with_restarts", "polynomial", "constant", "constant_with_warmup"
    ] = "linear"
    """Which scheduler to use"""
    warm_up_steps: int = 0
    """Number of warm up steps for the scheduler"""
    warmup_ratio: float = 0.0
    """Ratio of warmup steps to total steps (takes precedence over `warm_up_steps`)"""
    weight_decay: float = 0.0
    """Weight decay for AdamW if we apply some."""
    set_weight_decay_on_bias_and_norm: bool = True
    """Whether to set weight decay on bias and norm layers"""
    fused_optimizer: bool = False
    """Whether to use fused optimizer"""

    # Batch sizes
    per_device_train_batch_size: int = 1
    """The forward batch size per device (local_micro_batch_size)"""
    total_episodes: int = 100000
    """The total number of episodes in the dataset"""
    world_size: Optional[int] = None
    """RUNTIME VALUE: The number of processes (GPUs) to use"""
    num_training_steps: Optional[int] = None
    """RUNTIME VALUE: The number of training_steps to train"""
    num_evals: int = 10
    """this sets how many in-loop evals we do during training. in-loop evals reuse the generation/reward verifier setup."""
    local_eval_freq: Optional[int] = None
    """this controls the number of in-loop evals, which reuses the generation/reward verifier setup. don't set this directly, but set via num_evals."""
    save_freq: int = 200
    """How many train steps to save the model"""
    allow_world_padding: bool = False
    """Whether to allow world padding. This is useful for model sweeps, but wastes compute."""

    # Generation
    response_length: int = 256
    """the length of the response"""
    temperature: float = 0.7
    """the sampling temperature"""
    num_unique_prompts_rollout: int = 16
    """The number of unique prompts during rollout"""
    num_samples_per_prompt_rollout: int = 4
    """the number of samples to generate per prompt during rollout, useful for easy-star"""
    stop_strings: Optional[List[str]] = None
    """List of strings that stop the generation when they are generated.
    The returned output will not contain the stop strings."""

    # Algorithm
    async_steps: int = 1
    """Number of steps ahead to generate responses. Set to 0 to make the code synchronous. Values greater than 0 learn from a policy up to async_steps old like Cleanba (https://arxiv.org/abs/2310.00036)"""
    num_epochs: int = 1
    """the number of epochs to train"""
    num_mini_batches: int = 1
    """Number of minibatches to split a batch into"""
    beta: float = 0.05
    """the beta value of the RLHF objective (KL coefficient)"""
    clip_lower: float = 0.2
    """the lower clip range"""
    clip_higher: float = 0.2
    """the higher clip range. Sometimes we want this to be higher, see DAPO (https://arxiv.org/abs/2503.14476)"""
    kl_estimator: Literal["kl1", "kl2", "kl3", "kl4"] = "kl3"
    """the KL estimator to use"""
    pack_length: int = 512
    """the length of the pack (you should prob set to the max length of the model)"""
    masked_mean_axis: Optional[int] = None
    """the axis to compute the mean of the masked values"""
    alpha: float = 0.6
    """The alpha value for doing polyak updates (ref_param = alpha * param + (1 - alpha) * ref_param)
    reference: [TR-DPO](https://huggingface.co/papers/2404.09656), but it's actually pretty commonly
    used. E.g., [TD3](https://arxiv.org/abs/1802.09477) uses https://github.com/vwxyzjn/cleanrl/blob/dcc289fc6f0bda492fa7360a155262cf826b12a5/cleanrl/td3_continuous_action.py#L269
    """
    ref_policy_update_freq: Optional[int] = None
    """How many training steps to take before updating the reference policy."""
    advantage_normalization_type: Literal["standard", "centered"] = "standard"
    """The type of advantage normalization to use. Standard normalization is the default: it subtracts the mean and
    divides by the standard deviation. Centered normalization is the same but subtracts the mean only (e.g., used in
    DR.GRPO https://arxiv.org/pdf/2503.20783)."""
    mask_truncated_completions: bool = False
    """Whether to mask out truncated completions. Also called overlong filtering, from DAPO (https://arxiv.org/abs/2503.14476)."""
    record_entropy: bool = False
    """whether to record the entropy of the policy during training. Uses extra memory."""

    # Reward
    # -- r1 style format reward
    apply_r1_style_format_reward: bool = False
    """whether to add the R1 style format reward"""
    r1_style_format_reward: float = 1.0
    """the reward value for R1 style format reward"""
    additive_format_reward: bool = False
    """whether to add the format reward to the final reward"""

    # -- verifiable reward
    apply_verifiable_reward: bool = True
    """whether to apply verifiable reward"""
    verification_reward: float = 10.0
    """the reward value for verifiable responses"""
    remap_verifier: str = None
    """Remap verifier like string_f1=general-quality_ref. Currently can only remap once."""

    # -- llm verifiers
    llm_judge_model: str = "azure/gpt-4o-mini-standard"
    """the model to use for the llm judge"""
    llm_judge_max_tokens: int = 2048
    """the max tokens to use for the llm judge"""
    llm_judge_max_context_length: int = 8192
    """the max context length to use for the llm judge"""
    llm_judge_temperature: float = 1.0
    """the temperature to use for the llm judge"""
    llm_judge_timeout: int = 60
    """the timeout to use for the llm judge"""

    # -- code verifier
    code_api_url: str = os.environ.get("CODE_API_URL", "http://localhost:1234") + "/test_program"
    """the api url to use for the code verifier"""
    code_max_execution_time: float = 1.0
    """the max execution time to use for the code verifier"""
    code_pass_rate_reward_threshold: float = 0.0
    """the pass rate reward threshold for the code verifier. If pass rate is less than this threshold, reward is 0.0, otherwise reward is pass rate"""
    code_apply_perf_penalty: bool = False
    """whether to apply a performance penalty to the code verifier"""

    # -- non stop penalty
    non_stop_penalty: bool = False
    """whether to penalize responses which did not finish generation"""
    non_stop_penalty_value: float = 0.0
    """the reward value for responses which did not finish generation"""

    # Ray
    single_gpu_mode: bool = False
    """whether to collocate vLLM and actor on the same node (mostly for debugging purposes)"""
    num_learners_per_node: List[int] = field(default_factory=lambda: [1])
    """number of GPU deepspeed learners per node (e.g., --num_learners_per_node 2 4 means 2 learner processes
    on the first node and 4 learner processes on the second node; each process will have 1 GPU)"""
    vllm_num_engines: int = 1
    """number of vLLM Engines, set to 0 to disable vLLM"""
    vllm_tensor_parallel_size: int = 1
    """tensor parallel size of vLLM Engine for multi-GPU inference"""
    vllm_enforce_eager: bool = False
    """whether to enforce eager mode for vLLM -- slow inference but needed for multi-node"""
    vllm_sync_backend: str = "nccl"
    """DeepSpeed -> vLLM weight sync backend"""
    vllm_gpu_memory_utilization: float = 0.9
    """vLLM GPU memory utilization"""
    vllm_enable_prefix_caching: bool = False
    """whether to enable prefix caching"""
    vllm_top_p: float = 1.0
    """vLLM top p for nucleus sampling"""
    deepspeed_stage: int = 0
    """the deepspeed stage"""
    gather_whole_model: bool = True
    """whether to gather the whole model to boardcast (not doable for 70B but can be faster for 8B)"""

    # Experiment tracking
    verbose: bool = False
    """If toggled, debug output will be shown"""
    with_tracking: bool = False
    """If toggled, this experiment will be tracked with Weights and Biases"""
    wandb_project_name: str = "open_instruct_internal"
    """The wandb's project name"""
    wandb_entity: Optional[str] = None
    """The entity (team) of wandb's project"""
    push_to_hub: bool = True
    """Whether to upload the saved model to huggingface"""
    hf_entity: Optional[str] = None
    """The user or org name of the model repository from the Hugging Face Hub"""
    hf_repo_id: Optional[str] = None
    """The id of the saved model in the Hugging Face Hub (can be autoset if not given)"""
    hf_repo_revision: Optional[str] = None
    """The revision of the saved model in the Hugging Face Hub (can be autoset if not given)"""
    hf_repo_url: Optional[str] = None
    """The url of the saved model in the Hugging Face Hub (will be autoset)"""
    output_dir: str = "output"
    """Where to save the model"""
    save_traces: bool = False
    """Whether to save learning data traces"""
    cache_dataset_only: bool = False
    """Immediately exit after caching the dataset"""
    keep_last_n_checkpoints: int = 3
    """How many checkpoints to keep in the output directory. -1 for all."""
    checkpoint_state_freq: int = -1
    """How often to save the model checkpoint, optimizer states, and lr scheduler states (in steps)"""
    checkpoint_state_dir: Optional[str] = None
    """Where to save the model checkpoint (if applicable)"""
    gs_checkpoint_state_dir: Optional[str] = None
    """The actual `checkpoint_state_dir` to use (handling the case where gs_bucket_path is provided)"""

    # Ai2 specific settings
    try_launch_beaker_eval_jobs_on_weka: bool = False
    """Whether to launch beaker evaluation jobs after training on weka"""
    try_auto_save_to_beaker: bool = True
    """Whether to try to save the model to Beaker dataset `/output` after training"""
    gs_bucket_path: Optional[str] = None
    """The path to the gs bucket to save the model to"""
    oe_eval_tasks: Optional[List[str]] = None
    """The beaker evaluation tasks to launch"""
    oe_eval_max_length: int = 4096
    """the max generation length for evaluation for oe-eval"""
    eval_priority: Literal["low", "normal", "high", "urgent"] = "normal"
    """the priority of auto-launched evaluation jobs"""

    # Tool settings
    tools: Optional[List[str]] = None
    """If set, use the tool mapped to the string. Currently only supports `search` and `code`"""
    max_tool_calls: List[int] = field(default_factory=lambda: [5])
    """Maximum number of tool calls allowed. If a list is provided, it must have length 1 (applies to all tools) or same length as tools (per-tool limit)."""
    mask_tool_use: bool = True
    """Whether to mask the tool output. By default on."""
    only_reward_good_outputs: bool = False
    """Whether to only reward good outputs. By default off. Useful to force the model to use the tool(s)."""

    # rl-rag specific settngs
    number_documents_to_search: int = 3
    """The maximum number of documents to retrieve for each query."""
    search_api_endpoint: Optional[str] = None
    """The API endpoint for the search engine."""

    # code-tool specific settings
    code_tool_api_endpoint: Optional[str] = None

    def __post_init__(self):
        assert self.num_samples_per_prompt_rollout > 0, "Number of samples per prompt must be greater than 0!"
        if self.num_samples_per_prompt_rollout == 1:
            logger.warning("num_samples_per_prompt_rollout is 1. This reduces GRPO to REINFORCE.")
        assert self.apply_verifiable_reward or self.apply_r1_style_format_reward or self.non_stop_penalty, (
            "At least one reward must be applied!"
        )
        # Initialize stop_strings if None
        if self.stop_strings is None:
            self.stop_strings = []
        assert self.pack_length >= self.max_prompt_token_length + self.response_length, (
            "The `pack_length` needs to be greater than the sum of `max_prompt_token_length` and `response_length`!"
        )
        if self.checkpoint_state_freq > 0 and self.checkpoint_state_dir is None:
            raise ValueError("`checkpoint_state_dir` must be provided if `checkpoint_state_freq` is greater than 0!")
        if self.checkpoint_state_dir is not None and self.checkpoint_state_freq == -1:
            raise ValueError("`checkpoint_state_freq` must be greater than 0 if `checkpoint_state_dir` is provided!")
        if self.gs_bucket_path is not None and self.gs_checkpoint_state_dir is None:
            beaker_users = get_beaker_whoami()
            if beaker_users is not None:
                self.gs_checkpoint_state_dir = f"{self.gs_bucket_path}/{beaker_users}/{self.checkpoint_state_dir}"
            else:
                self.gs_checkpoint_state_dir = f"{self.gs_bucket_path}/{self.checkpoint_state_dir}"
        if self.gs_checkpoint_state_dir is not None:
            download_latest_checkpoint_from_gs(self.gs_checkpoint_state_dir, self.checkpoint_state_dir)
        if self.checkpoint_state_dir is not None:
            calibrate_checkpoint_state_dir(self.checkpoint_state_dir)
        if self.tools is not None and len(self.tools) > 0:
            for tool in self.tools:
                if tool not in ["search", "code"]:
                    raise ValueError(f"Tool {tool} is not supported. Supported tools are: search, code")
            assert len(self.tools) == len(set(self.tools)), "Duplicate tools are not allowed"


<<<<<<< HEAD
def flatten(nested_list: List[List[Any]]) -> List[Any]:
    """Flatten a list of lists into a single list."""
    return [item for sublist in nested_list for item in sublist]


=======
>>>>>>> 68274f61
def next_batch(dataset_indices: List[int], dataset: datasets.Dataset) -> Batch:
    """Extract next batch of data based on indices."""
    data_next = dataset[dataset_indices]
    return Batch(
        queries=data_next[INPUT_IDS_PROMPT_KEY],
        ground_truths=data_next[GROUND_TRUTHS_KEY],
        datasets=data_next[VERIFIER_SOURCE_KEY],
        indices=dataset_indices,
    )


def masked_mean(values: torch.Tensor, mask: torch.Tensor, axis: Optional[int] = None) -> torch.Tensor:
    """Compute mean of tensor with a masked values."""
    if axis is not None:
        return ((values * mask).sum(axis=axis) / mask.sum(axis=axis)).mean()
    else:
        return (values * mask).sum() / mask.sum()


class MetricsTracker:
    """A simple class to prellocate all metrics in an array
    so we can do only one allreduce operation to get the metrics mean"""

    def __init__(self, max_metrics: int = 32, device: torch.device = torch.device("cuda")):
        self.metrics = torch.zeros(max_metrics, device=device)
        self.names2idx = {}
        self.current_idx = 0
        self.max_metrics = max_metrics

    def add(self, name: str, value: torch.tensor):
        if name not in self.names2idx:
            if self.current_idx >= self.max_metrics:
                raise ValueError(f"Exceeded maximum number of metrics ({self.max_metrics})")
            self.names2idx[name] = self.current_idx
            self.current_idx += 1

        self.metrics[self.names2idx[name]] = value
        return self

    def get_metrics_list(self) -> dict[str, float]:
        metrics_list = self.metrics.tolist()
        return {name: metrics_list[idx] for name, idx in self.names2idx.items()}


def collate_fn(tensors_list: List[torch.Tensor], pad_token_id: int, pin_memory: bool = True) -> torch.Tensor:
    padded_tensor = torch.nn.utils.rnn.pad_sequence(tensors_list, batch_first=True, padding_value=pad_token_id)
    if pin_memory:
        padded_tensor = padded_tensor.pin_memory()
    return padded_tensor


def to_device_inplace(tensors_list: List[torch.Tensor], device: torch.device):
    for i in range(len(tensors_list)):
        tensors_list[i] = tensors_list[i].to(device, non_blocking=True)


class ShufflingIterator:
    def __init__(self, data: np.ndarray, batch_size: int, seed: Optional[int] = None):
        self.data = data.copy()
        self.batch_size = batch_size
        self.index = 0
        self.rng = np.random.default_rng(seed)
        self.rng.shuffle(self.data)

        # Ensure the effective dataset size is divisible by batch_size
        self.effective_size = len(self.data) - (len(self.data) % batch_size)

    def __iter__(self) -> Iterator[List[int]]:
        return self

    def __next__(self) -> List[int]:
        if self.index >= self.effective_size:
            self.index = 0
            self.rng.shuffle(self.data)

        end_index = self.index + self.batch_size
        batch = self.data[self.index : end_index].tolist()
        self.index = end_index

        return batch


@ray.remote(num_gpus=1)
class PolicyTrainerRayProcess(RayProcess):
    def from_pretrained(
        self,
        args: Args,
        model_config: ModelConfig,
        beaker_config: BeakerRuntimeConfig,
        wandb_url: str,
        tokenizer: PreTrainedTokenizer,
    ):
        # ------------------------------------------------------------
        # Monkey patch to load checkpoints with `weights_only=False`
        # otherwise it errors out with:
        # `_pickle.UnpicklingError: Weights only load failed. ` with pytorch 2.6.0
        from deepspeed.runtime.checkpoint_engine import torch_checkpoint_engine
        from deepspeed.utils import logger

        def load(self, path: str, map_location=None):
            logger.info(f"[Torch] Loading checkpoint from {path}...")
            partition = torch.load(path, map_location=map_location, weights_only=False)
            logger.info(f"[Torch] Loaded checkpoint from {path}.")
            return partition

        torch_checkpoint_engine.TorchCheckpointEngine.load = load

        # ------------------------------------------------------------
        self.args = args
        self.tokenizer = tokenizer
        self.model_config = model_config
        self.beaker_config = beaker_config
        self.wandb_url = wandb_url
        torch.cuda.set_device(self.local_rank)
        self.device = torch.device(self.local_rank)
        deepspeed.init_distributed()

        ds_config = get_train_ds_config(offload=False, adam_offload=False, stage=args.deepspeed_stage, bf16=True)
        ds_config["train_micro_batch_size_per_gpu"] = args.per_device_train_batch_size
        ds_config["gradient_accumulation_steps"] = 1
        # @vwxyzjn: MAGIC: it's actually needed to initialize this `dschf`, so
        # https://huggingface.co/docs/transformers/deepspeed#non-trainer-deepspeed-integration
        # next line instructs transformers to partition the model directly over multiple gpus using
        # deepspeed.zero.Init when model's `from_pretrained` method is called.
        if ds_config is not None and ds_config["zero_optimization"]["stage"] == 3:
            dschf = HfDeepSpeedConfig(ds_config)
        else:
            dschf = None
        logger.info(f"Deepspeed config: {dschf=}")

        self.policy: PreTrainedModel = AutoModelForCausalLM.from_pretrained(
            model_config.model_name_or_path,
            revision=model_config.model_revision,
            torch_dtype=torch.bfloat16,
            attn_implementation="flash_attention_2",
            use_cache=False,
        )
        disable_dropout_in_model(self.policy)
        self.policy.gradient_checkpointing_enable()
        # AdamOptimizer = DeepSpeedCPUAdam if self.adam_offload else FusedAdam
        # AdamOptimizer = FusedAdam
        if args.set_weight_decay_on_bias_and_norm:
            optim_params = get_optimizer_grouped_parameters(self.policy, args.weight_decay)
        else:
            optim_params = self.policy.parameters()
        # self.optimizer = AdamOptimizer(optim_params, lr=args.learning_rate)
        self.optimizer = torch.optim.AdamW(optim_params, lr=args.learning_rate, fused=args.fused_optimizer)
        num_scheduler_steps = args.num_training_steps * args.num_epochs * args.num_mini_batches
        warm_up_steps = args.warm_up_steps
        if args.warmup_ratio > 0.0:
            warm_up_steps = int(num_scheduler_steps * args.warmup_ratio)
        scheduler = get_scheduler(
            args.lr_scheduler_type,
            optimizer=self.optimizer,
            num_warmup_steps=warm_up_steps,
            num_training_steps=num_scheduler_steps,
        )
        self.model, self.optimizer, _, self.scheduler = deepspeed.initialize(
            model=self.policy,
            optimizer=self.optimizer,
            config=ds_config,
            lr_scheduler=scheduler,
            dist_init_required=True,
        )
        optimization_steps_done = 0
        if args.checkpoint_state_dir:
            # check if the dir exists
            if not os.path.exists(args.checkpoint_state_dir):
                logger.warning(
                    f"Skipping loading checkpoint state from {args.checkpoint_state_dir} because it does not exist!"
                )
            else:
                path, states = self.model.load_checkpoint(
                    args.checkpoint_state_dir,
                    load_module_strict=True,
                    load_optimizer_states=True,
                    load_lr_scheduler_states=True,
                    load_module_only=False,
                )
                if path is None:
                    raise ValueError(f"Failed to load checkpoint from {args.checkpoint_state_dir}")
                optimization_steps_done = states["training_step"]
                logger.info(
                    f"{self.rank=}: Loaded checkpoint from {args.checkpoint_state_dir} with {optimization_steps_done=}"
                )
        self.model.train()

        # reference model
        ds_config = get_eval_ds_config(
            offload=False,
            # inference model only has stage 3 (sharding) or stage 0 (no sharding)
            # stage 2 is optimizer sharding which doesn't apply to inference
            stage=args.deepspeed_stage if args.deepspeed_stage == 3 else 0,
            bf16=True,
        )
        ds_config["train_micro_batch_size_per_gpu"] = args.per_device_train_batch_size
        ds_config["gradient_accumulation_steps"] = 1
        if ds_config is not None and ds_config["zero_optimization"]["stage"] == 3:
            dschf = HfDeepSpeedConfig(ds_config)
        else:
            dschf = None
        logger.info(f"DeepSpeed config: {dschf=}")

        self.ref_policy: PreTrainedModel = AutoModelForCausalLM.from_pretrained(
            model_config.model_name_or_path,
            revision=model_config.model_revision,
            torch_dtype=torch.bfloat16,
            attn_implementation="flash_attention_2",
            use_cache=False,
        )
        disable_dropout_in_model(self.ref_policy)
        self.ref_policy, *_ = deepspeed.initialize(model=self.ref_policy, config=ds_config)
        self.ref_policy.eval()
        self.local_metrics = MetricsTracker(max_metrics=32, device=self.device)
        return optimization_steps_done

    def forward(
        self,
        model: PreTrainedModel,
        query_response: torch.LongTensor,
        attention_mask: torch.LongTensor,
        position_ids: torch.LongTensor,
        pad_token_id: int,
        temperature: float,
        return_entropy: bool = False,
    ) -> tuple[torch.Tensor, torch.Tensor]:
        # Replace pad tokens with 0s so that we don't run into index out of bounds errors
        padding_mask = query_response != pad_token_id
        input_ids = torch.masked_fill(query_response, ~padding_mask, 0)
        # NOTE: the [:-1] and [1:] are because the logits and generated tokens are off by 1 in index
        output = model(
            input_ids=input_ids[:, :-1],
            # @vwxyzjn: without clamp, we get index out of bounds errors; TODO: investigate
            attention_mask=attention_mask[:, :-1].clamp(0, 1),
            position_ids=position_ids[:, :-1],
            return_dict=True,
        )
        logits = output.logits
        logits /= temperature + 1e-7
        logprob = log_softmax_and_gather(logits, input_ids[:, 1:])

        # For now, entropy is just for monitoring, and we don't pass gradients through it.
        entropy = None
        if return_entropy:
            with torch.no_grad():
                entropy = entropy_from_logits(logits)

        return logprob, entropy

    def setup_model_update_group(self, vllm_engines):
        self.vllm_engines = vllm_engines
        if self.rank == 0:
            master_address = ray._private.services.get_node_ip_address()
            with socket.socket() as sock:
                sock.bind(("", 0))
                master_port = sock.getsockname()[1]
            vllm_num_engines, vllm_tensor_parallel_size = (
                self.args.vllm_num_engines,
                self.args.vllm_tensor_parallel_size,
            )
            world_size = vllm_num_engines * vllm_tensor_parallel_size + 1
            backend = self.args.vllm_sync_backend
            refs = [
                engine.init_process_group.remote(
                    master_address,
                    master_port,
                    i * vllm_tensor_parallel_size + 1,
                    world_size,
                    "openrlhf",
                    backend=backend,
                )
                for i, engine in enumerate(vllm_engines)
            ]
            self.model_update_group = init_process_group(
                backend=backend,
                init_method=f"tcp://{master_address}:{master_port}",
                world_size=world_size,
                rank=0,
                group_name="openrlhf",
            )
<<<<<<< HEAD
            ray_get_with_progress(refs, desc="Initializing process group")
=======
            ray_get_with_progress(refs, desc="Initializing vLLM process groups", timeout=60)
>>>>>>> 68274f61
        torch.distributed.barrier()

    def broadcast_to_vllm(self):
        # clear vllm cache if we need to
        cache_reset_refs = []
        if self.args.vllm_enable_prefix_caching and torch.distributed.get_rank() == 0:
            for engine in self.vllm_engines:
                cache_reset_refs.append(engine.reset_prefix_cache.remote())

        # avoid OOM
        torch.cuda.empty_cache()
        model = self.model.module
        count, num_params = 0, len(list(model.named_parameters()))
        refss = []
        if self.args.gather_whole_model:
            with deepspeed.zero.GatheredParameters(model.parameters(), enabled=self.args.deepspeed_stage == 3):
                for name, param in model.named_parameters():
                    count += 1  # empty_cache at last param
                    # Fire all vllm engines for broadcast
                    if torch.distributed.get_rank() == 0:
                        shape = param.shape if self.args.deepspeed_stage != 3 else param.ds_shape
                        refs = [
                            engine.update_weight.remote(
                                name, dtype=param.dtype, shape=shape, empty_cache=count == num_params
                            )
                            for engine in self.vllm_engines
                        ]
                        refss.extend(refs)
                    if torch.distributed.get_rank() == 0:
                        torch.distributed.broadcast(param.data, 0, group=self.model_update_group)
        else:  # broadcast each parameter independently
            for name, param in model.named_parameters():
                count += 1
                if torch.distributed.get_rank() == 0:
                    shape = param.shape if self.args.deepspeed_stage != 3 else param.ds_shape
                    refs = [
                        engine.update_weight.remote(
                            name, dtype=param.dtype, shape=shape, empty_cache=count == num_params
                        )
                        for engine in self.vllm_engines
                    ]
                    refss.extend(refs)
                with deepspeed.zero.GatheredParameters([param], enabled=self.args.deepspeed_stage == 3):
                    if torch.distributed.get_rank() == 0:
                        torch.distributed.broadcast(param.data, 0, group=self.model_update_group)
        if torch.distributed.get_rank() == 0:
<<<<<<< HEAD
            ray_get_with_progress(refss, desc="Broadcasting weights to vLLM")
        if self.args.vllm_enable_prefix_caching and torch.distributed.get_rank() == 0:
            ray_get_with_progress(cache_reset_refs, desc="Resetting vLLM prefix cache")
=======
            ray_get_with_progress(refss, desc="Broadcasting weights to vLLM", enable=self.args.verbose)
        if self.args.vllm_enable_prefix_caching and torch.distributed.get_rank() == 0:
            ray_get_with_progress(cache_reset_refs, desc="Resetting vLLM prefix cache", enable=self.args.verbose)
>>>>>>> 68274f61

    def update_ref_policy(self):
        for ref_param, param in zip(self.ref_policy.parameters(), self.model.parameters()):
            if self.args.deepspeed_stage == 3:
                with deepspeed.zero.GatheredParameters([param, ref_param], modifier_rank=0):
                    if deepspeed.comm.get_rank() == 0:
                        ref_param.data.mul_(1.0 - self.args.alpha).add_(param.data, alpha=self.args.alpha)
            else:
                ref_param.data.mul_(1.0 - self.args.alpha).add_(param.data, alpha=self.args.alpha)

    def train(
        self,
        collated_query_responses,
        collated_tool_masks,
        collated_attention_masks,
        collated_position_ids,
        collated_advantages,
        collated_response_masks,
        pad_token_id: int,
        num_mini_batches: int,
    ):
        args = self.args
        to_device_inplace(collated_query_responses, self.device)
        to_device_inplace(collated_tool_masks, self.device)
        to_device_inplace(collated_attention_masks, self.device)
        to_device_inplace(collated_position_ids, self.device)
        to_device_inplace(collated_advantages, self.device)
        to_device_inplace(collated_response_masks, self.device)
        # accumulation steps should always be at least 1
        accumulation_steps = max(math.ceil(len(collated_query_responses) / num_mini_batches - 0.5), 1)
        leftover = len(collated_query_responses) % accumulation_steps
        if leftover > 0:
            collated_query_responses = collated_query_responses[0:-leftover]
            collated_tool_masks = collated_tool_masks[0:-leftover]
            collated_attention_masks = collated_attention_masks[0:-leftover]
            collated_position_ids = collated_position_ids[0:-leftover]
            collated_advantages = collated_advantages[0:-leftover]
            collated_response_masks = collated_response_masks[0:-leftover]
            logger.warning(f"{leftover} samples are dropped due to batch size {num_mini_batches}")

        # recalculate the "real" number of mini-batches
        num_mini_batches = len(collated_query_responses) // accumulation_steps

        # Calculate the logprob of the reference policy
        collated_ref_logprobs = []
        with Timer("Inference Calculation", noop=self.rank != 0):
            with torch.no_grad():
                for i in range(len(collated_query_responses)):
                    query_response = collated_query_responses[i]
                    tool_mask = collated_tool_masks[i]
                    attention_mask = collated_attention_masks[i]
                    position_id = collated_position_ids[i]
                    response_mask = collated_response_masks[i]
                    ref_logprob, _ = self.forward(
                        self.ref_policy,
                        query_response,
                        attention_mask,
                        position_id,
                        pad_token_id,
                        args.temperature,
                        return_entropy=False,
                    )
                    if args.mask_tool_use and args.tool_use:
                        # mask logprobs for tool tokens
                        response_mask = response_mask.bool() & tool_mask.bool()
                    else:
                        response_mask = response_mask.bool()
                    ref_logprob = torch.masked_fill(ref_logprob, ~response_mask[:, 1:], INVALID_LOGPROB)
                    collated_ref_logprobs.append(ref_logprob)
                    torch.cuda.empty_cache()
        # if we have multiple minibatches, we need to calculate the old logprobs for each minibatch
        # following gtrl scripts in just doing this on the current active policy, rather than use the logprobs
        # from the generator (note that async mode means these are a bit diff!)
        old_logprobs = [None for _ in range(len(collated_query_responses))]
        if num_mini_batches > 1:
            with Timer("Old logprobs Calculation", noop=self.rank != 0):
                with torch.no_grad():
                    for i in range(len(collated_query_responses)):
                        query_response = collated_query_responses[i]
                        tool_mask = collated_tool_masks[i]
                        attention_mask = collated_attention_masks[i]
                        position_id = collated_position_ids[i]
                        response_mask = collated_response_masks[i]
                        old_logprob, _ = self.forward(
                            self.model,
                            query_response,
                            attention_mask,
                            position_id,
                            pad_token_id,
                            args.temperature,
                            return_entropy=False,
                        )
                        if args.mask_tool_use and args.tool_use:
                            response_mask = response_mask.bool() & tool_mask.bool()
                        else:
                            response_mask = response_mask.bool()
                        old_logprob = torch.masked_fill(old_logprob, ~response_mask[:, 1:], INVALID_LOGPROB)
                        old_logprobs[i] = old_logprob
                        torch.cuda.empty_cache()

        local_step = 0
        # Do multiple epochs of training on on-policy data (PPO-style), with a fresh random shuffle in each epoch
        with Timer("[Training Processes] Loss calculation", noop=self.rank != 0):
            kl1_stats = torch.zeros(len(collated_query_responses))
            kl2_stats = torch.zeros(len(collated_query_responses))
            kl3_stats = torch.zeros(len(collated_query_responses))
            kl4_stats = torch.zeros(len(collated_query_responses))
            kl_loss_stats = torch.zeros(len(collated_query_responses))
            pg_clipfrac_stats = torch.zeros(len(collated_query_responses))
            pg_loss_stats = torch.zeros(len(collated_query_responses))
            loss_stats = torch.zeros(len(collated_query_responses))
            ratio_stats = torch.zeros(len(collated_query_responses))
            entropy_stats = torch.zeros(len(collated_query_responses))
            for epoch_idx in range(args.num_epochs):
                for i in range(len(collated_query_responses)):
                    mb_ref_logprob = collated_ref_logprobs[i]
                    mb_query_responses = collated_query_responses[i]
                    mb_tool_mask = collated_tool_masks[i]
                    mb_advantages = collated_advantages[i]
                    mb_response_masks = collated_response_masks[i]
                    mb_response_masks_bool = mb_response_masks[:, 1:].bool()
                    # if masking snippets, do it here.
                    if args.mask_tool_use and args.tool_use:
                        mb_response_masks_bool = mb_response_masks[:, 1:].bool() & mb_tool_mask[:, 1:].bool()
                    mb_attention_mask = collated_attention_masks[i]
                    mb_position_id = collated_position_ids[i]
                    mb_new_logprobs, mb_entropy = self.forward(
                        self.model,
                        mb_query_responses,
                        mb_attention_mask,
                        mb_position_id,
                        pad_token_id,
                        args.temperature,
                        return_entropy=args.record_entropy,
                    )
                    mb_new_logprobs = torch.masked_fill(mb_new_logprobs, ~mb_response_masks_bool, INVALID_LOGPROB)

                    # Cache the old logprobs
                    if num_mini_batches > 1:
                        mb_old_logprobs = old_logprobs[i]
                    else:
                        with torch.no_grad():
                            if epoch_idx == 0:
                                old_logprobs[i] = mb_new_logprobs
                            mb_old_logprobs = old_logprobs[i].detach()

                    # Calculate the policy's loss
                    logprobs_diff = mb_new_logprobs - mb_old_logprobs
                    ratio = torch.exp(logprobs_diff)
                    pg_losses = -mb_advantages[:, 1:] * ratio
                    pg_losses2 = -mb_advantages[:, 1:] * torch.clamp(
                        ratio, 1.0 - args.clip_lower, 1.0 + args.clip_higher
                    )
                    pg_loss_max = torch.max(pg_losses, pg_losses2)

                    # Here we recalculate kl: we want the KL loss to backpropagate through the model
                    # We also clamp the KL loss to avoid numerical instability
                    # https://chatgpt.com/share/679d0ed9-8f48-8011-926e-e274b15ae8ae
                    ref_logprobs_diff = (mb_new_logprobs - mb_ref_logprob).clamp(-40.0, 40.0)
                    kl1 = ref_logprobs_diff
                    kl2 = (ref_logprobs_diff) ** 2 / 2
                    kl3 = torch.expm1(-ref_logprobs_diff) + ref_logprobs_diff  # this is more numerically stable
                    kl4 = ratio * ref_logprobs_diff
                    if args.kl_estimator == "kl1":
                        kl = kl1
                    elif args.kl_estimator == "kl2":
                        kl = kl2
                    elif args.kl_estimator == "kl3":
                        kl = kl3
                    elif args.kl_estimator == "kl4":
                        kl = kl4

                    # grpo change: directly subtract KL in loss (add)
                    loss = masked_mean(pg_loss_max + (args.beta * kl), mb_response_masks_bool, args.masked_mean_axis)
                    loss = loss / accumulation_steps
                    self.model.backward(loss)
                    if (local_step + 1) % accumulation_steps == 0:
                        self.model.step()
                    local_step += 1
                    with torch.no_grad():
                        # NOTE: in packed implementation, kl calculation are averages over response tokens
                        kl1_stats[i] = masked_mean(kl1, mb_response_masks_bool, args.masked_mean_axis).float()
                        kl2_stats[i] = masked_mean(kl2, mb_response_masks_bool, args.masked_mean_axis).float()
                        kl3_stats[i] = masked_mean(kl3, mb_response_masks_bool, args.masked_mean_axis).float()
                        kl4_stats[i] = masked_mean(kl4, mb_response_masks_bool, args.masked_mean_axis).float()
                        if args.kl_estimator == "kl1":
                            kl_loss_stats[i] = kl1_stats[i] * args.beta
                        elif args.kl_estimator == "kl2":
                            kl_loss_stats[i] = kl2_stats[i] * args.beta
                        elif args.kl_estimator == "kl3":
                            kl_loss_stats[i] = kl3_stats[i] * args.beta
                        elif args.kl_estimator == "kl4":
                            kl_loss_stats[i] = kl4_stats[i] * args.beta
                        pg_clipfrac_stats[i] = masked_mean(
                            (pg_losses2 > pg_losses).float(), mb_response_masks_bool, args.masked_mean_axis
                        )
                        pg_loss_stats[i] = masked_mean(pg_loss_max, mb_response_masks_bool, args.masked_mean_axis)
                        loss_stats[i] = loss
                        ratio_stats[i] = masked_mean(ratio, mb_response_masks_bool, args.masked_mean_axis)
                        if args.record_entropy:
                            # Calculate entropy statistics
                            entropy_stats[i] = masked_mean(
                                mb_entropy, mb_response_masks_bool, args.masked_mean_axis
                            ).float()

            with torch.no_grad():
                self.local_metrics.add("objective/kl_avg", kl1_stats.mean())
                self.local_metrics.add("objective/kl2_avg", kl2_stats.mean())
                self.local_metrics.add("objective/kl3_avg", kl3_stats.mean())
                self.local_metrics.add("objective/kl4_avg", kl4_stats.mean())
                self.local_metrics.add("loss/policy_avg", pg_loss_stats.mean())
                self.local_metrics.add("loss/kl_avg", kl_loss_stats.mean())
                self.local_metrics.add("loss/total_avg", loss_stats.mean())
                self.local_metrics.add("policy/clipfrac_avg", pg_clipfrac_stats.mean())
                self.local_metrics.add("val/ratio", ratio_stats.mean())
                self.local_metrics.add("val/ratio_var", ratio_stats.var())
                if args.record_entropy:
                    self.local_metrics.add("policy/entropy_avg", entropy_stats.mean())
                self.local_metrics.add("lr", self.scheduler.get_last_lr()[0])
                return self.local_metrics.get_metrics_list()

    def save_checkpoint_state(self, checkpoint_state_dir: str, client_state: Dict[str, str]) -> None:
        args = self.args
        self.model.save_checkpoint(checkpoint_state_dir, client_state=client_state)
        # `save_checkpoint` needs to be called on all ranks, only rank 0 will have all the states
        if self.rank == 0:
            if args.keep_last_n_checkpoints >= 0:
                clean_last_n_checkpoints_deepspeed(checkpoint_state_dir, args.keep_last_n_checkpoints)

            if args.gs_bucket_path is not None:
                ray.remote(sync_gs_bucket).options(num_cpus=1).remote(
                    checkpoint_state_dir, args.gs_checkpoint_state_dir
                )

    def save_model(self, output_dir: str, chat_template_name: str, tokenizer: PreTrainedTokenizer) -> None:
        model_to_save = self.model
        if "olmo" in chat_template_name:
            # New chat template has no bos token, and two eos tokens: <|im_end|> and <|endoftext|>
            model_to_save.generation_config = get_olmo3_generation_config(tokenizer)

        if self.rank == 0:
            os.makedirs(output_dir, exist_ok=True)

        # save model weights for ZeRO2/3
        if hasattr(model_to_save, "module"):
            model_to_save = model_to_save.module

        # gather parameters
        output_state_dict = {}
        for k, v in model_to_save.named_parameters():
            # only gather z3 params
            params_to_fetch = _z3_params_to_fetch([v])
            with deepspeed.zero.GatheredParameters(params_to_fetch, enabled=len(params_to_fetch) > 0):
                vv = v.data.cpu()
                if self.rank == 0:
                    output_state_dict[k] = vv

        if self.rank == 0:
            state_dict = model_to_save.state_dict()

            # copy named_buffers with `persistent=True`
            for k, v in model_to_save.named_buffers():
                if k not in state_dict:
                    continue
                vv = v.data.cpu()
                output_state_dict[k] = vv

            state_dict_keys = set(state_dict.keys())
            output_state_dict_keys = set(output_state_dict.keys())

            # corner case for tie_word_embeddings, such as Qwen2-0.5B
            if getattr(model_to_save.config, "tie_word_embeddings", False) and "lm_head.weight" in state_dict_keys:
                state_dict_keys.remove("lm_head.weight")

            assert state_dict_keys.issubset(output_state_dict_keys), (
                f"mismatch keys {output_state_dict_keys.symmetric_difference(state_dict_keys)}"
            )

            # only save peft weights https://github.com/microsoft/DeepSpeed/issues/4295
            if isinstance(model_to_save, PeftModel):
                model_to_save.save_pretrained(output_dir)
                if self.stage == 3:
                    torch.save(
                        get_peft_model_state_dict(model_to_save, output_state_dict),
                        os.path.join(output_dir, "adapter_model.bin"),
                    )
            else:
                model_to_save.save_pretrained(output_dir, state_dict=output_state_dict)

            # save tokenizer
            self.tokenizer.save_pretrained(output_dir)

    # we need this because we don't know which node is rank 0 is on
    def launch_ai2_evals_on_weka_wrapper(self, step_dir, leaderboard_name, wandb_url, training_step):
        args = self.args
        if self.rank == 0:
            ray.remote(launch_ai2_evals_on_weka).options(num_cpus=1).remote(
                step_dir,
                leaderboard_name,
                args.oe_eval_max_length,
                wandb_url,
                training_step,
                args.oe_eval_tasks,
                args.stop_strings,
                args.gs_bucket_path,
                args.eval_priority,
            )


class ModelGroup:
    def __init__(
        self, pg: PlacementGroup, ray_process_cls: RayProcess, num_gpus_per_node: List[int], single_gpu_mode: bool
    ):
        self.pg = pg
        self.ray_process_cls = ray_process_cls
        self.num_gpus_per_node = num_gpus_per_node
        self.num_gpus_per_actor = 0.48 if single_gpu_mode else 1
        self.num_cpus_per_actor = 4
        self.models = []
        world_size = sum(self.num_gpus_per_node)
        master_policy = ray_process_cls.options(
            num_cpus=self.num_cpus_per_actor,
            num_gpus=self.num_gpus_per_actor,
            scheduling_strategy=PlacementGroupSchedulingStrategy(
                placement_group=self.pg, placement_group_bundle_index=0
            ),
        ).remote(world_size, 0, 0, None, None)

        self.models.append(master_policy)
        master_addr, master_port = ray_get_with_progress(
            [master_policy.get_master_addr_port.remote()], desc="Getting master address"
        )[0]

        def get_bundle_index(rank, num_gpus_per_node):
            """given a rank and a list of num_gpus_per_node, return the index of the bundle that the rank belongs to"""
            bundle_idx = 0
            while rank >= num_gpus_per_node[bundle_idx]:
                rank -= num_gpus_per_node[bundle_idx]
                bundle_idx += 1
            return bundle_idx

        assert get_bundle_index(0, [7, 8, 4]) == 0
        assert get_bundle_index(1, [7, 8, 4]) == 0
        assert get_bundle_index(7, [7, 8, 4]) == 1
        assert get_bundle_index(8, [7, 8, 4]) == 1
        assert get_bundle_index(9, [7, 8, 4]) == 1
        assert get_bundle_index(16, [7, 8, 4]) == 2

        # Setup worker models
        for rank in range(1, world_size):
            logger.debug(f"{rank=}, {world_size=}, {rank=}, {master_addr=}, {master_port=}")
            scheduling_strategy = PlacementGroupSchedulingStrategy(
                placement_group=self.pg, placement_group_bundle_index=get_bundle_index(rank, self.num_gpus_per_node)
            )
            worker_policy = ray_process_cls.options(
                num_cpus=self.num_cpus_per_actor,
                num_gpus=self.num_gpus_per_actor,
                scheduling_strategy=scheduling_strategy,
            ).remote(world_size, rank, 0, master_addr, master_port)
            self.models.append(worker_policy)


class PendingQueriesMap:
    """Thread-safe map for tracking pending queries with reference counting."""

    def __init__(self):
        self._map = {}  # dataset_idx -> (query, ground_truth, dataset, count)
        self._lock = threading.Lock()

    def insert(self, dataset_idx, query, ground_truth, dataset):
        """Insert or increment count for a dataset index."""
        with self._lock:
            if dataset_idx in self._map:
                # Already exists - just increment count
                existing_query, existing_ground_truth, existing_dataset, count = self._map[dataset_idx]
                self._map[dataset_idx] = (existing_query, existing_ground_truth, existing_dataset, count + 1)
            else:
                # New entry - count starts at 1
                self._map[dataset_idx] = (query, ground_truth, dataset, 1)

    def insert_many(self, dataset_indices, queries, ground_truths, datasets):
        """Insert or increment count for multiple dataset indices at once."""
        with self._lock:
            for i, dataset_idx in enumerate(dataset_indices):
                if dataset_idx in self._map:
                    # Already exists - just increment count
                    existing_query, existing_ground_truth, existing_dataset, count = self._map[dataset_idx]
                    self._map[dataset_idx] = (existing_query, existing_ground_truth, existing_dataset, count + 1)
                else:
                    # New entry - count starts at 1
                    self._map[dataset_idx] = (queries[i], ground_truths[i], datasets[i], 1)

    def pop(self, dataset_idx):
        """Retrieve data and decrement count. Removes entry when count reaches 0."""
        with self._lock:
            if dataset_idx not in self._map:
                raise RuntimeError(f"Dataset index {dataset_idx} not found in pending_queries_map")

            query, ground_truth, dataset, count = self._map[dataset_idx]

            if count > 1:
                # More results expected - just decrement
                self._map[dataset_idx] = (query, ground_truth, dataset, count - 1)
            else:
                # Last result - remove entry
                del self._map[dataset_idx]

            return query, ground_truth, dataset

    def __len__(self):
        """Return the number of entries in the map."""
        with self._lock:
            return len(self._map)

    def __contains__(self, dataset_idx):
        """Check if a dataset index is in the map."""
        with self._lock:
            return dataset_idx in self._map

    def __getitem__(self, dataset_idx):
        """Get the value for a dataset index."""
        with self._lock:
            return self._map[dataset_idx]

    def keys(self):
        """Return a view of the keys in the map."""
        with self._lock:
            return list(self._map.keys())


def accumulate_inference_batches(
    inference_results_Q: ray_queue.Queue,
    pending_queries_map: PendingQueriesMap,
    args: Args,
    training_step: int,
    generation_config,
    timeout: Optional[float] = None,
) -> tuple[GenerationResult, Batch]:
    """Accumulate multiple inference results into a single training batch.

    Args:
        inference_results_Q: Queue containing GenerationResult objects
        pending_queries_map: PendingQueriesMap instance for thread-safe query tracking
        args: Arguments containing vllm_num_engines
        training_step: Current training step for error reporting
        generation_config: Generation config containing n (number of samples per prompt)
        timeout: Optional timeout in seconds for queue get operations. If None, blocks indefinitely.
<<<<<<< HEAD
=======

    Raises:
        queue.Empty: If timeout is specified and no data is available within timeout.
>>>>>>> 68274f61

    Returns:
        Tuple of (combined_result, Batch with queries, ground_truths, datasets)
    """
    # Collect results from all engines with non-blocking progress bar
    results = []
    all_queries = []
    all_ground_truths = []
    all_datasets = []

    for i in tqdm(
        range(args.vllm_num_engines),
        total=args.vllm_num_engines,
        desc=f"Accumulating results from {args.vllm_num_engines} engines ({timeout=})",
        bar_format="{l_bar}{bar}{r_bar}\n",
    ):
        result = inference_results_Q.get(timeout=timeout)
        dataset_indices = result.dataset_index

        if dataset_indices is None:
            raise RuntimeError(f"Dataset indices is None for result {i}")

        # When generation_config.n > 1, vLLM generates multiple responses per prompt
        # but dataset_indices only contains the unique indices (not replicated)
        # So we expect: len(responses) == len(dataset_indices) * generation_config.n
        expected_responses = len(dataset_indices) * generation_config.n
<<<<<<< HEAD
        if len(result.responses) != expected_responses:
            # Print detailed debugging info before asserting
            logger.error(f"Response count mismatch for result {i}:")
            logger.error(
                f"  Expected: {expected_responses} (dataset_indices={len(dataset_indices)} * n={generation_config.n})"
            )
            logger.error(f"  Actual: {len(result.responses)}")
            logger.error(f"  Dataset indices: {dataset_indices}")
            logger.error(f"  Response lengths: {[len(r) for r in result.responses[:5]]}...")  # First 5
            logger.error(f"  Finish reasons: {result.finish_reasons[:5]}...")  # First 5

=======
>>>>>>> 68274f61
        assert len(result.responses) == expected_responses, (
            f"Mismatch: number of responses ({len(result.responses)}) "
            f"doesn't match expected ({expected_responses}) for result {i}"
            f". {generation_config.n=}"
            f", {len(dataset_indices)=}"
        )

        # Get corresponding queries, ground_truths, datasets for each individual prompt
        batch_queries = []
        batch_ground_truths = []
        batch_datasets = []

        for dataset_idx in dataset_indices:
            query, ground_truth, dataset = pending_queries_map.pop(dataset_idx)
            batch_queries.append(query)
            batch_ground_truths.append(ground_truth)
            batch_datasets.append(dataset)

        results.append(result)
        all_queries.extend(batch_queries)
        all_ground_truths.extend(batch_ground_truths)
        all_datasets.extend(batch_datasets)

    # Combine all results into a single GenerationResult
    combined_responses = []
    combined_finish_reasons = []
    combined_masks = []
    combined_num_calls = []
    combined_timeouts = []
    combined_tool_errors = []
    combined_tool_outputs = []
    combined_tool_runtimes = []
    combined_tool_calleds = []

    for result in results:
        combined_responses.extend(result.responses)
        combined_finish_reasons.extend(result.finish_reasons)
        combined_masks.extend(result.masks)
        combined_num_calls.extend(result.request_info.num_calls)
        combined_timeouts.extend(result.request_info.timeouts)
        combined_tool_errors.extend(result.request_info.tool_errors)
        combined_tool_outputs.extend(result.request_info.tool_outputs)
        combined_tool_runtimes.extend(result.request_info.tool_runtimes)
        combined_tool_calleds.extend(result.request_info.tool_calleds)

    # Create combined RequestInfo
    combined_request_info = RequestInfo(
        num_calls=combined_num_calls,
        timeouts=combined_timeouts,
        tool_errors=combined_tool_errors,
        tool_outputs=combined_tool_outputs,
        tool_runtimes=combined_tool_runtimes,
        tool_calleds=combined_tool_calleds,
    )

    # Create combined GenerationResult
    combined_result = GenerationResult(
        responses=combined_responses,
        finish_reasons=combined_finish_reasons,
        masks=combined_masks,
        request_info=combined_request_info,
        dataset_index=None,  # Not meaningful for combined result
    )

    # Note: We don't have dataset_indices here, but they're not needed for the returned batch
    batch = Batch(
        queries=all_queries,
        ground_truths=all_ground_truths,
        datasets=all_datasets,
        indices=None,  # Not meaningful for combined results
    )
    return combined_result, batch
<<<<<<< HEAD


def create_thread_error_wrapper(
    stop_event: threading.Event,
    threads: list[threading.Thread],
    queues: list[ray_queue.Queue],
    actor_manager: ActorManager,
):
    """Create a wrapper that handles thread errors and triggers cleanup."""

    def wrap_thread_func(func):
        def wrapper(*args, **kwargs):
            try:
                return func(*args, **kwargs)
            except Exception as e:
                logger.error(f"🚨 Fatal error in {func.__name__}: {e}", exc_info=True)
                # Signal main thread to stop instead of calling cleanup directly
                stop_event.set()
                logger.info(f"[{func.__name__}] Set stop event due to error")

        return wrapper

    return wrap_thread_func
=======
>>>>>>> 68274f61


def data_preparation_thread(
    reward_fn: Callable,
    inference_results_Q: ray_queue.Queue,  # Ray queue
    packed_sequences_Q: Queue,
    pending_queries_map: dict,
    args: Args,
    tokenizer: PreTrainedTokenizer,
    num_training_steps: int,
<<<<<<< HEAD
=======
    stop_event: threading.Event,
>>>>>>> 68274f61
    generation_config,
):
    for training_step in range(1, num_training_steps + 1):
        if stop_event.is_set():
            logger.info("[Data Preparation Thread] Shutting down")
            return
        # Streaming accumulation: collect results as they arrive
        with Timer("🚀 [Data Preparation Thread] Getting response ids"):
<<<<<<< HEAD
            result, batch = accumulate_inference_batches(
                inference_results_Q, pending_queries_map, args, training_step, generation_config
            )
=======
            while True:
                if stop_event.is_set():
                    logger.info("[Data Preparation Thread] Shutting down due to stop event")
                    return  # Simply return to exit the thread cleanly
                try:
                    result, batch = accumulate_inference_batches(
                        inference_results_Q, pending_queries_map, args, training_step, generation_config, timeout=1.0
                    )
                    break  # Successfully got results, exit retry loop
                except Empty:
                    continue  # Timeout occurred, loop back to check stop_event
>>>>>>> 68274f61

        # ------------------------------------------------------------------------------------------------
        # Pack sequences
        if args.num_samples_per_prompt_rollout > 1:
            batch = Batch(
<<<<<<< HEAD
                queries=flatten([[item] * args.num_samples_per_prompt_rollout for item in batch.queries]),
                ground_truths=flatten([[item] * args.num_samples_per_prompt_rollout for item in batch.ground_truths]),
                datasets=flatten([[item] * args.num_samples_per_prompt_rollout for item in batch.datasets]),
                indices=flatten([[item] * args.num_samples_per_prompt_rollout for item in batch.indices])
                if batch.indices
                else None,
=======
                queries=repeat_each(batch.queries, args.num_samples_per_prompt_rollout),
                ground_truths=repeat_each(batch.ground_truths, args.num_samples_per_prompt_rollout),
                datasets=repeat_each(batch.datasets, args.num_samples_per_prompt_rollout),
                indices=repeat_each(batch.indices, args.num_samples_per_prompt_rollout) if batch.indices else None,
>>>>>>> 68274f61
            )
            good_outputs = [
                len(result.request_info.tool_outputs[i]) > 0
                and result.request_info.tool_calleds[i]
                and not result.request_info.timeouts[i]
                and not result.request_info.tool_errors[i]
                for i in range(len(result.request_info.tool_outputs))
            ]
            for i in range(len(result.finish_reasons)):
                # edge case: sometimes it outputs eos immediately, and we get an empty response
                # in that case, we need to add the eos token to the response
                # note that this also adds eos to the end of reponses that stopped for other reasons.
                if result.finish_reasons[i] == "stop" and (
                    len(result.responses[i]) == 0 or result.responses[i][-1] != tokenizer.eos_token_id
                ):
                    result.responses[i].append(tokenizer.eos_token_id)
                    result.masks[i].append(1)  # never mask the eos token for now?

        with Timer("🔥 [Data Preparation Thread] Decoding responses", noop=True):
            decoded_responses = tokenizer.batch_decode(result.responses, skip_special_tokens=True)
            decoded_queries = tokenizer.batch_decode(batch.queries, skip_special_tokens=True)
            decoded_queries = [extract_user_query(query) for query in decoded_queries]
            stop_rate = sum(int(finish_reason == "stop") for finish_reason in result.finish_reasons) / len(
                result.finish_reasons
            )

        with Timer("💰 [Data Preparation Thread] Calculating rewards and advantages"):
            scores, reward_metrics = asyncio.run(
                reward_fn(
                    result.responses,
                    decoded_responses,
                    batch,
                    result.finish_reasons,
                    result.request_info,
                    decoded_queries,
                )
            )
            scores = np.array(scores)
            scores_per_prompt = scores.reshape(-1, args.num_samples_per_prompt_rollout)
            mean_grouped_rewards = scores_per_prompt.mean(axis=-1)
            mean_grouped_rewards = np.repeat(mean_grouped_rewards, args.num_samples_per_prompt_rollout, axis=0)
            std_grouped_rewards = scores_per_prompt.std(axis=-1)
            std_grouped_rewards = np.repeat(std_grouped_rewards, args.num_samples_per_prompt_rollout, axis=0)
            if args.advantage_normalization_type == "standard":
                advantages = (scores - mean_grouped_rewards) / (std_grouped_rewards + 1e-8)
            elif args.advantage_normalization_type == "centered":
                advantages = scores - mean_grouped_rewards
            else:
                raise ValueError(f"Invalid advantage normalization type: {args.advantage_normalization_type}")

        with Timer("📦 [Data Preparation Thread] Filtering sequences"):
            # Here we get the max possible score for each prompt, and see how many prompts are unsolved
            max_possible_score = 0
            if args.apply_verifiable_reward:
                max_possible_score += args.verification_reward
            if args.apply_r1_style_format_reward and args.additive_format_reward:
                max_possible_score += args.r1_style_format_reward
            unsolved_batch_size_ratio = ((scores != max_possible_score) > 0).sum() / len(scores)
            # In GRPO, if the std of grouped rewards is 0, then there is zero gradient for the batch
            # of args.num_samples_per_prompt_rollout responses, so we need to filter out those batches
            non_zero_std_mask = scores_per_prompt.std(axis=-1) != 0
            real_batch_size_ratio = non_zero_std_mask.sum() * args.num_samples_per_prompt_rollout / len(scores)
            expanded_mask = np.repeat(non_zero_std_mask, args.num_samples_per_prompt_rollout)
            non_zero_gradient_index = np.where(expanded_mask)[0]
            advantages = advantages[non_zero_gradient_index]
            scores = scores[non_zero_gradient_index]
            responses = [result.responses[i] for i in non_zero_gradient_index]
            masks = [result.masks[i] for i in non_zero_gradient_index]
            batch = batch[non_zero_gradient_index.tolist()]
            finish_reasons = [result.finish_reasons[i] for i in non_zero_gradient_index]
            if args.mask_truncated_completions:
                stop_idxes = torch.tensor([i for i in range(len(finish_reasons)) if finish_reasons[i] == "stop"])
                scores = scores[stop_idxes]
                advantages = advantages[stop_idxes]
                responses = [responses[i] for i in stop_idxes]
                masks = [masks[i] for i in stop_idxes]
                batch = batch[stop_idxes.tolist()]
                finish_reasons = [finish_reasons[i] for i in stop_idxes]

        with Timer("📦 [Data Preparation Thread] Packing sequences"):
            packed_sequences = pack_sequences(
                queries=batch.queries,
                responses=responses,
                masks=masks,
                pack_length=args.pack_length,
                pad_token_id=tokenizer.pad_token_id,
            )
            num_new_tokens = sum(len(seq) for seq in packed_sequences.query_responses)
            # Vectorized advantage calculation: create a lookup array where each index corresponds to a response mask value
            # and each value is the corresponding advantage score: index 0 is set to 0 since response masks start from 1 (1-indexed)
            lookup_advantages = np.zeros(len(advantages) + 1, dtype=np.float32)
            lookup_advantages[1:] = advantages
            packed_advantages = [
                torch.tensor(lookup_advantages[packed_mask], dtype=torch.float32)
                for packed_mask in packed_sequences.response_masks
            ]
            packed_sequences.advantages = packed_advantages

        # if we have less batches than world size, we need to pad out so each world is fine
        # ideally, you should avoid this since its wasting computation.
        if args.allow_world_padding:
            with Timer("🤺 [Data Preparation Thread] Padding sequences for world size"):
                shortfall = args.world_size - len(packed_sequences.query_responses)
                if shortfall > 0:
                    logger.warning(
                        f"Padding {shortfall} sequences for world size. In future, you should adjust your compute this."
                    )
                    # construct "dummy" sequences for padding out the world size
                    dummy_qr = torch.tensor([tokenizer.pad_token_id, tokenizer.eos_token_id], dtype=torch.long)
                    dummy_tool_mask = torch.zeros_like(dummy_qr)
                    dummy_attention = torch.tensor([1, 1], dtype=torch.long)
                    dummy_position_ids = torch.arange(len(dummy_qr), dtype=torch.long)
                    dummy_response_mask = torch.zeros_like(dummy_qr)
                    dummy_advantage = torch.zeros_like(dummy_qr, dtype=torch.float)
                    # pad out the world size
                    for _ in range(shortfall):
                        packed_sequences.query_responses.append(dummy_qr)
                        packed_sequences.tool_masks.append(dummy_tool_mask)
                        packed_sequences.attention_masks.append(dummy_attention)
                        packed_sequences.position_ids.append(dummy_position_ids)
                        packed_sequences.response_masks.append(dummy_response_mask)
                        packed_sequences.advantages.append(dummy_advantage)

        with Timer("🔄 [Data Preparation Thread] Prepare collated data for each worker"):
            B = (
                len(packed_sequences.query_responses) // args.world_size
            )  # essentially doing `drop_last=True`, which is fine.
            collated_data = []
            for i in range(args.world_size):
                per_device_packed_query_responses = packed_sequences.query_responses[B * i : B * (i + 1)]
                per_device_packed_tool_masks = packed_sequences.tool_masks[B * i : B * (i + 1)]
                per_device_packed_attention_masks = packed_sequences.attention_masks[B * i : B * (i + 1)]
                per_device_packed_position_ids = packed_sequences.position_ids[B * i : B * (i + 1)]
                per_device_packed_advantages = packed_sequences.advantages[B * i : B * (i + 1)]
                per_device_packed_response_masks = packed_sequences.response_masks[B * i : B * (i + 1)]

                # Shuffle the batch and collate the data
                b_inds = np.random.permutation(len(per_device_packed_query_responses))
                collated_query_responses = []
                collated_tool_masks = []
                collated_attention_masks = []
                collated_position_ids = []
                collated_response_masks = []
                collated_advantages = []
                for j in range(0, len(per_device_packed_query_responses), args.per_device_train_batch_size):
                    micro_range = b_inds[j : j + args.per_device_train_batch_size]
                    collated_query_responses.append(
                        collate_fn(
                            [per_device_packed_query_responses[idx] for idx in micro_range], tokenizer.pad_token_id
                        )
                    )
                    collated_tool_masks.append(
                        collate_fn([per_device_packed_tool_masks[idx] for idx in micro_range], 0)
                    )
                    collated_attention_masks.append(
                        collate_fn([per_device_packed_attention_masks[idx] for idx in micro_range], 0)
                    )
                    collated_position_ids.append(
                        collate_fn([per_device_packed_position_ids[idx] for idx in micro_range], 0)
                    )
                    collated_response_masks.append(
                        collate_fn([per_device_packed_response_masks[idx] for idx in micro_range], 0)
                    )
                    collated_advantages.append(
                        collate_fn([per_device_packed_advantages[idx] for idx in micro_range], 0)
                    )
                collated_data.append(
                    {
                        "collated_query_responses": collated_query_responses,
                        "collated_tool_masks": collated_tool_masks,
                        "collated_attention_masks": collated_attention_masks,
                        "collated_position_ids": collated_position_ids,
                        "collated_advantages": collated_advantages,
                        "collated_response_masks": collated_response_masks,
                    }
                )

        # Create a result package with metrics and data
        if len(responses) == 0:
            # Handle empty responses case
            # in this case, we won't log metrics, so it should be fine.
            metrics = {}
        else:
            sequence_lengths = np.array([len(response) for response in responses])
            sequence_length_solved = (
                np.array([]) if np.all(scores == 0) else np.array(sequence_lengths[scores == max_possible_score])
            )
            sequence_length_unsolved = (
                np.array([]) if np.all(scores == max_possible_score) else np.array(sequence_lengths[scores == 0])
            )
            metrics = {
                "scores": np.array(scores).mean(),
                "real_batch_size_ratio": real_batch_size_ratio,
                "unsolved_batch_size_ratio": unsolved_batch_size_ratio,
                "packed_ratio": len(packed_sequences.query_responses) / len(responses) if len(responses) > 0 else 0,
                "val/sequence_lengths": sequence_lengths.mean(),
                "val/sequence_lengths_min": sequence_lengths.min(),
                "val/sequence_lengths_max": sequence_lengths.max(),
                "val/sequence_lengths_unsolved": (
                    0 if len(sequence_length_unsolved) == 0 else sequence_length_unsolved.mean()
                ),
                "val/sequence_lengths_solved": (
                    0 if len(sequence_length_solved) == 0 else sequence_length_solved.mean()
                ),
                "val/sequence_lengths_unsolved_hist": sequence_length_unsolved,
                "val/sequence_lengths_solved_hist": sequence_length_solved,
                "val/stop_rate": stop_rate,
                "val/advantages_mean": advantages.mean(),
                "val/advantages_min": advantages.min(),
                "val/advantages_max": advantages.max(),
                "val/advantages_hist": advantages,
                "val/num_calls_rate": np.array(result.request_info.num_calls).mean(),
                "val/timeouts_rate": np.array(result.request_info.timeouts).mean(),
                "val/tool_errors_rate": np.array([len(item) > 0 for item in result.request_info.tool_errors]).mean(),
                "val/good_outputs_rate": np.array(good_outputs).mean(),
                "val/tool_runtimes_rate": np.array(result.request_info.tool_runtimes).mean(),
                "val/tool_calleds_rate": np.array(result.request_info.tool_calleds).mean(),
                **reward_metrics,
            }

        if args.save_traces:
            traces = {
                "scores": scores.tolist(),
                "finish_reasons": finish_reasons,
                "responses": responses,
                "training_step": training_step,
                **asdict(batch),  # Unpack all batch fields
                **reward_metrics,
            }
            os.makedirs(args.output_dir, exist_ok=True)
            with open(f"{args.output_dir}/traces_{args.run_name}.jsonl", "a") as f:
                json.dump(traces, f)
                f.write("\n")

        if len(responses) == 0:
            logger.warning(f"No responses in batch {training_step}.")

        # Put the packed sequences and metrics into the output queue
        packed_sequences_Q.put(
            {
                "packed_sequences": packed_sequences,  # for debugging purposes
                "collated_data": collated_data,
                "metrics": metrics,
                "responses_count": len(responses),
                "num_new_tokens": num_new_tokens,
                "B": B,
            }
        )


def setup_runtime_variables(args: Args) -> Args:
    """Set up runtime variables for the experiment."""
    args.run_name = f"{args.exp_name}__{args.seed}__{int(time.time())}"
    args.output_dir = os.path.join(args.output_dir, args.run_name)
    args.dataset_local_cache_dir = os.path.abspath(args.dataset_local_cache_dir)
    if is_beaker_job():
        args.dataset_local_cache_dir = "/weka/oe-adapt-default/allennlp/deletable_open_instruct_dataset_cache"
    args.world_size = sum(args.num_learners_per_node)
    args.num_training_steps = args.total_episodes // (
        args.num_unique_prompts_rollout * args.num_samples_per_prompt_rollout
    )
    if args.local_eval_freq is not None:
        raise ValueError("local_eval_freq should not be set manually; it will be computed automatically")
    args.local_eval_freq = max(1, args.num_training_steps // args.num_evals)
    args.try_launch_beaker_eval_jobs_on_weka = args.try_launch_beaker_eval_jobs_on_weka and is_beaker_job()
    if args.push_to_hub:
        if args.hf_repo_id is None:  # auto-generate one
            args.hf_repo_id = "open_instruct_dev"
        if args.hf_entity is None:  # first try to use AI2 entity
            args.hf_entity = maybe_use_ai2_hf_entity()
        if args.hf_entity is None:  # then try to use the user's entity
            args.hf_entity = HfApi().whoami()["name"]
        args.hf_repo_id = f"{args.hf_entity}/{args.hf_repo_id}"
        if args.hf_repo_revision is None:  # auto-generate one
            args.hf_repo_revision = args.run_name
        args.hf_repo_url = f"https://huggingface.co/{args.hf_repo_id}/tree/{args.hf_repo_revision}"
    if args.with_tracking:
        if args.wandb_entity is None:
            args.wandb_entity = maybe_use_ai2_wandb_entity()
    args.tool_use = args.tools is not None and len(args.tools) > 0
    return args


def setup_experiment_tracking(args: Args, tc: TokenizerConfig, model_config: ModelConfig):
    """Setup experiment tracking and seeds."""
    all_configs = {}
    beaker_config = None
    if is_beaker_job():
        beaker_config = maybe_get_beaker_config()
        all_configs.update(vars(beaker_config))
    all_configs.update(**asdict(args), **asdict(tc), **asdict(model_config))

    wandb_url = None
    if args.with_tracking:
        wandb.init(
            project=args.wandb_project_name,
            entity=args.wandb_entity,
            sync_tensorboard=True,
            config=all_configs,
            name=args.run_name,
            save_code=True,
            tags=[args.exp_name] + get_wandb_tags(),
        )
        wandb_url = wandb.run.get_url()

    writer = SummaryWriter(f"runs/{args.run_name}")
    writer.add_text(
        "hyperparameters",
        "|param|value|\n|-|-|\n%s" % ("\n".join([f"|{key}|{value}|" for key, value in vars(args).items()])),
    )

    return beaker_config, writer, wandb_url


def setup_datasets(args: Args, tc: TokenizerConfig, tokenizer: PreTrainedTokenizer):
    """Set up training and evaluation datasets."""
    transform_fn_args = [
        {},
        {"max_token_length": args.max_token_length, "max_prompt_token_length": args.max_prompt_token_length},
    ]
    train_dataset = get_cached_dataset_tulu(
        dataset_mixer_list=args.dataset_mixer_list,
        dataset_mixer_list_splits=args.dataset_mixer_list_splits,
        tc=tc,
        dataset_transform_fn=args.dataset_transform_fn,
        transform_fn_args=transform_fn_args,
        dataset_cache_mode=args.dataset_cache_mode,
        dataset_config_hash=args.dataset_config_hash,
        hf_entity=args.hf_entity,
        dataset_local_cache_dir=args.dataset_local_cache_dir,
        dataset_skip_cache=args.dataset_skip_cache,
    )
    train_dataset = train_dataset.shuffle(seed=args.seed)

    eval_dataset = None
    if len(args.dataset_mixer_eval_list) > 0:
        eval_dataset = get_cached_dataset_tulu(
            args.dataset_mixer_eval_list,
            args.dataset_mixer_eval_list_splits,
            tc,
            args.dataset_transform_fn,
            transform_fn_args,
            hf_entity=args.hf_entity,
            dataset_cache_mode=args.dataset_cache_mode,
            dataset_config_hash=args.dataset_config_eval_hash,
            dataset_local_cache_dir=args.dataset_local_cache_dir,
            dataset_skip_cache=args.dataset_skip_cache,
        )
        if args.shuffle_eval_dataset:
            eval_dataset = eval_dataset.shuffle(seed=args.seed)

    visualize_token(train_dataset[0][INPUT_IDS_PROMPT_KEY], tokenizer)

    return train_dataset, eval_dataset


def create_model_and_optimizer(
    args: Args,
    tc: TokenizerConfig,
    model_config: ModelConfig,
    beaker_config: BeakerRuntimeConfig,
    wandb_url: str,
    tokenizer: PreTrainedTokenizer,
    inference_results_Q: ray_queue.Queue,
    param_prompt_Q: ray_queue.Queue,
    evaluation_inference_results_Q: ray_queue.Queue,
) -> tuple[ModelGroup, list[LLMRayActor], dict, int, int]:
    """Create the model, optimizer, and vLLM engines."""
    # Create placement group
    bundles = [{"GPU": actor_num_gpus, "CPU": actor_num_gpus * 10} for actor_num_gpus in args.num_learners_per_node]
    pg = placement_group(bundles, strategy="STRICT_SPREAD")
    ray_get_with_progress([pg.ready()], desc="Waiting for placement group")
    inits = []
    policy_group = ModelGroup(pg, PolicyTrainerRayProcess, args.num_learners_per_node, args.single_gpu_mode)
    wandb_url = wandb.run.get_url() if args.with_tracking else None
    inits.extend(
        model.from_pretrained.remote(args, model_config, beaker_config, wandb_url, tokenizer)
        for model in policy_group.models
    )

    # Set up tools
    max_len = args.max_prompt_token_length + args.response_length
    tool_objects = {}
    if args.tools:
        for tool in args.tools:
            if tool.lower() == "search":
                from open_instruct.search_utils.search_tool import SearchTool

                tool = SearchTool(
                    start_str="<query>",
                    end_str="</query>",
                    api_endpoint=args.search_api_endpoint,
                    number_documents_to_search=args.number_documents_to_search,
                )
                tool_objects[tool.end_str] = tool
                # Add tool end string to stop_strings
                args.stop_strings.append(tool.end_str)
            elif tool.lower() == "code":
                from open_instruct.tool_utils.tool_vllm import PythonCodeTool

                tool = PythonCodeTool(start_str="<code>", end_str="</code>", api_endpoint=args.code_tool_api_endpoint)
                tool_objects[tool.end_str] = tool
                # Add tool end string to stop_strings
                args.stop_strings.append(tool.end_str)
            else:
                raise ValueError(f"Unknown tool: {tool}")

    # Create ActorManager to coordinate weight updates
    actor_manager = ActorManager.remote()

    # Create vLLM engines with queues
    vllm_engines = create_vllm_engines(
        args.vllm_num_engines,
        args.vllm_tensor_parallel_size,
        args.vllm_enforce_eager,
        tc.tokenizer_name_or_path,
        model_config.model_name_or_path,
        model_config.model_revision,
        args.seed,
        args.vllm_enable_prefix_caching,
        max_len,
        args.vllm_gpu_memory_utilization,
        args.single_gpu_mode,
        pg=pg if args.single_gpu_mode else None,
        tools=tool_objects,
        max_tool_calls=args.max_tool_calls,
        prompt_queue=param_prompt_Q,
        results_queue=inference_results_Q,
        eval_results_queue=evaluation_inference_results_Q,
        actor_manager=actor_manager,
    )

    resume_training_step = ray_get_with_progress(inits, desc="Initializing models")[0] + 1
    episode = (resume_training_step - 1) * args.num_unique_prompts_rollout * args.num_samples_per_prompt_rollout
    logger.info("======== ✅ all models and vLLM engines initialized =========")

    ray_get_with_progress(
        [m.setup_model_update_group.remote(vllm_engines=vllm_engines) for m in policy_group.models],
        desc="Setting up model update group",
    )
    logger.info("======== ✅ model update group setup successfully =========")

    if resume_training_step > 1:
        logger.info(f"Resuming training from step {resume_training_step}... Broadcasting weights to vLLM engines.")
        with Timer("[Main Thread] 🔄 Loading weights using shared memory"):
            ray_get_with_progress(
                [m.broadcast_to_vllm.remote() for m in policy_group.models],
                desc="Broadcasting weights to vLLM engines",
<<<<<<< HEAD
=======
                enable=args.verbose,
>>>>>>> 68274f61
            )

    return policy_group, vllm_engines, tool_objects, resume_training_step, episode, actor_manager


def create_generation_configs(args: Args):
    """Create generation configs for training and evaluation."""
    generation_config = vllm.SamplingParams(
        temperature=args.temperature,
        top_p=args.vllm_top_p,  # prevent rare out-of-vocab tokens with qwen
        max_tokens=args.response_length,
        include_stop_str_in_output=True,
        skip_special_tokens=False,
        n=args.num_samples_per_prompt_rollout,
        stop=args.stop_strings,
        # IMPORTANT: Set output_kind to FINAL_ONLY to ensure vLLM V1 properly handles n>1
        # With the default CUMULATIVE mode, vLLM V1 returns separate outputs for each
        # completion, making it difficult to aggregate them correctly. FINAL_ONLY mode
        # ensures all n completions are returned together in a single output.
        output_kind=vllm.sampling_params.RequestOutputKind.FINAL_ONLY,
    )
    eval_generation_config = generation_config.clone()
    eval_generation_config.temperature = 0.0
    eval_generation_config.n = 1
    return {"train": generation_config, "eval": eval_generation_config}


def create_generation_configs(args: Args):
    """Create generation configs for training and evaluation."""
    generation_config = SamplingParams(
        temperature=args.temperature,
        top_p=args.vllm_top_p,  # prevent rare out-of-vocab tokens with qwen
        max_tokens=args.response_length,
        include_stop_str_in_output=True,
        skip_special_tokens=False,
        n=args.num_samples_per_prompt_rollout,
        stop=args.stop_strings,
    )
    eval_generation_config = generation_config.clone()
    eval_generation_config.temperature = 0.0
    eval_generation_config.n = 1
    return {"train": generation_config, "eval": eval_generation_config}


def split_and_insert_batch(
    batch: Batch,
    training_step,
    vllm_num_engines,
    pending_queries_map: PendingQueriesMap,
    param_prompt_Q,
    generation_config,
    is_eval: bool = False,
) -> None:
    """Split a batch into multiple inference batches and insert individual prompts into queues and mapping."""
    # Split the batch over the VLLM engines.
    inference_batch_size = len(batch.queries) // vllm_num_engines
    for batch_idx in range(vllm_num_engines):
        start_idx = batch_idx * inference_batch_size
        end_idx = start_idx + inference_batch_size if batch_idx < vllm_num_engines - 1 else len(batch.queries)

        sub_batch = batch[start_idx:end_idx]

        # Store prompts in the map using thread-safe insert_many
        pending_queries_map.insert_many(
            sub_batch.indices, sub_batch.queries, sub_batch.ground_truths, sub_batch.datasets
        )

        # Use PromptRequest for Ray queue with batch-specific dataset_index list
        param_prompt_Q.put(
            PromptRequest(
                prompts=sub_batch.queries,
<<<<<<< HEAD
                sampling_params=generation_config,
=======
                generation_config=generation_config,
>>>>>>> 68274f61
                training_step=training_step,
                dataset_index=sub_batch.indices,
                is_eval=is_eval,
            )
        )


def sync_weights_and_prepare_prompts(
    training_step: int,
    args: Args,
    train_dataset: Any,
    iter_dataloader: Iterator[List[int]],
    policy_group: ModelGroup,
    pending_queries_map: PendingQueriesMap,
    param_prompt_Q: ray_queue.Queue,
<<<<<<< HEAD
    generation_configs: Dict[str, vllm.SamplingParams],
    actor_manager: ActorManager,
=======
    generation_configs: Dict[str, SamplingParams],
>>>>>>> 68274f61
) -> Batch:
    """Sync weights and send the next batch of prompts to vLLM."""
    dataset_indices = next(iter_dataloader)
    batch = next_batch(dataset_indices, train_dataset)
<<<<<<< HEAD

=======
>>>>>>> 68274f61
    with Timer(
        "[Main Thread] 🔄 Loading weights using shared memory"
        if args.async_steps > 0
        else "🔄 Loading weights using shared memory"
    ):
<<<<<<< HEAD
        # Signal actors to stop for weight sync
        ray.get(actor_manager.set_should_stop.remote(True))
        logger.info(f"[Main Thread] Set should_stop to True for weight sync at step {training_step}")

        # Sync weights to vLLM
        ray_get_with_progress(
            [m.broadcast_to_vllm.remote() for m in policy_group.models],
            desc=f"🔄 Broadcasting weights to vLLM at step {training_step}",
        )

        # Signal actors to resume
        ray.get(actor_manager.set_should_stop.remote(False))
        logger.info(f"[Main Thread] Set should_stop to False after weight sync at step {training_step}")
=======
        ray_refs = [m.broadcast_to_vllm.remote() for m in policy_group.models]
        ray_get_with_progress(
            ray_refs,
            desc=f"[Main Thread] Broadcasting weights to vLLM engines at training step {training_step}",
            enable=args.verbose,
        )
>>>>>>> 68274f61

    split_and_insert_batch(
        batch, training_step, args.vllm_num_engines, pending_queries_map, param_prompt_Q, generation_configs["train"]
    )

    return batch


def load_data_from_packing_thread(packed_sequences_Q: Queue, num_total_tokens: int, stop_event: threading.Event):
    """Get the packed sequences with advantages from the packing thread."""
    with Timer("[Main Thread] 📦 Getting packed sequences from thread"):
        while True:
<<<<<<< HEAD
            if stop_event.is_set():
                logger.warning("[Main Thread] Stop event detected while waiting for packed sequences")
                return None, {}, num_total_tokens
=======
>>>>>>> 68274f61
            try:
                packed_data = packed_sequences_Q.get(timeout=30.0)
                break
            except Empty:
                logger.warning("[Main Thread] Timeout waiting for packed sequences. Retrying...")
        data_thread_metrics = packed_data["metrics"]
        B = packed_data["B"]
        collated_data = packed_data["collated_data"]
        num_total_tokens += packed_data["num_new_tokens"]
        if B == 0:
            logger.warning("[Main Thread] 🤡 After packing, there is not enough data to train")
            return None, data_thread_metrics, num_total_tokens
        return collated_data, data_thread_metrics, num_total_tokens


def generate_thread(vllm_engines, local_eval_freq, num_training_steps, resume_training_step, stop_event):
    """Thread function that repeatedly calls process_from_queue on vllm engines."""
    logger.info("[Generate Thread] 🚀 Starting generation thread")

    while not stop_event.is_set():
        with Timer("🔥 Generation time"):
<<<<<<< HEAD
            engine_refs = [engine.process_from_queue.remote(timeout=20) for engine in vllm_engines]
            ray_get_with_progress(engine_refs, desc="[Generate Thread] Waiting for vLLM engines to process")
=======
            engine_refs = [
                engine.process_from_queue.remote(num_training_steps, resume_training_step, timeout=0.1)
                for engine in vllm_engines
            ]
            engine_futures = [ref.future() for ref in engine_refs]
            processed_results = []
            with tqdm(
                total=len(vllm_engines),
                desc="[Generate Thread] Waiting for vLLM engines to return",
                bar_format="{l_bar}{bar}{r_bar}\n",
            ) as pbar:
                for future in futures.as_completed(engine_futures):
                    processed_results.append(future.result())
                    pbar.update(1)
            num_processed = sum(int(result) for result in processed_results)
        if num_processed == 0:
            # If no batches were processed, sleep for a short time to avoid busy waiting
            time.sleep(1)
>>>>>>> 68274f61

    logger.info("[Generate Thread] 🛑 Stopping generation thread")


def one_training_step(
    args: Args,
    policy_group: ModelGroup,
    collated_data,
    tokenizer,
    data_thread_metrics,
    average_metrics,
    episode,
    training_step,
    num_total_tokens,
    start_time,
    train_dataset,
    writer,
    wandb_url,
    chat_template_name,
):
    """Train the model for one step."""
    update_ref_policy_future = []
    with Timer("[Main Thread] 🗡️ Training"):
        metrics_list: List[dict[str, float]] = ray_get_with_progress(
            [
                policy_group.models[i].train.remote(
                    **collated_data[i], pad_token_id=tokenizer.pad_token_id, num_mini_batches=args.num_mini_batches
                )
                for i in range(args.world_size)
            ],
            desc=f"Running training step {training_step}",
        )
        if (
            args.ref_policy_update_freq is not None
            and training_step % args.ref_policy_update_freq == 0
            and args.alpha > 0
        ):
            update_ref_policy_future.extend(
                [policy_group.models[i].update_ref_policy.remote() for i in range(args.world_size)]
            )

        average_metrics = {k: sum(m[k] for m in metrics_list) / len(metrics_list) for k in metrics_list[0]}
        metrics = {
            "episode": episode,
            "training_step": training_step,
            "val/num_total_tokens": num_total_tokens,
            "epoch": episode / args.num_samples_per_prompt_rollout / len(train_dataset),
            "tokens_per_second": num_total_tokens / (time.time() - start_time),
            **data_thread_metrics,
            **average_metrics,
        }
        scalar_metrics = {}
        for key, value in metrics.items():
            if isinstance(value, float) or isinstance(value, int):
                writer.add_scalar(key, value, episode)
                scalar_metrics[key] = value
            if isinstance(value, np.ndarray) or isinstance(value, list):
                if len(value) > 0:
                    writer.add_histogram(key, value, episode)
        print_rich_single_line_metrics(scalar_metrics)

        if args.save_freq > 0 and training_step % args.save_freq == 0:
            with Timer("[Main Thread] 🗡️ Saving model"):
                checkpoint_dir = f"{args.output_dir}_checkpoints"
                step_dir = os.path.join(checkpoint_dir, f"step_{training_step}")
                logger.info(f"Saving model at step {training_step} to {step_dir}")
                ray_get_with_progress(
                    [
                        policy_group.models[i].save_model.remote(step_dir, chat_template_name, tokenizer)
                        for i in range(args.world_size)
                    ],
                    desc=f"Saving model at step {training_step}",
                )
                if args.try_launch_beaker_eval_jobs_on_weka and is_beaker_job():
                    leaderboard_name = f"{args.hf_repo_revision}_step_{training_step}"
                    for i in range(args.world_size):
                        policy_group.models[i].launch_ai2_evals_on_weka_wrapper.remote(
                            step_dir, leaderboard_name, wandb_url, training_step
                        )
        if (
            args.checkpoint_state_freq > 0
            and training_step % args.checkpoint_state_freq == 0
            and args.checkpoint_state_dir is not None
        ):
            with Timer("[Main Thread] 🗡️ Saving checkpoint state"):
                client_state = {"training_step": training_step}
                ray_get_with_progress(
                    [
                        policy_group.models[i].save_checkpoint_state.remote(args.checkpoint_state_dir, client_state)
                        for i in range(args.world_size)
                    ],
                    desc=f"Saving checkpoint state at step {training_step}",
                )
                logger.info(f"Saved checkpoint state at step {training_step} to {args.checkpoint_state_dir}")

    if len(update_ref_policy_future) > 0:
        with Timer("[Main Thread] 🔃 Updating reference policy"):
            ray_get_with_progress(update_ref_policy_future, desc="Updating reference policy")

    return average_metrics


def maybe_evaluate(
    args: Args,
    training_step: int,
    evaluation_inference_results_Q: ray_queue.Queue,  # Ray queue
    tokenizer,
    eval_batch: Optional[Batch],
    reward_fn,
    episode,
    writer,
    eval_pending_queries_map: PendingQueriesMap,
    eval_generation_config,
):
    """Optionally evaluate the model."""
    try:
        # timeout 0.01 if this is the last training step or we're not evaluating
        # otherwise, wait to get the last evaluation generations (long timeout just in case)
        timeout = 0.01 if (training_step < args.num_training_steps or args.local_eval_freq < 0) else 100

        # Accumulate evaluation results from all vLLM engines
        eval_result, eval_batch = accumulate_inference_batches(
            evaluation_inference_results_Q,
            eval_pending_queries_map,
            args,
            training_step,
            eval_generation_config,
            timeout=timeout,
        )

        logger.info("[Main Thread] 📊 Evaluation responses received")

        eval_sequence_lengths = np.array([len(response) for response in eval_result.responses])
        eval_decoded_responses = tokenizer.batch_decode(eval_result.responses, skip_special_tokens=True)
        eval_stop_rate = sum(int(finish_reason == "stop") for finish_reason in eval_result.finish_reasons) / len(
            eval_result.finish_reasons
        )

        # get and log evaluation metrics
        eval_scores, eval_reward_metrics = asyncio.run(
            reward_fn(
                eval_result.responses,
                eval_decoded_responses,
                eval_batch if eval_batch else Batch(queries=[], ground_truths=[], datasets=[], indices=None),
                eval_result.finish_reasons,
                eval_result.request_info,
            )
        )
        eval_reward_metrics = {f"eval/{key}": val for key, val in eval_reward_metrics.items()}
        eval_metrics = {
            "eval/scores": np.array(eval_scores).mean(),
            "eval/sequence_lengths": eval_sequence_lengths.mean(),
            "eval/sequence_lengths_min": eval_sequence_lengths.min(),
            "eval/sequence_lengths_max": eval_sequence_lengths.max(),
            "eval/stop_rate": eval_stop_rate,
            **eval_reward_metrics,
        }
        print_rich_single_line_metrics(eval_metrics)
        for key, value in eval_metrics.items():
            writer.add_scalar(key, value, episode)
        table = {}
        table["prompt"] = tokenizer.batch_decode(eval_batch.queries if eval_batch else [])
        table["response"] = eval_decoded_responses
        table["response"] = [item.replace(tokenizer.pad_token, "") for item in table["response"]]
        table["scores"] = eval_scores
        table["ground_truth"] = eval_batch.ground_truths if eval_batch else []
        df = pd.DataFrame(table)
        if args.with_tracking:
            import wandb

            wandb.log({"sample_completions": wandb.Table(dataframe=df)})
        else:
            print_rich_table(df.iloc[:1])
        del table
    except Empty:
        logger.warning("[Main Thread] 🙈 Evaluation responses not received")


def save_final_model(
    args: Args,
    policy_group: ModelGroup,
    tokenizer: PreTrainedTokenizer,
    training_step: int,
    wandb_url: str,
    chat_template_name: str,
):
    """Save the final model and launch evaluation jobs if configured."""
    logger.info(f"Saving final model at step {training_step} to {args.output_dir}")
    with Timer("[Main Thread] 🗡️ Saving model"):
        ray_get_with_progress(
            [
                policy_group.models[i].save_model.remote(args.output_dir, chat_template_name, tokenizer)
                for i in range(args.world_size)
            ],
            desc="Saving final model",
        )
        if args.try_launch_beaker_eval_jobs_on_weka and is_beaker_job():
            leaderboard_name = args.hf_repo_revision
            for i in range(args.world_size):
                policy_group.models[i].launch_ai2_evals_on_weka_wrapper.remote(
                    args.output_dir, leaderboard_name, wandb_url, training_step
                )


def make_tokenizer(tc: TokenizerConfig, model_config: ModelConfig):
    """Setup tokenizer with appropriate configuration."""
    tc.tokenizer_revision = model_config.model_revision if tc.tokenizer_revision is None else tc.tokenizer_revision
    tc.tokenizer_name_or_path = (
        model_config.model_name_or_path if tc.tokenizer_name_or_path is None else tc.tokenizer_name_or_path
    )
    if (
        tc.tokenizer_revision != model_config.model_revision
        and tc.tokenizer_name_or_path != model_config.model_name_or_path
    ):
        # Warn user if tokenizer and model use different revisions; this is an unusual
        # use case.
        warning = f"""Requested tokenizer revision `{tc.tokenizer_revision=}` is different
                   from the model revision `{model_config.model_revision=}` or the tokenizer name `{tc.tokenizer_name_or_path=}`
                   is different from the model name `{model_config.model_name_or_path=}`."""
        logger.warning(warning)
    return tc.tokenizer


def make_reward_fn(args: Args) -> Callable:
    """Create a reward function based on the provided arguments."""
    reward_fn_mapping = build_all_verifiers(args)

    async def reward_fn(
        responses: List[torch.Tensor],
        decoded_responses: List[str],
        batch: Batch,
        finish_reasons: List[str],
        infos: List[List[int]],
        queries: Optional[List[str]] = None,
    ) -> List[float]:
        timeouts = infos.timeouts
        tool_errors = infos.tool_errors
        tool_outputs = infos.tool_outputs
        tool_calleds = infos.tool_calleds
        good_outputs = [
            len(tool_outputs[i]) > 0 and tool_calleds[i] and not timeouts[i] and not tool_errors[i]
            for i in range(len(tool_outputs))
        ]
        scores = [0] * len(decoded_responses)
        metrics = {}

        if args.apply_r1_style_format_reward:
            with Timer("[Data Preparation Thread] Calculating rewards -- 🧮 Calculating format reward"):
                format_scores = soft_format_reward_func(decoded_responses, args.r1_style_format_reward)
                if len(format_scores) != len(scores):
                    raise ValueError(f"{len(format_scores)=} != {len(scores)=}")
                for i in range(len(format_scores)):
                    scores[i] = format_scores[i] + scores[i]
                metrics["val/format_scores"] = np.array(format_scores).mean()

        if args.apply_verifiable_reward:
            with Timer("[Data Preparation Thread] Calculating rewards -- 🏆 Applying verifiable reward"):
                verifiable_rewards, per_func_rewards = await apply_verifiable_reward(
                    reward_fn_mapping,
                    responses,
                    decoded_responses,
                    batch,
                    reward_mult=args.verification_reward,
                    queries=queries,
                )
                if len(verifiable_rewards) != len(scores):
                    raise ValueError(f"{len(verifiable_rewards)=} != {len(scores)=}")
                # slightly complex combo of good outputs and additive format reward
                for i in range(len(verifiable_rewards)):
                    if not args.only_reward_good_outputs or (good_outputs[i] and args.only_reward_good_outputs):
                        if args.apply_r1_style_format_reward and args.additive_format_reward:
                            scores[i] = verifiable_rewards[i] + scores[i]
                        elif args.apply_r1_style_format_reward and not args.additive_format_reward:
                            scores[i] = verifiable_rewards[i] if format_scores[i] == 1 else 0
                        else:
                            scores[i] = verifiable_rewards[i]
                np_verifiable_rewards = np.array(verifiable_rewards)
                metrics["objective/verifiable_reward"] = np_verifiable_rewards.mean()
                metrics["objective/verifiable_correct_rate"] = (np_verifiable_rewards > 0.0).mean()
                # reshuffle around per_func rewards
                per_func_lists = defaultdict(list)
                for reward_dict in per_func_rewards:
                    for key, value in reward_dict.items():
                        per_func_lists[key].append(value)
                # log per function rewards
                for key, value in per_func_lists.items():
                    np_value = np.array(value)
                    metrics[f"objective/{key}_reward"] = np_value.mean()
                    metrics[f"objective/{key}_correct_rate"] = (np_value > 0.0).mean()

        # this gets applied at the very end since it replaces (rather than adds to) the existing reward.
        if args.non_stop_penalty:
            with Timer("[Data Preparation Thread] Calculating rewards -- 🦖 Applying non stop penalty"):
                assert len(finish_reasons) == len(scores)
                for i in range(len(finish_reasons)):
                    if finish_reasons[i] != "stop":
                        scores[i] = args.non_stop_penalty_value

        return scores, metrics

    return reward_fn


def cleanup_judge_clients():
    """Cleans up all LLM judge clients and shutdown Ray."""
    try:
        asyncio.run(cleanup_all_llm_judge_clients())
        logger.info("✅ LLM judge clients cleaned up")
    except Exception as cleanup_error:
        logger.warning(f"Error during LLM judge cleanup: {cleanup_error}")

    logger.info("Shutting down Ray...")
    ray.shutdown()
    logger.info("✅ Ray shut down")


def check_threads_healthy(
    futures: list, stop_event: threading.Event, executor: futures.ThreadPoolExecutor, queues: list[ray_queue.Queue]
) -> None:
    """Check if any threads have failed and raise their exception if so."""
    for future in futures:
        if not future.done():
            continue
        try:
            future.result()
        except Exception as e:
            logger.error(f"Thread failed with exception: {e}")
            cleanup_training_resources(stop_event, executor, queues)
            raise


def cleanup_training_resources(
<<<<<<< HEAD
    stop_event: threading.Event,
    threads: list[threading.Thread],
    queues: list[ray_queue.Queue],
    actor_manager: ActorManager,
=======
    stop_event: threading.Event, executor: futures.ThreadPoolExecutor, queues: list[ray_queue.Queue]
>>>>>>> 68274f61
) -> None:
    """Clean up all training resources including threads and Ray queues."""
    # Signal threads to stop
    stop_event.set()

<<<<<<< HEAD
    # Clean up threads with timeout
    logger.info("Cleaning up threads...")
    for thread in threads:
        thread.join(timeout=30)
        if thread.is_alive():
            logger.warning(f"Thread {thread.name} did not stop cleanly")
        else:
            logger.info(f"======== ✅ Thread {thread.name} ends =========")

    # Signal all actors to stop
    logger.info("Signaling all actors to stop...")
    ray.get(actor_manager.set_should_stop.remote(True))
    logger.info("✅ Signaled all actors to stop")

    # Shutdown Ray queues to prevent semaphore leaks
=======
    logger.info("Shutting down thread pool executor...")
    executor.shutdown(wait=True)

>>>>>>> 68274f61
    logger.info("Shutting down Ray queues...")
    for queue in queues:
        try:
            queue.shutdown()
        except Exception as e:
            logger.warning(f"Error shutting down Ray queue: {e}")

    # Clean up judge clients, which also shuts down Ray.
    cleanup_judge_clients()


def main(args: Args, tc: TokenizerConfig, model_config: ModelConfig, num_eval_samples: int = 32):
    tokenizer = make_tokenizer(tc, model_config)
    args = setup_runtime_variables(args)
    beaker_config, writer, wandb_url = setup_experiment_tracking(args, tc, model_config)

    train_dataset, eval_dataset = setup_datasets(args, tc, tokenizer)
    if args.cache_dataset_only:
        return

    pprint([args, model_config])

    # Initialize Ray before creating Ray objects
    ray.init(dashboard_host="0.0.0.0")

    # Create Ray queues.
    queue_size = (args.async_steps + 1) * args.vllm_num_engines
    inference_results_Q = ray_queue.Queue(maxsize=queue_size)
    param_prompt_Q = ray_queue.Queue(maxsize=queue_size)
    evaluation_inference_results_Q = ray_queue.Queue(maxsize=args.vllm_num_engines)

<<<<<<< HEAD
    policy_group, vllm_engines, tool_objects, resume_training_step, episode, actor_manager = (
        create_model_and_optimizer(
            args,
            tc,
            model_config,
            beaker_config,
            wandb_url,
            tokenizer,
            inference_results_Q,
            param_prompt_Q,
            evaluation_inference_results_Q,
        )
=======
    policy_group, vllm_engines, tool_objects, resume_training_step, episode = create_model_and_optimizer(
        args,
        tc,
        model_config,
        beaker_config,
        wandb_url,
        tokenizer,
        inference_results_Q,
        param_prompt_Q,
        evaluation_inference_results_Q,
>>>>>>> 68274f61
    )

    # Setup training
    generation_configs = create_generation_configs(args)

    train_dataset_idxs = np.arange(len(train_dataset))
    iter_dataloader = ShufflingIterator(train_dataset_idxs, args.num_unique_prompts_rollout, seed=args.seed)

    # Create additional queues (main queues already created above)
    packed_sequences_Q = Queue(maxsize=args.async_steps)
    pending_queries_map = PendingQueriesMap()
    eval_pending_queries_map = PendingQueriesMap()

    if eval_dataset is None:
        eval_batch = None
    else:
        eval_dataset_indices = list(range(min(num_eval_samples, len(eval_dataset))))
        eval_batch = next_batch(eval_dataset_indices, eval_dataset)
    reward_fn = make_reward_fn(args)

<<<<<<< HEAD
    # Verify none of the engines crashed during initialization.
    ray_get_with_progress([engine.ready.remote() for engine in vllm_engines], desc="Verifying vLLM engines are ready")

    # Create and start the generate thread
    stop_event = threading.Event()

    # Create error wrapper for threads
    thread_wrapper = create_thread_error_wrapper(
        stop_event,
        [],  # Will be populated with actual threads
        [inference_results_Q, param_prompt_Q, evaluation_inference_results_Q],
        actor_manager,
    )

    logger.info("======== ✅ data preparation thread starts =========")
    packing_thread = threading.Thread(
        target=thread_wrapper(data_preparation_thread),
        args=(
            reward_fn,
            inference_results_Q,
            packed_sequences_Q,
            pending_queries_map,
            args,
            tokenizer,
            args.num_training_steps,
            generation_configs["train"],
        ),
    )
    packing_thread.start()

    generation_thread = threading.Thread(
        target=thread_wrapper(generate_thread),
        args=(vllm_engines, args.local_eval_freq, args.num_training_steps, resume_training_step, stop_event),
=======
    try:
        ray_get_with_progress(
            [engine.ready.remote() for engine in vllm_engines], "Checking engines are ready to work", timeout=300
        )
    except TimeoutError as e:
        logger.error(f"vLLM engines failed to initialize within timeout: {e}")
        # Clean up using existing cleanup function
        cleanup_judge_clients()  # This calls ray.shutdown()
        raise RuntimeError("vLLM engine initialization timed out")

    stop_event = threading.Event()
    executor = futures.ThreadPoolExecutor(max_workers=2, thread_name_prefix="grpo")
    logger.info("======== ✅ data preparation thread starts =========")
    packing_future = executor.submit(
        data_preparation_thread,
        reward_fn,
        inference_results_Q,
        packed_sequences_Q,
        pending_queries_map,
        args,
        tokenizer,
        args.num_training_steps,
        stop_event,
        generation_configs["train"],
>>>>>>> 68274f61
    )

    logger.info("======== ✅ generation thread starts =========")
    generation_future = executor.submit(
        generate_thread,
        vllm_engines,
        generation_configs["train"],
        generation_configs["eval"],
        args.local_eval_freq,
        args.num_training_steps,
        resume_training_step,
        stop_event,
    )

    # Send initial data to ensure we have a N-step offset.
    for _ in range(args.async_steps):
        dataset_indices = next(iter_dataloader)
        batch = next_batch(dataset_indices, train_dataset)
        split_and_insert_batch(
            batch,
            1,  # training_step
            args.vllm_num_engines,
            pending_queries_map,
            param_prompt_Q,
            generation_configs["train"],
        )
    num_total_tokens = 0
    start_time = time.time()
    error_occurred = False
    for training_step in range(resume_training_step, args.num_training_steps + 1):
<<<<<<< HEAD
        if stop_event.is_set():
            logger.warning("⚠️ Stop event detected, breaking out of training loop")
            error_occurred = True
            break
=======
        check_threads_healthy(
            [packing_future, generation_future],
            stop_event,
            executor,
            [inference_results_Q, param_prompt_Q, evaluation_inference_results_Q],
        )
>>>>>>> 68274f61

        episode += args.num_unique_prompts_rollout * args.num_samples_per_prompt_rollout
        batch = sync_weights_and_prepare_prompts(
            training_step,
            args,
            train_dataset,
            iter_dataloader,
            policy_group,
            pending_queries_map,
            param_prompt_Q,
            generation_configs,
<<<<<<< HEAD
            actor_manager,
=======
>>>>>>> 68274f61
        )
        if training_step % args.local_eval_freq == 0 and eval_batch is not None:
            split_and_insert_batch(
                eval_batch,
                training_step,
                args.vllm_num_engines,
                eval_pending_queries_map,
                param_prompt_Q,
                generation_configs["eval"],
                is_eval=True,
            )

        # The generate_thread is now handling vLLM processing asynchronously
        collated_data, data_thread_metrics, num_total_tokens = load_data_from_packing_thread(
            packed_sequences_Q, num_total_tokens, stop_event
        )
        if collated_data is None:
            continue

        one_training_step(
            args,
            policy_group,
            collated_data,
            tokenizer,
            data_thread_metrics,
            {},
            episode,
            training_step,
            num_total_tokens,
            start_time,
            train_dataset,
            writer,
            wandb_url,
            tc.chat_template_name,
        )

        maybe_evaluate(
            args,
            training_step,
            evaluation_inference_results_Q,
            tokenizer,
            eval_batch,
            reward_fn,
            episode,
            writer,
            eval_pending_queries_map,
            generation_configs["eval"],
        )

    save_final_model(args, policy_group, tokenizer, training_step, wandb_url, tc.chat_template_name)

    # Clean up resources
    cleanup_training_resources(
<<<<<<< HEAD
        stop_event,
        [packing_thread, generation_thread],
        [inference_results_Q, param_prompt_Q, evaluation_inference_results_Q],
        actor_manager,
=======
        stop_event, executor, [inference_results_Q, param_prompt_Q, evaluation_inference_results_Q]
>>>>>>> 68274f61
    )

    # Ai2 logic: we use /output to store the artifacts of the job, so we
    # make a copy of the model to `/output` in the end.
    if (
        args.try_auto_save_to_beaker
        and is_beaker_job()
        and len(beaker_config.beaker_dataset_id_urls) > 0
        and args.output_dir.rstrip("/") != "/output"
    ):
        shutil.copytree(args.output_dir, "/output", dirs_exist_ok=True)
    logger.info("finished training")

    accelerator = Namespace()
    accelerator.is_main_process = True  # hack
    if args.push_to_hub:
        logger.info("Pushing model to hub")
        push_folder_to_hub(accelerator, args.output_dir, args.hf_repo_id, args.hf_repo_revision)

    # Check for runtime leaks before exiting
    logger.info("Checking for runtime leaks...")
    from open_instruct import utils

    leak_report = utils.check_runtime_leaks()
    if not leak_report.is_clean:
        logger.warning("Runtime leaks detected:\n" + leak_report.pretty())
    else:
        logger.info("No runtime leaks detected.")

    # Raise error if one occurred during training
    if error_occurred:
        raise RuntimeError("Training stopped due to error in worker thread")


if __name__ == "__main__":
    parser = ArgumentParserPlus((Args, TokenizerConfig, ModelConfig))
    args, tokenizer_config, model_config = parser.parse_args_into_dataclasses()
    assert isinstance(args, Args)
    assert isinstance(tokenizer_config, TokenizerConfig)
    assert isinstance(model_config, ModelConfig)

    main(args, tokenizer_config, model_config)<|MERGE_RESOLUTION|>--- conflicted
+++ resolved
@@ -124,10 +124,7 @@
     maybe_use_ai2_hf_entity,
     maybe_use_ai2_wandb_entity,
     ray_get_with_progress,
-<<<<<<< HEAD
-=======
     repeat_each,
->>>>>>> 68274f61
     sync_gs_bucket,
 )
 from open_instruct.vllm_utils3 import (
@@ -445,14 +442,6 @@
             assert len(self.tools) == len(set(self.tools)), "Duplicate tools are not allowed"
 
 
-<<<<<<< HEAD
-def flatten(nested_list: List[List[Any]]) -> List[Any]:
-    """Flatten a list of lists into a single list."""
-    return [item for sublist in nested_list for item in sublist]
-
-
-=======
->>>>>>> 68274f61
 def next_batch(dataset_indices: List[int], dataset: datasets.Dataset) -> Batch:
     """Extract next batch of data based on indices."""
     data_next = dataset[dataset_indices]
@@ -733,11 +722,7 @@
                 rank=0,
                 group_name="openrlhf",
             )
-<<<<<<< HEAD
-            ray_get_with_progress(refs, desc="Initializing process group")
-=======
             ray_get_with_progress(refs, desc="Initializing vLLM process groups", timeout=60)
->>>>>>> 68274f61
         torch.distributed.barrier()
 
     def broadcast_to_vllm(self):
@@ -784,15 +769,9 @@
                     if torch.distributed.get_rank() == 0:
                         torch.distributed.broadcast(param.data, 0, group=self.model_update_group)
         if torch.distributed.get_rank() == 0:
-<<<<<<< HEAD
-            ray_get_with_progress(refss, desc="Broadcasting weights to vLLM")
-        if self.args.vllm_enable_prefix_caching and torch.distributed.get_rank() == 0:
-            ray_get_with_progress(cache_reset_refs, desc="Resetting vLLM prefix cache")
-=======
             ray_get_with_progress(refss, desc="Broadcasting weights to vLLM", enable=self.args.verbose)
         if self.args.vllm_enable_prefix_caching and torch.distributed.get_rank() == 0:
             ray_get_with_progress(cache_reset_refs, desc="Resetting vLLM prefix cache", enable=self.args.verbose)
->>>>>>> 68274f61
 
     def update_ref_policy(self):
         for ref_param, param in zip(self.ref_policy.parameters(), self.model.parameters()):
@@ -1240,12 +1219,9 @@
         training_step: Current training step for error reporting
         generation_config: Generation config containing n (number of samples per prompt)
         timeout: Optional timeout in seconds for queue get operations. If None, blocks indefinitely.
-<<<<<<< HEAD
-=======
 
     Raises:
         queue.Empty: If timeout is specified and no data is available within timeout.
->>>>>>> 68274f61
 
     Returns:
         Tuple of (combined_result, Batch with queries, ground_truths, datasets)
@@ -1272,20 +1248,6 @@
         # but dataset_indices only contains the unique indices (not replicated)
         # So we expect: len(responses) == len(dataset_indices) * generation_config.n
         expected_responses = len(dataset_indices) * generation_config.n
-<<<<<<< HEAD
-        if len(result.responses) != expected_responses:
-            # Print detailed debugging info before asserting
-            logger.error(f"Response count mismatch for result {i}:")
-            logger.error(
-                f"  Expected: {expected_responses} (dataset_indices={len(dataset_indices)} * n={generation_config.n})"
-            )
-            logger.error(f"  Actual: {len(result.responses)}")
-            logger.error(f"  Dataset indices: {dataset_indices}")
-            logger.error(f"  Response lengths: {[len(r) for r in result.responses[:5]]}...")  # First 5
-            logger.error(f"  Finish reasons: {result.finish_reasons[:5]}...")  # First 5
-
-=======
->>>>>>> 68274f61
         assert len(result.responses) == expected_responses, (
             f"Mismatch: number of responses ({len(result.responses)}) "
             f"doesn't match expected ({expected_responses}) for result {i}"
@@ -1358,32 +1320,6 @@
         indices=None,  # Not meaningful for combined results
     )
     return combined_result, batch
-<<<<<<< HEAD
-
-
-def create_thread_error_wrapper(
-    stop_event: threading.Event,
-    threads: list[threading.Thread],
-    queues: list[ray_queue.Queue],
-    actor_manager: ActorManager,
-):
-    """Create a wrapper that handles thread errors and triggers cleanup."""
-
-    def wrap_thread_func(func):
-        def wrapper(*args, **kwargs):
-            try:
-                return func(*args, **kwargs)
-            except Exception as e:
-                logger.error(f"🚨 Fatal error in {func.__name__}: {e}", exc_info=True)
-                # Signal main thread to stop instead of calling cleanup directly
-                stop_event.set()
-                logger.info(f"[{func.__name__}] Set stop event due to error")
-
-        return wrapper
-
-    return wrap_thread_func
-=======
->>>>>>> 68274f61
 
 
 def data_preparation_thread(
@@ -1394,10 +1330,7 @@
     args: Args,
     tokenizer: PreTrainedTokenizer,
     num_training_steps: int,
-<<<<<<< HEAD
-=======
     stop_event: threading.Event,
->>>>>>> 68274f61
     generation_config,
 ):
     for training_step in range(1, num_training_steps + 1):
@@ -1406,11 +1339,6 @@
             return
         # Streaming accumulation: collect results as they arrive
         with Timer("🚀 [Data Preparation Thread] Getting response ids"):
-<<<<<<< HEAD
-            result, batch = accumulate_inference_batches(
-                inference_results_Q, pending_queries_map, args, training_step, generation_config
-            )
-=======
             while True:
                 if stop_event.is_set():
                     logger.info("[Data Preparation Thread] Shutting down due to stop event")
@@ -1422,25 +1350,15 @@
                     break  # Successfully got results, exit retry loop
                 except Empty:
                     continue  # Timeout occurred, loop back to check stop_event
->>>>>>> 68274f61
 
         # ------------------------------------------------------------------------------------------------
         # Pack sequences
         if args.num_samples_per_prompt_rollout > 1:
             batch = Batch(
-<<<<<<< HEAD
-                queries=flatten([[item] * args.num_samples_per_prompt_rollout for item in batch.queries]),
-                ground_truths=flatten([[item] * args.num_samples_per_prompt_rollout for item in batch.ground_truths]),
-                datasets=flatten([[item] * args.num_samples_per_prompt_rollout for item in batch.datasets]),
-                indices=flatten([[item] * args.num_samples_per_prompt_rollout for item in batch.indices])
-                if batch.indices
-                else None,
-=======
                 queries=repeat_each(batch.queries, args.num_samples_per_prompt_rollout),
                 ground_truths=repeat_each(batch.ground_truths, args.num_samples_per_prompt_rollout),
                 datasets=repeat_each(batch.datasets, args.num_samples_per_prompt_rollout),
                 indices=repeat_each(batch.indices, args.num_samples_per_prompt_rollout) if batch.indices else None,
->>>>>>> 68274f61
             )
             good_outputs = [
                 len(result.request_info.tool_outputs[i]) > 0
@@ -1889,10 +1807,7 @@
             ray_get_with_progress(
                 [m.broadcast_to_vllm.remote() for m in policy_group.models],
                 desc="Broadcasting weights to vLLM engines",
-<<<<<<< HEAD
-=======
                 enable=args.verbose,
->>>>>>> 68274f61
             )
 
     return policy_group, vllm_engines, tool_objects, resume_training_step, episode, actor_manager
@@ -1964,11 +1879,7 @@
         param_prompt_Q.put(
             PromptRequest(
                 prompts=sub_batch.queries,
-<<<<<<< HEAD
                 sampling_params=generation_config,
-=======
-                generation_config=generation_config,
->>>>>>> 68274f61
                 training_step=training_step,
                 dataset_index=sub_batch.indices,
                 is_eval=is_eval,
@@ -1984,26 +1895,17 @@
     policy_group: ModelGroup,
     pending_queries_map: PendingQueriesMap,
     param_prompt_Q: ray_queue.Queue,
-<<<<<<< HEAD
     generation_configs: Dict[str, vllm.SamplingParams],
     actor_manager: ActorManager,
-=======
-    generation_configs: Dict[str, SamplingParams],
->>>>>>> 68274f61
 ) -> Batch:
     """Sync weights and send the next batch of prompts to vLLM."""
     dataset_indices = next(iter_dataloader)
     batch = next_batch(dataset_indices, train_dataset)
-<<<<<<< HEAD
-
-=======
->>>>>>> 68274f61
     with Timer(
         "[Main Thread] 🔄 Loading weights using shared memory"
         if args.async_steps > 0
         else "🔄 Loading weights using shared memory"
     ):
-<<<<<<< HEAD
         # Signal actors to stop for weight sync
         ray.get(actor_manager.set_should_stop.remote(True))
         logger.info(f"[Main Thread] Set should_stop to True for weight sync at step {training_step}")
@@ -2012,19 +1914,12 @@
         ray_get_with_progress(
             [m.broadcast_to_vllm.remote() for m in policy_group.models],
             desc=f"🔄 Broadcasting weights to vLLM at step {training_step}",
+            enable=args.verbose,
         )
 
         # Signal actors to resume
         ray.get(actor_manager.set_should_stop.remote(False))
         logger.info(f"[Main Thread] Set should_stop to False after weight sync at step {training_step}")
-=======
-        ray_refs = [m.broadcast_to_vllm.remote() for m in policy_group.models]
-        ray_get_with_progress(
-            ray_refs,
-            desc=f"[Main Thread] Broadcasting weights to vLLM engines at training step {training_step}",
-            enable=args.verbose,
-        )
->>>>>>> 68274f61
 
     split_and_insert_batch(
         batch, training_step, args.vllm_num_engines, pending_queries_map, param_prompt_Q, generation_configs["train"]
@@ -2037,12 +1932,9 @@
     """Get the packed sequences with advantages from the packing thread."""
     with Timer("[Main Thread] 📦 Getting packed sequences from thread"):
         while True:
-<<<<<<< HEAD
             if stop_event.is_set():
                 logger.warning("[Main Thread] Stop event detected while waiting for packed sequences")
                 return None, {}, num_total_tokens
-=======
->>>>>>> 68274f61
             try:
                 packed_data = packed_sequences_Q.get(timeout=30.0)
                 break
@@ -2064,29 +1956,9 @@
 
     while not stop_event.is_set():
         with Timer("🔥 Generation time"):
-<<<<<<< HEAD
-            engine_refs = [engine.process_from_queue.remote(timeout=20) for engine in vllm_engines]
-            ray_get_with_progress(engine_refs, desc="[Generate Thread] Waiting for vLLM engines to process")
-=======
-            engine_refs = [
-                engine.process_from_queue.remote(num_training_steps, resume_training_step, timeout=0.1)
-                for engine in vllm_engines
-            ]
-            engine_futures = [ref.future() for ref in engine_refs]
-            processed_results = []
-            with tqdm(
-                total=len(vllm_engines),
-                desc="[Generate Thread] Waiting for vLLM engines to return",
-                bar_format="{l_bar}{bar}{r_bar}\n",
-            ) as pbar:
-                for future in futures.as_completed(engine_futures):
-                    processed_results.append(future.result())
-                    pbar.update(1)
-            num_processed = sum(int(result) for result in processed_results)
-        if num_processed == 0:
-            # If no batches were processed, sleep for a short time to avoid busy waiting
-            time.sleep(1)
->>>>>>> 68274f61
+            ray_get_with_progress(
+              [engine.process_from_queue.remote(timeout=20) for engine in vllm_engines], 
+              desc="[Generate Thread] Waiting for vLLM engines to process")
 
     logger.info("[Generate Thread] 🛑 Stopping generation thread")
 
@@ -2419,40 +2291,22 @@
 
 
 def cleanup_training_resources(
-<<<<<<< HEAD
-    stop_event: threading.Event,
-    threads: list[threading.Thread],
-    queues: list[ray_queue.Queue],
+    stop_event: threading.Event, executor: futures.ThreadPoolExecutor, queues: list[ray_queue.Queue],
     actor_manager: ActorManager,
-=======
-    stop_event: threading.Event, executor: futures.ThreadPoolExecutor, queues: list[ray_queue.Queue]
->>>>>>> 68274f61
 ) -> None:
     """Clean up all training resources including threads and Ray queues."""
     # Signal threads to stop
     stop_event.set()
 
-<<<<<<< HEAD
-    # Clean up threads with timeout
-    logger.info("Cleaning up threads...")
-    for thread in threads:
-        thread.join(timeout=30)
-        if thread.is_alive():
-            logger.warning(f"Thread {thread.name} did not stop cleanly")
-        else:
-            logger.info(f"======== ✅ Thread {thread.name} ends =========")
-
     # Signal all actors to stop
     logger.info("Signaling all actors to stop...")
     ray.get(actor_manager.set_should_stop.remote(True))
     logger.info("✅ Signaled all actors to stop")
 
     # Shutdown Ray queues to prevent semaphore leaks
-=======
     logger.info("Shutting down thread pool executor...")
     executor.shutdown(wait=True)
 
->>>>>>> 68274f61
     logger.info("Shutting down Ray queues...")
     for queue in queues:
         try:
@@ -2484,7 +2338,6 @@
     param_prompt_Q = ray_queue.Queue(maxsize=queue_size)
     evaluation_inference_results_Q = ray_queue.Queue(maxsize=args.vllm_num_engines)
 
-<<<<<<< HEAD
     policy_group, vllm_engines, tool_objects, resume_training_step, episode, actor_manager = (
         create_model_and_optimizer(
             args,
@@ -2497,18 +2350,6 @@
             param_prompt_Q,
             evaluation_inference_results_Q,
         )
-=======
-    policy_group, vllm_engines, tool_objects, resume_training_step, episode = create_model_and_optimizer(
-        args,
-        tc,
-        model_config,
-        beaker_config,
-        wandb_url,
-        tokenizer,
-        inference_results_Q,
-        param_prompt_Q,
-        evaluation_inference_results_Q,
->>>>>>> 68274f61
     )
 
     # Setup training
@@ -2529,41 +2370,6 @@
         eval_batch = next_batch(eval_dataset_indices, eval_dataset)
     reward_fn = make_reward_fn(args)
 
-<<<<<<< HEAD
-    # Verify none of the engines crashed during initialization.
-    ray_get_with_progress([engine.ready.remote() for engine in vllm_engines], desc="Verifying vLLM engines are ready")
-
-    # Create and start the generate thread
-    stop_event = threading.Event()
-
-    # Create error wrapper for threads
-    thread_wrapper = create_thread_error_wrapper(
-        stop_event,
-        [],  # Will be populated with actual threads
-        [inference_results_Q, param_prompt_Q, evaluation_inference_results_Q],
-        actor_manager,
-    )
-
-    logger.info("======== ✅ data preparation thread starts =========")
-    packing_thread = threading.Thread(
-        target=thread_wrapper(data_preparation_thread),
-        args=(
-            reward_fn,
-            inference_results_Q,
-            packed_sequences_Q,
-            pending_queries_map,
-            args,
-            tokenizer,
-            args.num_training_steps,
-            generation_configs["train"],
-        ),
-    )
-    packing_thread.start()
-
-    generation_thread = threading.Thread(
-        target=thread_wrapper(generate_thread),
-        args=(vllm_engines, args.local_eval_freq, args.num_training_steps, resume_training_step, stop_event),
-=======
     try:
         ray_get_with_progress(
             [engine.ready.remote() for engine in vllm_engines], "Checking engines are ready to work", timeout=300
@@ -2588,7 +2394,6 @@
         args.num_training_steps,
         stop_event,
         generation_configs["train"],
->>>>>>> 68274f61
     )
 
     logger.info("======== ✅ generation thread starts =========")
@@ -2619,19 +2424,15 @@
     start_time = time.time()
     error_occurred = False
     for training_step in range(resume_training_step, args.num_training_steps + 1):
-<<<<<<< HEAD
         if stop_event.is_set():
             logger.warning("⚠️ Stop event detected, breaking out of training loop")
-            error_occurred = True
             break
-=======
         check_threads_healthy(
             [packing_future, generation_future],
             stop_event,
             executor,
             [inference_results_Q, param_prompt_Q, evaluation_inference_results_Q],
         )
->>>>>>> 68274f61
 
         episode += args.num_unique_prompts_rollout * args.num_samples_per_prompt_rollout
         batch = sync_weights_and_prepare_prompts(
@@ -2643,10 +2444,7 @@
             pending_queries_map,
             param_prompt_Q,
             generation_configs,
-<<<<<<< HEAD
             actor_manager,
-=======
->>>>>>> 68274f61
         )
         if training_step % args.local_eval_freq == 0 and eval_batch is not None:
             split_and_insert_batch(
@@ -2700,14 +2498,10 @@
 
     # Clean up resources
     cleanup_training_resources(
-<<<<<<< HEAD
         stop_event,
         [packing_thread, generation_thread],
         [inference_results_Q, param_prompt_Q, evaluation_inference_results_Q],
         actor_manager,
-=======
-        stop_event, executor, [inference_results_Q, param_prompt_Q, evaluation_inference_results_Q]
->>>>>>> 68274f61
     )
 
     # Ai2 logic: we use /output to store the artifacts of the job, so we
