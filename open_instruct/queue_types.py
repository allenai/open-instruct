from dataclasses import dataclass
from typing import Any, List, Optional


@dataclass
class TokenStatistics:
    """Container for token statistics from inference."""

    num_prompt_tokens: int
    num_response_tokens: int
    generation_time: float


@dataclass
class RequestInfo:
    """Container for tool usage information used in queue payloads."""

    num_calls: List[int]
    timeouts: List[int]
    tool_errors: List[str]
    tool_outputs: List[str]
    tool_runtimes: List[float]
    tool_calleds: List[bool]


@dataclass
class GenerationResult:
    """Container for generation results returned via Ray queues."""

    responses: List[List[int]]
    finish_reasons: List[str]
    masks: List[List[int]]
    request_info: RequestInfo
    dataset_index: Optional[int] = None
    training_step: Optional[int] = None
    token_statistics: Optional[TokenStatistics] = None
    start_time: Optional[float] = None


@dataclass
class PromptRequest:
    """Container for prompt requests sent via Ray queues.

    Note: We intentionally type `generation_config` as `Any` to avoid importing
    heavy dependencies (e.g., vLLM) at import time in deserializers like Ray's
    `_QueueActor`.
    """

    prompt: List[int]
    generation_config: Any
    training_step: Optional[int] = None
<<<<<<< HEAD
    dataset_index: Optional[List[int]] = None
    tool_contexts: Optional[List[Optional[str]]] = None
    is_eval: bool = False
=======
    dataset_index: Optional[int] = None
    is_eval: bool = False
    start_time: Optional[float] = None
>>>>>>> c76471b3
<|MERGE_RESOLUTION|>--- conflicted
+++ resolved
@@ -49,12 +49,7 @@
     prompt: List[int]
     generation_config: Any
     training_step: Optional[int] = None
-<<<<<<< HEAD
-    dataset_index: Optional[List[int]] = None
+    dataset_index: Optional[int] = None
     tool_contexts: Optional[List[Optional[str]]] = None
     is_eval: bool = False
-=======
-    dataset_index: Optional[int] = None
-    is_eval: bool = False
-    start_time: Optional[float] = None
->>>>>>> c76471b3
+    start_time: Optional[float] = None