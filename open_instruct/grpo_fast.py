# Copyright 2024 AllenAI. All rights reserved.
#
# Licensed under the Apache License, Version 2.0 (the "License");
# you may not use this file except in compliance with the License.
# You may obtain a copy of the License at
#
#     http://www.apache.org/licenses/LICENSE-2.0
#
# Unless required by applicable law or agreed to in writing, software
# distributed under the License is distributed on an "AS IS" BASIS,
# WITHOUT WARRANTIES OR CONDITIONS OF ANY KIND, either express or implied.
# See the License for the specific language governing permissions and
# limitations under the License.
# ---------------------------------------------------------------------
# Part of the code is adapted from https://github.com/OpenRLHF/OpenRLHF
# which has the following license:
# Copyright [yyyy] [name of copyright owner]
#
# Licensed under the Apache License, Version 2.0 (the "License");
# you may not use this file except in compliance with the License.
# You may obtain a copy of the License at
#
#     http://www.apache.org/licenses/LICENSE-2.0
#
# Unless required by applicable law or agreed to in writing, software
# distributed under the License is distributed on an "AS IS" BASIS,
# WITHOUT WARRANTIES OR CONDITIONS OF ANY KIND, either express or implied.
# See the License for the specific language governing permissions and
# limitations under the License.
# isort: off
import contextlib
import os
import pathlib
from concurrent import futures

os.environ["NCCL_CUMEM_ENABLE"] = "0"  # NOQA
with contextlib.suppress(Exception):
    import deepspeed

from open_instruct import utils

# isort: on
import asyncio
import dataclasses
import json
import logging
import math
import random
import shutil
import socket
import threading
import time
from collections.abc import Callable
from dataclasses import asdict, dataclass, field
from datetime import timedelta
from queue import Empty, Full, Queue
from typing import Any, Literal

import backoff
import datasets
import numpy as np
import pandas as pd
import ray
import torch
import torch.distributed as dist
import torch.utils
import torch.utils.data
import wandb
from datasets import Dataset
from huggingface_hub import HfApi
from peft import PeftModel, get_peft_model_state_dict
from ray.util import queue as ray_queue
from ray.util.placement_group import PlacementGroup, placement_group
from ray.util.scheduling_strategies import PlacementGroupSchedulingStrategy
from rich.pretty import pprint
from tqdm import tqdm
from transformers import AutoModelForCausalLM, PreTrainedModel, PreTrainedTokenizer, get_scheduler
from transformers.integrations import HfDeepSpeedConfig

from open_instruct import data_loader as data_loader_lib
from open_instruct import logger_utils, vllm_utils
from open_instruct.actor_manager import ActorManager
from open_instruct.data_types import (
    CollatedBatchData,
    GenerationResult,
    PromptRequest,
    RequestInfo,
    ShutdownSentinel,
    TokenStatistics,
)
from open_instruct.dataset_transformation import (
    GROUND_TRUTHS_KEY,
    INPUT_IDS_PROMPT_KEY,
    RAW_PROMPT_KEY,
    VERIFIER_SOURCE_KEY,
    TokenizerConfig,
    get_cached_dataset_tulu,
    visualize_token,
)
from open_instruct.ground_truth_utils import RewardConfig, build_all_verifiers, cleanup_all_llm_judge_clients
from open_instruct.model_utils import (
    Batch,
    ModelConfig,
    disable_dropout_in_model,
    entropy_from_logits,
    estimate_kl,
    get_olmo3_generation_config,
    load_ref_policy,
    log_softmax_and_gather,
    print_rich_single_line_metrics,
    print_rich_table,
    push_folder_to_hub,
)
from open_instruct.rl_utils import PackedSequences, Timer, masked_mean, pack_sequences
<<<<<<< HEAD
from open_instruct.tools.config import ToolArgs, ToolSetup, build_tools_from_config
=======
from open_instruct.tool_utils import tools
>>>>>>> d526c5d1
from open_instruct.utils import (
    ArgumentParserPlus,
    BeakerRuntimeConfig,
    RayProcess,
    _z3_params_to_fetch,
    calibrate_checkpoint_state_dir,
    clean_last_n_checkpoints_deepspeed,
    combine_reward_metrics,
    download_latest_checkpoint_from_gs,
    get_beaker_whoami,
    get_eval_ds_config,
    get_optimizer_grouped_parameters,
    get_train_ds_config,
    get_wandb_tags,
    is_beaker_job,
    launch_ai2_evals_on_weka,
    maybe_get_beaker_config,
    maybe_update_beaker_description,
    maybe_use_ai2_hf_entity,
    maybe_use_ai2_wandb_entity,
    ray_get_with_progress,
    repeat_each,
    sync_gs_bucket,
)

logger = logger_utils.setup_logger(__name__)

INVALID_LOGPROB = 1.0
CHECKPOINT_COMPLETE_MARKER = ".checkpoint_complete"


@dataclass
class Args:
    # Dataset
    dataset_mixer_list: list[str] = field(default_factory=lambda: ["ai2-adapt-dev/rlvr_gsm8k_zs", "1.0"])
    """A list of datasets (local or HF) to sample from."""
    dataset_mixer_eval_list: list[str] = field(default_factory=lambda: ["ai2-adapt-dev/rlvr_gsm8k_zs", "1.0"])
    """A list of datasets (local or HF) to sample from for evaluation."""
    dataset_mixer_list_splits: list[str] = field(default_factory=lambda: ["train"])
    """The dataset splits to use for training"""
    dataset_mixer_eval_list_splits: list[str] = field(default_factory=lambda: ["test"])
    """The dataset splits to use for evaluation"""
    dataset_transform_fn: list[str] = field(default_factory=lambda: ["rlvr_tokenize_v1", "rlvr_max_length_filter_v1"])
    """The list of transform functions to apply to the dataset."""
    dataset_cache_mode: Literal["hf", "local"] = "local"
    """The mode to use for caching the dataset."""
    dataset_local_cache_dir: str = "local_dataset_cache"
    """The directory to save the local dataset cache to."""
    dataset_config_hash: str | None = None
    """The hash of the dataset configuration."""
    dataset_config_eval_hash: str | None = None
    """The hash of the dataset configuration for evaluation."""
    dataset_skip_cache: bool = False
    """Whether to skip the cache."""
    shuffle_eval_dataset: bool = False
    """Whether to shuffle the evaluation dataset."""
    max_prompt_token_length: int = 256
    """The maximum prompt token length to use for the dataset"""
    system_prompt_override_file: str | None = None
    """Path to a text file containing a system prompt to override the dataset's system prompts"""

    # Experiment
    exp_name: str = os.path.basename(__file__)[: -len(".py")]
    """The name of this experiment"""
    seed: int = 1
    """Seed of the experiment"""
    run_name: str | None = None
    """RUNTIME VALUE: A unique name of this run"""

    # Optimizer
    learning_rate: float = 2e-5
    """The initial learning rate for AdamW optimizer."""
    lr_scheduler_type: Literal[
        "linear", "cosine", "cosine_with_restarts", "polynomial", "constant", "constant_with_warmup"
    ] = "linear"
    """Which scheduler to use"""
    warm_up_steps: int = 0
    """Number of warm up steps for the scheduler"""
    warmup_ratio: float = 0.0
    """Ratio of warmup steps to total steps (takes precedence over `warm_up_steps`)"""
    weight_decay: float = 0.0
    """Weight decay for AdamW if we apply some."""
    set_weight_decay_on_bias_and_norm: bool = True
    """Whether to set weight decay on bias and norm layers"""
    fused_optimizer: bool = False
    """Whether to use fused optimizer"""

    # Batch sizes
    per_device_train_batch_size: int = 1
    """The forward batch size per device (local_micro_batch_size)"""
    total_episodes: int = 100000
    """The total number of episodes in the dataset"""
    world_size: int | None = None
    """RUNTIME VALUE: The number of processes (GPUs) to use for training ONLY"""
    num_training_steps: int | None = None
    """RUNTIME VALUE: The number of training_steps to train"""
    local_eval_every: int = 100
    """Run evaluation after this many training steps. This controls in-loop evals, which reuse the generation/reward verifier setup. Set to -1 to disable."""
    save_freq: int = 200
    """How many train steps to save the model"""
    backend_timeout: int = 120
    """Timeout for inference/training backends in minutes. Default is 2 hours (120 min)."""

    # Generation
    response_length: int = 256
    """the length of the response"""
    temperature: float = 0.7
    """the sampling temperature"""
    num_unique_prompts_rollout: int = 16
    """The number of unique prompts during rollout"""
    num_samples_per_prompt_rollout: int = 4
    """the number of samples to generate per prompt during rollout, useful for easy-star"""
    stop_strings: list[str] | None = None
    """List of strings that stop the generation when they are generated.
    The returned output will not contain the stop strings."""
    # Algorithm
    async_steps: int = 1
    """Number of steps ahead to generate responses. Fully synchronous training is not supported, so async_steps must be greater than 0. The trainer learns from a policy up to async_steps old like Cleanba (https://arxiv.org/abs/2310.00036)"""
    num_epochs: int = 1
    """the number of epochs to train"""
    num_mini_batches: int = 1
    """Number of minibatches to split a batch into"""
    beta: float = 0.05
    """the beta value of the RLHF objective (KL coefficient)"""
    clip_lower: float = 0.2
    """the lower clip range"""
    clip_higher: float = 0.2
    """the higher clip range. Sometimes we want this to be higher, see DAPO (https://arxiv.org/abs/2503.14476)"""
    truncated_importance_sampling_ratio_cap: float = 0.0
    """The maximum cap for truncated importance sampling ratio (0 means disabled)"""
    inflight_updates: bool = False
    """Enable immediate stopping of request processing when should_stop is set, allowing for quick pausing and resumption"""
    kl_estimator: Literal[0, 1, 2, 3] = 2
    """the KL estimator to use"""
    pack_length: int = 512
    """the length of the pack (you should prob set to the max length of the model)"""
    loss_denominator: str = "token"
    """Optional constant denominator for masked_mean; can be "token" or a float value.
    when "token", the loss is divided by the total number of tokens in the batch (standard LM training).
    when a float value, the loss is divided by this value (ideally, max tokens in batch, per Dr GRPO).
    """
    alpha: float = 0.6
    """The alpha value for doing polyak updates (ref_param = alpha * param + (1 - alpha) * ref_param)
    reference: [TR-DPO](https://huggingface.co/papers/2404.09656), but it's actually pretty commonly
    used. E.g., [TD3](https://arxiv.org/abs/1802.09477) uses https://github.com/vwxyzjn/cleanrl/blob/dcc289fc6f0bda492fa7360a155262cf826b12a5/cleanrl/td3_continuous_action.py#L269
    """
    ref_policy_update_freq: int | None = None
    """How many training steps to take before updating the reference policy."""
    load_ref_policy: bool = True
    """Whether to load and use a reference policy for KL penalty calculation."""
    advantage_normalization_type: Literal["standard", "centered"] = "standard"
    """The type of advantage normalization to use. Standard normalization is the default: it subtracts the mean and
    divides by the standard deviation. Centered normalization is the same but subtracts the mean only (e.g., used in
    DR.GRPO https://arxiv.org/pdf/2503.20783)."""
    mask_truncated_completions: bool = False
    """Whether to mask out truncated completions. Also called overlong filtering, from DAPO (https://arxiv.org/abs/2503.14476)."""
    loss_fn: Literal["dapo", "cispo"] = "dapo"
    """Whether to use DAPO or CISPO loss function."""

    active_sampling: bool = False
    """Whether to continue sampling responses until you get a full batch."""
    filter_zero_std_samples: bool = True
    """Whether to filter out prompts with zero reward std (all samples have the same score)."""
    no_resampling_pass_rate: float | None = None
    """If the response to a prompt is solved at a rate higher than this, do not resample this prompt again"""
    record_entropy: bool = False
    """whether to record the entropy of the policy during training. Uses extra memory."""
    use_vllm_logprobs: bool = False
    """whether to use vLLM's logprobs for training instead of calculating them via forward pass"""

    # Reward
    # -- r1 style format reward
    apply_r1_style_format_reward: bool = False
    """whether to add the R1 style format reward"""
    r1_style_format_reward: float = 1.0
    """the reward value for R1 style format reward"""
    additive_format_reward: bool = False
    """whether to add the format reward to the final reward"""

    # -- verifiable reward
    apply_verifiable_reward: bool = True
    """whether to apply verifiable reward"""
    verification_reward: float = 10.0
    """the reward value for verifiable responses"""
    remap_verifier: str = None
    """Remap verifier like string_f1=general-quality_ref. Currently can only remap once."""

    # -- llm verifiers
    llm_judge_model: str = "azure/gpt-4o-mini-standard"
    """the model to use for the llm judge"""
    llm_judge_max_tokens: int = 2048
    """the max tokens to use for the llm judge"""
    llm_judge_max_context_length: int = 8192
    """the max context length to use for the llm judge"""
    llm_judge_temperature: float = 1.0
    """the temperature to use for the llm judge"""
    llm_judge_timeout: int = 60
    """the timeout to use for the llm judge"""

    # -- code verifier
    code_api_url: str = os.environ.get("CODE_API_URL", "http://localhost:1234") + "/test_program"
    """the api url to use for the code verifier"""
    code_max_execution_time: float = 1.0
    """the max execution time to use for the code verifier"""
    code_pass_rate_reward_threshold: float = 0.0
    """the pass rate reward threshold for the code verifier. If pass rate is less than this threshold, reward is 0.0, otherwise reward is pass rate"""
    code_apply_perf_penalty: bool = False
    """whether to apply a performance penalty to the code verifier"""

    # -- max length verifier
    max_length_verifier_max_length: int = 32768
    """the max length to use for the max length verifier"""

    # -- non stop penalty
    non_stop_penalty: bool = False
    """whether to penalize responses which did not finish generation"""
    non_stop_penalty_value: float = 0.0
    """the reward value for responses which did not finish generation"""

    # Ray
    single_gpu_mode: bool = False
    """whether to collocate vLLM and actor on the same node (mostly for debugging purposes)"""
    num_learners_per_node: list[int] = field(default_factory=lambda: [1])
    """number of GPU deepspeed learners per node (e.g., --num_learners_per_node 2 4 means 2 learner processes
    on the first node and 4 learner processes on the second node; each process will have 1 GPU)"""
    vllm_num_engines: int = 1
    """number of vLLM Engines, set to 0 to disable vLLM"""
    vllm_tensor_parallel_size: int = 1
    """tensor parallel size of vLLM Engine for multi-GPU inference"""
    vllm_enforce_eager: bool = False
    """whether to enforce eager mode for vLLM -- slow inference but needed for multi-node"""
    vllm_sync_backend: str = "nccl"
    """DeepSpeed -> vLLM weight sync backend"""
    vllm_gpu_memory_utilization: float = 0.9
    """vLLM GPU memory utilization"""
    vllm_enable_prefix_caching: bool = False
    """whether to enable prefix caching"""
    vllm_top_p: float = 1.0
    """vLLM top p for nucleus sampling"""
    deepspeed_stage: int = 0
    """the deepspeed stage"""
    deepspeed_zpg: int = 8
    """the deepspeed zpg value. Higher values are more memory efficient but slower. Set to 1 to disable zpg, which uses less memory but is significantly slower. Ideally is set to the number of GPUs per node (usually 8, default)."""
    deepspeed_offload_param: bool = False
    """whether to offload parameters to CPU (reduces GPU memory usage)"""
    deepspeed_offload_optimizer: bool = False
    """whether to offload optimizer states to CPU (reduces GPU memory usage)"""
    gather_whole_model: bool = True
    """whether to gather the whole model to boardcast (not doable for 70B but can be faster for 8B)"""
    enable_queue_dashboard: bool = True
    """whether to enable the ActorManager queue monitoring dashboard"""
    queue_dashboard_port: int | None = None
    """optional port for the dashboard server (if None, finds a free port automatically)"""

    # Experiment tracking
    verbose: bool = False
    """If toggled, debug output will be shown"""
    with_tracking: bool = False
    """If toggled, this experiment will be tracked with Weights and Biases"""
    wandb_project_name: str = "open_instruct_internal"
    """The wandb's project name"""
    wandb_entity: str | None = None
    """The entity (team) of wandb's project"""
    push_to_hub: bool = True
    """Whether to upload the saved model to huggingface"""
    hf_entity: str | None = None
    """The user or org name of the model repository from the Hugging Face Hub"""
    hf_repo_id: str | None = None
    """The id of the saved model in the Hugging Face Hub (can be autoset if not given)"""
    hf_repo_revision: str | None = None
    """The revision of the saved model in the Hugging Face Hub (can be autoset if not given)"""
    hf_repo_url: str | None = None
    """The url of the saved model in the Hugging Face Hub (will be autoset)"""
    output_dir: str = "output"
    """Where to save the model"""
    save_traces: bool = False
    """Whether to save learning data traces"""
    cache_dataset_only: bool = False
    """Immediately exit after caching the dataset"""
    keep_last_n_checkpoints: int = 3
    """How many checkpoints to keep in the output directory. -1 for all."""
    checkpoint_state_freq: int = -1
    """How often to save the model checkpoint, optimizer states, and lr scheduler states (in steps)"""
    checkpoint_state_dir: str | None = None
    """Where to save the model checkpoint (if applicable)"""
    gs_checkpoint_state_dir: str | None = None
    """The actual `checkpoint_state_dir` to use (handling the case where gs_bucket_path is provided)"""

    # Ai2 specific settings
    try_launch_beaker_eval_jobs_on_weka: bool = False
    """Whether to launch beaker evaluation jobs after training on weka"""
    try_auto_save_to_beaker: bool = True
    """Whether to try to save the model to Beaker dataset `/output` after training"""
    gs_bucket_path: str | None = None
    """The path to the gs bucket to save the model to"""
    oe_eval_tasks: list[str] | None = None
    """The beaker evaluation tasks to launch"""
    oe_eval_max_length: int = 4096
    """the max generation length for evaluation for oe-eval"""
    oe_eval_beaker_image: str | None = None
    """the docker image for evaluation for oe-eval"""
    oe_eval_gpu_multiplier: int | None = None
    """multiply the gpus used for each oe-eval task"""
    eval_priority: Literal["low", "normal", "high", "urgent"] = "normal"
    """the priority of auto-launched evaluation jobs"""
    eval_workspace: str = "ai2/tulu-3-results"
    """the workspace to launch evaluation jobs on"""
    send_slack_alerts: bool = False
    """Whether to send Slack alerts on training failures"""

    # Evaluation behavior
    eval_on_step_0: bool = False
    """Whether to run local evaluation at training step 0. Defaults to False."""

    # Tool settings (main tool args are in ToolArgs dataclass)
    only_reward_good_outputs: bool = False
    """Whether to only reward good outputs. By default off. Useful to force the model to use the tool(s)."""

    def __post_init__(self):
        if os.environ.get("VLLM_USE_V1") == "0":
            logger.warning("When using the v0 version of vLLM, caching is broken and will never be invalidated.")
            if self.vllm_enable_prefix_caching:
                raise ValueError("Prefix caching is currently not supported for v0.")
        if self.use_vllm_logprobs and self.truncated_importance_sampling_ratio_cap > 0.0:
            raise ValueError(
                "Cannot use both `use_vllm_logprobs` and `truncated_importance_sampling_ratio_cap`. "
                "use_vllm_logprobs sets old_logprobs to vLLM logprobs, making importance sampling pointless."
            )
        self.loss_denominator = utils.get_denominator(self.loss_denominator)
        assert self.num_samples_per_prompt_rollout > 0, "Number of samples per prompt must be greater than 0!"
        if self.num_samples_per_prompt_rollout == 1:
            logger.warning("num_samples_per_prompt_rollout is 1. This reduces GRPO to REINFORCE.")
        assert self.apply_verifiable_reward or self.apply_r1_style_format_reward or self.non_stop_penalty, (
            "At least one reward must be applied!"
        )
        # Ensure we have enough prompts for all VLLM engines
        if self.num_unique_prompts_rollout < self.vllm_num_engines:
            logger.warning(
                f"With num_unique_prompts_rollout={self.num_unique_prompts_rollout} < "
                f"vllm_num_engines={self.vllm_num_engines}, vllm will be generating data for multiple "
                "batches simultaneously. This is fine but might be unexpected behaviour."
            )
        # ensure enough samples for all ranks
        assert self.num_samples_per_prompt_rollout * self.num_unique_prompts_rollout >= sum(
            self.num_learners_per_node
        ), "You must have at least as many samples as training GPUs (DP ranks) for distributed training!"
        if self.stop_strings is None:
            self.stop_strings = []
        assert self.pack_length >= self.max_prompt_token_length + self.response_length, (
            "The `pack_length` needs to be greater than the sum of `max_prompt_token_length` and `response_length`!"
        )
        if self.checkpoint_state_freq > 0 and self.checkpoint_state_dir is None:
            raise ValueError("`checkpoint_state_dir` must be provided if `checkpoint_state_freq` is greater than 0!")
        if self.checkpoint_state_dir is not None and self.checkpoint_state_freq == -1:
            raise ValueError("`checkpoint_state_freq` must be greater than 0 if `checkpoint_state_dir` is provided!")

        if self.gs_checkpoint_state_dir is not None and not self.gs_checkpoint_state_dir.startswith("gs://"):
            raise ValueError(f"`gs_checkpoint_state_dir` must start with 'gs://', got: {self.gs_checkpoint_state_dir}")
        if self.gs_bucket_path is not None and not self.gs_bucket_path.startswith("gs://"):
            raise ValueError(f"`gs_bucket_path` must start with 'gs://', got: {self.gs_bucket_path}")

        if self.gs_bucket_path is not None and self.gs_checkpoint_state_dir is None:
            if self.checkpoint_state_dir is None:
                raise ValueError("`checkpoint_state_dir` must be provided when using `gs_bucket_path`!")
            checkpoint_dir_name = self.checkpoint_state_dir.rstrip("/")
            beaker_users = get_beaker_whoami()
            if beaker_users is not None:
                self.gs_checkpoint_state_dir = f"{self.gs_bucket_path}/{beaker_users}/{checkpoint_dir_name}"
            else:
                self.gs_checkpoint_state_dir = f"{self.gs_bucket_path}/{checkpoint_dir_name}"
            # On GCP, all checkpointing must happen on filestore.
            # TODO(finbarrtimbers): Change this so we can checkpoint to GCS.
            # TODO(finbarrtimbers): Move this logic to mason.py once we refactor config.
            if not checkpoint_dir_name.startswith("/filestore"):
                self.checkpoint_state_dir = f"/filestore{self.checkpoint_state_dir}"

        if self.checkpoint_state_dir is not None:
            if self.gs_checkpoint_state_dir is not None:
                download_latest_checkpoint_from_gs(self.gs_checkpoint_state_dir, self.checkpoint_state_dir)
            calibrate_checkpoint_state_dir(self.checkpoint_state_dir)
        # Tool validation is now in ToolArgs.__post_init__
        if not self.load_ref_policy and self.beta != 0.0:
            raise ValueError(
                "When load_ref_policy=False, beta must be 0.0. "
                f"Got beta={self.beta}. Set --beta 0.0 or --load_ref_policy to use KL penalty."
            )

        # Figure out max possible RLVR score
        self.max_possible_score = 0
        if self.apply_verifiable_reward:
            self.max_possible_score += self.verification_reward
        if self.apply_r1_style_format_reward and self.additive_format_reward:
            self.max_possible_score += self.r1_style_format_reward

        if self.active_sampling:
            assert self.async_steps > 1, (
                "With active_sampling, you should set async_steps > 1 to account for filtering of the first batch. "
                "Otherwise, your generator only generates only one batch worth of prompts and a single filtered "
                "prompt will cause the trainer to stall waiting for more data  . "
            )
            assert self.filter_zero_std_samples, (
                "filter_zero_std_samples must be True when active_sampling is True. "
                "Active sampling requires filtering to work correctly."
            )
        if self.num_samples_per_prompt_rollout == 1 and self.filter_zero_std_samples:
            raise ValueError(
                "`filter_zero_std_samples` cannot be True when `num_samples_per_prompt_rollout` is 1, "
                "as the reward standard deviation will always be 0, causing all samples to be filtered."
            )
        if self.async_steps < 1:
            raise ValueError("`async_steps` must be greater than 0. Fully synchronous training is not supported.")


def collate_fn(tensors_list: list[torch.Tensor], pad_token_id: int, pin_memory: bool = True) -> torch.Tensor:
    padded_tensor = torch.nn.utils.rnn.pad_sequence(tensors_list, batch_first=True, padding_value=pad_token_id)
    if pin_memory:
        padded_tensor = padded_tensor.pin_memory()
    return padded_tensor


@Timer("🔄 [Data Preparation Thread] Prepare collated data for each worker")
def prepare_collated_data_for_workers(
    packed_sequences: PackedSequences,
    world_size: int,
    per_device_train_batch_size: int,
    pad_token_id: int,
    pin_memory: bool = True,
) -> list[CollatedBatchData]:
    """Distributes and collates packed sequences for distributed training.

    Splits packed sequences across workers, randomly shuffles each worker's data,
    and collates into micro-batches for training.

    Args:
        packed_sequences: Packed training sequences containing query responses,
            attention masks, position IDs, advantages, response masks,
            and vllm logprobs.
        world_size: Number of distributed workers.
        per_device_train_batch_size: Batch size for each device's micro-batch.
        pad_token_id: Token ID used for padding sequences.
        pin_memory: Whether to pin memory for faster data transfer to GPU.

    Returns:
        List of dictionaries, one per worker, each containing collated tensors
        for query_responses, attention_masks, position_ids,
        advantages, response_masks, and vllm_logprobs.
    """
    B = len(packed_sequences.query_responses) // world_size  # essentially doing `drop_last=True`, which is fine.
    collated_data = []
    for i in range(world_size):
        per_device_packed_query_responses = packed_sequences.query_responses[B * i : B * (i + 1)]
        per_device_packed_attention_masks = packed_sequences.attention_masks[B * i : B * (i + 1)]
        per_device_packed_position_ids = packed_sequences.position_ids[B * i : B * (i + 1)]
        per_device_packed_advantages = packed_sequences.advantages[B * i : B * (i + 1)]
        per_device_packed_response_masks = packed_sequences.response_masks[B * i : B * (i + 1)]
        per_device_packed_vllm_logprobs = packed_sequences.vllm_logprobs[B * i : B * (i + 1)]

        # Shuffle the batch and collate the data
        b_inds = np.random.permutation(len(per_device_packed_query_responses))
        collated_query_responses = []
        collated_attention_masks = []
        collated_position_ids = []
        collated_response_masks = []
        collated_advantages = []
        collated_vllm_logprobs = []
        for j in range(0, len(per_device_packed_query_responses), per_device_train_batch_size):
            micro_range = b_inds[j : j + per_device_train_batch_size]
            collated_query_responses.append(
                collate_fn([per_device_packed_query_responses[idx] for idx in micro_range], pad_token_id, pin_memory)
            )
            collated_attention_masks.append(
                collate_fn([per_device_packed_attention_masks[idx] for idx in micro_range], 0, pin_memory)
            )
            collated_position_ids.append(
                collate_fn([per_device_packed_position_ids[idx] for idx in micro_range], 0, pin_memory)
            )
            collated_response_masks.append(
                collate_fn([per_device_packed_response_masks[idx] for idx in micro_range], 0, pin_memory)
            )
            collated_advantages.append(
                collate_fn([per_device_packed_advantages[idx] for idx in micro_range], 0, pin_memory)
            )
            collated_vllm_logprobs.append(
                collate_fn([per_device_packed_vllm_logprobs[idx] for idx in micro_range], 0, pin_memory)
            )
        collated_data.append(
            CollatedBatchData(
                query_responses=collated_query_responses,
                attention_masks=collated_attention_masks,
                position_ids=collated_position_ids,
                advantages=collated_advantages,
                response_masks=collated_response_masks,
                vllm_logprobs=collated_vllm_logprobs,
            )
        )
    return collated_data


def to_device_inplace(tensors_list: list[torch.Tensor], device: torch.device):
    for i in range(len(tensors_list)):
        tensors_list[i] = tensors_list[i].to(device, non_blocking=True)


@ray.remote(num_gpus=1)
class PolicyTrainerRayProcess(RayProcess):
    def from_pretrained(
        self,
        args: Args,
        model_config: ModelConfig,
        beaker_config: BeakerRuntimeConfig,
        wandb_url: str,
        tokenizer: PreTrainedTokenizer,
    ) -> int:
        # ------------------------------------------------------------
        # Monkey patch to load checkpoints with `weights_only=False`
        # otherwise it errors out with:
        # `_pickle.UnpicklingError: Weights only load failed. ` with pytorch 2.6.0
        from deepspeed.runtime.checkpoint_engine import torch_checkpoint_engine
        from deepspeed.utils import logger

        def load(self, path: str, map_location=None):
            logger.info(f"[Torch] Loading checkpoint from {path}...")
            partition = torch.load(path, map_location=map_location, weights_only=False)
            logger.info(f"[Torch] Loaded checkpoint from {path}.")
            return partition

        torch_checkpoint_engine.TorchCheckpointEngine.load = load

        # ------------------------------------------------------------
        self.args = args
        self.tokenizer = tokenizer
        self.model_config = model_config
        self.beaker_config = beaker_config
        self.wandb_url = wandb_url
        torch.cuda.set_device(self.local_rank)
        self.device = torch.device(self.local_rank)

        # Set seeds for this worker (different per rank to avoid correlation)
        worker_seed = args.seed + self.local_rank
        torch.manual_seed(worker_seed)
        torch.cuda.manual_seed(worker_seed)
        np.random.seed(worker_seed)
        random.seed(worker_seed)

        # Pre-initialize torch.distributed WITHOUT device_id to avoid NCCL hangs.
        # DeepSpeed 0.17.3 and up sets device_id in init_process_group which can cause hangs
        # when multiple process groups exist (e.g., for weight sync to vLLM).
        # By initializing first, DeepSpeed will detect it and wrap it instead of re-initializing.
        if not torch.distributed.is_initialized():
            torch.distributed.init_process_group(backend="nccl", timeout=timedelta(minutes=args.backend_timeout))
        deepspeed.init_distributed(timeout=timedelta(minutes=args.backend_timeout))

        ds_config = get_train_ds_config(
            offload=args.deepspeed_offload_param,
            adam_offload=args.deepspeed_offload_optimizer,
            stage=args.deepspeed_stage,
            bf16=True,
            zpg=args.deepspeed_zpg,
        )
        ds_config["train_micro_batch_size_per_gpu"] = args.per_device_train_batch_size
        ds_config["gradient_accumulation_steps"] = 1
        # @vwxyzjn: MAGIC: it's actually needed to initialize this `dschf`, so
        # https://huggingface.co/docs/transformers/deepspeed#non-trainer-deepspeed-integration
        # next line instructs transformers to partition the model directly over multiple gpus using
        # deepspeed.zero.Init when model's `from_pretrained` method is called.
        if ds_config is not None and ds_config["zero_optimization"]["stage"] == 3:
            dschf = HfDeepSpeedConfig(ds_config)
        else:
            dschf = None
        logger.info(f"Deepspeed config: {dschf=}")

        self.policy: PreTrainedModel = AutoModelForCausalLM.from_pretrained(
            model_config.model_name_or_path,
            revision=model_config.model_revision,
            dtype=torch.bfloat16,
            attn_implementation="flash_attention_2",
            use_cache=False,
            **({"device_map": {"": self.local_rank}} if args.deepspeed_stage != 3 else {}),
        )
        disable_dropout_in_model(self.policy)
        self.policy.gradient_checkpointing_enable()
        if args.set_weight_decay_on_bias_and_norm:
            optim_params = get_optimizer_grouped_parameters(self.policy, args.weight_decay)
        else:
            optim_params = self.policy.parameters()
        self.optimizer = torch.optim.AdamW(optim_params, lr=args.learning_rate, fused=args.fused_optimizer)
        num_scheduler_steps = args.num_training_steps * args.num_epochs * args.num_mini_batches
        warm_up_steps = args.warm_up_steps
        if args.warmup_ratio > 0.0:
            warm_up_steps = int(num_scheduler_steps * args.warmup_ratio)
        scheduler = get_scheduler(
            args.lr_scheduler_type,
            optimizer=self.optimizer,
            num_warmup_steps=warm_up_steps,
            num_training_steps=num_scheduler_steps,
        )
        self.model, self.optimizer, _, self.scheduler = deepspeed.initialize(
            model=self.policy,
            optimizer=self.optimizer,
            config=ds_config,
            lr_scheduler=scheduler,
            dist_init_required=True,
        )
        optimization_steps_done = 0
        if args.checkpoint_state_dir:
            # check if the dir exists
            if not os.path.exists(args.checkpoint_state_dir):
                logger.warning(
                    f"Skipping loading checkpoint state from {args.checkpoint_state_dir} because it does not exist!"
                )
            else:
                path, states = self.model.load_checkpoint(
                    args.checkpoint_state_dir,
                    load_module_strict=True,
                    load_optimizer_states=True,
                    load_lr_scheduler_states=True,
                    load_module_only=False,
                )
                if path is None:
                    raise ValueError(f"Failed to load checkpoint from {args.checkpoint_state_dir}")
                optimization_steps_done = states["training_step"]

                rng_states = states["rng_states"]
                torch.set_rng_state(rng_states["torch_cpu_rng_state"])
                np.random.set_state(rng_states["numpy_rng_state"])
                random.setstate(rng_states["python_rng_state"])

                if torch.cuda.is_available() and "torch_cuda_rng_states" in rng_states:
                    # device_str, e.g. "cuda:0"
                    for device_str, rng_state in rng_states["torch_cuda_rng_states"].items():
                        device_id = int(device_str.split(":")[1])
                        torch.cuda.set_rng_state(rng_state, device_id)
                    if "torch_cuda_rng_state_all" in rng_states:
                        torch.cuda.set_rng_state_all(rng_states["torch_cuda_rng_state_all"])

                logger.info(f"{self.rank=}: Restored RNG states from checkpoint")

                # Save reference policy path to load later (after ref_policy is initialized)
                self.ref_policy_checkpoint_path = None
                if args.load_ref_policy and states.get("ref_policy_saved", False):
                    ref_policy_dir = os.path.join(args.checkpoint_state_dir, "ref_policy")
                    model_path = os.path.join(ref_policy_dir, "pytorch_model.bin")
                    if os.path.exists(model_path):
                        self.ref_policy_checkpoint_path = model_path
                        logger.info(f"{self.rank=}: Will load reference policy from {model_path}")

                logger.info(
                    f"{self.rank=}: Loaded checkpoint from {args.checkpoint_state_dir} with {optimization_steps_done=}"
                )
        self.model.train()

        # reference model
        if args.load_ref_policy:
            ds_config, self.ref_policy_hf_ds_config = get_eval_ds_config(
                offload=False,
                # inference model only has stage 3 (sharding) or stage 0 (no sharding)
                # stage 2 is optimizer sharding which doesn't apply to inference
                stage=args.deepspeed_stage if args.deepspeed_stage == 3 else 0,
                bf16=True,
                per_device_train_batch_size=args.per_device_train_batch_size,
            )

            self.ref_policy: PreTrainedModel = load_ref_policy(
                model_config=model_config,
                ds_config=ds_config,
                deepspeed_stage=args.deepspeed_stage,
                local_rank=self.local_rank,
                device=self.device,
                rank=self.rank,
                checkpoint_path=self.ref_policy_checkpoint_path
                if hasattr(self, "ref_policy_checkpoint_path")
                else None,
                ref_policy_update_freq=args.ref_policy_update_freq,
                alpha=args.alpha,
            )
        self.local_metrics = utils.MetricsTracker(device=self.device)
        return optimization_steps_done

    def forward(
        self,
        model: PreTrainedModel,
        query_response: torch.LongTensor,
        attention_mask: torch.LongTensor,
        position_ids: torch.LongTensor,
        pad_token_id: int,
        temperature: float,
        return_entropy: bool = False,
    ) -> tuple[torch.Tensor, torch.Tensor]:
        # Replace pad tokens with 0s so that we don't run into index out of bounds errors
        padding_mask = query_response != pad_token_id
        input_ids = torch.masked_fill(query_response, ~padding_mask, 0)
        # NOTE: the [:-1] and [1:] are because the logits and generated tokens are off by 1 in index
        output = model(
            input_ids=input_ids[:, :-1],
            # @vwxyzjn: without clamp, we get index out of bounds errors; TODO: investigate
            attention_mask=attention_mask[:, :-1].clamp(0, 1),
            position_ids=position_ids[:, :-1],
            return_dict=True,
        )
        logits = output.logits
        logits /= temperature + 1e-7
        logprob = log_softmax_and_gather(logits, input_ids[:, 1:])

        # For now, entropy is just for monitoring, and we don't pass gradients through it.
        entropy = None
        if return_entropy:
            with torch.no_grad():
                entropy = entropy_from_logits(logits)

        return logprob, entropy

    def setup_model_update_group(self, vllm_engines):
        self.vllm_engines = vllm_engines
        if self.rank == 0:
            master_address = ray._private.services.get_node_ip_address()
            with socket.socket() as sock:
                sock.bind(("", 0))
                master_port = sock.getsockname()[1]
            vllm_num_engines, vllm_tensor_parallel_size = (
                self.args.vllm_num_engines,
                self.args.vllm_tensor_parallel_size,
            )
            world_size = vllm_num_engines * vllm_tensor_parallel_size + 1
            backend = self.args.vllm_sync_backend
            refs = [
                engine.init_process_group.remote(
                    master_address,
                    master_port,
                    i * vllm_tensor_parallel_size + 1,
                    world_size,
                    "openrlhf",
                    backend=backend,
                    timeout_minutes=self.args.backend_timeout,
                )
                for i, engine in enumerate(vllm_engines)
            ]
            torch.cuda.set_device(self.local_rank)
            self.model_update_group = vllm_utils.init_process_group(
                backend=backend,
                init_method=f"tcp://{master_address}:{master_port}",
                world_size=world_size,
                rank=0,
                group_name="openrlhf",
                timeout=timedelta(minutes=self.args.backend_timeout),
            )
            ray_get_with_progress(refs, desc="Initializing vLLM process groups", timeout=600)
        torch.distributed.barrier()

    def broadcast_to_vllm(self):
        # avoid OOM
        torch.cuda.empty_cache()
        # Ensure CUDA device is set before broadcast operations.
        # DeepSpeed 0.17.3+ sets device_id in init_process_group which affects NCCL device binding.
        torch.cuda.set_device(self.local_rank)
        model = self.model.module
        count, num_params = 0, len(list(model.named_parameters()))
        refss = []
        if self.args.gather_whole_model:
            with deepspeed.zero.GatheredParameters(model.parameters(), enabled=self.args.deepspeed_stage == 3):
                for name, param in model.named_parameters():
                    count += 1  # empty_cache at last param
                    # Fire all vllm engines for broadcast
                    if torch.distributed.get_rank() == 0:
                        shape = param.shape if self.args.deepspeed_stage != 3 else param.ds_shape
                        refs = [
                            engine.update_weight.remote(
                                name, dtype=str(param.dtype), shape=shape, empty_cache=count == num_params
                            )
                            for engine in self.vllm_engines
                        ]
                        refss.extend(refs)
                    if torch.distributed.get_rank() == 0:
                        torch.distributed.broadcast(param.data, 0, group=self.model_update_group)
        else:  # broadcast each parameter independently
            for name, param in model.named_parameters():
                count += 1
                if torch.distributed.get_rank() == 0:
                    shape = param.shape if self.args.deepspeed_stage != 3 else param.ds_shape
                    refs = [
                        engine.update_weight.remote(
                            name, dtype=str(param.dtype), shape=shape, empty_cache=count == num_params
                        )
                        for engine in self.vllm_engines
                    ]
                    refss.extend(refs)
                with deepspeed.zero.GatheredParameters([param], enabled=self.args.deepspeed_stage == 3):
                    if torch.distributed.get_rank() == 0:
                        torch.distributed.broadcast(param.data, 0, group=self.model_update_group)

        # Return futures instead of blocking - let caller handle completion
        all_refs = []
        if torch.distributed.get_rank() == 0:
            all_refs.extend(refss)
        return all_refs

    def update_ref_policy(self):
        if not self.args.load_ref_policy:
            return
        for ref_param, param in zip(self.ref_policy.parameters(), self.model.parameters()):
            if self.args.deepspeed_stage == 3:
                with deepspeed.zero.GatheredParameters([param, ref_param], modifier_rank=0):
                    if deepspeed.comm.get_rank() == 0:
                        ref_param.data.mul_(1.0 - self.args.alpha).add_(param.data, alpha=self.args.alpha)
            else:
                ref_param.data.mul_(1.0 - self.args.alpha).add_(param.data, alpha=self.args.alpha)

    def compute_logprobs(
        self, model: PreTrainedModel, data_BT: CollatedBatchData, pad_token_id: int, use_grad: bool = False
    ) -> list[torch.Tensor]:
        logprobs_BT: list[torch.Tensor] = []

        context = contextlib.nullcontext() if use_grad else torch.no_grad()
        with context:
            for i in range(len(data_BT.query_responses)):
                logprob_BT, _ = self.forward(
                    model,
                    data_BT.query_responses[i],
                    data_BT.attention_masks[i],
                    data_BT.position_ids[i],
                    pad_token_id,
                    self.args.temperature,
                    return_entropy=False,
                )

                response_mask_BT = data_BT.response_masks[i]
                logprob_BT = torch.masked_fill(logprob_BT, ~response_mask_BT[:, 1:], INVALID_LOGPROB)
                logprobs_BT.append(logprob_BT)

                torch.cuda.empty_cache()

        return logprobs_BT

    def calculate_token_counts(self, accumulation_steps: int, data_BT: CollatedBatchData) -> dict[int, float]:
        accumulation_counts: dict[int, float] = {}
        local_counts = [mask[:, 1:].sum().float() for mask in data_BT.response_masks]
        if not local_counts:
            return accumulation_counts

        # do the all_reduce once to avoid calling each loop
        counts_tensor = torch.stack(local_counts)
        dist.all_reduce(counts_tensor, op=dist.ReduceOp.SUM)

        for i, count in enumerate(counts_tensor):
            group_idx = i // accumulation_steps
            key = int(group_idx * accumulation_steps)
            accumulation_counts[key] = accumulation_counts.get(key, 0.0) + count.item()

        return accumulation_counts

    def train(self, data_BT: CollatedBatchData, pad_token_id: int) -> dict[str, float]:
        """Train the policy model on a batch of data.

        Args:
            data_BT: CollatedBatchData containing:
                - query_responses: Token IDs for query+response sequences (B, T)
                - attention_masks: Attention mask (1=valid, 0=padding) (B, T)
                - position_ids: Position indices for positional embeddings (B, T)
                - advantages: Advantage estimates for RL training (B, T)
                - response_masks: Binary mask for response tokens (B, T)
                - vllm_logprobs: Log probabilities from vLLM engine (B, T)
            pad_token_id: Token ID used for padding.

        Returns:
            Dictionary of training metrics (loss, KL, entropy, etc.).
        """
        for f in dataclasses.fields(data_BT):
            to_device_inplace(getattr(data_BT, f.name), self.device)
        data_BT.response_masks = [mask.bool() for mask in data_BT.response_masks]
        num_samples = len(data_BT)
        accumulation_steps = max(math.ceil(num_samples / self.args.num_mini_batches - 0.5), 1)
        leftover = num_samples % accumulation_steps
        if leftover > 0:
            data_BT = data_BT[:-leftover]
            logger.warning(f"{leftover} samples are dropped due to batch size {self.args.num_mini_batches}")

        num_mini_batches = len(data_BT.query_responses) // accumulation_steps

        ref_logprobs_BT: list[torch.Tensor] = []
        if self.args.load_ref_policy:
            with Timer("Inference Calculation", noop=self.rank != 0):
                ref_logprobs_BT = self.compute_logprobs(self.ref_policy, data_BT, pad_token_id, use_grad=False)

        # if we have multiple minibatches, we need to calculate the old logprobs for each minibatch
        # following gtrl scripts in just doing this on the current active policy, rather than use the logprobs
        # from the generator (note that async mode means these are a bit diff!)
        old_logprobs_BT: list[torch.Tensor | None] = [None for _ in range(len(data_BT.query_responses))]
        if num_mini_batches > 1:
            with Timer("Old logprobs Calculation", noop=self.rank != 0):
                local_old_logprobs_BT = None
                if not self.args.use_vllm_logprobs:
                    local_old_logprobs_BT = self.compute_logprobs(self.model, data_BT, pad_token_id, use_grad=False)

                with torch.no_grad():
                    for i in range(len(data_BT.query_responses)):
                        vllm_old_logprob_BT = data_BT.vllm_logprobs[i][:, 1:]
                        vllm_old_logprob_BT = torch.masked_fill(
                            vllm_old_logprob_BT, ~data_BT.response_masks[i][:, 1:], INVALID_LOGPROB
                        )
                        vllm_old_logprob_BT = torch.nan_to_num(vllm_old_logprob_BT, nan=INVALID_LOGPROB)

                        if self.args.use_vllm_logprobs:
                            old_logprobs_BT[i] = vllm_old_logprob_BT
                        else:
                            old_logprobs_BT[i] = local_old_logprobs_BT[i]

                        torch.cuda.empty_cache()

        local_step = 0
        num_samples = len(data_BT.query_responses)
        # Do multiple epochs of training on on-policy data (PPO-style), with a fresh random shuffle in each epoch
        with Timer("[Training Processes] Loss calculation", noop=self.rank != 0):
            loss_stats_B: dict[str, torch.Tensor] = {
                "kl": torch.zeros(4, num_samples),
                "kl_loss": torch.zeros(num_samples),
                "pg_clipfrac": torch.zeros(num_samples),
                "pg_loss": torch.zeros(num_samples),
                "loss": torch.zeros(num_samples),
                "ratio": torch.zeros(num_samples),
                "entropy": torch.zeros(num_samples),
            }
            for epoch_idx in range(self.args.num_epochs):
                # Pre-compute total tokens for each accumulation group if using "token" normalization
                # This ensures all minibatches in an accumulation group are normalized by the same total
                if self.args.loss_denominator == "token":
                    accumulation_token_counts = self.calculate_token_counts(accumulation_steps, data_BT)
                else:
                    accumulation_token_counts = {
                        int(group_idx * accumulation_steps): self.args.loss_denominator
                        for group_idx in range((len(data_BT.query_responses) // accumulation_steps) + 1)
                    }

                for i in range(num_samples):
                    response_mask_BT = data_BT.response_masks[i][:, 1:]
                    # retrieve the loss denominator for the current batch
                    batch_start = (i // accumulation_steps) * accumulation_steps
                    loss_denominator = accumulation_token_counts[batch_start]
                    local_logprobs_BT, entropy_BT = self.forward(
                        self.model,
                        data_BT.query_responses[i],
                        data_BT.attention_masks[i],
                        data_BT.position_ids[i],
                        pad_token_id,
                        self.args.temperature,
                        return_entropy=self.args.record_entropy,
                    )
                    local_logprobs_BT = torch.masked_fill(local_logprobs_BT, ~response_mask_BT, INVALID_LOGPROB)
                    vllm_logprobs_BT = data_BT.vllm_logprobs[i][:, 1:]
                    vllm_logprobs_BT = torch.masked_fill(vllm_logprobs_BT, ~response_mask_BT, INVALID_LOGPROB)
                    vllm_logprobs_BT = torch.nan_to_num(vllm_logprobs_BT, nan=INVALID_LOGPROB)

                    # Compare vLLM logprobs with local logprobs
                    with torch.no_grad():
                        valid_mask_BT = response_mask_BT & ~torch.isnan(vllm_logprobs_BT)
                        logprob_diff_BT = (local_logprobs_BT - vllm_logprobs_BT).abs()
                        masked_diff_BT = torch.masked_fill(logprob_diff_BT, ~valid_mask_BT, 0.0)
                        mean_diff = masked_diff_BT.sum() / valid_mask_BT.sum() if valid_mask_BT.sum() > 0 else 0.0
                        max_diff = masked_diff_BT.max()
                        std_diff = masked_diff_BT[valid_mask_BT].std() if valid_mask_BT.sum() > 1 else 0.0

                        self.local_metrics["debug/vllm_vs_local_logprob_diff_mean"] = mean_diff.item()
                        self.local_metrics["debug/vllm_vs_local_logprob_diff_max"] = max_diff.item()
                        self.local_metrics["debug/vllm_vs_local_logprob_diff_std"] = std_diff.item()

                        reverse_kl_BT = torch.exp(vllm_logprobs_BT) * (vllm_logprobs_BT - local_logprobs_BT)
                        masked_reverse_kl_BT = torch.masked_fill(reverse_kl_BT, ~valid_mask_BT, 0.0)
                        mean_reverse_kl = (
                            masked_reverse_kl_BT.sum() / valid_mask_BT.sum() if valid_mask_BT.sum() > 0 else 0.0
                        )
                        self.local_metrics["debug/vllm_local_reverse_kl"] = mean_reverse_kl.item()

                    new_logprobs_BT = local_logprobs_BT

                    # Cache the old logprobs
                    if num_mini_batches > 1:
                        old_logprob_BT = old_logprobs_BT[i]
                    else:
                        with torch.no_grad():
                            if epoch_idx == 0:
                                if self.args.use_vllm_logprobs:
                                    old_logprobs_BT[i] = vllm_logprobs_BT
                                else:
                                    old_logprobs_BT[i] = local_logprobs_BT.detach()
                            old_logprob_BT = old_logprobs_BT[i]

                    old_logprobs_mask_BT = old_logprob_BT != INVALID_LOGPROB
                    assert torch.all(old_logprobs_mask_BT == response_mask_BT), (
                        f"Old logprobs mask should match response mask. "
                        f"old_mask sum={old_logprobs_mask_BT.sum()}, "
                        f"response_mask sum={response_mask_BT.sum()}"
                    )

                    # Calculate the policy's loss
                    logprobs_diff_BT = new_logprobs_BT - old_logprob_BT
                    ratio_BT = torch.exp(logprobs_diff_BT)
                    if self.args.loss_fn == "dapo":
                        pg_losses_BT = -data_BT.advantages[i][:, 1:] * ratio_BT
                        pg_losses2_BT = -data_BT.advantages[i][:, 1:] * torch.clamp(
                            ratio_BT, 1.0 - self.args.clip_lower, 1.0 + self.args.clip_higher
                        )
                    elif self.args.loss_fn == "cispo":
                        # cispo: directly clip ratio, no lower bound.
                        # reinforce loss, so multiply by new logprobs
                        pg_losses_BT = (
                            -data_BT.advantages[i][:, 1:]
                            * torch.clamp(ratio_BT.detach(), max=1.0 + self.args.clip_higher)
                            * new_logprobs_BT
                        )
                        pg_losses2_BT = pg_losses_BT
                    else:
                        raise ValueError(f"Invalid loss function: {self.args.loss_fn}")

                    # Apply truncated importance sampling if enabled
                    if self.args.truncated_importance_sampling_ratio_cap > 0 and vllm_logprobs_BT is not None:
                        old_logprobs_mask_BT = old_logprob_BT != INVALID_LOGPROB
                        vllm_logprobs_mask_BT = vllm_logprobs_BT != INVALID_LOGPROB

                        assert torch.all(old_logprobs_mask_BT == response_mask_BT), (
                            f"Old logprobs mask should match response mask. "
                            f"old_mask sum={old_logprobs_mask_BT.sum()}, "
                            f"response_mask sum={response_mask_BT.sum()}"
                        )
                        assert torch.all(vllm_logprobs_mask_BT == response_mask_BT), (
                            f"vLLM logprobs mask should match response mask. "
                            f"vllm_mask sum={vllm_logprobs_mask_BT.sum()}, "
                            f"response_mask sum={response_mask_BT.sum()}"
                        )

                        valid_mask_BT = response_mask_BT

                        # Initialize importance ratio to 1.0 (no effect) for all positions
                        tis_imp_ratio_BT = torch.ones_like(old_logprob_BT)

                        if valid_mask_BT.any():
                            # Calculate logprob difference only for valid positions
                            logprob_diff_is_BT = old_logprob_BT - vllm_logprobs_BT
                            # Clamp to prevent numerical overflow in exp
                            logprob_diff_is_BT = torch.where(
                                valid_mask_BT,
                                logprob_diff_is_BT.clamp(-10.0, 10.0),
                                torch.zeros_like(logprob_diff_is_BT),
                            )
                            # Compute importance ratio only for valid positions
                            tis_imp_ratio_BT = torch.where(
                                valid_mask_BT, torch.exp(logprob_diff_is_BT), tis_imp_ratio_BT
                            )
                            # Apply cap
                            tis_imp_ratio_BT = torch.clamp(
                                tis_imp_ratio_BT, max=self.args.truncated_importance_sampling_ratio_cap
                            )

                        # Apply importance sampling to losses
                        pg_losses_BT = pg_losses_BT * tis_imp_ratio_BT
                        pg_losses2_BT = pg_losses2_BT * tis_imp_ratio_BT

                    pg_loss_max_BT = torch.max(pg_losses_BT, pg_losses2_BT)

                    if self.args.load_ref_policy:
                        ref_logprob_BT = ref_logprobs_BT[i]
                        # Here we recalculate kl: we want the KL loss to backpropagate through the model
                        # We also clamp the KL loss to avoid numerical instability
                        # https://chatgpt.com/share/679d0ed9-8f48-8011-926e-e274b15ae8ae
                        ref_logprobs_diff_BT = (new_logprobs_BT - ref_logprob_BT).clamp(-40.0, 40.0)
                        kl_4BT = estimate_kl(ref_logprobs_diff_BT, ratio_BT)
                        # grpo change: directly subtract KL in loss (add)
                        loss = masked_mean(
                            pg_loss_max_BT + self.args.beta * kl_4BT[self.args.kl_estimator],
                            response_mask_BT,
                            None,
                            loss_denominator,
                        )
                    else:
                        loss = masked_mean(pg_loss_max_BT, response_mask_BT, None, loss_denominator)

                    # we already took world size into account via the tokens
                    if dist.is_available() and dist.is_initialized():
                        loss *= dist.get_world_size()

                    # Clear CUDA cache before backward pass to free memory for reduce_scatter operations
                    torch.cuda.empty_cache()
                    self.model.backward(loss)
                    if (local_step + 1) % accumulation_steps == 0:
                        self.model.step()
                    local_step += 1
                    with torch.no_grad():
                        if args.load_ref_policy:
                            # NOTE: in packed implementation, kl calculation are averages over response tokens
                            loss_stats_B["kl"][:, i] = masked_mean(kl_4BT, response_mask_BT).float()
                            loss_stats_B["kl_loss"][i] = loss_stats_B["kl"][self.args.kl_estimator, i] * self.args.beta
                        loss_stats_B["pg_clipfrac"][i] = masked_mean(
                            (pg_losses2_BT > pg_losses_BT).float(), response_mask_BT
                        )
                        loss_stats_B["pg_loss"][i] = masked_mean(pg_loss_max_BT, response_mask_BT)
                        loss_stats_B["loss"][i] = loss
                        loss_stats_B["ratio"][i] = masked_mean(ratio_BT, response_mask_BT)
                        if self.args.record_entropy:
                            loss_stats_B["entropy"][i] = masked_mean(entropy_BT, response_mask_BT).float()

            with torch.no_grad():
                if args.load_ref_policy:
                    for j in range(4):
                        self.local_metrics[f"objective/kl{j}_avg"] = loss_stats_B["kl"][j].mean()
                    self.local_metrics["loss/kl_avg"] = loss_stats_B["kl_loss"].mean()
                self.local_metrics["loss/policy_avg"] = loss_stats_B["pg_loss"].mean()
                self.local_metrics["loss/total_avg"] = loss_stats_B["loss"].mean()
                self.local_metrics["policy/clipfrac_avg"] = loss_stats_B["pg_clipfrac"].mean()
                self.local_metrics["val/ratio"] = loss_stats_B["ratio"].mean()
                self.local_metrics["val/ratio_var"] = loss_stats_B["ratio"].var()
                if self.args.record_entropy:
                    self.local_metrics["policy/entropy_avg"] = loss_stats_B["entropy"].mean()
                self.local_metrics["lr"] = self.scheduler.get_last_lr()[0]
                return self.local_metrics.get_metrics_list()

    def save_checkpoint_state(self, checkpoint_state_dir: str, client_state: dict[str, Any]) -> None:
        args = self.args

        # Save comprehensive RNG states for each rank
        rng_states = {
            "torch_cpu_rng_state": torch.get_rng_state(),
            "numpy_rng_state": np.random.get_state(),
            "python_rng_state": random.getstate(),
        }

        # Save CUDA RNG states for all devices
        if torch.cuda.is_available():
            rng_states["torch_cuda_rng_states"] = {
                f"cuda:{i}": torch.cuda.get_rng_state(i) for i in range(torch.cuda.device_count())
            }
            rng_states["torch_cuda_rng_state_all"] = torch.cuda.get_rng_state_all()

        # Add RNG states to client_state
        client_state["rng_states"] = rng_states
        client_state["rank"] = self.rank

        # Save reference policy checkpoint (model only, no optimizer)
        if self.args.load_ref_policy:
            ref_policy_dir = os.path.join(checkpoint_state_dir, "ref_policy")
            os.makedirs(ref_policy_dir, exist_ok=True)

            # For reference policy, we save just the model weights
            # We can't use save_checkpoint because it would try to save DummyOptim
            # which doesn't have state_dict
            if self.rank == 0:
                # Only rank 0 saves the model state
                model_to_save = self.ref_policy.module if hasattr(self.ref_policy, "module") else self.ref_policy
                # Save the state dict
                torch.save(model_to_save.state_dict(), os.path.join(ref_policy_dir, "pytorch_model.bin"))
                logger.info(f"Saved reference policy model to {ref_policy_dir}")

            client_state["ref_policy_saved"] = True

        # Save the main model checkpoint with enhanced client state
        self.model.save_checkpoint(checkpoint_state_dir, client_state=client_state)

        # `save_checkpoint` needs to be called on all ranks, only rank 0 will have all the states
        if self.rank == 0:
            if args.keep_last_n_checkpoints >= 0:
                clean_last_n_checkpoints_deepspeed(checkpoint_state_dir, args.keep_last_n_checkpoints)

            # Sync to GCS if configured (check the actual target, not just gs_bucket_path)
            if args.gs_checkpoint_state_dir is not None:
                ray.remote(sync_gs_bucket).options(num_cpus=1).remote(
                    checkpoint_state_dir, args.gs_checkpoint_state_dir
                )

    def save_model(self, output_dir: str, chat_template_name: str, tokenizer: PreTrainedTokenizer) -> None:
        output_path = pathlib.Path(output_dir)
        marker_path = output_path / CHECKPOINT_COMPLETE_MARKER
        if marker_path.exists():
            logger.info(f"Checkpoint already complete at {output_dir}, skipping save")
            return

        model_to_save = self.model
        if chat_template_name is not None and "olmo" in chat_template_name:
            model_to_save.generation_config = get_olmo3_generation_config(tokenizer)

        if self.rank == 0:
            output_path.mkdir(parents=True, exist_ok=True)

        # save model weights for ZeRO2/3
        if hasattr(model_to_save, "module"):
            model_to_save = model_to_save.module

        # gather parameters
        output_state_dict = {}
        for k, v in model_to_save.named_parameters():
            # only gather z3 params
            params_to_fetch = _z3_params_to_fetch([v])
            with deepspeed.zero.GatheredParameters(params_to_fetch, enabled=len(params_to_fetch) > 0):
                vv = v.data.cpu()
                if self.rank == 0:
                    output_state_dict[k] = vv

        if self.rank == 0:
            state_dict = model_to_save.state_dict()

            # copy named_buffers with `persistent=True`
            for k, v in model_to_save.named_buffers():
                if k not in state_dict:
                    continue
                vv = v.data.cpu()
                output_state_dict[k] = vv

            state_dict_keys = set(state_dict.keys())
            output_state_dict_keys = set(output_state_dict.keys())

            # corner case for tie_word_embeddings, such as Qwen2-0.5B
            if getattr(model_to_save.config, "tie_word_embeddings", False) and "lm_head.weight" in state_dict_keys:
                state_dict_keys.remove("lm_head.weight")

            assert state_dict_keys.issubset(output_state_dict_keys), (
                f"mismatch keys {output_state_dict_keys.symmetric_difference(state_dict_keys)}"
            )

            # only save peft weights https://github.com/microsoft/DeepSpeed/issues/4295
            if isinstance(model_to_save, PeftModel):
                model_to_save.save_pretrained(output_dir)
                if self.stage == 3:
                    torch.save(
                        get_peft_model_state_dict(model_to_save, output_state_dict), output_path / "adapter_model.bin"
                    )
            else:
                model_to_save.save_pretrained(output_dir, state_dict=output_state_dict)

            self.tokenizer.save_pretrained(output_dir)
            marker_path.touch()

    # we need this because we don't know which node is rank 0 is on
    def launch_ai2_evals_on_weka_wrapper(self, step_dir, leaderboard_name, wandb_url, training_step):
        args = self.args
        if self.rank == 0:
            ray.remote(launch_ai2_evals_on_weka).options(num_cpus=1).remote(
                path=step_dir,
                leaderboard_name=leaderboard_name,
                oe_eval_max_length=args.oe_eval_max_length,
                wandb_url=wandb_url,
                training_step=training_step,
                oe_eval_tasks=args.oe_eval_tasks,
                stop_strings=args.stop_strings,
                gs_bucket_path=args.gs_bucket_path,
                eval_priority=args.eval_priority,
                eval_workspace=args.eval_workspace,
                beaker_image=args.oe_eval_beaker_image,
                oe_eval_gpu_multiplier=args.oe_eval_gpu_multiplier,
            )


class ModelGroup:
    def __init__(
        self, pg: PlacementGroup, ray_process_cls: RayProcess, num_gpus_per_node: list[int], single_gpu_mode: bool
    ):
        self.pg = pg
        self.ray_process_cls = ray_process_cls
        self.num_gpus_per_node = num_gpus_per_node
        self.num_gpus_per_actor = 0.48 if single_gpu_mode else 1
        self.num_cpus_per_actor = 4
        self.models = []
        world_size = sum(self.num_gpus_per_node)
        master_policy = ray_process_cls.options(
            num_cpus=self.num_cpus_per_actor,
            num_gpus=self.num_gpus_per_actor,
            scheduling_strategy=PlacementGroupSchedulingStrategy(
                placement_group=self.pg, placement_group_bundle_index=0
            ),
        ).remote(world_size, 0, 0, None, None)

        self.models.append(master_policy)
        results, _ = ray_get_with_progress(
            [master_policy.get_master_addr_port.remote()], desc="Getting master address"
        )
        (master_addr, master_port) = results[0]

        def get_bundle_index(rank, num_gpus_per_node):
            """given a rank and a list of num_gpus_per_node, return the index of the bundle that the rank belongs to"""
            bundle_idx = 0
            while rank >= num_gpus_per_node[bundle_idx]:
                rank -= num_gpus_per_node[bundle_idx]
                bundle_idx += 1
            return bundle_idx

        assert get_bundle_index(0, [7, 8, 4]) == 0
        assert get_bundle_index(1, [7, 8, 4]) == 0
        assert get_bundle_index(7, [7, 8, 4]) == 1
        assert get_bundle_index(8, [7, 8, 4]) == 1
        assert get_bundle_index(9, [7, 8, 4]) == 1
        assert get_bundle_index(16, [7, 8, 4]) == 2

        # Setup worker models
        for rank in range(1, world_size):
            logger.debug(f"{rank=}, {world_size=}, {rank=}, {master_addr=}, {master_port=}")
            scheduling_strategy = PlacementGroupSchedulingStrategy(
                placement_group=self.pg, placement_group_bundle_index=get_bundle_index(rank, self.num_gpus_per_node)
            )
            worker_policy = ray_process_cls.options(
                num_cpus=self.num_cpus_per_actor,
                num_gpus=self.num_gpus_per_actor,
                scheduling_strategy=scheduling_strategy,
            ).remote(world_size, rank, 0, master_addr, master_port)
            self.models.append(worker_policy)


def calculate_utilization_metrics(
    model_dims: utils.ModelDims,
    prompt_lengths: list[int],
    response_lengths: list[int],
    total_generation_time: float,
    samples_per_prompt: int,
    num_engines: int,
    num_gpus_per_engine: int,
    training_time: float,
    num_training_gpus: int,
) -> dict:
    """Calculate MFU and MBU metrics for model inference and training.

    Args:
        model_dims: Model dimensions with device information
        prompt_lengths: List of prompt lengths
        response_lengths: List of response lengths
        total_generation_time: Total time taken for generation (for actor metrics)
        samples_per_prompt: Number of samples generated per prompt
        num_engines: Number of vLLM engines for inference
        num_gpus_per_engine: Number of GPUs assigned to each vLLM engine (tensor parallel size)
        training_time: Time taken for training step (for learner metrics)
        num_training_gpus: Number of GPUs used for training (for learner metrics)

    Returns:
        Dict with the following keys:
            - actor_mfu: Model FLOPs utilization for inference (percentage)
            - actor_mbu: Model bandwidth utilization for inference (percentage)
            - learner_mfu: Model FLOPs utilization for training (percentage)
    """
    assert len(response_lengths) == len(prompt_lengths) * samples_per_prompt, (
        f"Expected {len(prompt_lengths) * samples_per_prompt} response lengths, got {len(response_lengths)}"
    )

    actor_metrics = model_dims.calculate_actor_utilization(
        prompt_lengths=prompt_lengths,
        response_lengths=response_lengths,
        total_generation_time=total_generation_time,
        samples_per_prompt=samples_per_prompt,
        num_engines=num_engines,
        num_gpus_per_engine=num_gpus_per_engine,
    )

    learner_metrics = model_dims.calculate_learner_utilization(
        prompt_lengths=prompt_lengths,
        response_lengths=response_lengths,
        training_time=training_time,
        samples_per_prompt=samples_per_prompt,
        num_training_gpus=num_training_gpus,
    )

    utilization_metrics = {f"actor_{k}": v for k, v in actor_metrics.items()}
    utilization_metrics["learner_mfu"] = learner_metrics["mfu"]

    return utilization_metrics


@dataclass
class BatchStatistics:
    prompt_lengths: list[int]
    response_lengths: list[int]
    filtered_prompts: int
    filtered_prompts_zero: int
    filtered_prompts_solved: int
    filtered_prompts_nonzero: int
    percent_solved_mean: float
    no_resampled_prompts: int
    total_prompts: int


def accumulate_inference_batches(
    inference_results_Q: ray_queue.Queue,
    args: Args,
    generation_config: vllm_utils.SamplingConfig,
    num_prompts: int,
    model_dims: utils.ModelDims,
    tokenizer: PreTrainedTokenizer,
    prompt_dataset: Dataset,
    data_loader: data_loader_lib.HFDataLoader | None = None,
    prompt_Q: ray_queue.Queue | None = None,
    actor_manager=None,
    timeout: float | None = None,
    active_sampling: bool = False,
    filter_zero_std_samples: bool = False,
    replenish_prompts: bool = False,
    no_resampling_pass_rate: float | None = None,
) -> tuple[GenerationResult, Batch, dict, BatchStatistics]:
    """Accumulate multiple inference results into a single training batch.

    Args:
        inference_results_Q: Queue containing individual GenerationResult objects (one per prompt)
        args: Arguments containing vllm_num_engines and batch size info
        generation_config: Generation config containing n (number of samples per prompt)
        num_prompts: Number of prompts to accumulate
        data_loader: Iterator over the dataloader for replenishing prompts. Required when
            replenish_prompts=True or no_resampling_pass_rate is set. Can be None for
            evaluation where all prompts are pre-queued.
        prompt_dataset: Dataset containing prompts
        prompt_Q: Queue containing prompts to send to generator. Required when
            replenish_prompts=True. Can be None for evaluation where no replenishment is needed.
        timeout: Optional timeout in seconds for queue get operations. If None, blocks indefinitely.
        active_sampling: Whether to continue sampling until we have sampled num_prompts prompts with non-zero std
        filter_zero_std_samples: Whether to filter samples with zero reward std
        replenish_prompts: Add a prompt back onto the prompt_Q after receiving a finished result
        no_resampling_pass_rate: Optional rate at which to note samples solved at greater than this rate
            and exclude them from further sampling

    Raises:
        queue.Empty: If timeout is specified and no data is available within timeout.

    Returns:
        Tuple of (combined_result, Batch with queries, ground_truths, datasets, prompt_lengths, response_lengths)
        or (ShutdownSentinel, None, None, None) if shutdown signal received
    """
    if no_resampling_pass_rate is not None:
        assert data_loader is not None, "no_resampling requires data_loader"

    if replenish_prompts:
        assert prompt_Q is not None and data_loader is not None and prompt_dataset is not None, (
            "replenish_prompts requires prompt_Q, data_loader, and prompt_dataset"
        )
    results = []
    all_queries = []
    all_ground_truths = []
    all_datasets = []
    all_raw_queries = []
    all_decoded_responses = []
    all_reward_metrics = []
    all_scores = []
    all_percent_solved = []
    total_filtered_prompts = 0
    filtered_prompt_zero = 0
    filtered_prompt_solved = 0
    filtered_prompt_nonzero = 0
    total_no_resampled = 0
    progress_bar = tqdm(
        total=num_prompts,
        desc=f"Accumulating Responses and Rewarding {num_prompts} prompts",
        bar_format="{l_bar}{bar}{r_bar}\n",
        disable=not args.verbose,
    )
    num_prompts_sampled = 0
    while num_prompts_sampled < num_prompts:
        result = inference_results_Q.get(timeout=timeout)

        if isinstance(result, ShutdownSentinel):
            return result, None, None, None

        # Validate that each individual result has the expected number of responses
        assert len(result.responses) == generation_config.n, (
            f"Mismatch: individual prompt result has {len(result.responses)} responses "
            f"but expected {generation_config.n} samples per prompt. "
            f"Prompt ID: {result.prompt_id}"
        )

        # Replenish generation queue with new prompt
        if replenish_prompts:
            add_prompt_to_generator(next(data_loader), prompt_Q, generation_config, is_eval=False)

        decoded_responses = tokenizer.batch_decode(result.responses, skip_special_tokens=True)

        percent_solved = np.mean(result.reward_scores).item() / args.max_possible_score
        # Don't resample prompt that was solved at more than no_resample_positive_rate
        if no_resampling_pass_rate is not None and percent_solved >= no_resampling_pass_rate:
            total_no_resampled += 1
            data_loader.exclude_index(result.dataset_index)
            logging.debug(
                f"[Data Preparation Thread] Prompt solved at {percent_solved}, total no resampled: {total_no_resampled}"
            )

        # Filter out zero std prompts
        if filter_zero_std_samples and np.std(result.reward_scores) == 0:
            # If we're not active sampling, still count this as a sample
            if not active_sampling:
                num_prompts_sampled += 1
                progress_bar.update(1)

            total_filtered_prompts += 1
            if result.reward_scores[0] == 0:
                filtered_prompt_zero += 1
            elif result.reward_scores[0] == args.max_possible_score:
                filtered_prompt_solved += 1
            else:
                filtered_prompt_nonzero += 1
            logging.debug(
                f"[Data Preparation Thread] Filtered prompt with reward std 0, total filtered {total_filtered_prompts}"
            )
            continue
        else:
            num_prompts_sampled += 1
            progress_bar.update(1)

        results.append(result)
        prompt_data = prompt_dataset[result.dataset_index]
        all_queries.extend(repeat_each([prompt_data[INPUT_IDS_PROMPT_KEY]], generation_config.n))
        all_ground_truths.extend(repeat_each([prompt_data[GROUND_TRUTHS_KEY]], generation_config.n))
        all_datasets.extend(repeat_each([prompt_data[VERIFIER_SOURCE_KEY]], generation_config.n))
        all_raw_queries.extend(repeat_each([prompt_data[RAW_PROMPT_KEY]], generation_config.n))
        all_decoded_responses.extend(decoded_responses)
        all_scores.extend(result.reward_scores)
        all_reward_metrics.append(result.reward_metrics)
        all_percent_solved.append(percent_solved)

    if len(results) == 0:
        logger.warning(
            "[Data Preparation Thread] All prompts were filtered during accumulation. "
            f"Filtered: {total_filtered_prompts} (zero std: {filtered_prompt_zero}, "
            f"solved: {filtered_prompt_solved}, nonzero: {filtered_prompt_nonzero})"
        )
        return None, None, None, None

    # Combine all results into a single GenerationResult
    combined_responses = []
    combined_finish_reasons = []
    combined_masks = []
    combined_num_calls = []
    combined_timeouts = []
    combined_tool_errors = []
    combined_tool_outputs = []
    combined_tool_runtimes = []
    combined_tool_calleds = []
    combined_logprobs = []

    earliest_start_time = float("inf")
    prompt_lengths = []
    response_lengths = []

    total_prompt_tokens = 0
    total_response_tokens = 0
    max_generation_time = 0

    for i, result in enumerate(results):
        combined_responses.extend(result.responses)
        combined_finish_reasons.extend(result.finish_reasons)
        combined_masks.extend(result.masks)
        combined_num_calls.extend(result.request_info.num_calls)
        combined_timeouts.extend(result.request_info.timeouts)
        combined_tool_errors.extend(result.request_info.tool_errors)
        combined_tool_outputs.extend(result.request_info.tool_outputs)
        combined_tool_runtimes.extend(result.request_info.tool_runtimes)
        combined_tool_calleds.extend(result.request_info.tool_calleds)

        combined_logprobs.extend(result.logprobs)

        earliest_start_time = min(earliest_start_time, result.start_time)

        prompt_lengths.append(len(all_queries[i * generation_config.n]))

        for response in result.responses:
            response_lengths.append(len(response))

        total_prompt_tokens += result.token_statistics.num_prompt_tokens
        total_response_tokens += result.token_statistics.num_response_tokens
        max_generation_time = max(max_generation_time, result.token_statistics.generation_time)

    # Use the maximum generation time across engines since they work in parallel
    # This avoids including queue overhead and accumulation time in MFU/MBU calculations
    total_generation_time = max_generation_time

    accumulated_stats = TokenStatistics(
        num_prompt_tokens=total_prompt_tokens,
        num_response_tokens=total_response_tokens,
        generation_time=total_generation_time,
        earliest_start_time=earliest_start_time,
    )

    # Create combined RequestInfo
    combined_request_info = RequestInfo(
        num_calls=combined_num_calls,
        timeouts=combined_timeouts,
        tool_errors=combined_tool_errors,
        tool_outputs=combined_tool_outputs,
        tool_runtimes=combined_tool_runtimes,
        tool_calleds=combined_tool_calleds,
    )

    # Create combined GenerationResult
    combined_result = GenerationResult(
        responses=combined_responses,
        finish_reasons=combined_finish_reasons,
        masks=combined_masks,
        request_info=combined_request_info,
        dataset_index=None,
        prompt_id=None,
        token_statistics=accumulated_stats,
        logprobs=combined_logprobs,
    )

    if actor_manager is not None:
        ray.get(actor_manager.report_token_statistics.remote(accumulated_stats))

    # Note: We don't have dataset_indices here, but they're not needed for the returned batch
    batch = Batch(
        queries=all_queries,
        ground_truths=all_ground_truths,
        datasets=all_datasets,
        raw_queries=all_raw_queries,
        decoded_responses=all_decoded_responses,
        indices=None,  # Not meaningful for combined results
        scores=all_scores,
    )

    combined_reward_metrics = combine_reward_metrics(all_reward_metrics)
    percent_solved_mean = np.mean(all_percent_solved) if all_percent_solved else 0.0

    batch_stats = BatchStatistics(
        prompt_lengths=prompt_lengths,
        response_lengths=response_lengths,
        filtered_prompts=total_filtered_prompts,
        filtered_prompts_zero=filtered_prompt_zero,
        filtered_prompts_solved=filtered_prompt_solved,
        filtered_prompts_nonzero=filtered_prompt_nonzero,
        percent_solved_mean=percent_solved_mean,
        no_resampled_prompts=total_no_resampled,
        total_prompts=len(results),
    )
    return combined_result, batch, combined_reward_metrics, batch_stats


def data_preparation_thread(
    inference_results_Q: ray_queue.Queue,
    prompt_Q: ray_queue.Queue,
    packed_sequences_Q: Queue,
    args: Args,
    tokenizer: PreTrainedTokenizer,
    num_training_steps: int,
    generation_config,
    resume_training_step: int,
    data_loader: data_loader_lib.HFDataLoader,
    train_dataset: Dataset,
    actor_manager=None,
    model_dims: utils.ModelDims = None,
):
    for training_step in range(resume_training_step, num_training_steps + 1):
        # Streaming accumulation: collect results as they arrive
        with Timer("🚀 [Data Preparation Thread] Getting response ids") as timer:
            result, batch, reward_metrics, batch_stats = accumulate_inference_batches(
                inference_results_Q,
                args,
                generation_config,
                num_prompts=args.num_unique_prompts_rollout,
                model_dims=model_dims,
                tokenizer=tokenizer,
                data_loader=data_loader,
                prompt_dataset=train_dataset,
                prompt_Q=prompt_Q,
                actor_manager=actor_manager,
                active_sampling=args.active_sampling,
                filter_zero_std_samples=args.filter_zero_std_samples,
                replenish_prompts=True,
                no_resampling_pass_rate=args.no_resampling_pass_rate,
            )
            if isinstance(result, ShutdownSentinel):
                logger.info("[Data Preparation Thread] Received shutdown sentinel, exiting")
                return
            if result is None:
                logger.info("[Data Preparation Thread] All prompts filtered, putting empty batch into queue")
                packed_sequences = PackedSequences(
                    query_responses=[],
                    attention_masks=[],
                    response_masks=[],
                    original_responses=[],
                    advantages=[],
                    position_ids=[],
                    vllm_logprobs=[],
                )
                collated_data = []
                packed_sequences_Q.put(
                    {
                        "packed_sequences": packed_sequences,
                        "collated_data": collated_data,
                        "metrics": {},
                        "responses_count": 0,
                        "num_new_tokens": 0,
                        "B": 0,
                        "prompt_lengths": [],
                        "response_lengths": [],
                        "num_filtered_prompts": 0,
                    }
                )
                continue

        getting_response_time = timer.duration
        scores = np.array(batch.scores)

        good_outputs = [
            len(result.request_info.tool_outputs[i]) > 0
            and result.request_info.tool_calleds[i]
            and not result.request_info.timeouts[i]
            and not result.request_info.tool_errors[i]
            for i in range(len(result.request_info.tool_outputs))
        ]
        scores_per_prompt = scores.reshape(-1, args.num_samples_per_prompt_rollout)
        mean_grouped_rewards = scores_per_prompt.mean(axis=-1)
        mean_grouped_rewards = np.repeat(mean_grouped_rewards, args.num_samples_per_prompt_rollout, axis=0)
        std_grouped_rewards = scores_per_prompt.std(axis=-1)
        std_grouped_rewards = np.repeat(std_grouped_rewards, args.num_samples_per_prompt_rollout, axis=0)
        if args.advantage_normalization_type == "standard":
            advantages = (scores - mean_grouped_rewards) / (std_grouped_rewards + 1e-8)
        elif args.advantage_normalization_type == "centered":
            advantages = scores - mean_grouped_rewards
        else:
            raise ValueError(f"Invalid advantage normalization type: {args.advantage_normalization_type}")

        if args.mask_truncated_completions:
            stop_idxes = torch.tensor(
                [i for i in range(len(result.finish_reasons)) if result.finish_reasons[i] == "stop"]
            )
            num_truncated = len(result.finish_reasons) - len(stop_idxes)
            if num_truncated > 0:
                logger.info(
                    f"[Truncated completions filtering] Filtered {num_truncated} responses that didn't finish with 'stop'. "
                    f"Retention rate: {len(stop_idxes) / len(result.finish_reasons):.2%}"
                )
            scores = scores[stop_idxes]
            advantages = advantages[stop_idxes]
            batch = batch[stop_idxes.tolist()]
            result.responses = [result.responses[i] for i in stop_idxes]
            result.masks = [result.masks[i] for i in stop_idxes]
            result.finish_reasons = [result.finish_reasons[i] for i in stop_idxes]
            result.logprobs = [result.logprobs[i] for i in stop_idxes]

        with Timer("📦 [Data Preparation Thread] Packing sequences"):
            packed_sequences = pack_sequences(
                queries=batch.queries,
                responses=result.responses,
                masks=result.masks,
                pack_length=args.pack_length,
                pad_token_id=tokenizer.pad_token_id,
                vllm_logprobs=result.logprobs,
                mask_tool_use=tool_args.mask_tool_use,
                min_num_batches=args.world_size,
            )
            num_new_tokens = sum(len(seq) for seq in packed_sequences.query_responses)
            # Vectorized advantage calculation: create a lookup array where each index corresponds to a response mask value
            # and each value is the corresponding advantage score: index 0 is set to 0 since response masks start from 1 (1-indexed)
            lookup_advantages = np.zeros(len(advantages) + 1, dtype=np.float32)
            lookup_advantages[1:] = advantages
            packed_advantages = [
                torch.tensor(lookup_advantages[packed_mask], dtype=torch.float32)
                for packed_mask in packed_sequences.response_masks
            ]
            packed_sequences.advantages = packed_advantages

        collated_data = prepare_collated_data_for_workers(
            packed_sequences, args.world_size, args.per_device_train_batch_size, tokenizer.pad_token_id
        )
        B = len(packed_sequences.query_responses) // args.world_size

        # Create a result package with metrics and data
        if len(result.responses) == 0:
            # Handle empty responses case
            # in this case, we won't log metrics, so it should be fine.
            metrics = {}
            logger.warning(f"No responses in batch {training_step}.")
        else:
            real_num_responses = len(result.responses)
            expected_num_responses = args.num_samples_per_prompt_rollout * args.num_unique_prompts_rollout

            unsolved_num_responses = (scores < args.max_possible_score).sum()
            sequence_lengths = np.array([len(response) for response in result.responses])
            sequence_length_solved = (
                np.array([]) if np.all(scores == 0) else np.array(sequence_lengths[scores == args.max_possible_score])
            )
            sequence_length_unsolved = (
                np.array([]) if np.all(scores == args.max_possible_score) else np.array(sequence_lengths[scores == 0])
            )
            stop_rate = sum(int(finish_reason == "stop") for finish_reason in result.finish_reasons) / len(
                result.finish_reasons
            )

            batch_metrics = asdict(batch_stats)
            batch_metrics_prefixed = {f"batch/{k}": v for k, v in batch_metrics.items()}

            metrics = {
                "scores": scores.mean(),
                "real_batch_size_ratio": real_num_responses / expected_num_responses,
                "unsolved_batch_size_ratio": unsolved_num_responses / real_num_responses,
                "packed_ratio": len(packed_sequences.query_responses) / real_num_responses,
                "val/solve_rate_hist": None,
                "val/total_reward_groups": real_num_responses / args.num_samples_per_prompt_rollout,
                "val/sequence_lengths": sequence_lengths.mean(),
                "val/sequence_lengths_min": sequence_lengths.min(),
                "val/sequence_lengths_max": sequence_lengths.max(),
                "val/sequence_lengths_unsolved": (
                    0 if len(sequence_length_unsolved) == 0 else sequence_length_unsolved.mean()
                ),
                "val/sequence_lengths_solved": (
                    0 if len(sequence_length_solved) == 0 else sequence_length_solved.mean()
                ),
                "val/sequence_lengths_unsolved_hist": sequence_length_unsolved,
                "val/sequence_lengths_solved_hist": sequence_length_solved,
                "val/stop_rate": stop_rate,
                "val/advantages_mean": advantages.mean(),
                "val/advantages_min": advantages.min(),
                "val/advantages_max": advantages.max(),
                "val/advantages_hist": advantages,
                "val/num_calls_rate": np.array(result.request_info.num_calls).mean(),
                "val/timeouts_rate": np.array(result.request_info.timeouts).mean(),
                "val/tool_errors_rate": np.array([len(item) > 0 for item in result.request_info.tool_errors]).mean(),
                "val/good_outputs_rate": np.array(good_outputs).mean(),
                "val/tool_runtimes_rate": np.array(result.request_info.tool_runtimes).mean(),
                "val/tool_calleds_rate": np.array(result.request_info.tool_calleds).mean(),
                "time/getting_response": getting_response_time,
                **reward_metrics,
                **batch_metrics_prefixed,
            }

            total_tokens = result.token_statistics.num_prompt_tokens + result.token_statistics.num_response_tokens
            metrics["val/actor_tokens_per_second"] = total_tokens / result.token_statistics.generation_time

        if args.save_traces:
            traces = {
                "scores": scores.tolist(),
                "finish_reasons": result.finish_reasons,
                "responses": result.responses,
                "training_step": training_step,
                **asdict(batch),  # Unpack all batch fields
                **reward_metrics,
            }
            os.makedirs(args.output_dir, exist_ok=True)
            with open(f"{args.output_dir}/traces_{args.run_name}.jsonl", "a") as f:
                json.dump(traces, f)
                f.write("\n")

        # Put the packed sequences and metrics into the output queue
        packed_sequences_Q.put(
            {
                "packed_sequences": packed_sequences,  # for debugging purposes
                "collated_data": collated_data,
                "metrics": metrics,
                "responses_count": len(result.responses),
                "num_new_tokens": num_new_tokens,
                "B": B,
                "prompt_lengths": batch_stats.prompt_lengths,
                "response_lengths": batch_stats.response_lengths,
                "num_filtered_prompts": batch_stats.filtered_prompts,
            }
        )


def setup_runtime_variables(args: Args, tool_args: ToolArgs) -> Args:
    """Set up runtime variables for the experiment."""
    args.run_name = f"{args.exp_name}__{args.seed}__{int(time.time())}"
    args.output_dir = os.path.join(args.output_dir, args.run_name)
    args.dataset_local_cache_dir = os.path.abspath(args.dataset_local_cache_dir)
    if is_beaker_job():
        args.dataset_local_cache_dir = "/weka/oe-adapt-default/allennlp/deletable_open_instruct_dataset_cache"
    args.world_size = sum(args.num_learners_per_node)
    args.num_training_steps = args.total_episodes // (
        args.num_unique_prompts_rollout * args.num_samples_per_prompt_rollout
    )
    args.try_launch_beaker_eval_jobs_on_weka = args.try_launch_beaker_eval_jobs_on_weka and is_beaker_job()
    if args.push_to_hub:
        if args.hf_repo_id is None:  # auto-generate one
            args.hf_repo_id = "open_instruct_dev"
        if args.hf_entity is None:  # first try to use AI2 entity
            args.hf_entity = maybe_use_ai2_hf_entity()
        if args.hf_entity is None:  # then try to use the user's entity
            args.hf_entity = HfApi().whoami()["name"]
        args.hf_repo_id = f"{args.hf_entity}/{args.hf_repo_id}"
        if args.hf_repo_revision is None:  # auto-generate one
            args.hf_repo_revision = args.run_name
        args.hf_repo_url = f"https://huggingface.co/{args.hf_repo_id}/tree/{args.hf_repo_revision}"
    if args.with_tracking and args.wandb_entity is None:
        args.wandb_entity = maybe_use_ai2_wandb_entity()
    args.tool_use = tool_args.tools is not None and len(tool_args.tools) > 0
    return args


def setup_experiment_tracking(args: Args, tc: TokenizerConfig, model_config: ModelConfig):
    """Setup experiment tracking and seeds."""
    all_configs = {}
    beaker_config = None
    if is_beaker_job():
        beaker_config = maybe_get_beaker_config()
        all_configs.update(vars(beaker_config))
    all_configs.update(**asdict(args), **asdict(tc), **asdict(model_config))

    wandb_url = None
    if args.with_tracking:
        wandb.init(
            project=args.wandb_project_name,
            entity=args.wandb_entity,
            config=all_configs,
            name=args.run_name,
            save_code=True,
            tags=[args.exp_name] + get_wandb_tags(),
        )
        wandb_url = wandb.run.get_url()
        maybe_update_beaker_description(wandb_url=wandb_url)

    return beaker_config, wandb_url


def setup_datasets(args: Args, tc: TokenizerConfig, tokenizer: PreTrainedTokenizer):
    """Set up training and evaluation datasets."""
    system_prompt_override = None
    if args.system_prompt_override_file is not None:
        logger.info(f"Loading system prompt override from {args.system_prompt_override_file}")
        with open(args.system_prompt_override_file) as f:
            system_prompt_override = f.read().strip()
        logger.info(f"System prompt overriden to:\n#####\n{system_prompt_override}\n#####\n")

    transform_fn_args = [
        {"system_prompt_override": system_prompt_override},
        {"max_prompt_token_length": args.max_prompt_token_length},
    ]
    train_dataset = get_cached_dataset_tulu(
        dataset_mixer_list=args.dataset_mixer_list,
        dataset_mixer_list_splits=args.dataset_mixer_list_splits,
        tc=tc,
        dataset_transform_fn=args.dataset_transform_fn,
        transform_fn_args=transform_fn_args,
        dataset_cache_mode=args.dataset_cache_mode,
        dataset_config_hash=args.dataset_config_hash,
        hf_entity=args.hf_entity,
        dataset_local_cache_dir=args.dataset_local_cache_dir,
        dataset_skip_cache=args.dataset_skip_cache,
        system_prompt_override=system_prompt_override,
    )
    train_dataset = train_dataset.shuffle(seed=args.seed)

    if len(args.dataset_mixer_eval_list) > 0:
        eval_dataset = get_cached_dataset_tulu(
            dataset_mixer_list=args.dataset_mixer_eval_list,
            dataset_mixer_list_splits=args.dataset_mixer_eval_list_splits,
            tc=tc,
            dataset_transform_fn=args.dataset_transform_fn,
            transform_fn_args=transform_fn_args,
            hf_entity=args.hf_entity,
            dataset_cache_mode=args.dataset_cache_mode,
            dataset_config_hash=args.dataset_config_eval_hash,
            dataset_local_cache_dir=args.dataset_local_cache_dir,
            dataset_skip_cache=args.dataset_skip_cache,
            system_prompt_override=system_prompt_override,
        )
        if args.shuffle_eval_dataset:
            eval_dataset = eval_dataset.shuffle(seed=args.seed)
    else:
        eval_dataset = None

    visualize_token(train_dataset[0][INPUT_IDS_PROMPT_KEY], tokenizer)

    return train_dataset, eval_dataset


def load_tools(args: Args) -> dict[str, tools.Tool]:
    """Load tool instances based on args.tools configuration.

    Args:
        args: Parsed training arguments with tool configuration.

    Returns:
        A mapping from tool end strings to tool instances.

    Raises:
        ValueError: If an unknown tool is requested.
    """
    tool_objects: dict[str, tools.Tool] = {}
    if not args.tools:
        return tool_objects

    for tool in args.tools:
        if tool.lower() == "search":
            from open_instruct.search_utils.search_tool import SearchTool

            tool_instance = SearchTool(
                start_str="<query>",
                end_str="</query>",
                api_endpoint=args.search_api_endpoint,
                number_documents_to_search=args.number_documents_to_search,
            )
        elif tool.lower() == "code":
            tool_instance = tools.PythonCodeTool(
                start_str="<code>", end_str="</code>", api_endpoint=args.code_tool_api_endpoint
            )
        else:
            raise ValueError(f"Unknown tool: {tool}")

        tool_objects[tool_instance.end_str] = tool_instance

    return tool_objects


def create_model_and_optimizer(
    args: Args,
    tc: TokenizerConfig,
    model_config: ModelConfig,
    beaker_config: BeakerRuntimeConfig,
    wandb_url: str,
    tokenizer: PreTrainedTokenizer,
    inference_results_Q: ray_queue.Queue,
    prompt_Q: ray_queue.Queue,
    evaluation_inference_results_Q: ray_queue.Queue,
    reward_config: RewardConfig,
    train_dataset,
    eval_dataset,
) -> tuple[ModelGroup, list[vllm_utils.LLMRayActor], dict[str, tools.Tool], int, int]:
    """Create the model, optimizer, and vLLM engines."""
    # Create placement group
    bundles = [{"GPU": actor_num_gpus, "CPU": actor_num_gpus * 10} for actor_num_gpus in args.num_learners_per_node]
    pg = placement_group(bundles, strategy="STRICT_SPREAD")
    ray_get_with_progress([pg.ready()], desc="Waiting for placement group")
    policy_group = ModelGroup(pg, PolicyTrainerRayProcess, args.num_learners_per_node, args.single_gpu_mode)
    wandb_url = wandb.run.get_url() if args.with_tracking else None
    inits = [
        model.from_pretrained.remote(args, model_config, beaker_config, wandb_url, tokenizer)
        for model in policy_group.models
    ]

<<<<<<< HEAD
    # Set up tools using the composable tool configuration
    max_len = args.max_prompt_token_length + args.response_length
    tool_config = tool_args.to_tool_config()
    tool_setup: ToolSetup = build_tools_from_config(tool_config)
    tool_objects = tool_setup.tools

    # Add tool stop strings to args.stop_strings
    for stop_string in tool_setup.stop_strings:
        if stop_string not in args.stop_strings:
            args.stop_strings.append(stop_string)
=======
    tool_objects = load_tools(args)
    args.stop_strings.extend(tool_objects.keys())
>>>>>>> d526c5d1

    queues_to_monitor = {
        "Inference Results Queue": inference_results_Q,
        "Prompt Queue": prompt_Q,
        "Evaluation Queue": evaluation_inference_results_Q,
    }
    actor_manager = ray.remote(ActorManager).remote(queues_to_monitor, args)

    # Create vLLM engines with queues
    vllm_engines = vllm_utils.create_vllm_engines(
        args.vllm_num_engines,
        args.vllm_tensor_parallel_size,
        args.vllm_enforce_eager,
        tc.tokenizer_name_or_path,
        model_config.model_name_or_path,
        model_config.model_revision,
        args.seed,
        args.vllm_enable_prefix_caching,
        args.max_prompt_token_length + args.response_length,  # max_model_len, total length to generate
        args.vllm_gpu_memory_utilization,
        args.single_gpu_mode,
        pg=pg if args.single_gpu_mode else None,
        tools=tool_objects,
        tool_parser=tool_setup.parser,
        max_tool_calls=tool_config.max_tool_calls,
        mask_tool_use=tool_config.mask_tool_use,
        prompt_queue=prompt_Q,
        results_queue=inference_results_Q,
        eval_results_queue=evaluation_inference_results_Q,
        actor_manager=actor_manager,
        inflight_updates=args.inflight_updates,
        reward_config=reward_config,
        train_dataset=train_dataset,
        eval_dataset=eval_dataset,
    )

    results, _ = ray_get_with_progress(inits, desc="Initializing models")
    resume_training_step = results[0] + 1
    episode = (resume_training_step - 1) * args.num_unique_prompts_rollout * args.num_samples_per_prompt_rollout
    logger.info("======== ✅ all models and vLLM engines initialized =========")

    kv_cache_max_concurrency = ray.get(vllm_engines[0].get_kv_cache_info.remote())
    ray.get(actor_manager.set_kv_cache_max_concurrency.remote(kv_cache_max_concurrency))
    expected_batch_size = (
        args.num_unique_prompts_rollout * args.num_samples_per_prompt_rollout // args.vllm_num_engines
    )
    if kv_cache_max_concurrency < expected_batch_size:
        nodes_needed = (
            args.num_unique_prompts_rollout * args.num_samples_per_prompt_rollout // kv_cache_max_concurrency
        )
        logger.warning(
            f"kv_cache_max_concurrency ({kv_cache_max_concurrency}) is lower than "
            f"num_unique_prompts_rollout * num_samples_per_prompt_rollout // vllm_num_engines ({expected_batch_size}). "
            f"This means actors will have to run multiple sequential batches, hurting performance. "
            f"You might want to use more inference nodes ({nodes_needed} nodes to generate the entire batch simultaneously)."
        )

    ray_get_with_progress(
        [m.setup_model_update_group.remote(vllm_engines=vllm_engines) for m in policy_group.models],
        desc="Setting up model update group",
    )
    logger.info("======== ✅ model update group setup successfully =========")

    return policy_group, vllm_engines, tool_objects, resume_training_step, episode, actor_manager


def create_generation_configs(args: Args):
    """Create generation configs for training and evaluation."""
    generation_config = vllm_utils.SamplingConfig(
        temperature=args.temperature,
        top_p=args.vllm_top_p,
        max_tokens=args.response_length,
        n=args.num_samples_per_prompt_rollout,
        stop=args.stop_strings,
        seed=args.seed,
        logprobs=1,
    )
    eval_generation_config = dataclasses.replace(generation_config, n=1)
    return {"train": generation_config, "eval": eval_generation_config}


def add_prompt_to_generator(
    example: dict[str, Any], prompt_Q: ray_queue.Queue, generation_config, is_eval: bool
) -> None:
    """Add a prompt to the generation queue.

    Args:
        example: A dict containing:
            - INPUT_IDS_PROMPT_KEY: The tokenized prompt
            - dataset_index: Index into the original dataset
            - prompt_id: Unique identifier for this prompt (epoch_datasetIndex)
        param_prompt_Q: Queue to put the prompt request
        generation_config: Generation configuration
        is_eval: Whether this is an evaluation prompt
    """
    prompt_Q.put(
        PromptRequest(
            prompt=example[INPUT_IDS_PROMPT_KEY],
            generation_config=generation_config,
            dataset_index=example["dataset_index"],
            prompt_id=example["prompt_id"],
            is_eval=is_eval,
        )
    )


def load_data_from_packing_thread(
    packed_sequences_Q: Queue, num_total_tokens: int, stop_event: threading.Event, health_check_fn: Callable[[], None]
) -> tuple[list[dict[str, list[torch.Tensor]]] | None, dict[str, Any], int, int, list[int] | None, list[int] | None]:
    """Get the packed sequences with advantages from the packing thread."""
    with Timer("[Main Thread] 📦 Getting packed sequences from thread") as timer:
        while True:
            if stop_event.is_set():
                logger.warning("[Main Thread] Stop event detected while waiting for packed sequences")
                return None, {}, num_total_tokens, 0, None, None, 0
            try:
                # When running at 32k generation length, it typically takes 900s to generate data,
                # so you might see this fire a bunch of times. That's normal!
                packed_data = packed_sequences_Q.get(timeout=300)
                break
            except Empty:
                health_check_fn()
                logger.warning("[Main Thread] Timeout waiting for packed sequences. Retrying...")
        data_thread_metrics = packed_data["metrics"]
        B = packed_data["B"]
        collated_data = packed_data["collated_data"]
        num_step_tokens = packed_data["num_new_tokens"]
        num_total_tokens += num_step_tokens
        prompt_lengths = packed_data["prompt_lengths"]
        response_lengths = packed_data["response_lengths"]
        num_filtered_prompts = packed_data["num_filtered_prompts"]

    data_thread_metrics["time/trainer_idling"] = timer.duration
    if B == 0:
        logger.warning("[Main Thread] 🤡 After packing, there is not enough data to train")
        return None, data_thread_metrics, num_total_tokens, 0, None, None, 0
    return (
        collated_data,
        data_thread_metrics,
        num_total_tokens,
        num_step_tokens,
        prompt_lengths,
        response_lengths,
        num_filtered_prompts,
    )


def weight_sync_thread(
    args: Args,
    stop_event: threading.Event,
    weight_sync_trigger_event: threading.Event,
    policy_group: ModelGroup,
    actor_manager: ActorManager,
    weight_sync_metrics_Q: Queue,
    resume_training_step: int = 1,
):
    """Thread function that handles weight sync operations and actor manager coordination."""
    logger.info("[Weight Sync Thread] 🚀 Starting weight sync thread")
    if resume_training_step > 1:
        weight_sync_trigger_event.set()

    while not stop_event.is_set():
        # Wait for weight sync trigger from main thread
        if not weight_sync_trigger_event.wait(timeout=1.0):
            continue

        # Clear the event for next iteration
        weight_sync_trigger_event.clear()

        with Timer("[Weight Sync]") as timer:
            logger.debug("[Weight Sync Thread] Starting weight sync")

            # Set actors to stop
            ray.get(actor_manager.set_should_stop.remote(True))
            logger.debug("[Weight Sync Thread] Set should_stop to True for weight sync")

            # Broadcast weights to vLLM engines
            # First get the futures
            weight_broadcast_futures: list[ray.ObjectRef] = [m.broadcast_to_vllm.remote() for m in policy_group.models]

            # Wait for all weight updates to complete and collect individual timings
            _, actor_sync_times = ray_get_with_progress(
                weight_broadcast_futures,
                desc="[Weight Sync Thread] Waiting for weight updates to complete",
                enable=args.verbose,
            )

            # Allow actors to resume
            ray.get(actor_manager.set_should_stop.remote(False))
            logger.debug("[Weight Sync Thread] Set should_stop to False after weight sync")

        # Calculate distribution statistics
        sync_time_stats = {
            "time/weight_sync": timer.duration,
            "time/weight_sync_mean": np.mean(actor_sync_times),
            "time/weight_sync_min": np.min(actor_sync_times),
            "time/weight_sync_max": np.max(actor_sync_times),
            "time/weight_sync_median": np.median(actor_sync_times),
        }

        try:
            weight_sync_metrics_Q.put_nowait(sync_time_stats)
        except Full:
            logger.warning("[Weight Sync Thread] weight sync metrics queue full, skipping metric")

    logger.info("[Weight Sync Thread] 🛑 Stopping weight sync thread")


def one_training_step(
    args: Args,
    policy_group: ModelGroup,
    collated_data: list[dict[str, list[torch.Tensor]]],
    tokenizer: PreTrainedTokenizer,
    data_thread_metrics: dict[str, Any],
    episode: int,
    training_step: int,
    num_total_tokens: int,
    num_step_tokens: int,
    start_time: float,
    train_dataset: datasets.Dataset,
    training_start_time: float,
    wandb_url: str,
    chat_template_name: str,
    model_dims: utils.ModelDims,
    prompt_lengths: list[int],
    response_lengths: list[int],
    actor_manager: ActorManager | None = None,
) -> None:
    """Train the model for one step."""
    update_ref_policy_future = []
    with Timer("[Main Thread] 🗡️ Training") as train_timer:
        metrics_list, _ = ray_get_with_progress(
            [
                policy_group.models[i].train.remote(data_BT=collated_data[i], pad_token_id=tokenizer.pad_token_id)
                for i in range(args.world_size)
            ],
            desc=f"Running training step {training_step}",
        )
        if (
            args.load_ref_policy
            and args.ref_policy_update_freq is not None
            and training_step % args.ref_policy_update_freq == 0
            and args.alpha > 0
        ):
            update_ref_policy_future.extend(
                [policy_group.models[i].update_ref_policy.remote() for i in range(args.world_size)]
            )
            ray_get_with_progress(update_ref_policy_future, desc=f"Updating reference policy at step {training_step}")

    save_time = maybe_save_checkpoint(args, training_step, policy_group, chat_template_name, tokenizer, wandb_url)

    ray.get(actor_manager.report_training_step_time.remote(train_timer.duration))

    average_metrics = {k: sum(m[k] for m in metrics_list) / len(metrics_list) for k in metrics_list[0]}
    step_time = time.perf_counter() - start_time
    total_training_time = time.perf_counter() - training_start_time

    total_generation_time = data_thread_metrics["time/getting_response"]

    utilization_metrics = calculate_utilization_metrics(
        model_dims=model_dims,
        prompt_lengths=prompt_lengths,
        response_lengths=response_lengths,
        total_generation_time=total_generation_time,
        samples_per_prompt=args.num_samples_per_prompt_rollout,
        num_engines=args.vllm_num_engines,
        num_gpus_per_engine=args.vllm_tensor_parallel_size,
        training_time=train_timer.duration,
        num_training_gpus=args.world_size,
    )

    metrics = {
        "episode": episode,
        "global_step": episode,
        "training_step": training_step,
        "val/num_total_tokens": num_total_tokens,
        "val/num_step_tokens": num_step_tokens,
        "epoch": episode / args.num_samples_per_prompt_rollout / len(train_dataset),
        "learner_tokens_per_second_overall": num_total_tokens / total_training_time,
        "learner_tokens_per_second_step": num_step_tokens / step_time,
        "time/total": step_time,
        "time/training": train_timer.duration,
        "time/saving": save_time,
        **data_thread_metrics,
        **average_metrics,
        **utilization_metrics,
    }
    # Print only scalar metrics
    scalar_metrics = {k: v for k, v in metrics.items() if isinstance(v, float | int)}
    print_rich_single_line_metrics(scalar_metrics)

    if args.with_tracking:
        # Convert array/list metrics to wandb histograms for logging
        for key, value in metrics.items():
            if (isinstance(value, np.ndarray | list)) and len(value) > 0:
                metrics[key] = wandb.Histogram(value)
        wandb.log(metrics, step=episode)


@backoff.on_exception(backoff.expo, Exception, max_tries=3)
def maybe_save_checkpoint(
    args: Args,
    training_step: int,
    policy_group: ModelGroup,
    chat_template_name: str,
    tokenizer: PreTrainedTokenizer,
    wandb_url: str,
) -> float:
    save_time = 0
    if args.save_freq > 0 and training_step % args.save_freq == 0 and (args.eval_on_step_0 or training_step > 1):
        with Timer("[Main Thread] 🗡️ Saving model") as timer:
            checkpoint_dir = f"{args.output_dir}_checkpoints"
            step_dir = os.path.join(checkpoint_dir, f"step_{training_step}")
            logger.info(f"Saving model at step {training_step} to {step_dir}")
            ray_get_with_progress(
                [
                    policy_group.models[i].save_model.remote(step_dir, chat_template_name, tokenizer)
                    for i in range(args.world_size)
                ],
                desc=f"Saving model at step {training_step}",
            )
            if args.try_launch_beaker_eval_jobs_on_weka and is_beaker_job():
                leaderboard_name = f"{args.hf_repo_revision}_step_{training_step}"
                for i in range(args.world_size):
                    policy_group.models[i].launch_ai2_evals_on_weka_wrapper.remote(
                        step_dir, leaderboard_name, wandb_url, training_step
                    )
        save_time = timer.duration

    return save_time


def maybe_evaluate(
    args: Args,
    training_step: int,
    evaluation_inference_results_Q: ray_queue.Queue,
    tokenizer,
    episode,
    eval_dataset: Dataset,
    eval_generation_config,
    model_dims: utils.ModelDims,
    actor_manager=None,
):
    """Optionally evaluate the model."""
    if eval_dataset is None:
        return

    try:
        # timeout 0.01 if this is not the last training step
        # otherwise, wait to get the last evaluation generations (long timeout just in case)
        timeout = 0.01 if training_step < args.num_training_steps else 100

        # Accumulate evaluation results from all vLLM engines
        eval_result, eval_batch, eval_reward_metrics, _ = accumulate_inference_batches(
            evaluation_inference_results_Q,
            args,
            eval_generation_config,
            num_prompts=len(eval_dataset),
            model_dims=model_dims,
            tokenizer=tokenizer,
            prompt_dataset=eval_dataset,
            actor_manager=actor_manager,
            timeout=timeout,
            active_sampling=False,
            filter_zero_std_samples=False,
            replenish_prompts=False,
        )

        logger.info("[Main Thread] 📊 Evaluation responses received")

        eval_sequence_lengths = np.array([len(response) for response in eval_result.responses])
        eval_stop_rate = sum(int(finish_reason == "stop") for finish_reason in eval_result.finish_reasons) / len(
            eval_result.finish_reasons
        )
        eval_reward_metrics = {f"eval/{key}": val for key, val in eval_reward_metrics.items()}
        eval_metrics = {
            "eval/scores": np.array(eval_batch.scores).mean(),
            "eval/sequence_lengths": eval_sequence_lengths.mean(),
            "eval/sequence_lengths_min": eval_sequence_lengths.min(),
            "eval/sequence_lengths_max": eval_sequence_lengths.max(),
            "eval/stop_rate": eval_stop_rate,
            **eval_reward_metrics,
        }

        total_tokens = (
            eval_result.token_statistics.num_prompt_tokens + eval_result.token_statistics.num_response_tokens
        )
        eval_metrics["eval/actor_tokens_per_second"] = total_tokens / eval_result.token_statistics.generation_time

        print_rich_single_line_metrics(eval_metrics)

        table = {}
        table["prompt"] = tokenizer.batch_decode(eval_batch.queries if eval_batch else [])
        table["response"] = eval_batch.decoded_responses
        table["response"] = [item.replace(tokenizer.pad_token, "") for item in table["response"]]
        table["scores"] = eval_batch.scores
        table["ground_truth"] = eval_batch.ground_truths if eval_batch else []
        df = pd.DataFrame(table)

        if args.with_tracking:
            eval_metrics["sample_completions"] = wandb.Table(dataframe=df)
            wandb.log(eval_metrics, step=episode)
        else:
            print_rich_table(df.iloc[:1])
        del table
    except Empty:
        logger.warning("[Main Thread] 🙈 Evaluation responses not received")


def save_final_model(
    args: Args,
    policy_group: ModelGroup,
    tokenizer: PreTrainedTokenizer,
    training_step: int,
    wandb_url: str,
    chat_template_name: str,
):
    """Save the final model and launch evaluation jobs if configured."""
    logger.info(f"Saving final model at step {training_step} to {args.output_dir}")
    with Timer("[Main Thread] 🗡️ Saving model"):
        ray_get_with_progress(
            [
                policy_group.models[i].save_model.remote(args.output_dir, chat_template_name, tokenizer)
                for i in range(args.world_size)
            ],
            desc="Saving final model",
        )
        if args.try_launch_beaker_eval_jobs_on_weka and is_beaker_job():
            leaderboard_name = args.hf_repo_revision
            for i in range(args.world_size):
                policy_group.models[i].launch_ai2_evals_on_weka_wrapper.remote(
                    args.output_dir, leaderboard_name, wandb_url, training_step
                )


def make_tokenizer(tc: TokenizerConfig, model_config: ModelConfig):
    """Setup tokenizer with appropriate configuration."""
    tc.tokenizer_revision = model_config.model_revision if tc.tokenizer_revision is None else tc.tokenizer_revision
    tc.tokenizer_name_or_path = (
        model_config.model_name_or_path if tc.tokenizer_name_or_path is None else tc.tokenizer_name_or_path
    )
    if (
        tc.tokenizer_revision != model_config.model_revision
        and tc.tokenizer_name_or_path != model_config.model_name_or_path
    ):
        # Warn user if tokenizer and model use different revisions; this is an unusual
        # use case.
        warning = f"""Requested tokenizer revision `{tc.tokenizer_revision=}` is different
                   from the model revision `{model_config.model_revision=}` or the tokenizer name `{tc.tokenizer_name_or_path=}`
                   is different from the model name `{model_config.model_name_or_path=}`."""
        logger.warning(warning)
    return tc.tokenizer


def cleanup_judge_clients():
    """Cleans up all LLM judge clients."""
    asyncio.run(cleanup_all_llm_judge_clients())
    logger.info("✅ LLM judge clients cleaned up")


def cleanup_training_resources(
    stop_event: threading.Event,
    executor: futures.ThreadPoolExecutor,
    queues: list[ray_queue.Queue],
    actor_manager: ActorManager,
) -> None:
    """Clean up all training resources including threads and Ray queues."""
    stop_event.set()

    logger.info("Signaling all actors to stop...")
    ray.get(actor_manager.set_should_stop.remote(True))
    logger.info("✅ Signaled all actors to stop")

    # Clean up ActorManager resources
    logger.info("Cleaning up ActorManager resources...")
    ray.get(actor_manager.cleanup.remote())
    logger.info("✅ ActorManager resources cleaned up")

    logger.info("Pushing shutdown sentinel to queues...")
    # Push sentinel to the first queue (inference_results_Q)
    if queues and len(queues) > 0:
        queues[0].put(ShutdownSentinel(), timeout=1)

    logger.info("Shutting down Ray queues...")
    if queues and len(queues) > 0:
        [queue.shutdown() for queue in queues]
    logger.info("Shutting down thread pool executor...")
    executor.shutdown(wait=True)

    # Clean up judge clients
    cleanup_judge_clients()

    # Shutdown Ray only from the main process (rank 0) or when DDP isn't initialized
    try:
        is_ddp = dist.is_available() and dist.is_initialized()
        is_rank0 = (not is_ddp) or (dist.get_rank() == 0)
        if is_rank0 and ray.is_initialized():
            logger.info("Shutting down Ray...")
            ray.shutdown()
            logger.info("✅ Ray shut down")
    except Exception as e:
        logger.warning(f"Ray shutdown failed: {e}")

    # Clean up distributed process group if it was initialized
    if dist.is_initialized():
        logger.info("Destroying process group...")
        dist.destroy_process_group()
        logger.info("✅ Process group destroyed")


def run_training(
    args,
    tokenizer,
    train_dataset,
    eval_dataset,
    policy_group,
    vllm_engines,
    generation_configs,
    data_loader,
    resume_training_step,
    episode,
    wandb_url,
    tc,
    stop_event,
    executor,
    inference_results_Q,
    prompt_Q,
    evaluation_inference_results_Q,
    packed_sequences_Q,
    weight_sync_metrics_Q,
    actor_manager: ActorManager,
    model_dims: utils.ModelDims,
    checkpoint_state=None,
):
    if resume_training_step > 1:
        logger.info(f"[Main Thread] Resuming training from step {resume_training_step}")

    logger.info("======== ✅ weight sync thread starts =========")
    weight_sync_trigger_event = threading.Event()
    weight_sync_thread_future = executor.submit(
        weight_sync_thread,
        args,
        stop_event,
        weight_sync_trigger_event,
        policy_group,
        actor_manager,
        weight_sync_metrics_Q,
        resume_training_step,
    )

    """Run the main training loop with worker threads."""
    ray_get_with_progress(
        [engine.ready.remote() for engine in vllm_engines], "Checking engines are ready to work", timeout=300
    )

    logger.info("======== ✅ data preparation thread starts =========")
    packing_future = executor.submit(
        data_preparation_thread,
        inference_results_Q,
        prompt_Q,
        packed_sequences_Q,
        args,
        tokenizer,
        args.num_training_steps,
        generation_configs["train"],
        resume_training_step,
        data_loader,
        train_dataset,
        actor_manager,
        model_dims,
    )

    def health_check_fn():
        [f.result() for f in [packing_future, weight_sync_thread_future] if f.done()]
        ray_get_with_progress(
            [engine.check_background_threads.remote() for engine in vllm_engines],
            desc="Checking vLLM engine health",
            enable=False,
        )

    # Send initial data to ensure we have a N-step offset.
    for _ in range(args.async_steps * args.num_unique_prompts_rollout):
        example = next(data_loader)
        add_prompt_to_generator(example, prompt_Q, generation_configs["train"], is_eval=False)
    if checkpoint_state and "num_total_tokens" in checkpoint_state:
        num_total_tokens = checkpoint_state["num_total_tokens"]
        logger.info(f"Restored num_total_tokens: {num_total_tokens}")
    else:
        num_total_tokens = 0

    if eval_dataset is not None:
        eval_data_loader = data_loader_lib.HFDataLoader(
            dataset=eval_dataset,
            batch_size=1,
            seed=args.seed,
            rank=0,
            world_size=1,
            work_dir=args.output_dir,
            automatic_reshuffle=False,
        )
    else:
        eval_data_loader = None
    training_start_time = time.perf_counter()  # Track overall training start time
    maybe_update_beaker_description(
        current_step=resume_training_step - 1,
        total_steps=args.num_training_steps,
        start_time=training_start_time,
        wandb_url=wandb_url,
    )
    for training_step in range(resume_training_step, args.num_training_steps + 1):
        start_time = time.perf_counter()

        # Check if any of the threads have raised an exception.
        health_check_start = time.perf_counter()
        health_check_fn()
        health_check_time = time.perf_counter() - health_check_start

        (
            collated_data,
            data_thread_metrics,
            num_total_tokens,
            num_step_tokens,
            prompt_lengths,
            response_lengths,
            num_filtered_prompts,
        ) = load_data_from_packing_thread(packed_sequences_Q, num_total_tokens, stop_event, health_check_fn)

        if (
            training_step % args.local_eval_every == 0
            and eval_data_loader is not None
            and (args.eval_on_step_0 or training_step > 1)
        ):
            for eval_example in iter(eval_data_loader):
                add_prompt_to_generator(eval_example, prompt_Q, generation_configs["eval"], is_eval=True)
        if collated_data is None:
            continue

        episode += args.num_unique_prompts_rollout * args.num_samples_per_prompt_rollout

        try:
            data_thread_metrics |= weight_sync_metrics_Q.get_nowait()
        except Empty:
            logger.info("[Main Thread] didn't get train generation metrics")

        data_thread_metrics["time/health_check"] = health_check_time

        one_training_step(
            args,
            policy_group,
            collated_data,
            tokenizer,
            data_thread_metrics,
            episode,
            training_step,
            num_total_tokens,
            num_step_tokens,
            start_time,
            train_dataset,
            training_start_time,
            wandb_url,
            tc.chat_template_name,
            model_dims,
            prompt_lengths,
            response_lengths,
            actor_manager,
        )

        # Checkpoint after one_training_step (or even if it was skipped)
        # This ensures we checkpoint progress even if the exact checkpoint step has no data
        if (
            args.checkpoint_state_freq > 0
            and training_step % args.checkpoint_state_freq == 0
            and args.checkpoint_state_dir is not None
        ):
            utils.warn_if_low_disk_space(args.checkpoint_state_dir, send_slack_alerts=args.send_slack_alerts)
            with Timer("[Main Thread] 🗡️ Saving checkpoint state"):
                # Save comprehensive client state including dataloader state
                client_state = {
                    "training_step": training_step,
                    "episode": episode,
                    "num_total_tokens": num_total_tokens,
                }

                # Save dataloader state
                if data_loader is not None:
                    client_state["dataloader_state"] = data_loader.state_dict()

                ray_get_with_progress(
                    [
                        policy_group.models[i].save_checkpoint_state.remote(args.checkpoint_state_dir, client_state)
                        for i in range(args.world_size)
                    ],
                    desc=f"Saving checkpoint state at step {training_step}",
                )
                logger.info(f"Saved checkpoint state at step {training_step} to {args.checkpoint_state_dir}")

        logger.debug(f"[Main Thread] Triggered weight sync for step {training_step}")
        weight_sync_trigger_event.set()

        maybe_evaluate(
            args,
            training_step,
            evaluation_inference_results_Q,
            tokenizer,
            episode,
            eval_dataset,
            generation_configs["eval"],
            model_dims,
            actor_manager,
        )

        maybe_update_beaker_description(
            current_step=training_step,
            total_steps=args.num_training_steps,
            start_time=training_start_time,
            wandb_url=wandb_url,
        )

    if resume_training_step > args.num_training_steps:
        raise ValueError(f"Training didn't run since {resume_training_step=} > {args.num_training_steps=}")

    save_final_model(args, policy_group, tokenizer, training_step, wandb_url, tc.chat_template_name)


def main(args: Args, tc: TokenizerConfig, model_config: ModelConfig, tool_args: ToolArgs):
    tokenizer = make_tokenizer(tc, model_config)
    args = setup_runtime_variables(args, tool_args)

    if args.verbose:
        logging.getLogger().setLevel(logging.DEBUG)
        for handler in logging.getLogger().handlers:
            handler.setLevel(logging.DEBUG)

    beaker_config, wandb_url = setup_experiment_tracking(args, tc, model_config)

    train_dataset, eval_dataset = setup_datasets(args, tc, tokenizer)

    if len(train_dataset) < (needed := max(args.async_steps, 1) * args.num_unique_prompts_rollout):
        raise ValueError(
            f"Train dataset is too small! Is {len(train_dataset)} prompts, but {needed} are needed to have enough prompts for bsz and prefill. Try reducing async_steps or num_unique_prompts_rollout, or increasing the dataset size."
        )

    if args.cache_dataset_only:
        return

    pprint([args, model_config])

    # Initialize Ray before creating Ray objects
    ray.init(dashboard_host="0.0.0.0", runtime_env={"excludes": [".git/"], "env_vars": dict(os.environ)})

    # Create Ray queues.
    # Since we now send/receive individual prompts, queue size should accommodate
    # - all prompts from async_steps + 1 training steps
    # - all eval prompts
    num_eval_prompts = len(eval_dataset) if eval_dataset is not None else 0
    queue_size = (args.async_steps + 1) * args.num_unique_prompts_rollout + num_eval_prompts
    inference_results_Q = ray_queue.Queue(maxsize=queue_size)
    prompt_Q = ray_queue.Queue(maxsize=queue_size)
    # We don't care if we ever hit the max, so we let the queue be unbounded.
    evaluation_inference_results_Q = ray_queue.Queue()

    reward_config = RewardConfig(
        apply_r1_style_format_reward=args.apply_r1_style_format_reward,
        r1_style_format_reward=args.r1_style_format_reward,
        apply_verifiable_reward=args.apply_verifiable_reward,
        verification_reward=args.verification_reward,
        non_stop_penalty=args.non_stop_penalty,
        non_stop_penalty_value=args.non_stop_penalty_value,
        only_reward_good_outputs=args.only_reward_good_outputs,
        additive_format_reward=args.additive_format_reward,
        verifier_functions=build_all_verifiers(args),
    )

    policy_group, vllm_engines, tool_objects, resume_training_step, episode, actor_manager = (
        create_model_and_optimizer(
            args,
            tc,
            model_config,
            beaker_config,
            wandb_url,
            tokenizer,
            inference_results_Q,
            prompt_Q,
            evaluation_inference_results_Q,
            reward_config,
            train_dataset,
            eval_dataset,
        )
    )

    # Get the model dimensions from one of the engines without loading weights
    model_dims = ray.get(vllm_engines[0].get_model_dims.remote())

    generation_configs = create_generation_configs(args)

    checkpoint_state = None
    if args.checkpoint_state_dir and os.path.exists(args.checkpoint_state_dir):
        # Try to load the checkpoint state from the first rank
        checkpoint_path = os.path.join(args.checkpoint_state_dir, "global_0", "state.pt")
        if os.path.exists(checkpoint_path):
            checkpoint_state = torch.load(checkpoint_path, map_location="cpu", weights_only=False)
            logger.info(f"Loaded checkpoint state from {checkpoint_path}")

            episode = checkpoint_state["episode"]
            logger.info(f"Restored episode count: {episode}")

    data_loader = data_loader_lib.HFDataLoader(
        dataset=train_dataset,
        batch_size=1,
        seed=args.seed,
        rank=0,
        world_size=1,
        work_dir=args.output_dir,
        automatic_reshuffle=True,
    )

    if checkpoint_state and "dataloader_state" in checkpoint_state:
        data_loader.load_state_dict(checkpoint_state["dataloader_state"])
        logger.info("Restored dataloader state from checkpoint")

    # Create additional queues (main queues already created above)
    packed_sequences_Q = Queue(maxsize=args.async_steps)
    weight_sync_metrics_Q = Queue(maxsize=args.async_steps)

    stop_event = threading.Event()
    executor = futures.ThreadPoolExecutor(max_workers=3, thread_name_prefix="grpo")

    try:
        episode = run_training(
            args,
            tokenizer,
            train_dataset,
            eval_dataset,
            policy_group,
            vllm_engines,
            generation_configs,
            data_loader,
            resume_training_step,
            episode,
            wandb_url,
            tc,
            stop_event,
            executor,
            inference_results_Q,
            prompt_Q,
            evaluation_inference_results_Q,
            packed_sequences_Q,
            weight_sync_metrics_Q,
            actor_manager,
            model_dims,
            checkpoint_state,
        )

        if args.push_to_hub and (not dist.is_initialized() or dist.get_rank() == 0):
            push_folder_to_hub(args.output_dir, args.hf_repo_id, args.hf_repo_revision)
    except Exception as e:
        if args.send_slack_alerts:
            utils.send_slack_message(f"<!here> A RL job has died. Error message: {e}.")
        raise
    finally:
        cleanup_training_resources(
            stop_event, executor, [inference_results_Q, prompt_Q, evaluation_inference_results_Q], actor_manager
        )

    # Ai2 logic: we use /output to store the artifacts of the job, so we
    # make a copy of the model to `/output` in the end.
    if (
        args.try_auto_save_to_beaker
        and is_beaker_job()
        and len(beaker_config.beaker_dataset_id_urls) > 0
        and args.output_dir.rstrip("/") != "/output"
        and os.path.isdir(args.output_dir)
    ):
        shutil.copytree(args.output_dir, "/output", dirs_exist_ok=True)
    logger.info("finished training")

    # Check for runtime leaks before exiting
    logger.info("Checking for runtime leaks...")

    utils.check_runtime_leaks()


if __name__ == "__main__":
    utils.check_oe_eval_internal()

    parser = ArgumentParserPlus((Args, TokenizerConfig, ModelConfig, ToolArgs))
    args, tokenizer_config, model_config, tool_args = parser.parse_args_into_dataclasses()
    assert isinstance(args, Args)
    assert isinstance(tokenizer_config, TokenizerConfig)
    assert isinstance(model_config, ModelConfig)
    assert isinstance(tool_args, ToolArgs)

    main(args, tokenizer_config, model_config, tool_args)<|MERGE_RESOLUTION|>--- conflicted
+++ resolved
@@ -112,11 +112,7 @@
     push_folder_to_hub,
 )
 from open_instruct.rl_utils import PackedSequences, Timer, masked_mean, pack_sequences
-<<<<<<< HEAD
 from open_instruct.tools.config import ToolArgs, ToolSetup, build_tools_from_config
-=======
-from open_instruct.tool_utils import tools
->>>>>>> d526c5d1
 from open_instruct.utils import (
     ArgumentParserPlus,
     BeakerRuntimeConfig,
@@ -2127,8 +2123,6 @@
         model.from_pretrained.remote(args, model_config, beaker_config, wandb_url, tokenizer)
         for model in policy_group.models
     ]
-
-<<<<<<< HEAD
     # Set up tools using the composable tool configuration
     max_len = args.max_prompt_token_length + args.response_length
     tool_config = tool_args.to_tool_config()
@@ -2139,10 +2133,7 @@
     for stop_string in tool_setup.stop_strings:
         if stop_string not in args.stop_strings:
             args.stop_strings.append(stop_string)
-=======
-    tool_objects = load_tools(args)
-    args.stop_strings.extend(tool_objects.keys())
->>>>>>> d526c5d1
+
 
     queues_to_monitor = {
         "Inference Results Queue": inference_results_Q,
