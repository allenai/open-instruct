import argparse
import os
import re
import json
import random
import torch
import vllm
import evaluate
from transformers import AutoTokenizer
from eval.utils import (
    generate_completions,
    load_hf_lm,
    query_openai_chat_model,
    dynamic_import_function,
    load_hf_tokenizer,
    bon_generation_vllm
)
from eval.gsm.examplars import EXAMPLARS as GSM_EXAMPLARS


exact_match = evaluate.load("exact_match")


def main(args):
    random.seed(42)

    print("Loading data...")
    test_data = []
    with open(os.path.join(args.data_dir, f"test.jsonl")) as fin:
        for line in fin:
            example = json.loads(line)
            test_data.append({
                "question": example["question"],
                "answer": example["answer"].split("####")[1].strip()
            })
        
    # some numbers are in the `x,xxx` format, and we want to remove the comma
    for example in test_data:
        example["answer"] = re.sub(r"(\d),(\d)", r"\1\2", example["answer"])
        assert float(example["answer"]), f"answer is not a valid number: {example['answer']}"

    if args.max_num_examples and len(test_data) > args.max_num_examples:
        test_data = random.sample(test_data, args.max_num_examples)
        

    if not os.path.exists(args.save_dir):
        os.makedirs(args.save_dir, exist_ok=True)

    global GSM_EXAMPLARS
    if args.n_shot:
        if len(GSM_EXAMPLARS) > args.n_shot:
            GSM_EXAMPLARS = random.sample(GSM_EXAMPLARS, args.n_shot)
        demonstrations = []
        for example in GSM_EXAMPLARS:
            if args.no_cot:
                demonstrations.append(
                    "Quesion: " + example["question"] + "\n" + "Answer: " + example["short_answer"]
                )
            else:
                demonstrations.append(
                    "Question: " + example["question"] + "\n" + "Answer: " + example["cot_answer"]
                )
        prompt_prefix = "Answer the following questions.\n\n" + "\n\n".join(demonstrations) + "\n\n"
    else:
        prompt_prefix = "Answer the following question.\n\n"

    if args.use_chat_format:
        chat_formatting_function = dynamic_import_function(args.chat_formatting_function)
        def apply_chat_format(example, tokenizer):
            messages = [{"role": "user", "content": prompt_prefix + "Question: " + example["question"].strip()}]
            prompt = chat_formatting_function(messages, tokenizer, add_bos=False)
            prompt += "Answer:" if prompt[-1] in ["\n", " "] else " Answer:"
            return prompt

    if args.model_name_or_path:
        print("Loading model and tokenizer...")
        tokenizer = load_hf_tokenizer(
            model_name_or_path=args.model_name_or_path,
            tokenizer_name_or_path=args.tokenizer_name_or_path,
            use_fast_tokenizer=not args.use_slow_tokenizer,
        )
        if args.use_vllm:
            model = vllm.LLM(
                model=args.model_name_or_path,
                tokenizer=args.tokenizer_name_or_path if args.tokenizer_name_or_path else args.model_name_or_path,
                tokenizer_mode="slow" if args.use_slow_tokenizer else "auto",
                tensor_parallel_size=torch.cuda.device_count(),
                gpu_memory_utilization=args.vllm_gpu_memory_utilization,
                swap_space=args.vllm_swap_space,
            )
<<<<<<< HEAD
            sampling_kwargs = dict(
=======
            stop_strings = args.additional_stop_sequence
            # we only use stop token for non-chat format (usually applied to vanilla pretrained language models).
            # For chat format, we will rely on the model knows when to stop.
            if not args.use_chat_format:
                stop_strings += ["\n\n"] if args.stop_at_double_newline else ["\n"]
            sampling_params = vllm.SamplingParams(
>>>>>>> db3fb377
                temperature=0,
                max_tokens=512,
                stop=stop_strings
            )
            if args.use_chat_format:
                prompts = [apply_chat_format(example, tokenizer) for example in test_data]
            else:
                prompts = [prompt_prefix + "Question: " + example["question"].strip() + "\nAnswer:" for example in test_data]
            if args.bon > 1:
                # setup bon, since the pad token matters
                bon_tokenizer = AutoTokenizer.from_pretrained(args.bon_tokenizer) if args.bon_tokenizer is not None else tokenizer
                bon_tokenizer.add_special_tokens({'pad_token': '[PAD]'})
                generation_outputs, scores = bon_generation_vllm(
                    prompts=prompts,
                    model=model,
                    bon_model=args.bon_reward_model,
                    bon_tokenizer=bon_tokenizer,
                    bon=args.bon,
                    vllm_sampling_kwargs=sampling_kwargs,
                )
                # save scores for debugging
                if args.bon_output_file is not None:
                    with open(args.bon_output_file, "w") as fout:
                        for score in scores:
                            fout.write(json.dumps(score) + "\n")
                prompt_to_output = {
                    p: g for p, g in zip(prompts, generation_outputs)
                }
            else:
                # just generate directly, greedily.
                sampling_params = vllm.SamplingParams(
                    **sampling_kwargs,
                )
                generation_outputs = model.generate(prompts, sampling_params)
                outputs = [it.outputs[0].text for it in generation_outputs]
            
                # We need to remap the outputs to the prompts because vllm might not return outputs for some prompts (e.g., if the prompt is too long)
                generations = model.generate(prompts, sampling_params)
                prompt_to_output = {
                    g.prompt: g.outputs[0].text for g in generations
                }
            outputs = [prompt_to_output[prompt] if prompt in prompt_to_output else "" for prompt in prompts]
        else:
            model = load_hf_lm(
                model_name_or_path=args.model_name_or_path, 
                load_in_8bit=args.load_in_8bit, 
                device_map="balanced_low_0" if torch.cuda.device_count() > 1 else "auto",
                gptq_model=args.gptq,
            )
            from transformers import GPTNeoXForCausalLM, OPTForCausalLM
            if isinstance(model, GPTNeoXForCausalLM) or isinstance(model, OPTForCausalLM):
                tokenizer.model_max_length = model.config.max_position_embeddings
                print("Set tokenizer.model_max_length to model.config.max_position_embeddings: {}".format(model.config.max_position_embeddings))
            if args.use_chat_format:
                prompts = [apply_chat_format(example, tokenizer) for example in test_data]
            else:
                prompts = [prompt_prefix + "Question: " + example["question"].strip() + "\nAnswer:" for example in test_data]            
            new_line_token = tokenizer.encode("\n", add_special_tokens=False)[-1] # get the last token because the tokenizer may add space tokens at the start.
            stop_tokens = [[new_line_token]]
            stop_tokens += [[tokenizer.encode(stop_seq, add_special_tokens=False)[-1]] for stop_seq in args.additional_stop_sequence]
            if args.stop_at_double_newline:
                # We'll stop generation at double new line (check if that's 1 or 2 tokens)
                double_new_line_token = tokenizer.encode("\n\n", add_special_tokens=False)[-1]
                if new_line_token == double_new_line_token:
                    stop_tokens = [new_line_token, new_line_token]   # double new line is two new line tokens
                else:
                    stop_tokens = [double_new_line_token]  # double new line has its own token
            outputs = generate_completions(
                model=model,
                tokenizer=tokenizer,
                prompts=prompts,
                max_new_tokens=512,
                batch_size=args.eval_batch_size,
                stop_id_sequences=[stop_tokens] if not args.use_chat_format else None,  # we only use stop token for non-chat format (usually applied to vanilla pretrained language models). For chat format, we will rely on the model knows when to stop.
                do_sample=False,
            )
    else:
        instances = [{"id": prompt, "prompt": prompt} for _, prompt in enumerate(prompts)]
        results = query_openai_chat_model(
            engine=args.openai_engine,
            instances=instances,
            batch_size=args.eval_batch_size if args.eval_batch_size else 10,
            output_path=os.path.join(args.save_dir, f"openai_results.jsonl"),
        )
        outputs = [result["output"] for result in results]

    predictions = []
    for output in outputs:
        # replace numbers like `x,xxx` with `xxxx`
        output = re.sub(r"(\d),(\d)", r"\1\2", output)
        numbers = re.findall(r"[-+]?\d*\.\d+|\d+", output)
        if numbers:
            predictions.append(numbers[-1])
        else:
            predictions.append(output)
        
    print("Calculating accuracy...")
    targets = [example["answer"] for example in test_data]

    em_score = exact_match.compute(predictions=predictions, references=targets, ignore_case=True, ignore_punctuation=True)["exact_match"]
    print(f"Exact match : {em_score}")

    predictions = [{
        "question": example["question"],
        "answer": example["answer"],
        "model_output": output,
        "prediction": pred
    } for example, output, pred in zip(test_data, outputs, predictions)]

    with open(os.path.join(args.save_dir, f"predictions.jsonl"), "w") as fout:
        for prediction in predictions:
            fout.write(json.dumps(prediction) + "\n") 
    
    with open(os.path.join(args.save_dir, "metrics.json"), "w") as fout:
        json.dump({
            "exact_match": em_score
        }, fout, indent=4)


if __name__ == "__main__":
    parser = argparse.ArgumentParser()
    parser.add_argument(
        "--data_dir", 
        type=str, 
        default="data/gsm"
    )
    parser.add_argument(
        "--max_num_examples", 
        type=int, 
        default=None, 
        help="maximum number of examples to evaluate."
    )
    parser.add_argument(
        "--save_dir", 
        type=str, 
        default="results/gsm"
    )
    parser.add_argument(
        "--model_name_or_path", 
        type=str, 
        default=None, 
        help="if specified, we will load the model to generate the predictions."
    )
    parser.add_argument(
        "--tokenizer_name_or_path", 
        type=str, 
        default=None, 
        help="if specified, we will load the tokenizer from here."
    )
    parser.add_argument(
        "--use_slow_tokenizer",
        action="store_true",
        help="If given, we will use the slow tokenizer."
    )
    parser.add_argument(
        "--openai_engine", 
        type=str, 
        default=None, help="if specified, we will use the OpenAI API to generate the predictions."
    )
    parser.add_argument(
        "--n_shot", 
        type=int, 
        default=8, 
        help="max number of examples to use for demonstration."
    )
    parser.add_argument(
        "--no_cot", 
        action="store_true", 
        help="If given, we're evaluating a model without chain-of-thought."
    )
    parser.add_argument(
        "--eval_batch_size", 
        type=int, 
        default=1, 
        help="batch size for evaluation."
    )
    parser.add_argument(
        "--load_in_8bit", 
        action="store_true", 
        help="load model in 8bit mode, which will reduce memory and speed up inference."
    )
    parser.add_argument(
        "--gptq", 
        action="store_true", 
        help="If given, we're evaluating a 4-bit quantized GPTQ model."
    )
    parser.add_argument(
        "--use_vllm",
        action="store_true", 
        help="If given, we will use the vllm library, which will likely increase the inference throughput."
    )
    parser.add_argument(
        "--use_chat_format", 
        action="store_true", 
        help="If given, we will use the chat format for the prompts."
    )
    parser.add_argument(
        "--chat_formatting_function", 
        type=str, 
        default="eval.templates.create_prompt_with_tulu_chat_format", 
        help="The function to use to create the chat format. This function will be dynamically imported. Please see examples in `eval/templates.py`."
    )
    parser.add_argument(
<<<<<<< HEAD
        "--bon",
        type=int,
        default=1,
        help="If > 1, generate multiple samples and save. Only the first generation will be evaluated. Combine with scoring script for BoN eval."
    )
    parser.add_argument(
        "--bon_output_file",
        type=str,
        default=None,
        help="Path to save the BoN outputs."
    )
    parser.add_argument(
        "--bon_reward_model",
        type=str,
        default=None,
        help="Reward model to use for BoN evaluation."
    )
    parser.add_argument(
        "--bon_tokenizer",
        type=str,
        default=None,
        help="Tokenizer to use for BoN evaluation. If not specified, will use the same tokenizer as the model."
    )
    parser.add_argument(
        "--existing_generations",
        type=str,
        default=None,
        help="Path to existing generations to use instead of generating new ones."
    )
    parser.add_argument(
        "--vllm_gpu_memory_utilization",
        type=float,
        default=0.9,
        help="GPU memory utilization for vLLM. Set to lower values (e.g. 0.3) if using BoN to give space for the reward model."
    )
    parser.add_argument(
        "--vllm_swap_space",
        type=int,
        default=8,
        help="Swap space for vLLM. Set to higher values (e.g. 16) if you are encoutering vLLM CPU swap issues."
=======
        "--stop_at_double_newline",
        action="store_true",
        help="If given, will stop generation at double newline instead of single."
    )
    parser.add_argument(
        '--additional_stop_sequence',
        type=str,
        nargs="+",
        default=[],
        help="Additional stop sequences to use when generating completions. Useful for e.g. llama-3-instruct."
>>>>>>> db3fb377
    )
    args = parser.parse_args()

    # model_name_or_path and openai_engine cannot be both None or both not None.
    assert (args.model_name_or_path is None) != (args.openai_engine is None), "Either model_name_or_path or openai_engine should be specified."
    main(args)<|MERGE_RESOLUTION|>--- conflicted
+++ resolved
@@ -88,16 +88,13 @@
                 gpu_memory_utilization=args.vllm_gpu_memory_utilization,
                 swap_space=args.vllm_swap_space,
             )
-<<<<<<< HEAD
-            sampling_kwargs = dict(
-=======
-            stop_strings = args.additional_stop_sequence
             # we only use stop token for non-chat format (usually applied to vanilla pretrained language models).
             # For chat format, we will rely on the model knows when to stop.
             if not args.use_chat_format:
                 stop_strings += ["\n\n"] if args.stop_at_double_newline else ["\n"]
-            sampling_params = vllm.SamplingParams(
->>>>>>> db3fb377
+            
+            stop_strings = args.additional_stop_sequence
+            sampling_kwargs = dict(
                 temperature=0,
                 max_tokens=512,
                 stop=stop_strings
@@ -301,7 +298,6 @@
         help="The function to use to create the chat format. This function will be dynamically imported. Please see examples in `eval/templates.py`."
     )
     parser.add_argument(
-<<<<<<< HEAD
         "--bon",
         type=int,
         default=1,
@@ -342,7 +338,6 @@
         type=int,
         default=8,
         help="Swap space for vLLM. Set to higher values (e.g. 16) if you are encoutering vLLM CPU swap issues."
-=======
         "--stop_at_double_newline",
         action="store_true",
         help="If given, will stop generation at double newline instead of single."
@@ -353,7 +348,6 @@
         nargs="+",
         default=[],
         help="Additional stop sequences to use when generating completions. Useful for e.g. llama-3-instruct."
->>>>>>> db3fb377
     )
     args = parser.parse_args()
 
