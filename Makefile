--- conflicted
+++ resolved
@@ -17,12 +17,9 @@
 quality-check: ## *fail* if any rewrite was needed
 	uv run ruff check --exit-non-zero-on-fix $(check_dirs)
 
-<<<<<<< HEAD
-=======
 setup:
 	git clone -b shanea/olmo2-retrofit https://github.com/2015aroras/vllm.git vllm_olmo2.5
 
->>>>>>> db7e3d49
 docker:
 	DOCKER_BUILDKIT=1 docker build -f Dockerfile --build-arg UV_CACHE_DIR=$(UV_CACHE_DIR) -t open_instruct_olmo2_retrofit .
 	# if you are internally at AI2, you can create an image like this:
