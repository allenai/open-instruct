--- conflicted
+++ resolved
@@ -134,11 +134,8 @@
     """The directory to save the local dataset cache to."""
     dataset_config_hash: Optional[str] = None
     """The hash of the dataset configuration."""
-<<<<<<< HEAD
-=======
     dataset_config_eval_hash: Optional[str] = None
     """The hash of the dataset configuration for evaluation."""
->>>>>>> 4edd2935
     dataset_skip_cache: bool = False
     """Whether to skip the cache."""
     max_token_length: int = 512
@@ -1680,11 +1677,7 @@
             transform_fn_args,
             hf_entity=args.hf_entity,
             dataset_cache_mode=args.dataset_cache_mode,
-<<<<<<< HEAD
-            dataset_config_hash=args.dataset_config_hash,
-=======
             dataset_config_hash=args.dataset_config_eval_hash,
->>>>>>> 4edd2935
             dataset_local_cache_dir=args.dataset_local_cache_dir,
             dataset_skip_cache=args.dataset_skip_cache,
         )
