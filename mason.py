--- conflicted
+++ resolved
@@ -748,11 +748,7 @@
             args.env,
             args.secret,
         ),
-<<<<<<< HEAD
-        resources=beaker.BeakerTaskResources(gpu_count=args.gpus),
-=======
-        resources=beaker.TaskResources(gpu_count=args.gpus, shared_memory=args.shared_memory),
->>>>>>> 940a3607
+        resources=beaker.BeakerTaskResources(gpu_count=args.gpus, shared_memory=args.shared_memory),
         replicas=args.num_nodes,
     )
     if args.num_nodes > 1:
