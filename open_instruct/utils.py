# Copyright 2024 AllenAI. All rights reserved.
#
# Licensed under the Apache License, Version 2.0 (the "License");
# you may not use this file except in compliance with the License.
# You may obtain a copy of the License at
#
#     http://www.apache.org/licenses/LICENSE-2.0
#
# Unless required by applicable law or agreed to in writing, software
# distributed under the License is distributed on an "AS IS" BASIS,
# WITHOUT WARRANTIES OR CONDITIONS OF ANY KIND, either express or implied.
# See the License for the specific language governing permissions and
# limitations under the License.
# isort: off
import os

# We need to set NCCL_CUMEM_ENABLE=0 for performance reasons; see:
# https://github.com/vllm-project/vllm/issues/5723#issuecomment-2554389656
os.environ["NCCL_CUMEM_ENABLE"] = "0"  # NOQA
try:
    from deepspeed.runtime.zero.partition_parameters import ZeroParamStatus
    from deepspeed.runtime.zero.offload_config import OffloadDeviceEnum

    # @vwxyzjn: when importing on CPU-only machines, we get the following error:
    # RuntimeError: 0 active drivers ([]). There should only be one.
    # so we need to catch the exception and do nothing
    # https://github.com/deepspeedai/DeepSpeed/issues/7028
except Exception:
    pass
# isort: on
import dataclasses
import functools
import json
import logging
import math
import multiprocessing as mp
import os
import random
import re
import shutil
import socket
import subprocess
import sys
import threading
import time
from collections.abc import Iterable
from concurrent import futures
from ctypes import CDLL, POINTER, Structure, c_char_p, c_int, c_ulong, c_void_p
from dataclasses import dataclass
from multiprocessing import resource_tracker as _rt
from typing import Any, NewType

import beaker
import numpy as np
import ray
import requests
import torch
import vllm.config
from datasets import DatasetDict, concatenate_datasets, load_dataset, load_from_disk
from datasets.builder import DatasetGenerationError
from dateutil import parser
from huggingface_hub import HfApi
from ray.util import state as ray_state
from rich.pretty import pprint
from tqdm import tqdm
from transformers import MODEL_FOR_CAUSAL_LM_MAPPING, HfArgumentParser

from open_instruct import logger_utils

MODEL_CONFIG_CLASSES = list(MODEL_FOR_CAUSAL_LM_MAPPING.keys())
MODEL_TYPES = tuple(conf.model_type for conf in MODEL_CONFIG_CLASSES)


logger = logger_utils.setup_logger(__name__)

DataClassType = NewType("DataClassType", Any)


def max_num_processes() -> int:
    """Returns a reasonable default number of processes to run for multiprocessing."""
    if hasattr(os, "sched_getaffinity"):
        return len(os.sched_getaffinity(0))
    else:
        return os.cpu_count() or 1


def repeat_each(seq, k):
    """Repeat each element in a sequence k times."""
    return [item for item in seq for _ in range(k)]


def ray_get_with_progress(
    ray_refs: list[ray.ObjectRef], desc: str = "Processing", enable: bool = True, timeout: float | None = None
):
    """Execute ray.get() with a progress bar using futures and collect timings.

    Args:
        ray_refs: List of ray object references
        desc: Description for the progress bar
        enable: Whether to show the progress bar (default: True)
        timeout: Optional timeout in seconds for all operations to complete

    Returns:
        (results, completion_times)
        - results: List of results in the same order as ray_refs
        - completion_times: time from function start until each ref completed (seconds), aligned to ray_refs

    Raises:
        TimeoutError: If timeout is specified and operations don't complete in time
    """
    t0 = time.perf_counter()

    ray_futures = [ref.future() for ref in ray_refs]
    fut_to_idx = {f: i for i, f in enumerate(ray_futures)}

    results = [None] * len(ray_refs)
    completion_times = [None] * len(ray_refs)

    futures_iter = futures.as_completed(ray_futures, timeout=timeout)
    if enable:
        futures_iter = tqdm(futures_iter, total=len(ray_futures), desc=desc, bar_format="{l_bar}{bar}{r_bar}\n")

    for future in futures_iter:
        idx = fut_to_idx[future]
        results[idx] = future.result()
        completion_times[idx] = time.perf_counter() - t0

    return results, completion_times


"""
Notes:
Inspired by Alignment Handbook Parser and Dataset Mixer
https://github.com/huggingface/alignment-handbook/blob/main/src/alignment/configs.py
https://github.com/huggingface/alignment-handbook/blob/main/src/alignment/data.py

Migrated Args from
https://github.com/allenai/open-instruct/blob/98ccfb460ae4fb98140783b6cf54241926160a06/open_instruct/finetune_trainer.py

Commented out Args not currently used
"""


# ----------------------------------------------------------------------------
# Dataset utilities
def is_openai_format(messages: Any) -> bool:
    """
    Check if the input messages are in OpenAI format.
    Args:
        messages (`Any`):
            Messages to check.
    Returns:
        `bool`: Whether the messages are in OpenAI format.
    """
    if isinstance(messages, list) and all(isinstance(message, dict) for message in messages):
        return all("role" in message and "content" in message for message in messages)
    return False


# functions for handling different formats of messages
def convert_alpaca_gpt4_to_messages(example):
    """
    Convert an instruction in inst-output to a list of messages.
    e.g. vicgalle/alpaca-gpt4"""
    messages = [
        {
            "role": "user",
            "content": (
                "Below is an instruction that describes a task, paired with an input that provides "
                "further context. Write a response that appropriately completes the request.\n\n"
                f"### Instruction:\n{example['instruction']}\n\n"
                f"### Input:\n{example['input']}\n\n"
                "### Response:"
            ),
        },
        {"role": "assistant", "content": example["output"]},
    ]
    example["messages"] = messages
    return example


def convert_codefeedback_single_turn_to_messages(example):
    """
    Convert a query-answer pair to a list of messages.
    e.g. m-a-p/CodeFeedback-Filtered-Instruction"""
    messages = [{"role": "user", "content": example["query"]}, {"role": "assistant", "content": example["answer"]}]
    example["messages"] = messages
    return example


def convert_metamath_qa_to_messages(example):
    """
    Convert a query-response pair to a list of messages.
    e.g. meta-math/MetaMathQA"""
    messages = [{"role": "user", "content": example["query"]}, {"role": "assistant", "content": example["response"]}]
    example["messages"] = messages
    return example


def convert_code_alpaca_to_messages(example):
    """
    Convert a prompt-completion pair to a list of messages.
    e.g. HuggingFaceH4/CodeAlpaca_20K"""
    messages = [
        {"role": "user", "content": example["prompt"]},
        {"role": "assistant", "content": example["completion"]},
    ]
    example["messages"] = messages
    return example


def convert_open_orca_to_messages(example):
    """
    Convert a question-response pair to a list of messages.
    e.g. Open-Orca/OpenOrca"""
    messages = [
        {"role": "system", "content": example["system_prompt"]},
        {"role": "user", "content": example["question"]},
        {"role": "assistant", "content": example["response"]},
    ]
    example["messages"] = messages
    return example


def conversations_to_messages(example):
    """
    Convert from conversations format to messages.

    E.g. change "from": "user" to "role": "user"
        and "value" to "content"
        and "gpt" to "assistant"

    WizardLMTeam/WizardLM_evol_instruct_V2_196k
    """
    name_mapping = {
        "gpt": "assistant",
        "Assistant": "assistant",
        "assistant": "assistant",
        "user": "user",
        "User": "user",
        "human": "user",
    }
    messages = [{"role": name_mapping[conv["from"]], "content": conv["value"]} for conv in example["conversations"]]
    example["messages"] = messages
    return example


def convert_rejection_samples_to_messages(example):
    """
    Convert a rejection sampling dataset to messages.
    """
    example["messages"] = example["chosen"]
    return example


def get_datasets(
    dataset_mixer: dict | list,
    splits: list[str] | None = None,
    configs: list[str] | None = None,
    columns_to_keep: list[str] | None = None,
    shuffle: bool = True,
    save_data_dir: str | None = None,
    need_columns: list[str] | None = None,
    keep_ids: bool = False,
    add_source_col: bool = False,
) -> DatasetDict:
    """
    Loads and mixes datasets according to proportions specified in `dataset_mixer`.

    Args:
        dataset_mixer (`list` or `dict`):
            Dictionary or list containing the dataset names and their training proportions.
            By default, all test proportions are 1. Lists are formatted as
            `key1 value1 key2 value2 ...` If a list is passed in, it will be converted to a dictionary.
        splits (Optional[List[str]], *optional*, defaults to `None`):
            Dataset splits to load and mix. Assumes the splits exist in
            all datasets and have a `train_` or `test_` prefix.
        configs (Optional[List[str]], *optional*, defaults to `None`):
            List of dataset config names. If given must be the same length as 'dataset_mixer' keys.
        columns_to_keep (Optional[List[str]], *optional*, defaults to `None`):
            Column names to keep in the dataset. Useful in the datamixer to avoid schema conflicts,
            and for cpt this should be (at least) the text column.
        shuffle (`bool`, *optional*, defaults to `True`):
            Whether to shuffle the training and testing/validation data.
        save_data_dir (Optional[str], *optional*, defaults to `None`):
            Optional directory to save training/test mixes on.
        need_columns (Optional[List[str]], *optional*, defaults to `None`):
            Column names that are required to be in the dataset.
            Quick debugging when mixing heterogeneous datasets.
        keep_ids (`bool`, *optional*, defaults to `False`):
            Whether to keep ids for training that are added during mixing.
            Used primarily in mix_data.py for saving, or the saved dataset has IDs already.
        add_source_col (`bool`, *optional*, defaults to `False`):
            Whether to add a column to the dataset that indicates the source of the data explicitly.
    """
    if isinstance(dataset_mixer, list):
        assert len(dataset_mixer) % 2 == 0, f"Data mixer list length is not even: {dataset_mixer}"
        mixer_dict = {}
        i = 0
        while i < len(dataset_mixer) - 1:
            assert isinstance(dataset_mixer[i], str), f"Invalid type in data mixer: {dataset_mixer}"
            value = float(dataset_mixer[i + 1]) if "." in dataset_mixer[i + 1] else int(dataset_mixer[i + 1])
            mixer_dict[dataset_mixer[i]] = value
            i += 2
        dataset_mixer = mixer_dict

    splits = ["train", "test"] if splits is None else splits
    configs = configs if configs else [None] * len(dataset_mixer)
    columns_to_keep = [] if columns_to_keep is None else columns_to_keep

    if configs is not None and len(configs) != len(dataset_mixer):
        raise ValueError("The number of given dataset config names must be the same as the given number of datasets.")

    # print save location
    if save_data_dir:
        print(f"Saving mixed dataset to {save_data_dir}")

    raw_datasets = DatasetDict()
    raw_train_datasets = []
    raw_val_datasets = []
    frac_or_sample_list = []
    for (ds, frac_or_samples), ds_config in zip(dataset_mixer.items(), configs):
        frac_or_sample_list.append(frac_or_samples)
        for split in splits:
            # if dataset ends with .json or .jsonl, load from file
            if ds.endswith(".json") or ds.endswith(".jsonl"):
                dataset = load_dataset("json", data_files=ds, split=split, num_proc=max_num_processes())
            elif ds.endswith(".parquet"):
                dataset = load_dataset("parquet", data_files=ds, split=split, num_proc=max_num_processes())
            else:
                try:
                    # Try first if dataset on a Hub repo
                    dataset = load_dataset(ds, ds_config, split=split, num_proc=max_num_processes())
                except DatasetGenerationError:
                    # If not, check local dataset
                    dataset = load_from_disk(os.path.join(ds, split))

            # shuffle dataset if set
            if shuffle:
                dataset = dataset.shuffle(seed=42)

            # assert that needed columns are present
            if need_columns and not all(col in dataset.column_names for col in need_columns):
                raise ValueError(f"Needed column {need_columns} not found in dataset {dataset.column_names}.")

            # handle per-case conversions
            # if "instruction" and "output" columns are present and "messages" is not, convert to messages
            if (
                "instruction" in dataset.column_names
                and "output" in dataset.column_names
                and "messages" not in dataset.column_names
            ):
                dataset = dataset.map(convert_alpaca_gpt4_to_messages, num_proc=10)
            elif (
                "prompt" in dataset.column_names
                and "completion" in dataset.column_names
                and "messages" not in dataset.column_names
            ):
                dataset = dataset.map(convert_code_alpaca_to_messages, num_proc=10)
            elif "conversations" in dataset.column_names and "messages" not in dataset.column_names:
                dataset = dataset.map(conversations_to_messages, num_proc=10)
            elif (
                "question" in dataset.column_names
                and "response" in dataset.column_names
                and "messages" not in dataset.column_names
            ):
                dataset = dataset.map(convert_open_orca_to_messages, num_proc=10)
            elif (
                "query" in dataset.column_names
                and "answer" in dataset.column_names
                and "messages" not in dataset.column_names
            ):
                dataset = dataset.map(convert_codefeedback_single_turn_to_messages, num_proc=10)
            elif (
                "query" in dataset.column_names
                and "response" in dataset.column_names
                and "messages" not in dataset.column_names
            ):
                dataset = dataset.map(convert_metamath_qa_to_messages, num_proc=10)
            elif (
                "chosen" in dataset.column_names
                and "rejected" in dataset.column_names
                and "reference_completion" in dataset.column_names
                and "messages" not in dataset.column_names
            ):
                dataset = dataset.map(convert_rejection_samples_to_messages, num_proc=10)

            # if id not in dataset, create it as ds-{index}
            if "id" not in dataset.column_names:
                id_col = [f"{ds}_{i}" for i in range(len(dataset))]
                dataset = dataset.add_column("id", id_col)

            # Remove redundant columns to avoid schema conflicts on load
            dataset = dataset.remove_columns(
                [col for col in dataset.column_names if col not in (columns_to_keep + ["id"])]
            )

            # if add_source_col, add that column
            if add_source_col:
                source_col = [ds] * len(dataset)
                dataset = dataset.add_column("source", source_col)

            # for cols in columns_to_keep, if one is not present, add "None" to the column
            for col in columns_to_keep:
                if col not in dataset.column_names:
                    dataset = dataset.add_column(col, [None] * len(dataset))

            # add tag to the dataset corresponding to where it was sourced from, for
            if "train" in split:
                raw_train_datasets.append(dataset)
            elif "test" in split:
                raw_val_datasets.append(dataset)
            else:
                raise ValueError(f"Split type {split} not recognized as one of test or train.")

    if len(raw_val_datasets) == 0 and len(raw_train_datasets) == 0:
        raise ValueError("No datasets loaded.")
    elif len(raw_train_datasets) == 0:
        # target features are the features of the first dataset post load
        target_features = raw_val_datasets[0].features
    else:
        # target features are the features of the first dataset post load
        target_features = raw_train_datasets[0].features

    if any(frac_or_samples < 0 for frac_or_samples in frac_or_sample_list):
        raise ValueError("Dataset fractions / lengths cannot be negative.")

    # if any > 1, use count
    if any(frac_or_samples > 1 for frac_or_samples in frac_or_sample_list):
        is_count = True
        # assert that all are integers
        if not all(isinstance(frac_or_samples, int) for frac_or_samples in frac_or_sample_list):
            raise NotImplementedError("Cannot mix fractions and counts, yet.")
    else:
        is_count = False

    if len(raw_train_datasets) > 0:
        train_subsets = []
        # Manage proportions
        for dataset, frac_or_samples in zip(raw_train_datasets, frac_or_sample_list):
            # cast features (TODO, add more feature regularization)
            dataset = dataset.cast(target_features)
            # TODO selection can be randomized.
            if is_count:
                train_subset = dataset.select(range(frac_or_samples))
            else:
                train_subset = dataset.select(range(int(frac_or_samples * len(dataset))))
            train_subsets.append(train_subset)

        raw_datasets["train"] = concatenate_datasets(train_subsets)

    # No subsampling for test datasets to enable fair comparison across models
    if len(raw_val_datasets) > 0:
        for dataset in raw_val_datasets:
            # cast features (TODO, add more feature regularization)
            dataset = dataset.cast(target_features)

        raw_datasets["test"] = concatenate_datasets(raw_val_datasets)

    if len(raw_datasets) == 0:
        raise ValueError(
            f"Dataset {dataset_mixer} not recognized with splits {splits}."
            "Check the dataset has been correctly formatted."
        )

    # optional save
    if save_data_dir:
        for split in raw_datasets:
            raw_datasets[split].to_json(save_data_dir + f"mixed_ds_{split}.json")

    if not keep_ids:
        # remove id column
        if len(raw_train_datasets) > 0 and "id" in raw_datasets["train"].column_names:
            raw_datasets["train"] = raw_datasets["train"].remove_columns("id")
        if len(raw_val_datasets) > 0 and "id" in raw_datasets["test"].column_names:
            raw_datasets["test"] = raw_datasets["test"].remove_columns("id")

    return raw_datasets


def combine_dataset(
    dataset_mixer: dict | list,
    splits: list[str],
    configs: list[str] | None = None,
    columns_to_keep: list[str] | None = None,
    shuffle: bool = False,
    save_data_dir: str | None = None,
    keep_ids: bool = False,
) -> DatasetDict:
    """
    Loads and mixes datasets according to proportions specified in `dataset_mixer`.

    Args:
        dataset_mixer (`dict`):
            Dictionary containing the dataset names and their training proportions.
        splits (Optional[List[str]], *optional*, defaults to `None`):
            Dataset splits to load and mix. Assumes the splits exist in
            all datasets and have a `train_` or `test_` prefix.
        configs (Optional[List[str]], *optional*, defaults to `None`):
            List of dataset config names. If given must be the same length as 'dataset_mixer' keys.
        columns_to_keep (Optional[List[str]], *optional*, defaults to `None`):
            Column names to keep in the dataset. Useful in the datamixer to avoid schema conflicts,
            and for cpt this should be (at least) the text column.
        shuffle (`bool`, *optional*, defaults to `False`):
            Whether to shuffle the training and testing/validation data.
        save_data_dir (Optional[str], *optional*, defaults to `None`):
            Optional directory to save training/test mixes on.
        keep_ids (`bool`, *optional*, defaults to `False`):
            Whether to keep ids for training that are added during mixing.
            Used primarily in mix_data.py for saving, or the saved dataset has IDs already.
    """
    assert len(splits) == len(dataset_mixer), "Number of splits must match the number of datasets."
    if isinstance(dataset_mixer, list):
        assert len(dataset_mixer) % 2 == 0, f"Data mixer list length is not even: {dataset_mixer}"
        mixer_dict = {}
        i = 0
        while i < len(dataset_mixer) - 1:
            assert isinstance(dataset_mixer[i], str), f"Invalid type in data mixer: {dataset_mixer}"
            value = float(dataset_mixer[i + 1]) if "." in dataset_mixer[i + 1] else int(dataset_mixer[i + 1])
            mixer_dict[dataset_mixer[i]] = value
            i += 2
        dataset_mixer = mixer_dict

    if any(frac_or_samples < 0 for frac_or_samples in dataset_mixer.values()):
        raise ValueError("Dataset fractions / lengths cannot be negative.")

    configs = configs if configs else [None] * len(dataset_mixer)
    columns_to_keep = [] if columns_to_keep is None else columns_to_keep

    if configs is not None and len(configs) != len(dataset_mixer):
        raise ValueError("The number of given dataset config names must be the same as the given number of datasets.")

    # print save location
    if save_data_dir:
        print(f"Saving mixed dataset to {save_data_dir}")

    datasets = []
    for (ds, frac_or_samples), ds_config, split in zip(dataset_mixer.items(), configs, splits):
        # if dataset ends with .json or .jsonl, load from file
        if ds.endswith(".json") or ds.endswith(".jsonl"):
            dataset = load_dataset("json", data_files=ds, split=split, num_proc=max_num_processes())
        else:
            try:
                # Try first if dataset on a Hub repo
                dataset = load_dataset(ds, ds_config, split=split, num_proc=max_num_processes())
            except DatasetGenerationError:
                # If not, check local dataset
                dataset = load_from_disk(os.path.join(ds, split))

        # shuffle dataset if set
        if shuffle:
            dataset = dataset.shuffle(seed=42)

        # select a fraction of the dataset
        samples = int(frac_or_samples) if frac_or_samples > 1.0 else int(frac_or_samples * len(dataset))
        dataset = dataset.select(range(samples))

        # if id not in dataset, create it as ds-{index}
        if "id" not in dataset.column_names:
            id_col = [f"{ds}_{i}_{split}" for i in range(len(dataset))]
            dataset = dataset.add_column("id", id_col)

        # Remove redundant columns to avoid schema conflicts on load
        dataset = dataset.remove_columns(
            [col for col in dataset.column_names if col not in (columns_to_keep + ["id"])]
        )
        datasets.append(dataset)

    datasets = concatenate_datasets(datasets)

    # optional save
    if save_data_dir:
        datasets.to_json(save_data_dir + "mixed_ds.json")

    if not keep_ids and "id" in datasets.column_names:
        datasets = datasets.remove_columns("id")

    return datasets


# ----------------------------------------------------------------------------
# Arguments utilities
class ArgumentParserPlus(HfArgumentParser):
    def parse_yaml_and_args(self, yaml_arg: str, other_args: list[str] | None = None) -> list[dataclass]:
        """
        Parse a YAML file and overwrite the default/loaded values with the values provided to the command line.

        Args:
            yaml_arg (`str`):
                The path to the config file used
            other_args (`List[str]`, *optional`):
                A list of strings to parse as command line arguments, e.g. ['--arg=val', '--arg2=val2'].

        Returns:
            [`List[dataclass]`]: a list of dataclasses with the values from the YAML file and the command line
        """
        arg_list = self.parse_yaml_file(os.path.abspath(yaml_arg))

        outputs = []
        # strip other args list into dict of key-value pairs
        other_args = {arg.split("=")[0].strip("-"): arg.split("=")[1] for arg in other_args}
        used_args = {}

        # overwrite the default/loaded value with the value provided to the command line
        # noqa adapted from https://github.com/huggingface/transformers/blob/d0b5002378daabf62769159add3e7d66d3f83c3b/src/transformers/hf_argparser.py#L327
        for data_yaml, data_class in zip(arg_list, self.dataclass_types):
            keys = {f.name for f in dataclasses.fields(data_yaml) if f.init}
            inputs = {k: v for k, v in vars(data_yaml).items() if k in keys}
            for arg, val in other_args.items():
                # add only if in keys

                if arg in keys:
                    base_type = data_yaml.__dataclass_fields__[arg].type
                    inputs[arg] = val

                    # cast type for ints, floats (default to strings)
                    if base_type in [int, float]:
                        inputs[arg] = base_type(val)

                    if base_type == list[str]:
                        inputs[arg] = [str(v) for v in val.split(",")]

                    # bool of a non-empty string is True, so we manually check for bools
                    if base_type is bool:
                        if val in ["true", "True"]:
                            inputs[arg] = True
                        else:
                            inputs[arg] = False

                    # add to used-args so we can check if double add
                    if arg not in used_args:
                        used_args[arg] = val
                    else:
                        raise ValueError(f"Duplicate argument provided: {arg}, may cause unexpected behavior")

            obj = data_class(**inputs)
            outputs.append(obj)

        return outputs

    def parse(self) -> DataClassType | tuple[DataClassType]:
        if len(sys.argv) == 2 and sys.argv[1].endswith(".yaml"):
            # If we pass only one argument to the script and it's the path to a YAML file,
            # let's parse it to get our arguments.
            output = self.parse_yaml_file(os.path.abspath(sys.argv[1]))
        # parse command line args and yaml file
        elif len(sys.argv) > 2 and sys.argv[1].endswith(".yaml"):
            output = self.parse_yaml_and_args(os.path.abspath(sys.argv[1]), sys.argv[2:])
        # parse command line args only
        else:
            output = self.parse_args_into_dataclasses()

        if len(output) == 1:
            output = output[0]
        return output


# ----------------------------------------------------------------------------
# Experiment tracking utilities
def get_wandb_tags() -> list[str]:
    """Get tags for Weights & Biases (e.g., `no-tag-404-g98dc659,pr-123,branch-main`)"""
    tags = [t for t in os.environ.get("WANDB_TAGS", "").split(",") if t != ""]
    if "GIT_COMMIT" in os.environ:
        git_commit = os.environ["GIT_COMMIT"]
        tags.append(f"commit: {git_commit}")
        # try finding the pull request number on github
        prs = requests.get(f"https://api.github.com/search/issues?q=repo:allenai/open-instruct+is:pr+{git_commit}")
        if prs.status_code == 200:
            prs = prs.json()
            if len(prs["items"]):
                pr = prs["items"][0]
                tags.append(f"pr: {pr['number']}")
    if "GIT_BRANCH" in os.environ:
        tags.append(f"branch: {os.environ['GIT_BRANCH']}")
    tags = [tag[:64] for tag in tags if len(tag) > 64]
    return tags


# ----------------------------------------------------------------------------
# Check pointing utilities
def get_last_checkpoint(folder: str, incomplete: bool = False) -> str | None:
    content = os.listdir(folder)
    checkpoint_steps = [path for path in content if path.startswith("step_")]
    checkpoint_epochs = [path for path in content if path.startswith("epoch_")]
    if len(checkpoint_steps) > 0 and len(checkpoint_epochs) > 0:
        logger.info("Mixed step and epoch checkpoints found. Using step checkpoints.")
        checkpoints = checkpoint_steps
    elif len(checkpoint_steps) == 0:
        checkpoints = checkpoint_epochs
    else:
        checkpoints = checkpoint_steps
    if not incomplete:
        checkpoints = [path for path in checkpoints if os.path.exists(os.path.join(folder, path, "COMPLETED"))]
    if len(checkpoints) == 0:
        return
    return os.path.join(folder, max(checkpoints, key=lambda x: int(x.split("_")[-1])))


def get_last_checkpoint_path(args, incomplete: bool = False) -> str:
    # if output already exists and user does not allow overwriting, resume from there.
    # otherwise, resume if the user specifies a checkpoint.
    # else, start from scratch.
    # if incomplete is true, include folders without "COMPLETE" in the folder.
    last_checkpoint_path = None
    if args.output_dir and os.path.isdir(args.output_dir):
        last_checkpoint_path = get_last_checkpoint(args.output_dir, incomplete=incomplete)
        if last_checkpoint_path is None:
            logger.warning("Output directory exists but no checkpoint found. Starting from scratch.")
    elif args.resume_from_checkpoint:
        last_checkpoint_path = args.resume_from_checkpoint
    return last_checkpoint_path


def is_checkpoint_folder(dir: str, folder: str) -> bool:
    return (folder.startswith("step_") or folder.startswith("epoch_")) and os.path.isdir(os.path.join(dir, folder))


def clean_last_n_checkpoints(output_dir: str, keep_last_n_checkpoints: int) -> None:
    # remove the last checkpoint to save space
    folders = [f for f in os.listdir(output_dir) if is_checkpoint_folder(output_dir, f)]
    # find the checkpoint with the largest step
    checkpoints = sorted(folders, key=lambda x: int(x.split("_")[-1]))
    if keep_last_n_checkpoints >= 0 and len(checkpoints) > keep_last_n_checkpoints:
        for checkpoint in checkpoints[: len(checkpoints) - keep_last_n_checkpoints]:
            logger.info(f"Removing checkpoint {checkpoint}")
            shutil.rmtree(os.path.join(output_dir, checkpoint))
    logger.info("Remaining files:" + str(os.listdir(output_dir)))


def clean_last_n_checkpoints_deepspeed(output_dir: str, keep_last_n_checkpoints: int) -> None:
    # Identify checkpoint files that follow the pattern global_step{number}
    all_files = os.listdir(output_dir)
    checkpoint_files = []
    for file in all_files:
        if file.startswith("global_step") and file[len("global_step") :].isdigit():
            checkpoint_files.append(file)

    # Sort checkpoints by step number
    checkpoints = sorted(checkpoint_files, key=lambda x: int(x[len("global_step") :]), reverse=True)

    # Keep the N most recent checkpoints and remove the rest
    if keep_last_n_checkpoints >= 0 and len(checkpoints) > keep_last_n_checkpoints:
        for checkpoint in checkpoints[keep_last_n_checkpoints:]:
            print(f"Removing checkpoint {checkpoint}")
            checkpoint_path = os.path.join(output_dir, checkpoint)
            if os.path.isdir(checkpoint_path):
                shutil.rmtree(checkpoint_path)
            elif os.path.isfile(checkpoint_path):
                os.remove(checkpoint_path)

    # Keep special files like zero_to_fp32.py and latest
    print("Remaining files:" + str(os.listdir(output_dir)))


def calibrate_checkpoint_state_dir(checkpoint_state_dir: str) -> None:
    """
    Find the latest valid checkpoint directory and update the 'latest' file.

    Edge case:
    it's possible sometimes the checkpoint save / upload (1) completely or (2) partially failed (i.e., having incomplete files),
    so we should fall back to a checkpoint that actually exists -- we should pick the latest folder which has the most files.
    The folders look like this:
    checkpoint_state_dir/global_step14
    checkpoint_state_dir/global_step15
    ...
    checkpoint_state_dir/global_step20
    we would then update the `checkpoint_state_dir/latest` file
    with the latest global_step number.
    """
    if not os.path.exists(checkpoint_state_dir):
        return

    # Get all checkpoint directories
    checkpoint_dirs = [
        d
        for d in os.listdir(checkpoint_state_dir)
        if d.startswith("global_step") and os.path.isdir(os.path.join(checkpoint_state_dir, d))
    ]

    if not checkpoint_dirs:
        return

    # Create a list of (dir_name, step_number, file_count) tuples
    checkpoint_info = []
    for dir_name in checkpoint_dirs:
        step_number = int(dir_name.replace("global_step", ""))
        dir_path = os.path.join(checkpoint_state_dir, dir_name)
        # Count files in the directory, not directories
        file_count = len(os.listdir(dir_path))
        checkpoint_info.append((dir_name, step_number, file_count))

    # Find the maximum file count
    max_file_count = max(info[2] for info in checkpoint_info)

    # Filter to only include checkpoints with the maximum file count
    valid_checkpoints = [info for info in checkpoint_info if info[2] >= max_file_count]
    invalid_checkpoints = [info for info in checkpoint_info if info[2] < max_file_count]

    # Remove invalid checkpoint directories
    for dir_name, _, _ in invalid_checkpoints:
        checkpoint_path = os.path.join(checkpoint_state_dir, dir_name)
        print(f"Removing incomplete checkpoint: {dir_name}")
        shutil.rmtree(checkpoint_path)

    # Sort by step number (descending)
    valid_checkpoints.sort(key=lambda x: x[1], reverse=True)

    # Get the latest valid checkpoint
    latest_checkpoint, latest_step, file_count = valid_checkpoints[0]

    # Update the 'latest' file
    with open(os.path.join(checkpoint_state_dir, "latest"), "w") as f:
        f.write(f"global_step{latest_step}")

    print(
        f"Found latest checkpoint: {latest_checkpoint} with {file_count} files, "
        f"updated 'latest' file to global_step{latest_step}"
    )


# ----------------------------------------------------------------------------
# Ai2 user utilities
@dataclass
class BeakerRuntimeConfig:
    beaker_workload_id: str
    beaker_node_hostname: list[str] | None = None
    beaker_experiment_url: list[str] | None = None
    beaker_dataset_ids: list[str] | None = None
    beaker_dataset_id_urls: list[str] | None = None


def is_beaker_job() -> bool:
    return "BEAKER_JOB_ID" in os.environ


def get_beaker_experiment_info(experiment_id: str) -> dict | None:
    get_experiment_command = f"beaker experiment get {experiment_id} --format json"
    process = subprocess.Popen(["bash", "-c", get_experiment_command], stdout=subprocess.PIPE, stderr=subprocess.PIPE)
    stdout, stderr = process.communicate()
    if process.returncode != 0:
        print(f"Failed to get Beaker experiment: {stderr}")
        return None
    return json.loads(stdout)[0]


def beaker_experiment_succeeded(experiment_id: str) -> bool:
    experiment = get_beaker_experiment_info(experiment_id)
    if "replicas" in experiment["jobs"][0]["execution"]["spec"]:
        num_replicas = experiment["jobs"][0]["execution"]["spec"]["replicas"]
    else:
        num_replicas = 1
    if not experiment:
        return False
    pprint(experiment)
    finalizeds = [
        "finalized" in job["status"] and "exitCode" in job["status"] and job["status"]["exitCode"] == 0
        for job in experiment["jobs"]
    ]
    pprint(finalizeds)
    return sum(finalizeds) == num_replicas


@dataclass
class DatasetInfo:
    id: str
    committed: Any
    non_empty: bool


def get_beaker_dataset_ids(experiment_id: str, sort=False) -> list[str] | None:
    """if sort is True, the non-empty latest dataset will be availble at the end of the list"""
    experiment = get_beaker_experiment_info(experiment_id)
    if not experiment:
        return None
    result_ids = [job["result"]["beaker"] for job in experiment["jobs"]]
    dataset_infos = []
    for result_id in result_ids:
        get_dataset_command = f"beaker dataset get {result_id} --format json"
        process = subprocess.Popen(["bash", "-c", get_dataset_command], stdout=subprocess.PIPE, stderr=subprocess.PIPE)
        stdout, stderr = process.communicate()
        if process.returncode != 0:
            print(f"Failed to get Beaker dataset: {stderr}")
            return None
        datasets = json.loads(stdout)
        dataset_infos.extend(
            [
                DatasetInfo(
                    id=dataset["id"],
                    committed=dataset["committed"],
                    non_empty=(
                        False if dataset["storage"]["totalSize"] is None else dataset["storage"]["totalSize"] > 0
                    ),
                )
                for dataset in datasets
            ]
        )
    if sort:
        # sort based on empty, then commited
        dataset_infos.sort(key=lambda x: (x.non_empty, parser.parse(x.committed)))
    pprint(dataset_infos)
    return [dataset.id for dataset in dataset_infos]


@functools.lru_cache(maxsize=1)
def get_beaker_whoami() -> str | None:
    get_beaker_whoami_command = "beaker account whoami --format json"
    process = subprocess.Popen(
        ["bash", "-c", get_beaker_whoami_command], stdout=subprocess.PIPE, stderr=subprocess.PIPE
    )
    stdout, stderr = process.communicate()
    if process.returncode != 0:
        print(f"Failed to get Beaker account: {stderr}")
        return None
    accounts = json.loads(stdout)
    return accounts[0]["name"]


def maybe_get_beaker_config():
    beaker_dataset_ids = get_beaker_dataset_ids(os.environ["BEAKER_WORKLOAD_ID"])
    # fix condition on basic interactive jobs
    if beaker_dataset_ids is None:
        beaker_dataset_id_urls = []
    else:
        beaker_dataset_id_urls = [f"https://beaker.org/ds/{dataset_id}" for dataset_id in beaker_dataset_ids]
    return BeakerRuntimeConfig(
        beaker_workload_id=os.environ["BEAKER_WORKLOAD_ID"],
        beaker_node_hostname=os.environ["BEAKER_NODE_HOSTNAME"],
        beaker_experiment_url=f"https://beaker.org/ex/{os.environ['BEAKER_WORKLOAD_ID']}/",
        beaker_dataset_ids=get_beaker_dataset_ids(os.environ["BEAKER_WORKLOAD_ID"]),
        beaker_dataset_id_urls=beaker_dataset_id_urls,
    )


def format_eta(seconds: float) -> str:
    """Format ETA in a human-readable format."""
    seconds = int(seconds)
    days = seconds // 86400
    hours = (seconds % 86400) // 3600
    minutes = (seconds % 3600) // 60

    if days > 0:
        return f"{days}d {hours}h {minutes}m"
    elif hours > 0:
        return f"{hours}h {minutes}m"
    else:
        return f"{minutes}m"


def maybe_update_beaker_description(
    current_step: int | None = None,
    total_steps: int | None = None,
    start_time: float | None = None,
    wandb_url: str | None = None,
    original_descriptions: dict[str, str] = {},  # noqa: B006
) -> None:
    """Update Beaker experiment description with training progress and/or wandb URL.

    Args:
        current_step: Current training step (for progress tracking)
        total_steps: Total number of training steps (for progress tracking)
        start_time: Training start time (from time.time()) (for progress tracking)
        wandb_url: Optional wandb URL to include
        original_descriptions: Cache of original descriptions for progress updates
    """
    if not is_beaker_job():
        return

    experiment_id = os.environ.get("BEAKER_WORKLOAD_ID")
    if not experiment_id:
        logger.warning(
            f"BEAKER_WORKLOAD_ID not found in environment. Available env vars: {', '.join(sorted([k for k in os.environ if 'BEAKER' in k]))}"
        )
        return

    try:
        client = beaker.Beaker.from_env()
    except beaker.exceptions.BeakerConfigurationError as e:
        logger.warning(f"Failed to initialize Beaker client: {e}")
        return

    try:
        # Get the workload first (experiment_id is actually BEAKER_WORKLOAD_ID)
        workload = client.workload.get(experiment_id)
        # Then get the experiment spec from the workload
        spec = client.experiment.get_spec(workload)
    except (beaker.exceptions.BeakerExperimentNotFound, ValueError):
        logger.warning(
            f"Failed to get Beaker experiment with ID: {experiment_id}"
            "This might be fine if you are e.g. running in an interactive job."
        )
        return

    if experiment_id not in original_descriptions:
        original_descriptions[experiment_id] = spec.description or ""

    # Build description from scratch each time
    description_components = [
        original_descriptions[experiment_id],
        f"git_commit: {os.environ.get('GIT_COMMIT', 'unknown')}",
        f"git_branch: {os.environ.get('GIT_BRANCH', 'unknown')}",
    ]

    if wandb_url:
        description_components.append(wandb_url)

    if current_step is not None:
        progress_pct = (current_step / total_steps) * 100
        elapsed_time = time.perf_counter() - start_time

        if current_step >= total_steps:
            time_str = format_eta(elapsed_time)
            time_label = "finished in"
        else:
            if current_step > 0:
                time_per_step = elapsed_time / current_step
                remaining_steps = total_steps - current_step
                eta_seconds = time_per_step * remaining_steps
                time_str = format_eta(eta_seconds)
            else:
                time_str = "calculating..."
            time_label = "eta"

        progress_bar = f"[{progress_pct:.1f}% complete (step {current_step}/{total_steps}), {time_label} {time_str}]"
        description_components.append(progress_bar)
    new_description = " ".join(description_components)
    try:
        # Update the workload description using the workload object we got earlier
        client.workload.update(workload, description=new_description)
    except requests.exceptions.HTTPError as e:
        logger.warning(
            f"Failed to update Beaker description due to HTTP error: {e}"
            "Continuing without updating description - this is likely a temporary Beaker service issue"
        )


def live_subprocess_output(cmd: list[str]) -> str:
    output_lines = []
    process = subprocess.Popen(cmd, stdout=subprocess.PIPE, stderr=subprocess.STDOUT, text=True, bufsize=1)
    # Display output in real-time and collect it
    for line in iter(process.stdout.readline, ""):
        if line.strip():
            print(line.strip())
            output_lines.append(line.strip())
    process.wait()
    if process.returncode != 0:
        # Get the actual error message from the process
        process_error = process.stderr.read() if process.stderr else "No error message available"
        error_message = f"gsutil command failed with return code {process.returncode}: {process_error}"
        print(error_message)
        raise Exception(error_message)

    return "\n".join(output_lines)


def download_from_hf(model_name_or_path: str, revision: str) -> None:
    cmd = ["huggingface-cli", "download", model_name_or_path, "--revision", revision]
    print(f"Downloading from HF with command: {cmd}")
    output = live_subprocess_output(cmd)
    # for some reason, sometimes the output includes the line including some loading message.
    # so do some minor cleaning.
    if "\n" in output:
        output = output.split("\n")[-1].strip()
    return output


def download_from_gs_bucket(src_path: str, dest_path: str) -> None:
    cmd = [
        "gsutil",
        "-o",
        "GSUtil:parallel_thread_count=1",
        "-o",
        "GSUtil:sliced_object_download_threshold=150",
        "-m",
        "cp",
        "-r",
        src_path,
        dest_path,
    ]
    print(f"Downloading from GS bucket with command: {cmd}")
    live_subprocess_output(cmd)


def gs_folder_exists(path: str) -> bool:
    cmd = ["gsutil", "ls", path]
    process = subprocess.Popen(cmd, stdout=subprocess.PIPE, stderr=subprocess.PIPE)
    stdout, stderr = process.communicate()
    # print(f"GS stat command: {cmd}")
    # print(f"GS stat stdout: {stdout}")
    # print(f"GS stat stderr: {stderr}")
    return process.returncode == 0


def upload_to_gs_bucket(src_path: str, dest_path: str) -> None:
    cmd = ["gsutil", "-o", "GSUtil:parallel_composite_upload_threshold=150M", "cp", "-r", src_path, dest_path]
    print(f"Copying model to GS bucket with command: {cmd}")
    live_subprocess_output(cmd)


def sync_gs_bucket(src_path: str, dest_path: str) -> None:
    cmd = [
        "gsutil",
        "-o",
        "GSUtil:parallel_composite_upload_threshold=150M",
        "-m",
        "rsync",
        "-r",
        "-d",
        src_path,
        dest_path,
    ]
    print(f"Copying model to GS bucket with command: {cmd}")
    live_subprocess_output(cmd)


def download_latest_checkpoint_from_gs(gs_checkpoint_state_dir: str, checkpoint_state_dir: str) -> None:
    """Download the latest checkpoint from GCS and update the latest file."""
    if gs_folder_exists(gs_checkpoint_state_dir):
        os.makedirs(checkpoint_state_dir, exist_ok=True)
        print(f"Downloading model checkpoint from GCS to {checkpoint_state_dir}")
        sync_gs_bucket(gs_checkpoint_state_dir, checkpoint_state_dir)


def launch_ai2_evals_on_weka(
    path: str,
    leaderboard_name: str,
    oe_eval_max_length: int | None = None,
    wandb_url: str | None = None,
    training_step: int | None = None,
    oe_eval_tasks: list[str] | None = None,
    stop_strings: list[str] | None = None,
    gs_bucket_path: str | None = None,
    eval_priority: str | None = "normal",
    beaker_image: str | None = None,
) -> None:
    weka_cluster = "ai2/saturn ai2/neptune"
    gcp_cluster = "ai2/augusta"
    cluster = weka_cluster if gs_bucket_path is None else gcp_cluster
    beaker_users = get_beaker_whoami()

    if gs_bucket_path is not None:
        if beaker_users is not None:
            gs_saved_path = f"{gs_bucket_path}/{beaker_users}/{path}"
        else:
            gs_saved_path = f"{gs_bucket_path}/{path}"
        # save the model to the gs bucket first
        # TODO: use upload_to_gs_bucket instead
        gs_command = f"""gsutil \\
            -o "GSUtil:parallel_composite_upload_threshold=150M" \\
            cp -r {path} \\
            {gs_saved_path}"""
        print(f"Copying model to GS bucket with command: {gs_command}")
        process = subprocess.Popen(["bash", "-c", gs_command], stdout=subprocess.PIPE, stderr=subprocess.PIPE)
        stdout, stderr = process.communicate()
        print(f"GS bucket copy stdout:\n{stdout.decode()}")
        print(f"GS bucket copy stderr:\n{stderr.decode()}")
        print(f"GS bucket copy process return code: {process.returncode}")

        # Update path to use the GS bucket path for evaluation
        path = gs_saved_path

    command = f"""\
python scripts/submit_eval_jobs.py \
--model_name {leaderboard_name} \
--location {path} \
--cluster {cluster} \
--is_tuned \
--workspace "tulu-3-results" \
--priority {eval_priority} \
--preemptible \
--use_hf_tokenizer_template \
--run_oe_eval_experiments \
--skip_oi_evals"""
    if wandb_url is not None:
        command += f" --run_id {wandb_url}"
        wandb_run_path = wandb_url_to_run_path(wandb_url)
        command += f" --wandb_run_path {wandb_run_path}"
    if oe_eval_max_length is not None:
        command += f" --oe_eval_max_length {oe_eval_max_length}"
    if training_step is not None:
        command += f" --step {training_step}"
    if cluster == weka_cluster:
        command += " --evaluate_on_weka"
    if oe_eval_tasks is not None:
        command += f" --oe_eval_tasks {','.join(oe_eval_tasks)}"
    if stop_strings is not None:
        command += f" --oe_eval_stop_sequences '{','.join(stop_strings)}'"
    if beaker_image is not None:
        command += f" --beaker_image {beaker_image}"
    print(f"Launching eval jobs with command: {command}")
    process = subprocess.Popen(["bash", "-c", command], stdout=subprocess.PIPE, stderr=subprocess.PIPE)
    stdout, stderr = process.communicate()
    print(f"Submit jobs after model training is finished - Stdout:\n{stdout.decode()}")
    print(f"Submit jobs after model training is finished - Stderr:\n{stderr.decode()}")
    print(f"Submit jobs after model training is finished - process return code: {process.returncode}")


def wandb_url_to_run_path(url: str) -> str:
    """
    Convert a wandb URL to a wandb run path.

    Args:
        url (str): wandb URL in format https://wandb.ai/entity/project/runs/run_id

    Returns:
        str: wandb run path in format entity/project/run_id

    >>> wandb_url_to_run_path("https://wandb.ai/org/project/runs/runid")
    org/project/runid

    >>> wandb_url_to_run_path("https://wandb.ai/ai2-llm/open_instruct_internal/runs/5nigq0mz")
    ai2-llm/open_instruct_internal/5nigq0mz
    """
    # Remove the base URL and split by '/'
    path_parts = url.replace("https://wandb.ai/", "").split("/")

    # Extract entity, project, and run_id
    entity = path_parts[0]
    project = path_parts[1]
    run_id = path_parts[3]  # Skip 'runs' at index 2

    return f"{entity}/{project}/{run_id}"


# ----------------------------------------------------------------------------
# HF utilities


def retry_on_exception(max_attempts=4, delay=1, backoff=2):
    """
    Retry a function on exception. Useful for HF API calls that may fail due to
    network issues. E.g., https://beaker.org/ex/01J69P87HJQQ7X5DXE1CPWF974
    `huggingface_hub.utils._errors.HfHubHTTPError: 429 Client Error`

    We can test it with the following code.
    @retry_on_exception(max_attempts=4, delay=1, backoff=2)
    def test():
        raise Exception("Test exception")

    test()
    """

    def decorator(func):
        @functools.wraps(func)
        def wrapper(*args, **kwargs):
            attempts = 0
            local_delay = delay
            while attempts < max_attempts:
                try:
                    return func(*args, **kwargs)
                except Exception as e:
                    attempts += 1
                    if attempts == max_attempts:
                        raise e
                    print(f"Attempt {attempts} failed. Retrying in {local_delay} seconds...")
                    time.sleep(local_delay)
                    local_delay *= backoff
            return None

        return wrapper

    return decorator


@retry_on_exception()
@functools.lru_cache(maxsize=1)
def maybe_use_ai2_wandb_entity() -> str | None:
    """Ai2 internal logic: try use the ai2-llm team if possible. Should not affect external users."""
    import wandb

    wandb.login()
    api = wandb.Api()
    current_user = api.viewer
    teams = current_user.teams
    if "ai2-llm" in teams:
        return "ai2-llm"
    else:
        return None


@retry_on_exception()
@functools.lru_cache(maxsize=1)
def hf_whoami() -> list[str]:
    return HfApi().whoami()


@functools.lru_cache(maxsize=1)
def maybe_use_ai2_hf_entity() -> str | None:
    """Ai2 internal logic: try use the allenai entity if possible. Should not affect external users."""
    orgs = hf_whoami()
    orgs = [item["name"] for item in orgs["orgs"]]
    if "allenai" in orgs:
        return "allenai"
    else:
        return None


@retry_on_exception()
def upload_metadata_to_hf(metadata_dict, filename, hf_dataset_name, hf_dataset_save_dir):
    # upload a random dict to HF. Originally for uploading metadata to HF
    # about a model for leaderboard displays.
    with open("tmp.json", "w") as f:
        json.dump(metadata_dict, f)
    api = HfApi()
    api.upload_file(
        path_or_fileobj="tmp.json",
        path_in_repo=f"{hf_dataset_save_dir}/{filename}",
        repo_id=hf_dataset_name,
        repo_type="dataset",
    )
    os.remove("tmp.json")


# ----------------------------------------------------------------------------
# Ray utilities
# Taken from https://github.com/Open-Reasoner-Zero/Open-Reasoner-Zero
def get_train_ds_config(
    offload,
    adam_offload=False,
    stage=0,
    bf16=True,
    max_norm=1.0,
    zpg=8,
    grad_accum_dtype=None,
    disable_trace_cache=False,
):
    device = "cpu" if offload else "none"
    zero_opt_dict = {
        "stage": stage,
        "offload_param": {"device": device},
        "offload_optimizer": {"device": "cpu" if adam_offload else "none", "pin_memory": True},
        "sub_group_size": "auto",
        "stage3_max_live_parameters": "auto",
        "stage3_max_reuse_distance": "auto",
        "stage3_param_persistence_threshold": "auto",
        "stage3_prefetch_bucket_size": "auto",
        "reduce_bucket_size": "auto",
        # ZeRO++
        "zero_hpz_partition_size": zpg,
        "zero_quantized_weights": False,
        "zero_quantized_gradients": False,
    }
    if disable_trace_cache:
        zero_opt_dict["stage3_prefetch_bucket_size"] = 0
        zero_opt_dict["stage3_max_live_parameters"] = 0
        zero_opt_dict["stage3_max_reuse_distance"] = 0

    return {
        "steps_per_print": 100,
        "zero_optimization": zero_opt_dict,
        "bf16": {"enabled": bf16},
        "gradient_clipping": max_norm,
        "prescale_gradients": False,
        "wall_clock_breakdown": False,
        "data_types": {"grad_accum_dtype": grad_accum_dtype if grad_accum_dtype else "fp32"},
    }


def get_eval_ds_config(offload, stage=0, bf16=True):
    zero_opt_dict = {
        "stage": stage,
        "stage3_param_persistence_threshold": "auto",
        "offload_param": {"device": "cpu" if offload else "none", "pin_memory": True},
    }
    return {
        "steps_per_print": 100,
        "zero_optimization": zero_opt_dict,
        "bf16": {"enabled": bf16},
        "prescale_gradients": False,
        "wall_clock_breakdown": False,
    }


def get_optimizer_grouped_parameters(
    model: torch.nn.Module,
    weight_decay: float,
    no_decay_name_list=("bias", "layer_norm.weight", "layernorm.weight", "norm.weight", "ln_f.weight"),
):
    optimizer_grouped_parameters = [
        {
            "params": [
                p
                for n, p in model.named_parameters()
                if (not any(nd in n for nd in no_decay_name_list) and p.requires_grad)
            ],
            "weight_decay": weight_decay,
        },
        {
            "params": [
                p
                for n, p in model.named_parameters()
                if (any(nd in n for nd in no_decay_name_list) and p.requires_grad)
            ],
            "weight_decay": 0.0,
        },
    ]
    return optimizer_grouped_parameters


def _z3_params_to_fetch(param_list):
    return [p for p in param_list if hasattr(p, "ds_id") and p.ds_status == ZeroParamStatus.NOT_AVAILABLE]


def get_ray_address() -> str | None:
    """Get the Ray address from the environment variable."""
    return os.environ.get("RAY_ADDRESS")


_SET_AFFINITY = False


class RayProcess:
    def __init__(self, world_size, rank, local_rank, master_addr, master_port):
        logger_utils.setup_logger()
        self.world_size = world_size
        self.rank = rank
        self.local_rank = local_rank
        self.master_addr = master_addr if master_addr else self.get_current_node_ip()
        self.master_port = master_port if master_port else self.get_free_port()
        os.environ["MASTER_ADDR"] = self.master_addr
        os.environ["MASTER_PORT"] = str(self.master_port)
        os.environ["WORLD_SIZE"] = str(self.world_size)
        os.environ["RANK"] = str(self.rank)
        # NOTE: Ray will automatically set the CUDA_VISIBLE_DEVICES
        # environment variable for each actor, so always set device to 0
        # os.environ["LOCAL_RANK"] = str(self._local_rank)
        os.environ["LOCAL_RANK"] = "0"
        random.seed(self.rank)
        np.random.seed(self.rank)
        torch.manual_seed(self.rank)

    @staticmethod
    def get_current_node_ip():
        address = ray._private.services.get_node_ip_address()
        # strip ipv6 address
        return address.strip("[]")

    @staticmethod
    def get_free_port():
        with socket.socket() as sock:
            sock.bind(("", 0))
            return sock.getsockname()[1]

    def get_master_addr_port(self):
        return self.master_addr, self.master_port

    def empty_cache(self) -> None:
        torch.cuda.empty_cache()

    def _set_numa_affinity(self, rank):
        def local_rank_to_real_gpu_id(local_rank):
            cuda_visible_devices = [
                int(x) for x in os.environ.get("CUDA_VISIBLE_DEVICES", "0,1,2,3,4,5,6,7").split(",")
            ]
            return cuda_visible_devices[local_rank]

        rank = local_rank_to_real_gpu_id(rank)

        global _SET_AFFINITY
        if _SET_AFFINITY:
            return

        from ctypes.util import find_library

        class bitmask_t(Structure):
            _fields_ = [("size", c_ulong), ("maskp", POINTER(c_ulong))]

        LIBNUMA = CDLL(find_library("numa"))
        LIBNUMA.numa_parse_nodestring.argtypes = [c_char_p]
        LIBNUMA.numa_parse_nodestring.restype = POINTER(bitmask_t)
        LIBNUMA.numa_run_on_node_mask.argtypes = [POINTER(bitmask_t)]
        LIBNUMA.numa_run_on_node_mask.restype = c_int
        LIBNUMA.numa_set_membind.argtypes = [POINTER(bitmask_t)]
        LIBNUMA.numa_set_membind.restype = c_void_p
        LIBNUMA.numa_num_configured_nodes.argtypes = []
        LIBNUMA.numa_num_configured_nodes.restype = c_int

        def numa_bind(nid: int):
            bitmask = LIBNUMA.numa_parse_nodestring(bytes(str(nid), "ascii"))
            LIBNUMA.numa_run_on_node_mask(bitmask)
            LIBNUMA.numa_set_membind(bitmask)

        numa_nodes = LIBNUMA.numa_num_configured_nodes()
        num_gpu_pre_numa_node = 8 // numa_nodes
        numa_bind(self.local_rank // num_gpu_pre_numa_node)
        _SET_AFFINITY = True

    def offload_to_cpu(self, model, pin_memory=True, non_blocking=True):
        """This function guaratees the memory are all released (only torch context cache <100M will remain)."""
        self._set_numa_affinity(torch.distributed.get_rank() % torch.cuda.device_count())

        if model.zero_optimization_stage() == 3:
            from deepspeed.runtime.zero.offload_config import OffloadStateTypeEnum

            model.optimizer.offload_states(
                include=[
                    OffloadStateTypeEnum.optim_states,
                    OffloadStateTypeEnum.contiguous_grad_buffer,
                    OffloadStateTypeEnum.hp_params,
                    # OffloadStateTypeEnum.lp_grads,
                    # OffloadStateTypeEnum.lp_params, # dangerous
                ],
                device=OffloadDeviceEnum.cpu,
                pin_memory=pin_memory,
                non_blocking=non_blocking,
            )
            torch.cuda.synchronize()
            return

        raise NotImplementedError("Zero stage 2 is not supported yet")

    def backload_to_gpu(self, model, non_blocking=True):
        # NOTE: this function reloads the weights, ensuring the calculation
        if model.zero_optimization_stage() == 3:
            model.reload_states(non_blocking=non_blocking)
            torch.cuda.synchronize()
            return

        raise NotImplementedError("Zero stage 2 is not supported yet")


def extract_user_query(conversation: str, chat_template_name: str = None) -> str:
    pattern = re.compile(
        r"(?:"
        r"<\|user\|\>\n(?P<simple>.*?)\n<\|assistant\|\>\n<think>"  # template 0 (your original)
        r"|"
        r"<\|im_start\|\>user\n(?P<im>.*?)(?:\n<functions>.*?</functions>)?<\|im_end\|\>\n"  # templates 1 & 2
        r"(?=[\s\S]*?<\|im_start\|\>assistant\n<think>)"  # ensure it's the turn before <think>
        r")",
        re.DOTALL,
    )
    # Get the last user query matched (most recent user turn before assistant <think>)
    matches = list(pattern.finditer(conversation))
    if matches:
        m = matches[-1]
        user_query = (m.group("simple") or m.group("im")).strip()
    else:
        user_query = conversation

    return user_query


def extract_final_answer(prediction: str) -> str:
    """
    Extract the substring between <answer> and </answer>.
    If no match is found, extract the substring after </think>.
    If neither condition matches, clean the prediction by removing the <|assistant|> tag.
    If none of the above applies, return the original string.

    Args:
        prediction (str): The input string.

    Returns:
        str: The extracted substring or the cleaned/original string.
    """
    answer_match = re.search(r"<answer>(.*?)</answer>", prediction, re.DOTALL)
    if answer_match:
        return answer_match.group(1).strip()

    think_match = re.search(r"</think>(.*)", prediction, re.DOTALL)
    if think_match:
        return think_match.group(1).strip()

    cleaned = re.sub(r"<\|assistant\|>", "", prediction)
    if cleaned != prediction:
        return cleaned.strip()

    return prediction


# ---- Runtime leak detection -----------------------------------------------------------------

DEFAULT_THREAD_ALLOWLIST = {
    "MainThread",
    "pytest-watcher",  # pytest
    "pydevd.",  # debugger
    "IPythonHistorySavingThread",
    "raylet_client",  # ray internal when still up during test body
}

DEFAULT_THREAD_ALLOW_PREFIXES = {
    "ThreadPoolExecutor-",  # executors create transient threads; adjust if you join them
    "ray-",  # ray internal threads
    "grpc-default-executor",  # grpc internal
}


def check_runtime_leaks(
    thread_allowlist: Iterable[str] = DEFAULT_THREAD_ALLOWLIST,
    thread_allow_prefixes: Iterable[str] = DEFAULT_THREAD_ALLOW_PREFIXES,
    include_daemon_threads: bool = False,
) -> None:
    """
    Inspect runtime state for leftovers and log any leaks immediately.
    """
    leak_logger = logging.getLogger(__name__)

    def is_allowed_thread(t):
        return (
            t.name in thread_allowlist
            or any(t.name.startswith(p) for p in thread_allow_prefixes)
            or t is threading.main_thread()
            or (not include_daemon_threads and t.daemon)
            or not t.is_alive()
        )

    bad_threads = [t for t in threading.enumerate() if not is_allowed_thread(t)]
    if bad_threads:
        leak_logger.warning("Leaked threads:")
        for t in bad_threads:
            target = getattr(t, "_target", None)
            tgt_name = getattr(target, "__name__", repr(target)) if target else "?"
            leak_logger.warning(f"  - {t.name} (alive={t.is_alive()}, daemon={t.daemon}, target={tgt_name})")

    bad_processes = [p for p in mp.active_children() if p.is_alive()]
    if bad_processes:
        leak_logger.warning("Leaked multiprocessing children:")
        for p in bad_processes:
            leak_logger.warning(f"  - PID {p.pid} alive={p.is_alive()} name={p.name}")

    if ray_state and ray and ray.is_initialized():
        ray_checks = [
            (
                "Live Ray actors:",
                ray_state.list_actors(filters=[("state", "=", "ALIVE")]),
                lambda a: f"  - {a.get('class_name')} id={a.get('actor_id')}",
            ),
            (
                "Live Ray tasks:",
                ray_state.list_tasks(filters=[("state", "=", "RUNNING")]),
                lambda t: f"  - {t.get('name')} id={t.get('task_id')}",
            ),
            (
                "Live Ray workers:",
                ray_state.list_workers(filters=[("is_alive", "=", True)]),
                lambda w: f"  - pid={w.get('pid')} id={w.get('worker_id')}",
            ),
        ]

        for header, items, formatter in ray_checks:
            if items:
                leak_logger.warning(header)
                for item in items:
                    leak_logger.warning(formatter(item))

    if _rt and hasattr(_rt, "_resource_tracker"):
        cache = getattr(_rt._resource_tracker, "_cache", {})
        for count, rtype in cache.values():
            if count > 0:
                leak_logger.warning(f"Leaked {rtype} resources: {count}")


def check_oe_eval_internal():
    """Check if oe-eval-internal is available when running in Beaker.

    Raises an error if we're running in Beaker but oe-eval-internal is not present.
    This is needed because oe-eval-internal is required for certain evaluation tasks
    but is only available internally at AI2.
    """
    # Return early if not running in Beaker
    if not os.environ.get("BEAKER_EXPERIMENT_ID"):
        return

    # We're in Beaker, check if oe-eval-internal exists
    if not os.path.exists("/stage/oe-eval-internal"):
        raise RuntimeError(
            "Running in Beaker but oe-eval-internal directory is not found. "
            "The oe-eval-internal repository is required for evaluation tasks "
            "when running in Beaker. Please ensure the Docker image was built "
            "with access to the oe-eval-internal repository."
        )


# For FLOPS, we assume bf16 and ignore sparsity.
# Memory bandwidth values are peak theoretical bandwidth.
GPU_SPECS = {
    "a100": {"flops": 312e12, "memory_size": 80e9, "memory_bandwidth": 2.0e12},  # 2.0 TB/s HBM2e (80GB variant)
    "b200": {"flops": 2250e12, "memory_size": 192e9, "memory_bandwidth": 8e12},  # 8 TB/s HBM3e
    "h100": {"flops": 990e12, "memory_size": 80e9, "memory_bandwidth": 3.35e12},  # 3.35 TB/s HBM3
    "a6000": {"flops": 155e12, "memory_size": 48e9, "memory_bandwidth": 768e9},  # 768 GB/s GDDR6
    "l40s": {"flops": 362e12, "memory_size": 48e9, "memory_bandwidth": 864e9},  # 864 GB/s GDDR6
    "pro 6000": {"flops": 503.8e12, "memory_size": 96e9, "memory_bandwidth": 1792e9},  # 1792 GB/s GDDR7
    "6000": {"flops": 728.5e12, "memory_size": 48e9, "memory_bandwidth": 960e9},  # 960 GB/s GDDR6
}

# Conventions for FLOPs calculations (fixed; not switches)
FLOP_PER_MAC = 2
# Approximate softmax cost per attention score:
# ~4 scalar ops/score: exp + subtract max (stabilization) + sum + divide.
SOFTMAX_FLOPS_PER_SCORE = 4


@dataclasses.dataclass
class ModelDims:
    num_layers: int
    hidden_size: int
    intermediate_size: int
    vocab_size: int
    num_attn_heads: int
    head_dim: int
    num_kv_heads: int | None = None
    num_params: int | None = None
    device_name: str | None = None
    sliding_window: int | None = None
    num_sliding_window_layers: int = 0

    def __post_init__(self):
        if self.num_kv_heads is None:
            self.num_kv_heads = self.num_attn_heads

        self.num_params = self.num_params or self._calculate_num_params()

        if self.device_name is None:
            self.device_name = get_device_name(torch.cuda.get_device_name(0))

        assert self.hidden_size % self.num_attn_heads == 0, "hidden_size must be divisible by num_attn_heads"
        assert self.num_attn_heads % self.num_kv_heads == 0, (
            "num_attn_heads must be divisible by num_kv_heads (GQA/MQA)"
        )
        assert self.num_sliding_window_layers <= self.num_layers, (
            f"num_sliding_window_layers ({self.num_sliding_window_layers}) cannot exceed num_layers ({self.num_layers})"
        )

    def _calculate_num_params(self) -> int:
        embedding_params = self.vocab_size * self.hidden_size

        q_params = self.hidden_size * (self.num_attn_heads * self.head_dim)
        kv_params = self.hidden_size * (self.num_kv_heads * self.head_dim) * 2
        o_params = (self.num_attn_heads * self.head_dim) * self.hidden_size
        mlp_up_params = self.hidden_size * self.intermediate_size * 2
        mlp_down_params = self.intermediate_size * self.hidden_size

        per_layer_params = q_params + kv_params + o_params + mlp_up_params + mlp_down_params
        layer_params = self.num_layers * per_layer_params

        lm_head_params = self.vocab_size * self.hidden_size

        return embedding_params + layer_params + lm_head_params

    @classmethod
    def from_vllm_config(cls, vllm_config: vllm.config.VllmConfig) -> "ModelDims":
        """Create ModelDims from a vLLM config object."""
        model_config = vllm_config.model_config
        hidden_size = model_config.get_hidden_size()

        # Try to get intermediate_size, default to 4x hidden_size if not present
        intermediate_size = getattr(model_config.hf_text_config, "intermediate_size", 4 * hidden_size)

        sliding_window = getattr(model_config.hf_text_config, "sliding_window", None)
        num_sliding_window_layers = 0

        if sliding_window is not None:
            layer_types = getattr(model_config.hf_text_config, "layer_types", None)
            if layer_types is not None:
                num_sliding_window_layers = sum(1 for lt in layer_types if lt == "sliding_attention")

        return cls(
            num_layers=model_config.get_num_layers(vllm_config.parallel_config),
            hidden_size=hidden_size,
            intermediate_size=intermediate_size,
            vocab_size=model_config.get_vocab_size(),
            num_attn_heads=model_config.hf_text_config.num_attention_heads,
            num_kv_heads=model_config.hf_text_config.num_key_value_heads,
            head_dim=model_config.get_head_size(),
            sliding_window=sliding_window,
            num_sliding_window_layers=num_sliding_window_layers,
            device_name=get_device_name(torch.cuda.get_device_name(0)),
        )

    @property
    def device_flops(self) -> float:
        assert self.device_name is not None, "device_name must be set"
        assert self.device_name in GPU_SPECS, f"Unknown device: {self.device_name}"
        return GPU_SPECS[self.device_name]["flops"]

    @property
    def device_memory_bandwidth(self) -> float:
        assert self.device_name is not None, "device_name must be set"
        assert self.device_name in GPU_SPECS, f"Unknown device: {self.device_name}"
        return GPU_SPECS[self.device_name]["memory_bandwidth"]

    def attn_flops(self, query_len: int, kv_len: int, sliding_window: int | None = None) -> int:
        """FLOPs for one layer of self-attention given query_len and kv_len.

        Assumptions:
          - 1 MAC = 2 FLOPs (FLOP_PER_MAC).
          - Efficient GQA/MQA K/V projections with width = num_kv_heads * head_dim.
          - Softmax ≈ 4 FLOPs per score (see SOFTMAX_FLOPS_PER_SCORE).
          - LayerNorms and minor ops ignored (dominated by matmuls).
        """
        d = self.head_dim
        mul = FLOP_PER_MAC

        q_dim = self.num_attn_heads * d
        kv_dim = self.num_kv_heads * d

        kv_len = min(kv_len, sliding_window or float("inf"))

        # Projections for the query_len new tokens
        q_proj = mul * query_len * self.hidden_size * q_dim
        kv_proj = mul * 2 * query_len * self.hidden_size * kv_dim  # GQA/MQA

        # Scores and attention-weighted values
        qk = mul * self.num_attn_heads * query_len * kv_len * d
        softmax = SOFTMAX_FLOPS_PER_SCORE * self.num_attn_heads * query_len * kv_len
        av = mul * self.num_attn_heads * query_len * kv_len * d

        # Output projection
        out_proj = mul * query_len * q_dim * self.hidden_size

        return q_proj + kv_proj + qk + softmax + av + out_proj

    def mlp_flops(self, seq_len: int) -> int:
        """Two matmuls dominate; activation cost under-counted on purpose."""
        mul = FLOP_PER_MAC
        first = mul * seq_len * self.hidden_size * (self.intermediate_size * 2)  # times 2 due to SwiGLU
        act = seq_len * self.intermediate_size  # under-counted on purpose
        second = mul * seq_len * self.intermediate_size * self.hidden_size
        return first + act + second

    def prefill_flops(self, prompt_lengths: list[int]) -> int:
        """Prefill builds the KV cache; logits are computed once after each prompt."""
        num_full_attn_layers = self.num_layers - self.num_sliding_window_layers
        num_sliding_layers = self.num_sliding_window_layers

        total = 0
        for L in prompt_lengths:
            if num_full_attn_layers > 0:
                total += num_full_attn_layers * (self.attn_flops(L, L, sliding_window=None) + self.mlp_flops(L))

            if num_sliding_layers > 0:
                total += num_sliding_layers * (
                    self.attn_flops(L, L, sliding_window=self.sliding_window) + self.mlp_flops(L)
                )

            # Always include a single LM head after prefill (next-token logits)
            total += FLOP_PER_MAC * self.hidden_size * self.vocab_size

        return total

    def decode_flops(self, prompt_lengths: list[int], response_lengths: list[int], samples_per_prompt: int = 1) -> int:
        """Decode/generation FLOPs.

        Args:
            prompt_lengths: List of prompt lengths (one per unique prompt)
            response_lengths: List of response lengths (samples_per_prompt * len(prompt_lengths) total)
            samples_per_prompt: Number of samples generated per prompt

        Embedding lookups are ignored by design.
        """
        assert len(response_lengths) == len(prompt_lengths) * samples_per_prompt, (
            f"Expected {len(prompt_lengths) * samples_per_prompt} response lengths, got {len(response_lengths)}"
        )

        num_full_attn_layers = self.num_layers - self.num_sliding_window_layers
        num_sliding_layers = self.num_sliding_window_layers

        total = 0
        response_idx = 0
        for P in prompt_lengths:
            # Process all samples for this prompt
            for _ in range(samples_per_prompt):
                R = response_lengths[response_idx]
                total += R * self.num_layers * self.mlp_flops(seq_len=1)
                for t in range(R):
                    kv_len = P + t + 1  # prompt + generated so far + current
                    if num_full_attn_layers > 0:
                        total += num_full_attn_layers * self.attn_flops(
                            query_len=1, kv_len=kv_len, sliding_window=None
                        )
                    if num_sliding_layers > 0:
                        total += num_sliding_layers * self.attn_flops(
                            query_len=1, kv_len=kv_len, sliding_window=self.sliding_window
                        )
                total += R * FLOP_PER_MAC * self.hidden_size * self.vocab_size
                response_idx += 1
        return total

    def flops(
        self,
        prompt_lengths: list[int],
        response_lengths: list[int] | None = None,
        samples_per_prompt: int = 1,
        is_training: bool = False,
    ) -> int:
        """Total FLOPs for prefill and (optionally) decode.

        Args:
            prompt_lengths: List of prompt lengths (one per unique prompt)
            response_lengths: List of response lengths (samples_per_prompt * len(prompt_lengths) total)
            samples_per_prompt: Number of samples generated per prompt
            is_training: If True, multiply FLOPs by 3 to account for forward and backward passes
        """
        total = self.prefill_flops(prompt_lengths)
        if response_lengths is not None:
            total += self.decode_flops(prompt_lengths, response_lengths, samples_per_prompt)
        if is_training:
            # Training includes forward pass (1x) + backward pass (2x)
            total *= 3
        return total

    def weight_memory_bytes(self, num_tokens: int, dtype_bytes: int = 2) -> int:
        """Memory bytes for reading model weights for a given number of tokens.

        Args:
            num_tokens: Number of tokens to process
            dtype_bytes: Bytes per element (2 for FP16/BF16)

        Returns:
            Total bytes for weight reads across all layers
        """
        hidden_q = self.num_attn_heads * self.head_dim
        hidden_kv = self.num_kv_heads * self.head_dim

        # Per-layer weight params (Q, K, V, O, MLP up, MLP down)
        w_q = self.hidden_size * hidden_q
        w_k = self.hidden_size * hidden_kv
        w_v = self.hidden_size * hidden_kv
        w_o = hidden_q * self.hidden_size
        w_up = self.hidden_size * (self.intermediate_size * 2)  # times 2 due to SwiGLU
        w_dn = self.intermediate_size * self.hidden_size

        per_layer_weight_bytes = (w_q + w_k + w_v + w_o + w_up + w_dn) * dtype_bytes
        return self.num_layers * num_tokens * per_layer_weight_bytes

    def kv_cache_write_bytes(self, num_tokens: int, dtype_bytes: int = 2) -> int:
        """Memory bytes for writing KV cache for a given number of tokens.

        Args:
            num_tokens: Number of tokens being cached
            dtype_bytes: Bytes per element (2 for FP16/BF16)

        Returns:
            Total bytes for KV cache writes across all layers
        """
        # 2x for K and V
        kv_write_bytes_per_token = 2 * self.num_kv_heads * self.head_dim * dtype_bytes
        return self.num_layers * num_tokens * kv_write_bytes_per_token

    def kv_cache_read_bytes(
        self, prompt_lengths: list[int], response_lengths: list[int], samples_per_prompt: int = 1, dtype_bytes: int = 2
    ) -> int:
        """Memory bytes for reading KV cache during decode.

        For each new token generated, we read all previous tokens' KV cache.
        When generating multiple samples per prompt, the prompt KV cache is shared.

        Args:
            prompt_lengths: List of prompt lengths (one per unique prompt)
            response_lengths: List of response lengths (samples_per_prompt * len(prompt_lengths) total)
            samples_per_prompt: Number of samples generated per prompt
            dtype_bytes: Bytes per element (2 for FP16/BF16)

        Returns:
            Total bytes for KV cache reads during decode
        """
        assert len(response_lengths) == len(prompt_lengths) * samples_per_prompt, (
            f"Expected {len(prompt_lengths) * samples_per_prompt} response lengths, got {len(response_lengths)}"
        )

        num_full_attn_layers = self.num_layers - self.num_sliding_window_layers
        num_sliding_layers = self.num_sliding_window_layers

        # For batched sampling with shared prompt KV cache:
        # - Prompt KV is read once per new token position across ALL samples (not per sample)
        # - Each sample has its own KV for generated tokens
        kv_read_terms = 0
        response_idx = 0

        for P in prompt_lengths:
            # For this prompt, collect all response lengths
            prompt_responses = []
            for _ in range(samples_per_prompt):
                prompt_responses.append(response_lengths[response_idx])
                response_idx += 1

            # Prompt KV reads: In synchronized batch generation with vLLM n>1,
            # the prompt KV cache is stored once but each sample reads it independently.
            # At each decoding position, each sample reads the prompt KV cache.
            # Number of positions = max response length (all generate synchronously).
            max_response_length = max(prompt_responses) if prompt_responses else 0
            # Each of the samples_per_prompt samples reads prompt KV at each position
            kv_read_terms += max_response_length * samples_per_prompt * P * num_full_attn_layers

            # Per-sample generated KV reads: Each sample reads its own previously generated tokens
            for R in prompt_responses:
                # Each token in this sample reads its previously generated tokens
                kv_read_terms += num_full_attn_layers * R * (R - 1) // 2
                if num_sliding_layers > 0:
                    # ... unless we have a sliding window, at which point we cap the max tokens to read.
                    # Note that we also account for the prompt KV values here as well.
                    kv_read_terms += num_sliding_layers * sum(min(P + t, self.sliding_window) for t in range(R))
        # 2x for K and V
        kv_bytes_per_token = 2 * self.num_kv_heads * self.head_dim * dtype_bytes
        return kv_bytes_per_token * kv_read_terms

    def prefill_memory_bytes(self, prompt_lengths: list[int], dtype_bytes: int = 2) -> int:
        """Memory bytes for prefill phase.

        During prefill:
        - Read weights once per prefill operation
        - Write KV cache for each token

        Args:
            prompt_lengths: List of prompt lengths
            dtype_bytes: Bytes per element (2 for FP16/BF16)

        Returns:
            Total memory bytes for prefill
        """
        num_prefill_ops = 1
        weight_bytes = self.weight_memory_bytes(num_prefill_ops, dtype_bytes)
        total_prefill_tokens = sum(prompt_lengths)
        kv_write_bytes = self.kv_cache_write_bytes(total_prefill_tokens, dtype_bytes)
        return weight_bytes + kv_write_bytes

    def decode_memory_bytes(
        self, prompt_lengths: list[int], response_lengths: list[int], samples_per_prompt: int = 1, dtype_bytes: int = 2
    ) -> int:
        """Memory bytes for decode/generation phase.

        During decode:
        - Read weights for each new token position (shared across samples in batch)
        - Write KV cache for each new token
        - Read all previous KV cache for attention

        Args:
            prompt_lengths: List of prompt lengths (one per unique prompt)
            response_lengths: List of response lengths (samples_per_prompt * len(prompt_lengths) total)
            samples_per_prompt: Number of samples generated per prompt
            dtype_bytes: Bytes per element (2 for FP16/BF16)

        Returns:
            Total memory bytes for decode
        """
        # In synchronized batch generation, weights are read once per position,
        # not once per token. With multiple samples per prompt generating in parallel,
        # we only need to read weights for the number of unique positions.
        unique_positions = 0
        response_idx = 0
        for _ in prompt_lengths:
            # Get response lengths for this prompt's samples
            prompt_responses = response_lengths[response_idx : response_idx + samples_per_prompt]
            response_idx += samples_per_prompt
            # In synchronized generation, all samples generate the same number of positions
            # (up to the max length among them)
            unique_positions += max(prompt_responses) if prompt_responses else 0

        weight_bytes = self.weight_memory_bytes(unique_positions, dtype_bytes)

        # KV writes happen for all tokens (each sample writes its own KV)
        total_decode_tokens = sum(response_lengths)
        kv_write_bytes = self.kv_cache_write_bytes(total_decode_tokens, dtype_bytes)

        kv_read_bytes = self.kv_cache_read_bytes(prompt_lengths, response_lengths, samples_per_prompt, dtype_bytes)
        return weight_bytes + kv_write_bytes + kv_read_bytes

    def memory_bytes(
        self,
        prompt_lengths: list[int],
        num_engines: int,
        num_gpus_per_engine: int,
        response_lengths: list[int] | None = None,
        samples_per_prompt: int = 1,
        dtype_bytes: int = 2,
    ) -> int:
        """Approximate total HBM bytes moved per engine for prefill + decode.

        When multiple engines process work in parallel, this calculates the bytes
        moved by ONE engine processing its fraction of the prompts.

        Args:
            prompt_lengths: List of ALL prompt lengths across all engines
            num_engines: Number of vLLM engines working in parallel
            num_gpus_per_engine: Number of GPUs per engine (tensor parallelism)
            response_lengths: List of response lengths (samples_per_prompt * len(prompt_lengths) total)
            samples_per_prompt: Number of samples generated per prompt
            dtype_bytes: Bytes per element (2 for FP16/BF16)

        Returns:
            Memory bytes moved by ONE engine (not total across all engines)

        Assumptions:
          - Prompts are evenly distributed across engines
          - Each engine processes its subset independently
          - Weights are read once per token per layer (Q,K,V,O + MLP up/down)
          - KV cache: write K/V for every token; during decode, read all past K/V per new token
          - When batching samples, prompt KV cache is shared across samples
          - Embedding and LM head reads are ignored (usually dominated by matmul weight traffic)
        """
        if num_engines < 1:
            raise ValueError(f"num_engines must be >= 1, got {num_engines}")
        if num_gpus_per_engine < 1:
            raise ValueError(f"num_gpus_per_engine must be >= 1, got {num_gpus_per_engine}")

        if not prompt_lengths:
            return 0

        def _split_evenly(seq: list[int], parts: int) -> list[list[int]]:
            base, extra = divmod(len(seq), parts)
            result: list[list[int]] = []
            start = 0
            for i in range(parts):
                size = base + (1 if i < extra else 0)
                result.append(seq[start : start + size])
                start += size
            return result

        prompt_chunks = _split_evenly(prompt_lengths, num_engines)

        response_chunks: list[list[int] | None]
        if response_lengths is not None:
            assert len(response_lengths) == len(prompt_lengths) * samples_per_prompt, (
                f"Expected {len(prompt_lengths) * samples_per_prompt} response lengths, got {len(response_lengths)}"
            )
            response_chunks = []
            response_idx = 0
            for chunk in prompt_chunks:
                num_responses = len(chunk) * samples_per_prompt
                response_chunks.append(response_lengths[response_idx : response_idx + num_responses])
                response_idx += num_responses
        else:
            response_chunks = [None] * num_engines

        per_engine_totals: list[int] = []
        for chunk_prompts, chunk_responses in zip(prompt_chunks, response_chunks):
            if not chunk_prompts:
                per_engine_totals.append(0)
                continue

            total = self.prefill_memory_bytes(chunk_prompts, dtype_bytes)
            if chunk_responses is not None:
                total += self.decode_memory_bytes(chunk_prompts, chunk_responses, samples_per_prompt, dtype_bytes)
            per_engine_totals.append(total)

        if len(per_engine_totals) < num_engines:
            per_engine_totals.extend([0] * (num_engines - len(per_engine_totals)))

        avg_bytes_per_engine = math.ceil(sum(per_engine_totals) / num_engines)
        return avg_bytes_per_engine

    def calculate_mfu(
        self,
        prompt_lengths: list[int],
        generation_time: float,
        response_lengths: list[int] | None = None,
        samples_per_prompt: int = 1,
        num_gpus: int = 1,
    ) -> float:
        total_flops = self.flops(prompt_lengths, response_lengths, samples_per_prompt=samples_per_prompt)
        flops_per_second = total_flops / generation_time if generation_time > 0 else 0
        total_device_flops = self.device_flops * num_gpus
        return 100 * flops_per_second / total_device_flops

    def calculate_mbu(
        self,
        prompt_lengths: list[int],
        generation_time: float,
        response_lengths: list[int] | None = None,
        samples_per_prompt: int = 1,
        num_engines: int = 1,
        num_gpus_per_engine: int = 1,
    ) -> float:
        total_memory_bytes = self.memory_bytes(
            prompt_lengths,
            num_engines,
            num_gpus_per_engine,
            response_lengths=response_lengths,
            samples_per_prompt=samples_per_prompt,
        )
        bytes_per_second = total_memory_bytes / generation_time if generation_time > 0 else 0
        # Normalize against total system bandwidth. This is correct because prompt_lengths and
        # generation_time represent aggregated data from all engines already.
        total_device_bandwidth = self.device_memory_bandwidth * num_engines * num_gpus_per_engine
        return 100 * bytes_per_second / total_device_bandwidth

    def calculate_actor_utilization(
        self,
        prompt_lengths: list[int],
        response_lengths: list[int],
        total_generation_time: float,
        samples_per_prompt: int,
<<<<<<< HEAD
        num_inference_gpus: int,
=======
>>>>>>> 4ddb9e2c
        num_engines: int,
        num_gpus_per_engine: int,
    ) -> dict[str, float]:
        actor_mfu = self.calculate_mfu(
            prompt_lengths,
            total_generation_time,
            response_lengths=response_lengths,
            samples_per_prompt=samples_per_prompt,
<<<<<<< HEAD
            num_gpus=num_inference_gpus,
=======
            num_gpus=num_engines * num_gpus_per_engine,
>>>>>>> 4ddb9e2c
        )
        actor_mbu = self.calculate_mbu(
            prompt_lengths,
            total_generation_time,
            response_lengths=response_lengths,
            samples_per_prompt=samples_per_prompt,
            num_engines=num_engines,
            num_gpus_per_engine=num_gpus_per_engine,
        )

        check_calculation(
            actor_mfu,
            "Actor MFU",
            self,
            total_generation_time,
            prompt_lengths,
            response_lengths,
            samples_per_prompt,
<<<<<<< HEAD
            num_inference_gpus,
=======
>>>>>>> 4ddb9e2c
            num_engines,
            num_gpus_per_engine,
        )

        check_calculation(
            actor_mbu,
            "Actor MBU",
            self,
            total_generation_time,
            prompt_lengths,
            response_lengths,
            samples_per_prompt,
<<<<<<< HEAD
            num_inference_gpus,
=======
>>>>>>> 4ddb9e2c
            num_engines,
            num_gpus_per_engine,
        )

        return {"mfu": actor_mfu, "mbu": actor_mbu}

    def calculate_learner_utilization(
        self,
        prompt_lengths: list[int],
        response_lengths: list[int],
        training_time: float,
        samples_per_prompt: int,
        num_training_gpus: int,
    ) -> dict[str, float]:
        total_sequence_lengths = [
            prompt_lengths[i // samples_per_prompt] + response_len for i, response_len in enumerate(response_lengths)
        ]

        training_flops = self.flops(
            prompt_lengths=total_sequence_lengths, response_lengths=None, samples_per_prompt=1, is_training=True
        )

        training_flops_per_second = training_flops / training_time
        total_training_device_flops = self.device_flops * num_training_gpus
        learner_mfu = 100 * training_flops_per_second / total_training_device_flops

        check_calculation(
<<<<<<< HEAD
            learner_mfu,
            "Learner MFU",
            self,
            training_time,
            total_sequence_lengths,
            None,
            1,
            num_training_gpus,
            1,
            num_training_gpus,
        )

        return {"mfu": learner_mfu}

    def approximate_learner_utilization(
        self, total_tokens: int, avg_sequence_length: float, training_time: float, num_training_gpus: int
    ) -> dict[str, float]:
        num_sequences = int(total_tokens / avg_sequence_length)
        sequence_lengths = [int(avg_sequence_length)] * num_sequences

        training_flops = self.flops(
            prompt_lengths=sequence_lengths, response_lengths=None, samples_per_prompt=1, is_training=True
        )

        training_flops_per_second = training_flops / training_time
        total_training_device_flops = self.device_flops * num_training_gpus
        learner_mfu = 100 * training_flops_per_second / total_training_device_flops

=======
            learner_mfu, "Learner MFU", self, training_time, total_sequence_lengths, None, 1, 1, num_training_gpus
        )

>>>>>>> 4ddb9e2c
        return {"mfu": learner_mfu}


def get_device_name(device_name: str) -> str:
    """Normalize a GPU device name to a standard key used in GPU_SPECS.

    The function converts device names from torch.cuda.get_device_name() format
    to a standardized key that can be used to look up GPU specifications.

    Args:
        device_name: Raw device name string (e.g., "NVIDIA H100 80GB HBM3")

    Returns:
        Standardized GPU key (e.g., "h100")

    Raises:
        ValueError: If the device name is not recognized

    Examples:
        >>> get_device_name("NVIDIA H100 80GB HBM3")
        'h100'

        >>> get_device_name("NVIDIA RTX PRO 6000 Blackwell Server Edition")
        'pro 6000'
    """
    normalized_device_name = device_name.lower().replace("-", " ")

    for key in GPU_SPECS:
        if key in normalized_device_name:
            return key
    raise ValueError(
        f"Unknown device name: {device_name}. Expected one of: {list(GPU_SPECS.keys())}. "
        f"Please raise an issue at https://github.com/allenai/open-instruct/issues with the device you need. In the interim, you can add the specs for your device using the name {normalized_device_name} to the GPU_SPECS dictionary in utils.py."
    )


def check_calculation(
    percentage: float,
    metric_name: str,
    model_dims: ModelDims,
    timing: float,
    prompt_lengths: list[int],
    response_lengths: list[int] | None,
    samples_per_prompt: int,
<<<<<<< HEAD
    num_gpus: int,
=======
>>>>>>> 4ddb9e2c
    num_engines: int,
    num_gpus_per_engine: int,
) -> None:
    if percentage <= 100:
        return

    import json

    full_device_name = torch.cuda.get_device_name(0) if torch.cuda.is_available() else "CPU"

    avg_prompt_length = sum(prompt_lengths) / len(prompt_lengths)
    avg_response_length = sum(response_lengths) / len(response_lengths) if response_lengths else 0

    test_case_json = {
        "model_name": "REPLACE_WITH_MODEL_NAME",
        "total_generation_time": timing,
        "samples_per_prompt": samples_per_prompt,
        "num_engines": num_engines,
        "num_gpus_per_engine": num_gpus_per_engine,
        "training_time": "REPLACE_WITH_TRAINING_TIME",
        "num_training_gpus": "REPLACE_WITH_NUM_TRAINING_GPUS",
        "prompt_lengths": prompt_lengths,
        "response_lengths": response_lengths,
    }

    warning_message = (
        f"{metric_name} exceeded 100%: {percentage:.2f}%\n"
        f"\n"
        f"{model_dims}\n"
        f"\n"
        f"Timing and GPU info:\n"
        f"  timing: {timing:.6f}s\n"
<<<<<<< HEAD
        f"  num_gpus: {num_gpus}\n"
=======
>>>>>>> 4ddb9e2c
        f"  num_engines: {num_engines}\n"
        f"  num_gpus_per_engine: {num_gpus_per_engine}\n"
        f"  full_device_name: {full_device_name}\n"
        f"\n"
        f"Batch/sequence info:\n"
        f"  num_prompts: {len(prompt_lengths)}\n"
        f"  samples_per_prompt: {samples_per_prompt}\n"
        f"  avg_prompt_length: {avg_prompt_length:.1f}\n"
        f"  avg_response_length: {avg_response_length:.1f}\n"
        f"\n"
        f"To reproduce this calculation, use these exact parameters:\n"
        f"  prompt_lengths = {prompt_lengths}\n"
        f"  response_lengths = {response_lengths}\n"
        f"  timing = {timing}\n"
        f"  samples_per_prompt = {samples_per_prompt}\n"
        f"  num_engines = {num_engines}\n"
        f"  num_gpus_per_engine = {num_gpus_per_engine}\n"
        f"\n"
        f"JSON format for test case (copy this to mbu_reproduction_cases.json):\n"
        f"{json.dumps(test_case_json, indent=2)}\n"
        f"\n"
        f"This may indicate an issue with the MFU/MBU calculation logic or GPU specifications.\n"
        f"Please raise an issue at https://github.com/allenai/open-instruct/issues with the above information."
    )

    logger.warning(warning_message)<|MERGE_RESOLUTION|>--- conflicted
+++ resolved
@@ -2179,10 +2179,6 @@
         response_lengths: list[int],
         total_generation_time: float,
         samples_per_prompt: int,
-<<<<<<< HEAD
-        num_inference_gpus: int,
-=======
->>>>>>> 4ddb9e2c
         num_engines: int,
         num_gpus_per_engine: int,
     ) -> dict[str, float]:
@@ -2191,11 +2187,7 @@
             total_generation_time,
             response_lengths=response_lengths,
             samples_per_prompt=samples_per_prompt,
-<<<<<<< HEAD
-            num_gpus=num_inference_gpus,
-=======
             num_gpus=num_engines * num_gpus_per_engine,
->>>>>>> 4ddb9e2c
         )
         actor_mbu = self.calculate_mbu(
             prompt_lengths,
@@ -2214,10 +2206,6 @@
             prompt_lengths,
             response_lengths,
             samples_per_prompt,
-<<<<<<< HEAD
-            num_inference_gpus,
-=======
->>>>>>> 4ddb9e2c
             num_engines,
             num_gpus_per_engine,
         )
@@ -2230,10 +2218,6 @@
             prompt_lengths,
             response_lengths,
             samples_per_prompt,
-<<<<<<< HEAD
-            num_inference_gpus,
-=======
->>>>>>> 4ddb9e2c
             num_engines,
             num_gpus_per_engine,
         )
@@ -2261,7 +2245,6 @@
         learner_mfu = 100 * training_flops_per_second / total_training_device_flops
 
         check_calculation(
-<<<<<<< HEAD
             learner_mfu,
             "Learner MFU",
             self,
@@ -2290,11 +2273,6 @@
         total_training_device_flops = self.device_flops * num_training_gpus
         learner_mfu = 100 * training_flops_per_second / total_training_device_flops
 
-=======
-            learner_mfu, "Learner MFU", self, training_time, total_sequence_lengths, None, 1, 1, num_training_gpus
-        )
-
->>>>>>> 4ddb9e2c
         return {"mfu": learner_mfu}
 
 
@@ -2339,10 +2317,6 @@
     prompt_lengths: list[int],
     response_lengths: list[int] | None,
     samples_per_prompt: int,
-<<<<<<< HEAD
-    num_gpus: int,
-=======
->>>>>>> 4ddb9e2c
     num_engines: int,
     num_gpus_per_engine: int,
 ) -> None:
@@ -2375,10 +2349,6 @@
         f"\n"
         f"Timing and GPU info:\n"
         f"  timing: {timing:.6f}s\n"
-<<<<<<< HEAD
-        f"  num_gpus: {num_gpus}\n"
-=======
->>>>>>> 4ddb9e2c
         f"  num_engines: {num_engines}\n"
         f"  num_gpus_per_engine: {num_gpus_per_engine}\n"
         f"  full_device_name: {full_device_name}\n"
