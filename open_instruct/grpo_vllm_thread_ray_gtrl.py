# Copyright 2024 AllenAI. All rights reserved.
#
# Licensed under the Apache License, Version 2.0 (the "License");
# you may not use this file except in compliance with the License.
# You may obtain a copy of the License at
#
#     http://www.apache.org/licenses/LICENSE-2.0
#
# Unless required by applicable law or agreed to in writing, software
# distributed under the License is distributed on an "AS IS" BASIS,
# WITHOUT WARRANTIES OR CONDITIONS OF ANY KIND, either express or implied.
# See the License for the specific language governing permissions and
# limitations under the License.
# ---------------------------------------------------------------------
# Part of the code is adapted from https://github.com/OpenRLHF/OpenRLHF
# which has the following license:
# Copyright [yyyy] [name of copyright owner]
#
# Licensed under the Apache License, Version 2.0 (the "License");
# you may not use this file except in compliance with the License.
# You may obtain a copy of the License at
#
#     http://www.apache.org/licenses/LICENSE-2.0
#
# Unless required by applicable law or agreed to in writing, software
# distributed under the License is distributed on an "AS IS" BASIS,
# WITHOUT WARRANTIES OR CONDITIONS OF ANY KIND, either express or implied.
# See the License for the specific language governing permissions and
# limitations under the License.
# isort: off
import os

os.environ["NCCL_CUMEM_ENABLE"] = "0"  # NOQA
try:
    import deepspeed
    from deepspeed.runtime.zero.partition_parameters import ZeroParamStatus

    # @vwxyzjn: when importing on CPU-only machines, we get the following error:
    # RuntimeError: 0 active drivers ([]). There should only be one.
    # so we need to catch the exception and do nothing
    # https://github.com/deepspeedai/DeepSpeed/issues/7028
except Exception:
    pass
# isort: on

import gc
import json
import logging
import math
import random
import shutil
import socket
import subprocess
import threading
import time
from argparse import Namespace
from collections import deque
from dataclasses import asdict, dataclass, field
from itertools import chain
from queue import Empty, Queue
from typing import Any, Callable, Iterator, List, Literal, Optional, Tuple

import numpy as np
import pandas as pd
import ray
import torch
import torch.distributed as dist
import torch.utils
import torch.utils.data
from datasets import Dataset
from huggingface_hub import HfApi
from peft import PeftModel, get_peft_model_state_dict
from ray.util.placement_group import PlacementGroup, placement_group
from ray.util.queue import Queue as RayQueue
from ray.util.scheduling_strategies import PlacementGroupSchedulingStrategy
from rich.pretty import pprint
from torch.utils.tensorboard import SummaryWriter
from transformers import (
    AutoModelForCausalLM,
    AutoModelForSequenceClassification,
    PreTrainedModel,
    PreTrainedTokenizer,
    get_scheduler,
)
from transformers.integrations import HfDeepSpeedConfig
from vllm import SamplingParams

from open_instruct.dataset_processor import SimpleGenerateCollatorWithGroundTruth
from open_instruct.dataset_transformation import (
    DATASET_SOURCE_KEY,
    GROUND_TRUTHS_KEY,
    INPUT_IDS_PROMPT_KEY,
    TokenizerConfig,
    get_cached_dataset_tulu,
    visualize_token,
)
from open_instruct.ground_truth_utils import soft_format_reward_func
from open_instruct.model_utils import (
    ModelConfig,
    apply_verifiable_reward,
    disable_dropout_in_model,
    exact_div,
    first_true_indices,
    get_reward,
    log_softmax_and_gather,
    print_rich_single_line_metrics,
    print_rich_table,
    push_folder_to_hub,
    truncate_response,
)
from open_instruct.search_utils.search_actor import LLMSearchRayActor
from open_instruct.utils import (
    ArgumentParserPlus,
    BeakerRuntimeConfig,
    create_snippet_mask,
    get_wandb_tags,
    is_beaker_job,
    launch_ai2_evals_on_weka,
    maybe_get_beaker_config,
    maybe_use_ai2_hf_entity,
    maybe_use_ai2_wandb_entity,
    upload_metadata_to_hf,
)
<<<<<<< HEAD
from open_instruct.vllm_utils3 import (
    LLMRayActor,
    create_vllm_engines,
    init_process_group,
)
=======
from open_instruct.vllm_utils3 import create_vllm_engines, init_process_group
>>>>>>> c0c493c0

api = HfApi()
INVALID_LOGPROB = 1.0


@dataclass
class Args:
    # required dataset args
    dataset_mixer_list: List[str] = None
    """A list of datasets (local or HF) to sample from."""
    dataset_mixer_eval_list: List[str] = None
    """A list of datasets (local or HF) to sample from for evaluation."""
    dataset_mixer_list_splits: List[str] = None
    """The dataset splits to use for training"""
    dataset_mixer_eval_list_splits: Optional[List[str]] = None
    """The dataset splits to use for evaluation"""
    dataset_transform_fn: list[str] = field(default_factory=lambda: ["rlvr_tokenize_v1", "rlvr_filter_v1"])
    """The list of transform functions to apply to the dataset."""
    dataset_cache_mode: Literal["hf", "local"] = "local"
    """The mode to use for caching the dataset."""
    dataset_local_cache_dir: str = "local_dataset_cache"
    """The directory to save the local dataset cache to."""
    dataset_config_hash: Optional[str] = None
    """The hash of the dataset configuration."""
    dataset_config_eval_hash: Optional[str] = None
    """The hash of the dataset configuration for evaluation."""
    dataset_skip_cache: bool = False
    """Whether to skip the cache."""
    max_token_length: int = 512
    """The maximum token length to use for the dataset"""
    max_prompt_token_length: int = 256
    """The maximum prompt token length to use for the dataset"""

    # common args
    exp_name: str = os.path.basename(__file__)[: -len(".py")]
    """The name of this experiment"""
    seed: int = 1
    """Seed of the experiment"""
    run_name: Optional[str] = None
    """A unique name of this run"""

    # optimizer args
    eps: float = 1e-5
    """The epsilon value for the optimizer"""
    learning_rate: float = 2e-5
    """The initial learning rate for AdamW optimizer."""
    lr_scheduler_type: Literal[
        "linear", "cosine", "cosine_with_restarts", "polynomial", "constant", "constant_with_warmup"
    ] = "linear"
    """Which scheduler to use"""
    warm_up_steps: int = 0
    """Number of warm up steps for the scheduler"""
    warmup_ratio: float = 0.0
    """Ratio of warmup steps to total steps (takes precedence over `warm_up_steps`)"""

    # various batch sizes
    gradient_accumulation_steps: Optional[int] = None
    """The number of gradient accumulation steps"""
    per_device_train_batch_size: Optional[int] = 1
    """The forward batch size per device (local_micro_batch_size)"""
    per_device_eval_batch_size: Optional[int] = 1
    """The forward batch size per device for evaluation (local_micro_batch_size)"""
    total_episodes: Optional[int] = 100000
    """The total number of episodes in the dataset"""
    world_size: Optional[int] = None
    """The number of processes (GPUs) to use"""
    micro_batch_size: Optional[int] = None
    """The micro batch size across devices (HF's `per_device_train_batch_size` * `world_size`)"""
    local_rollout_batch_size: int = 64
    """The number of rollout episodes per iteration per device"""
    local_total_prompts: Optional[int] = None
    """The total number of prompts per device"""
    rollout_batch_size: Optional[int] = None
    """The number of rollout episodes per iteration"""
    num_training_steps: Optional[int] = None
    """The number of training_steps to train"""
    num_evals: int = 4
    """The number of evaluations to run throughout training"""
    eval_freq: Optional[int] = None
    """The frequency of evaluation steps"""
    local_dataloader_batch_size: Optional[int] = None
    """The batch size per GPU for the dataloader"""
    save_freq: int = -1
    """How many train steps to save the model"""

    # online settings
    num_epochs: int = 4
    """the number of epochs to train"""
    num_mini_batches: int = 1
    """Number of minibatches to split a batch into"""
    local_mini_batch_size: int = 64
    """the mini batch size per GPU"""
    mini_batch_size: Optional[int] = None
    """the mini batch size across GPUs"""
    local_rollout_forward_batch_size: int = 64
    """per rank no grad forward pass in the rollout phase"""
    reward_model_path: str = "EleutherAI/pythia-160m"
    """the path to the reward model"""
    reward_model_revision: Optional[str] = None
    """the revision of the reward model"""

    # generation config
    response_length: int = 53
    """the length of the response"""
    stop_token: Optional[Literal["eos", "period"]] = None
    """the stop token"""
    stop_token_id: Optional[int] = None
    """the truncation token id"""
    min_response_length: int = 0
    """stop only after this many tokens"""
    temperature: float = 0.7
    """the sampling temperature"""
    penalty_reward_value: float = -1.0
    """the reward value for responses that do not contain `stop_token_id`"""
    non_stop_penalty: bool = False
    """whether to penalize responses that do not contain `stop_token_id`"""
    number_samples_per_prompt: int = 1
    """the number of samples to generate per prompt, useful for easy-star"""
    stop_strings: List[str] = None
    """List of strings that stop the generation when they are generated.
    The returned output will not contain the stop strings."""

    # online PPO specific args
    beta: float = 0.05
    """the beta value of the RLHF objective (KL coefficient)"""
    whiten_rewards: bool = False
    """whether to whiten the rewards"""
    cliprange: float = 0.2
    """the clip range"""
    gamma: float = 1
    """the discount factor"""
    kl_estimator: Literal["kl1", "kl2", "kl3", "kl4"] = "kl3"
    """the KL estimator to use"""
    apply_verifiable_reward: bool = False
    """whether to apply verifiable reward"""
    reward_model_multiplier: float = 1.0
    """the reward model multiplier, for down/upscaling the reward model output"""
    verification_reward: float = 10.0
    """the reward value for verifiable responses"""
    add_r1_style_format_reward: bool = False
    """whether to add the R1 style format reward"""
    r1_style_format_reward: float = 1.0
    """the reward value for R1 style format reward"""

    # async setting
    async_mode: bool = True
    """Whether to run the generation in async mode which learns from the second latest policy like Cleanba (https://arxiv.org/abs/2310.00036)"""

    # ray
    actor_num_gpus_per_node: List[int] = field(default_factory=lambda: [1])
    """number of gpus per node for actor"""
    single_gpu_mode: bool = False
    """whether to collocate vLLM and actor on the same node (mostly for debugging purposes)"""
    vllm_num_engines: int = 1
    """number of vLLM Engines, set to 0 to disable vLLM"""
    vllm_tensor_parallel_size: int = 1
    """tensor parallel size of vLLM Engine for multi-GPU inference"""
    vllm_enforce_eager: bool = False
    """whether to enforce eager mode for vLLM -- slow inference but needed for multi-node"""
    vllm_sync_backend: str = "nccl"
    """DeepSpeed -> vLLM weight sync backend"""
    vllm_gpu_memory_utilization: float = 0.9
    """vLLM GPU memory utilization"""
    enable_prefix_caching: bool = False
    """whether to enable prefix caching"""
    deepspeed_stage: int = 0
    """the deepspeed stage"""
    gather_whole_model: bool = True
    """whether to gather the whole model to boardcast (not doable for 70B but can be faster for 8B)"""

    # wandb and HF tracking configs
    with_tracking: bool = False
    """If toggled, this experiment will be tracked with Weights and Biases"""
    wandb_project_name: str = "open_instruct_internal"
    """The wandb's project name"""
    wandb_entity: Optional[str] = None
    """The entity (team) of wandb's project"""
    push_to_hub: bool = True
    """Whether to upload the saved model to huggingface"""
    hf_entity: Optional[str] = None
    """The user or org name of the model repository from the Hugging Face Hub"""
    hf_repo_id: Optional[str] = None
    """The id of the saved model in the Hugging Face Hub (can be autoset if not given)"""
    hf_repo_revision: Optional[str] = None
    """The revision of the saved model in the Hugging Face Hub (can be autoset if not given)"""
    hf_repo_url: Optional[str] = None
    """The url of the saved model in the Hugging Face Hub (will be autoset)"""
    output_dir: str = "output"
    """Where to save the model"""
    cache_dataset_only: bool = False
    """Immediately exit after caching the dataset"""

    # Ai2 specific settings
    try_launch_beaker_eval_jobs: bool = True
    """Whether to launch beaker evaluation jobs after training"""
    try_launch_beaker_eval_jobs_on_weka: bool = False
    """Whether to launch beaker evaluation jobs after training on weka"""
    try_auto_save_to_beaker: bool = True
    """Whether to try to save the model to Beaker dataset `/output` after training"""
    gs_bucket_path: Optional[str] = None
    """The path to the gs bucket to save the model to"""
    oe_eval_tasks: Optional[List[str]] = None
    """The beaker evaluation tasks to launch"""
    hf_metadata_dataset: Optional[str] = "allenai/tulu-3-evals"
    """What dataset to upload the metadata to. If unset, don't upload metadata"""
    oe_eval_max_length: int = 4096
    """the max generation length for evaluation for oe-eval"""
    eval_priority: Literal["low", "normal", "high", "urgent"] = "normal"
    """the priority of auto-launched evaluation jobs"""

    def __post_init__(self):
        assert self.number_samples_per_prompt > 0, "Number of samples per prompt must be greater than 0!"
        if self.number_samples_per_prompt == 1:
            print("WARNING: number_samples_per_prompt is 1. This reduces GRPO to REINFORCE. ")


def process_dataset_mixer(value) -> Tuple[Optional[dict], Optional[str]]:
    # if passed through cli: convert the dataset mixers to dictionaries
    if isinstance(value, str):
        return json.loads(value), value
    # if passed through yaml: convert the dataset mixers to strings
    elif isinstance(value, dict):
        return value, json.dumps(value)
    else:
        raise ValueError("Input must be either a string or a dictionary")


def get_train_ds_config(
    offload,
    adam_offload=False,
    stage=0,
    bf16=True,
    max_norm=1.0,
    zpg=8,
    grad_accum_dtype=None,
    disable_trace_cache=True,
):
    device = "cpu" if offload else "none"
    zero_opt_dict = {
        "stage": stage,
        "offload_param": {"device": device},
        "offload_optimizer": {
            "device": "cpu" if adam_offload else "none",
            "pin_memory": True,
        },
        "sub_group_size": "auto",
        "stage3_max_live_parameters": "auto",
        "stage3_max_reuse_distance": "auto",
        "stage3_param_persistence_threshold": "auto",
        "stage3_prefetch_bucket_size": "auto",
        "reduce_bucket_size": "auto",
        # # ZeRO++
        # "zero_hpz_partition_size": zpg,
        # "zero_quantized_weights": False,
        # "zero_quantized_gradients": False,
    }
    if disable_trace_cache:
        zero_opt_dict["stage3_prefetch_bucket_size"] = 0
        zero_opt_dict["stage3_max_live_parameters"] = 0
        zero_opt_dict["stage3_max_reuse_distance"] = 0

    return {
        "steps_per_print": 100,
        "zero_optimization": zero_opt_dict,
        "bf16": {
            "enabled": bf16,
        },
        "gradient_clipping": max_norm,
        "prescale_gradients": False,
        "wall_clock_breakdown": False,
        "data_types": {"grad_accum_dtype": grad_accum_dtype if grad_accum_dtype else "fp32"},
    }


def get_eval_ds_config(
    offload,
    stage=0,
    bf16=True,
):
    zero_opt_dict = {
        "stage": stage,
        "stage3_param_persistence_threshold": "auto",
        "offload_param": {
            "device": "cpu" if offload else "none",
            "pin_memory": True,
        },
    }
    return {
        "steps_per_print": 100,
        "zero_optimization": zero_opt_dict,
        "bf16": {
            "enabled": bf16,
        },
        "prescale_gradients": False,
        "wall_clock_breakdown": False,
    }


def get_optimizer_grouped_parameters(
    model,
    weight_decay,
    no_decay_name_list=["bias", "layer_norm.weight", "layernorm.weight", "norm.weight", "ln_f.weight"],
):
    optimizer_grouped_parameters = [
        {
            "params": [
                p
                for n, p in model.named_parameters()
                if (not any(nd in n for nd in no_decay_name_list) and p.requires_grad)
            ],
            "weight_decay": weight_decay,
        },
        {
            "params": [
                p
                for n, p in model.named_parameters()
                if (any(nd in n for nd in no_decay_name_list) and p.requires_grad)
            ],
            "weight_decay": 0.0,
        },
    ]
    return optimizer_grouped_parameters


def _z3_params_to_fetch(param_list):
    return [p for p in param_list if hasattr(p, "ds_id") and p.ds_status == ZeroParamStatus.NOT_AVAILABLE]


def masked_mean(values: torch.Tensor, mask: torch.Tensor, axis: Optional[bool] = None) -> torch.Tensor:
    """Compute mean of tensor with a masked values."""
    if axis is not None:
        return (values * mask).sum(axis=axis) / mask.sum(axis=axis)
    else:
        return (values * mask).sum() / mask.sum()


def masked_var(values: torch.Tensor, mask: torch.Tensor, unbiased: bool = True) -> torch.Tensor:
    """Compute variance of tensor with masked values."""
    mean = masked_mean(values, mask)
    centered_values = values - mean
    variance = masked_mean(centered_values**2, mask)
    if unbiased:
        mask_sum = mask.sum()
        if mask_sum == 0:
            raise ValueError(
                "The sum of the mask is zero, which can happen when `mini_batch_size=1`;"
                "try increase the `mini_batch_size` or `gradient_accumulation_steps`"
            )
        # note that if mask_sum == 1, then there is a division by zero issue
        # to avoid it you just need to use a larger minibatch_size
        bessel_correction = mask_sum / (mask_sum - 1)
        variance = variance * bessel_correction
    return variance


def masked_whiten(values: torch.Tensor, mask: torch.Tensor, shift_mean: bool = True) -> torch.Tensor:
    """Whiten values with masked values."""
    mean, var = masked_mean(values, mask), masked_var(values, mask)
    whitened = (values - mean) * torch.rsqrt(var + 1e-8)
    if not shift_mean:
        whitened += mean
    return whitened


def remove_padding(sequences, pad_token_id):
    return [[inneritem for inneritem in item if inneritem != pad_token_id] for item in sequences]


class MetricsTracker:
    """A simple class to prellocate all metrics in an array
    so we can do only one allreduce operation to get the metrics mean"""

    def __init__(self, max_metrics: int = 32, device: torch.device = torch.device("cuda")):
        self.metrics = torch.zeros(max_metrics, device=device)
        self.names2idx = {}
        self.current_idx = 0
        self.max_metrics = max_metrics

    def add(self, name: str, value: torch.tensor):
        if name not in self.names2idx:
            if self.current_idx >= self.max_metrics:
                raise ValueError(f"Exceeded maximum number of metrics ({self.max_metrics})")
            self.names2idx[name] = self.current_idx
            self.current_idx += 1

        self.metrics[self.names2idx[name]] = value
        return self

    def get_reduced_metrics(self) -> dict[str, float]:
        self.metrics /= dist.get_world_size()
        dist.all_reduce(self.metrics, op=dist.ReduceOp.SUM)
        # convert to list so to avoid multiple .item() torch calls
        reduced_metrics = self.metrics.tolist()
        return {name: reduced_metrics[idx] for name, idx in self.names2idx.items()}

    def get_reduced_metrics_correctness(self) -> dict[str, float]:
        # count the number of valid (non-NaN) values
        valid_mask = ~torch.isnan(self.metrics)
        valid_counts = valid_mask.float()
        # replace NaN values with 0
        safe_metrics = torch.where(valid_mask, self.metrics, torch.tensor(0.0, device=self.metrics.device))

        # for non-reward metrics, set valid counts to 1 (we will include nans)
        # and dont mask the nans
        def is_nan_metric(name):
            return not (name.startswith("objective") and (name.endswith("reward") or name.endswith("correct_rate")))

        for name, idx in self.names2idx.items():
            if is_nan_metric(name):
                valid_counts[idx] = 1.0
                safe_metrics[idx] = self.metrics[idx]

        # Reduce (sum) safe metrics and valid counts across processes.
        dist.all_reduce(safe_metrics, op=dist.ReduceOp.SUM)
        dist.all_reduce(valid_counts, op=dist.ReduceOp.SUM)

        # compute averaged metrics
        averaged_metrics = safe_metrics / valid_counts

        reduced_metrics = averaged_metrics.tolist()
        return {name: reduced_metrics[idx] for name, idx in self.names2idx.items()}


class Timer:
    """A context manager for timing code blocks"""

    def __init__(self, description: str, noop: int = 0):
        self.description = description
        self.noop = noop

    def __enter__(self):
        if self.noop:
            return
        self.start_time = time.perf_counter()
        return self

    def __exit__(self, type, value, traceback):
        if self.noop:
            return
        self.end_time = time.perf_counter()
        self.duration = self.end_time - self.start_time
        print(f"{self.description}: {self.duration:.2f} seconds")


class ShufflingIterator:
    def __init__(self, data: np.ndarray, batch_size: int, seed: Optional[int] = None):
        self.data = data.copy()
        self.batch_size = batch_size
        self.index = 0
        self.rng = np.random.default_rng(seed)
        self.rng.shuffle(self.data)

        # Ensure the effective dataset size is divisible by batch_size
        self.effective_size = len(self.data) - (len(self.data) % batch_size)

    def __iter__(self) -> Iterator[List[int]]:
        return self

    def __next__(self) -> List[int]:
        if self.index >= self.effective_size:
            self.index = 0
            self.rng.shuffle(self.data)

        end_index = self.index + self.batch_size
        batch = self.data[self.index : end_index].tolist()
        self.index = end_index

        return batch


class RayProcess:
    def __init__(self, world_size, rank, local_rank, master_addr, master_port):
        logging.basicConfig(
            format="%(asctime)s %(levelname)-8s %(message)s",
            level=logging.INFO,
            datefmt="%Y-%m-%d %H:%M:%S",
        )
        self.world_size = world_size
        self.rank = rank
        self.local_rank = local_rank
        self.master_addr = master_addr if master_addr else self.get_current_node_ip()
        self.master_port = master_port if master_port else self.get_free_port()
        os.environ["MASTER_ADDR"] = self.master_addr
        os.environ["MASTER_PORT"] = str(self.master_port)
        os.environ["WORLD_SIZE"] = str(self.world_size)
        os.environ["RANK"] = str(self.rank)
        # NOTE: Ray will automatically set the CUDA_VISIBLE_DEVICES
        # environment variable for each actor, so always set device to 0
        # os.environ["LOCAL_RANK"] = str(self._local_rank)
        os.environ["LOCAL_RANK"] = "0"
        random.seed(self.rank)
        np.random.seed(self.rank)
        torch.manual_seed(self.rank)

    @staticmethod
    def get_current_node_ip():
        address = ray._private.services.get_node_ip_address()
        # strip ipv6 address
        return address.strip("[]")

    @staticmethod
    def get_free_port():
        with socket.socket() as sock:
            sock.bind(("", 0))
            return sock.getsockname()[1]

    def get_master_addr_port(self):
        return self.master_addr, self.master_port

    def empty_cache(self) -> None:
        torch.cuda.empty_cache()


@ray.remote(num_gpus=1)
class PolicyTrainerRayProcess(RayProcess):
    def from_pretrained(
        self, args: Args, model_config: ModelConfig, beaker_config: BeakerRuntimeConfig, wandb_url: str
    ):
        self.args = args
        self.model_config = model_config
        self.beaker_config = beaker_config
        self.wandb_url = wandb_url
        torch.cuda.set_device(self.local_rank)
        deepspeed.init_distributed()

        ds_config = get_train_ds_config(
            offload=False,
            adam_offload=False,
            stage=args.deepspeed_stage,
            bf16=True,
        )
        ds_config["train_micro_batch_size_per_gpu"] = args.per_device_train_batch_size
        ds_config["train_batch_size"] = args.mini_batch_size
        # Costa: MAGIC: it's actually needed to initialize this `dschf`, so
        # https://huggingface.co/docs/transformers/deepspeed#non-trainer-deepspeed-integration
        # next line instructs transformers to partition the model directly over multiple gpus using
        # deepspeed.zero.Init when model's `from_pretrained` method is called.
        if ds_config is not None and ds_config["zero_optimization"]["stage"] == 3:
            dschf = HfDeepSpeedConfig(ds_config)
        else:
            dschf = None
        print(f"{dschf=}")

        self.policy: PreTrainedModel = AutoModelForCausalLM.from_pretrained(
            model_config.model_name_or_path,
            revision=model_config.model_revision,
            torch_dtype=torch.bfloat16,
            attn_implementation="flash_attention_2",
            use_cache=False,
        )
        self.policy_vocab_size = self.policy.config.vocab_size
        disable_dropout_in_model(self.policy)
        self.policy.gradient_checkpointing_enable()
        # from deepspeed.ops.adam import DeepSpeedCPUAdam, FusedAdam
        # AdamOptimizer = DeepSpeedCPUAdam if self.adam_offload else FusedAdam
        # AdamOptimizer = FusedAdam
        # weight_decay = 0.0
        # optim_params = get_optimizer_grouped_parameters(self.policy, weight_decay)
        # self.optimizer = AdamOptimizer(optim_params, lr=args.learning_rate)
        self.optimizer = torch.optim.AdamW(self.policy.parameters(), lr=args.learning_rate)
        num_scheduler_steps = args.num_training_steps * args.num_epochs * args.num_mini_batches
        warm_up_steps = args.warm_up_steps
        if args.warmup_ratio > 0.0:
            warm_up_steps = int(num_scheduler_steps * args.warmup_ratio)
        scheduler = get_scheduler(
            args.lr_scheduler_type,
            optimizer=self.optimizer,
            num_warmup_steps=warm_up_steps,
            num_training_steps=num_scheduler_steps,
        )
        print(ds_config)
        self.model, self.optimizer, _, self.scheduler = deepspeed.initialize(
            model=self.policy,
            optimizer=self.optimizer,
            config=ds_config,
            lr_scheduler=scheduler,
            dist_init_required=True,
        )
        self.model.train()

        # reference model
        ds_config = get_eval_ds_config(
            offload=False,
            # inference model only has stage 3 (sharding) or stage 0 (no sharding)
            # stage 2 is optimizer sharding which doesn't apply to inference
            stage=args.deepspeed_stage if args.deepspeed_stage == 3 else 0,
            bf16=True,
        )
        ds_config["train_micro_batch_size_per_gpu"] = args.per_device_train_batch_size
        ds_config["train_batch_size"] = args.mini_batch_size
        # Costa: MAGIC: it's actually needed to initialize this `dschf`, so
        # https://huggingface.co/docs/transformers/deepspeed#non-trainer-deepspeed-integration
        # next line instructs transformers to partition the model directly over multiple gpus using
        # deepspeed.zero.Init when model's `from_pretrained` method is called.
        if ds_config is not None and ds_config["zero_optimization"]["stage"] == 3:
            dschf = HfDeepSpeedConfig(ds_config)
        else:
            dschf = None
        print(f"{dschf=}")

        self.ref_policy: PreTrainedModel = AutoModelForCausalLM.from_pretrained(
            model_config.model_name_or_path,
            revision=model_config.model_revision,
            torch_dtype=torch.bfloat16,
            attn_implementation="flash_attention_2",
            use_cache=False,
        )
        disable_dropout_in_model(self.ref_policy)
        self.ref_policy, *_ = deepspeed.initialize(model=self.ref_policy, config=ds_config)
        self.ref_policy.eval()

        # reward model
        if args.reward_model_multiplier:
            self.reward_model: PreTrainedModel = AutoModelForSequenceClassification.from_pretrained(
                args.reward_model_path,
                revision=args.reward_model_revision,
                num_labels=1,
                torch_dtype=torch.bfloat16,
                attn_implementation="flash_attention_2",
                use_cache=False,
            )
            self.reward_model_vocab_size = self.reward_model.config.vocab_size
            if self.policy_vocab_size != self.reward_model_vocab_size:
                raise ValueError(
                    "Policy and reward model must have the same vocab size. "
                    f"Policy: {self.policy_vocab_size}, Reward: {self.reward_model_vocab_size}. "
                    "If they don't have the same vocab size, the policy could generate tokens which "
                    "is going to cause index out of bound error in the reward model."
                )
            disable_dropout_in_model(self.reward_model)
            ds_config = get_eval_ds_config(
                offload=False,
                # inference model only has stage 3 (sharding) or stage 0 (no sharding)
                # stage 2 is optimizer sharding which doesn't apply to inference
                stage=args.deepspeed_stage if args.deepspeed_stage == 3 else 0,
                bf16=True,
            )
            ds_config["train_micro_batch_size_per_gpu"] = args.per_device_train_batch_size
            ds_config["train_batch_size"] = args.mini_batch_size
            self.reward_model, *_ = deepspeed.initialize(model=self.reward_model, config=ds_config)
            self.reward_model.eval()

        assert (
            args.reward_model_multiplier or args.apply_verifiable_reward
        ), "Either `reward_model_multiplier` must be non-zero or `apply_verifiable_reward` must be True."

    def forward(
        self,
        model: PreTrainedModel,
        query_response: torch.LongTensor,
        response: torch.LongTensor,
        pad_token_id: int,
        context_length: int,
        temperature: float,
    ) -> torch.Tensor:
        attention_mask = query_response != pad_token_id
        position_ids = attention_mask.cumsum(1) - attention_mask.long()
        input_ids = torch.masked_fill(query_response, ~attention_mask, 0)
        output = model(
            input_ids=input_ids,
            attention_mask=attention_mask,
            position_ids=position_ids,
            return_dict=True,
        )
        logits = output.logits[:, context_length - 1 : -1]
        logits /= temperature + 1e-7
        logprob = log_softmax_and_gather(logits, response)
        return logprob

    def train(
        self,
        train_dataset: Dataset,
        eval_dataset: Dataset,
        tokenizer: PreTrainedTokenizer,
        vllm_engines: List[ray.actor.ActorHandle],
        metrics_queue: RayQueue,
        data_collator: Callable,
    ):
        torch.set_printoptions(precision=4, sci_mode=False)

        # get list of all reward types in dataset, used for logging
        # sorted to make sure the order is consistent
        # have to handle case where dataset is a list of values.
        dataset_column = train_dataset["dataset"]
        all_datasets = chain.from_iterable(d if isinstance(d, list) else [d] for d in dataset_column)
        reward_types = sorted(set(all_datasets))

        args = self.args
        self.tokenizer = tokenizer

        accelerator = Namespace()
        accelerator.process_index = self.rank
        accelerator.num_processes = self.world_size
        accelerator.is_main_process = self.rank == 0
        torch.distributed.barrier()
        if self.rank == 0:
            master_address = ray._private.services.get_node_ip_address()
            with socket.socket() as sock:
                sock.bind(("", 0))
                master_port = sock.getsockname()[1]
            vllm_num_engines, vllm_tensor_parallel_size = (
                args.vllm_num_engines,
                args.vllm_tensor_parallel_size,
            )
            world_size = vllm_num_engines * vllm_tensor_parallel_size + 1
            backend = args.vllm_sync_backend
            refs = [
                engine.init_process_group.remote(
                    master_address,
                    master_port,
                    i * vllm_tensor_parallel_size + 1,
                    world_size,
                    "openrlhf",
                    backend=backend,
                )
                for i, engine in enumerate(vllm_engines)
            ]
            self.model_update_group = init_process_group(
                backend=backend,
                init_method=f"tcp://{master_address}:{master_port}",
                world_size=world_size,
                rank=0,
                group_name="openrlhf",
            )
            ray.get(refs)
        torch.distributed.barrier()

        def broadcast_to_vllm():
            # avoid OOM
            torch.cuda.empty_cache()
            model = self.model.module
            count, num_params = 0, len(list(model.named_parameters()))
            refss = []
            if args.gather_whole_model:
                with deepspeed.zero.GatheredParameters(model.parameters(), enabled=args.deepspeed_stage == 3):
                    for name, param in model.named_parameters():
                        count += 1  # empty_cache at last param
                        # Fire all vllm engines for broadcast
                        if torch.distributed.get_rank() == 0:
                            shape = param.shape if args.deepspeed_stage != 3 else param.ds_shape
                            refs = [
                                engine.update_weight.remote(
                                    name, dtype=param.dtype, shape=shape, empty_cache=count == num_params
                                )
                                for engine in vllm_engines
                            ]
                            refss.extend(refs)
                        if torch.distributed.get_rank() == 0:
                            torch.distributed.broadcast(param.data, 0, group=self.model_update_group)
            else:  # broadcast each parameter independently
                for name, param in model.named_parameters():
                    count += 1
                    if torch.distributed.get_rank() == 0:
                        shape = param.shape if args.deepspeed_stage != 3 else param.ds_shape
                        refs = [
                            engine.update_weight.remote(
                                name, dtype=param.dtype, shape=shape, empty_cache=count == num_params
                            )
                            for engine in vllm_engines
                        ]
                        refss.extend(refs)
                    with deepspeed.zero.GatheredParameters([param], enabled=args.deepspeed_stage == 3):
                        if torch.distributed.get_rank() == 0:
                            torch.distributed.broadcast(param.data, 0, group=self.model_update_group)
            if torch.distributed.get_rank() == 0:
                ray.get(refss)

        if args.stop_token:
            if args.stop_token == "eos":
                args.stop_token_id = tokenizer.eos_token_id
            if args.stop_token == "period":
                args.stop_token_id = tokenizer.encode(".")[0]
        # data_collator = SimpleGenerateCollator(pad_token_id=tokenizer.pad_token_id)
        train_dataset_idxs = np.arange(len(train_dataset))
        shuffling_iter = ShufflingIterator(train_dataset_idxs, args.rollout_batch_size, seed=args.seed)

        # hack to left pad
        def repeat_generator():
            while True:
                batch_idxs = next(shuffling_iter)
                yield [train_dataset[i] for i in batch_idxs]

        iter_dataloader = iter(repeat_generator())
        generation_config = SamplingParams(
            temperature=args.temperature,
            top_p=1.0,
            max_tokens=args.response_length,
            include_stop_str_in_output=True,
            n=args.number_samples_per_prompt,
            stop=args.stop_strings,
        )
        evaluation_generation_config = SamplingParams(
            temperature=0.0,
            top_p=1.0,
            max_tokens=args.response_length,
            include_stop_str_in_output=True,
            n=1,  # since we are doing greedy sampling, don't need to generate more
            stop=args.stop_strings,
        )
        # print("setup async queues")
        param_prompt_Q = None
        response_ids_Q = None
        evaluation_Q = None
        response_ids_Q = Queue(maxsize=1)
        param_prompt_Q = Queue(maxsize=1)
        evaluation_Q = Queue(maxsize=1)
        num_eval_samples = 32
        sample_evaluation_prompt_token_ids = None
        if eval_dataset is not None:
            sample_evaluation_prompt_token_ids = eval_dataset[:num_eval_samples][INPUT_IDS_PROMPT_KEY]

        def vllm_generate(
            generation_config: SamplingParams,
            response_ids_Q: Queue,
            param_prompt_Q: Queue,
            num_training_steps: int,
            sample_evaluation_prompt_token_ids: Optional[List[int]],
            evaluation_Q: Queue,
            eval_freq: int,
            resume_training_step: int,
        ):
            def generate_with_engines(prompts: List[List[int]], sampling_params: SamplingParams):
                # Split queries between engines
                queries_per_engine = math.ceil(len(prompts) / len(vllm_engines))
                split_queries = [
                    prompts[i : i + queries_per_engine] for i in range(0, len(prompts), queries_per_engine)
                ]
                # Generate responses in parallel across engines
                futures = [
                    vllm_engine.generate.remote(
                        sampling_params=sampling_params, prompt_token_ids=queries, use_tqdm=False
                    )
                    for vllm_engine, queries in zip(vllm_engines, split_queries)
                ]
                # Gather all responses
                all_outputs = ray.get(futures)
                response_ids = []
                for outputs in all_outputs:
                    response_ids.extend([list(out.token_ids) for output in outputs for out in output.outputs])
                return response_ids

            for training_step in range(resume_training_step, num_training_steps + 1):
                items = param_prompt_Q.get()
                if items is None:
                    break
                _, g_queries_list = items

                with Timer("🔥🔥🔥 Generation time", noop=self.rank != 0):
                    response_ids = generate_with_engines(g_queries_list, generation_config)
                response_ids_Q.put(response_ids)

                # Evaluate the model
                if sample_evaluation_prompt_token_ids is not None and (training_step - 1) % eval_freq == 0:
                    response_ids = generate_with_engines(
                        sample_evaluation_prompt_token_ids, evaluation_generation_config
                    )
                    evaluation_Q.put(response_ids)

        resume_training_step = 1
        if accelerator.is_main_process:
            thread = threading.Thread(
                target=vllm_generate,
                args=(
                    generation_config,
                    response_ids_Q,
                    param_prompt_Q,
                    args.num_training_steps,
                    sample_evaluation_prompt_token_ids,
                    evaluation_Q,
                    args.eval_freq,
                    resume_training_step,
                ),
            )
            thread.start()
            print("vllm generate thread starts")

        # set up the metrics and initial states
        device = torch.device(self.local_rank)
        g_vllm_responses = torch.zeros(
            (args.rollout_batch_size * args.number_samples_per_prompt, args.response_length),
            device=device,
            dtype=torch.long,
        )
        stats_shape = (
            args.num_epochs,
            args.num_mini_batches,
            args.gradient_accumulation_steps,
        )
        non_score_reward_sum_stats = torch.zeros(stats_shape, device=device)
        kl1_stats = torch.zeros((args.local_total_prompts), device=device)
        kl2_stats = torch.zeros((args.local_total_prompts), device=device)
        kl3_stats = torch.zeros((args.local_total_prompts), device=device)
        approxkl_stats = torch.zeros(stats_shape, device=device)
        pg_clipfrac_stats = torch.zeros(stats_shape, device=device)
        pg_loss_stats = torch.zeros(stats_shape, device=device)
        loss_stats = torch.zeros(stats_shape, device=device)
        reward_mean = torch.zeros(stats_shape, device=device)
        reward_std = torch.zeros(stats_shape, device=device)
        entropy_stats = torch.zeros(stats_shape, device=device)
        ratio_stats = torch.zeros(stats_shape, device=device)
        local_metrics = MetricsTracker(max_metrics=32, device=device)
        episode = args.rollout_batch_size * (resume_training_step - 1)

        # training loop
        start_time = time.time()
        eval_futures = deque([])
        global_data = next(iter_dataloader)
        data = data_collator(
            global_data[self.rank * args.local_rollout_batch_size : (self.rank + 1) * args.local_rollout_batch_size]
        )
        global_queries = data_collator(global_data)[
            INPUT_IDS_PROMPT_KEY
        ].tolist()  # can be simplified since we `remove_padding` later anyway
        queries_next = data[INPUT_IDS_PROMPT_KEY].to(device)
        ground_truths_next = data[GROUND_TRUTHS_KEY]
        datasets_next = data[DATASET_SOURCE_KEY]
        if self.rank == 0:
            param_prompt_Q.put((None, remove_padding(global_queries, tokenizer.pad_token_id)))

        # for _ in range(1, resume_training_step):  # we didn't store scheduler state
        #     scheduler.step()

        for training_step in range(resume_training_step, args.num_training_steps + 1):
            episode += args.rollout_batch_size * args.number_samples_per_prompt  # each sample is an episode
            queries = queries_next
            ground_truths = ground_truths_next
            datasets = datasets_next

            if self.rank == 0:
                df = None
                try:
                    evaluation_responses = evaluation_Q.get(timeout=0.01)
                    print("🔥🔥🔥 Evaluation responses received")
                    table = {}
                    table["prompt"] = tokenizer.batch_decode(sample_evaluation_prompt_token_ids)
                    table["response"] = tokenizer.batch_decode(evaluation_responses)
                    table["response"] = [item.replace(tokenizer.pad_token, "") for item in table["response"]]
                    df = pd.DataFrame(table)
                    del table
                except Empty:
                    print("🙈 Evaluation responses not received")

            # (optionally) evaluate the model
            if args.async_mode:
                if training_step != 1:
                    global_data = next(iter_dataloader)
                    data = data_collator(
                        global_data[
                            self.rank * args.local_rollout_batch_size : (self.rank + 1) * args.local_rollout_batch_size
                        ]
                    )
                    global_queries = data_collator(global_data)[INPUT_IDS_PROMPT_KEY].tolist()
                    queries_next = data[INPUT_IDS_PROMPT_KEY].to(device)
                    ground_truths_next = data[GROUND_TRUTHS_KEY]
                    datasets_next = data[DATASET_SOURCE_KEY]
                    with Timer("🔥🔥🔥 Loading weights using shared memory", noop=self.rank != 0):
                        broadcast_to_vllm()
                if self.rank == 0:
                    param_prompt_Q.put((None, remove_padding(global_queries, tokenizer.pad_token_id)))
            else:
                if training_step != 1:
                    # NOTE: important: the indent here is different for sync mode
                    # we also set to use `queries = queries_next` immediately
                    global_data = next(iter_dataloader)
                    data = data_collator(
                        global_data[
                            self.rank * args.local_rollout_batch_size : (self.rank + 1) * args.local_rollout_batch_size
                        ]
                    )
                    global_queries = data_collator(global_data)[INPUT_IDS_PROMPT_KEY].tolist()
                    queries_next = data[INPUT_IDS_PROMPT_KEY].to(device)
                    ground_truths_next = data[GROUND_TRUTHS_KEY]
                    datasets_next = data[DATASET_SOURCE_KEY]
                    with Timer("🔥🔥🔥 Loading weights using shared memory", noop=self.rank != 0):
                        broadcast_to_vllm()
                    if self.rank == 0:
                        param_prompt_Q.put((None, remove_padding(global_queries, tokenizer.pad_token_id)))
                    queries = queries_next
                    ground_truths = ground_truths_next
                    datasets = datasets_next

            torch.cuda.empty_cache()
            # if we generate multiple samples per prompt, we need to repeat the queries and ground truths
            # to match the vllm outputs.
            if args.number_samples_per_prompt > 1:
                queries = queries.repeat_interleave(args.number_samples_per_prompt, dim=0)
                ground_truths = [gt for gt in ground_truths for _ in range(args.number_samples_per_prompt)]
                datasets = [ds for ds in datasets for _ in range(args.number_samples_per_prompt)]

            training_time_start = time.time()
            with torch.no_grad():
                context_length = queries.shape[1]
                responses = []
                postprocessed_responses = []
                ref_logprobs = []
                scores = []
                verifiable_counts = []
                sequence_lengths = []
                per_func_rewards = {k: [] for k in reward_types}
                if self.rank == 0:
                    g_response_token_ids = response_ids_Q.get()
                    DUMMY_PAD_TOKEN = (
                        args.stop_token_id
                    )  # we can't use tokenizer.pad_token_id because it's outside vocab and `torch.gather(all_logprob, 2, response.unsqueeze(-1))` will error out
                    g_padded_response_ids = [
                        response + [DUMMY_PAD_TOKEN] * (args.response_length - len(response))
                        for response in g_response_token_ids
                    ]
                    g_padded_response_ids = torch.tensor(g_padded_response_ids, device=device)
                    g_vllm_responses[:] = g_padded_response_ids
                dist.broadcast(g_vllm_responses, src=0)
                local_vllm_responses = g_vllm_responses[
                    accelerator.process_index * queries.shape[0] : (accelerator.process_index + 1) * queries.shape[0]
                ]
                query_responses = torch.cat((queries, local_vllm_responses), 1)

                if args.add_r1_style_format_reward:
                    decoded_response = tokenizer.batch_decode(local_vllm_responses)
                    format_scores = torch.tensor(
                        soft_format_reward_func(decoded_response, args.r1_style_format_reward), device=device
                    )
                for i in range(0, queries.shape[0], args.local_rollout_forward_batch_size):
                    query = queries[i : i + args.local_rollout_forward_batch_size]
                    query_response = query_responses[i : i + args.local_rollout_forward_batch_size]
                    response = query_response[:, context_length:]

                    # Get reference model logprob
                    ref_logprob = self.forward(
                        self.ref_policy,
                        query_response,
                        response,
                        tokenizer.pad_token_id,
                        context_length,
                        args.temperature,
                    )
                    torch.cuda.empty_cache()

                    # Response Processing 1. truncate response after the first occurrence of `stop_token_id`
                    postprocessed_response = response
                    if args.stop_token_id is not None:  # handle the edge case when stop_token_id exists but is 0
                        postprocessed_response = truncate_response(
                            args.stop_token_id, tokenizer.pad_token_id, response
                        )
                    # Response Processing 2. run reward model on the truncated responses
                    postprocessed_query_response = torch.cat((query, postprocessed_response), 1)
                    sequence_length = first_true_indices(postprocessed_response == tokenizer.pad_token_id) - 1
                    score = torch.zeros(query.shape[0], device=query.device)
                    if args.reward_model_multiplier:
                        _, score, _ = get_reward(
                            self.reward_model, postprocessed_query_response, tokenizer.pad_token_id, context_length
                        )
                        score *= args.reward_model_multiplier
                    if args.apply_verifiable_reward:
                        # we need to batch the gt to match query.
                        ground_truth = ground_truths[i : i + args.local_rollout_forward_batch_size]
                        dataset = datasets[i : i + args.local_rollout_forward_batch_size]
                        decoded_response = tokenizer.batch_decode(postprocessed_response)
                        verifiable_reward, per_func_reward = apply_verifiable_reward(
                            responses=[seq[seq != tokenizer.pad_token_id].tolist() for seq in postprocessed_response],
                            decoded_responses=decoded_response,
                            ground_truths=ground_truth,
                            datasets=dataset,
                            reward_mult=args.verification_reward,
                        )
                        verifiable_reward = torch.tensor(verifiable_reward, device=score.device)
                        verifiable_count = verifiable_reward > 0
                        score += verifiable_reward
                        # For each sample, aggregate each per-function reward into a single dict.
                        for reward_dict in per_func_reward:
                            for key, value in reward_dict.items():
                                per_func_rewards[key].append(value)
                    if args.add_r1_style_format_reward:
                        score += format_scores[i : i + args.local_rollout_forward_batch_size]

                    responses.append(response)
                    postprocessed_responses.append(postprocessed_response)
                    ref_logprobs.append(ref_logprob)
                    sequence_lengths.append(sequence_length)
                    scores.append(score)
                    verifiable_counts.append(verifiable_count)

                responses = torch.cat(responses, 0)
                postprocessed_responses = torch.cat(postprocessed_responses, 0)
                ref_logprobs = torch.cat(ref_logprobs, 0)
                sequence_lengths = torch.cat(sequence_lengths, 0)
                scores = torch.cat(scores, 0)
                verifiable_counts = torch.cat(verifiable_counts, 0)
                verifiable_correct_rate = verifiable_counts.sum() / queries.shape[0]
                del (ref_logprob, score)
                gc.collect()
                torch.cuda.empty_cache()

                # Response Processing 3. filter response. Ensure that the sample contains stop_token_id
                # responses not passing that filter will receive a low (fixed) score
                # only query humans on responses that pass that filter
                contain_stop_token = torch.any(postprocessed_responses == args.stop_token_id, dim=-1)
                # NOTE: only apply the stop token filter if the response is long enough
                # otherwise the model could learn to generate the first token as the stop token
                contain_stop_token = contain_stop_token & (sequence_lengths >= args.min_response_length)
                if args.non_stop_penalty:
                    scores = torch.where(
                        contain_stop_token, scores, torch.full_like(scores, args.penalty_reward_value)
                    )

                # be very careful with `padding_mask_p1`; see https://excalidraw.com/#json=LWnzG4w2k5DjF_EOL_xPt,e2w3a-hFJ_gX5vOfeyXGTw
                response_idxs = torch.arange(responses.shape[1], device=responses.device).repeat(responses.shape[0], 1)
                padding_mask = response_idxs > sequence_lengths.unsqueeze(1)
                ref_logprobs = torch.masked_fill(ref_logprobs, padding_mask, INVALID_LOGPROB)

                # MAIN GRPO CHANGE: compute group rewards instead of value model output
                mean_grouped_rewards = scores.view(-1, args.number_samples_per_prompt).mean(dim=-1)
                mean_grouped_rewards = mean_grouped_rewards.repeat_interleave(args.number_samples_per_prompt, dim=0)
                std_grouped_rewards = scores.view(-1, args.number_samples_per_prompt).std(dim=-1)
                std_grouped_rewards = std_grouped_rewards.repeat_interleave(args.number_samples_per_prompt, dim=0)
                advantages = (scores - mean_grouped_rewards) / (std_grouped_rewards + 1e-8)

                # for logging
                reward_mean = mean_grouped_rewards
                reward_std = std_grouped_rewards

            # Do multiple epochs of training on on-policy data (PPO-style), with a fresh random shuffle in each epoch
            old_logprobs = torch.zeros_like(ref_logprobs)
            for epoch_idx in range(args.num_epochs):
                b_inds = np.random.permutation(args.local_total_prompts)
                minibatch_idx = 0
                for mini_batch_start in range(0, args.local_total_prompts, args.local_mini_batch_size):
                    mini_batch_end = mini_batch_start + args.local_mini_batch_size
                    mini_batch_inds = b_inds[mini_batch_start:mini_batch_end]
                    gradient_accumulation_idx = 0
                    # NOTE: deepspeed handles gradient accumulation automatically; see https://github.com/microsoft/DeepSpeed/issues/758#issuecomment-801580724
                    for micro_batch_start in range(0, args.local_mini_batch_size, args.per_device_train_batch_size):
                        # print("micro batch start", micro_batch_start, self.rank)
                        micro_batch_end = micro_batch_start + args.per_device_train_batch_size
                        micro_batch_inds = mini_batch_inds[micro_batch_start:micro_batch_end]
                        mb_advantage = advantages[micro_batch_inds]
                        mb_responses = responses[micro_batch_inds]
                        mb_query_responses = query_responses[micro_batch_inds]
                        mb_reflogprobs = ref_logprobs[micro_batch_inds]

                        new_logprobs = self.forward(
                            self.model,
                            mb_query_responses,
                            mb_responses,
                            tokenizer.pad_token_id,
                            context_length,
                            args.temperature,
                        )
                        new_logprobs = torch.masked_fill(new_logprobs, padding_mask[micro_batch_inds], INVALID_LOGPROB)
                        if epoch_idx == 0:
                            # .detach() is important here. See the following blog post for more details:
                            # https://costa.sh/blog-understanding-why-there-isn't-a-log-probability-in-trpo-and-ppo's-objective
                            old_logprobs[micro_batch_inds] = new_logprobs.detach()
                        mb_logprobs = old_logprobs[micro_batch_inds]
                        logprobs_diff = new_logprobs - mb_logprobs
                        ratio = torch.exp(logprobs_diff)
                        pg_losses = -mb_advantage[:, None] * ratio
                        pg_losses2 = -mb_advantage[:, None] * torch.clamp(
                            ratio, 1.0 - args.cliprange, 1.0 + args.cliprange
                        )
                        pg_loss_max = torch.max(pg_losses, pg_losses2)

                        # Here we recalculate kl: we want the KL loss to backpropagate through the model
                        # We also clamp the KL loss to avoid numerical instability
                        # https://chatgpt.com/share/679d0ed9-8f48-8011-926e-e274b15ae8ae
                        ref_logprobs_diff = (new_logprobs - mb_reflogprobs).clamp(-40.0, 40.0)
                        kl1 = ref_logprobs_diff
                        kl2 = (ref_logprobs_diff) ** 2 / 2
                        kl3 = torch.expm1(-ref_logprobs_diff) + ref_logprobs_diff  # this is more numerically stable
                        kl4 = ratio * ref_logprobs_diff
                        if args.kl_estimator == "kl1":
                            kl = kl1
                        elif args.kl_estimator == "kl2":
                            kl = kl2
                        elif args.kl_estimator == "kl3":
                            kl = kl3
                        elif args.kl_estimator == "kl4":
                            kl = kl4
                        # grpo change: directly subtract KL in loss (add)
                        loss = masked_mean(pg_loss_max + (args.beta * kl), ~padding_mask[micro_batch_inds])
                        self.model.backward(loss)
                        self.model.step()
                        with torch.no_grad():
                            if epoch_idx == 0:
                                kl1_stats[micro_batch_inds] = kl1.sum(1).float()
                                kl2_stats[micro_batch_inds] = kl2.sum(1).float()
                                kl3_stats[micro_batch_inds] = kl3.sum(1).float()
                                # don't need to keep track of kl4 because it's the same as kl1 numerically
                            pg_clipfrac = masked_mean(
                                (pg_losses2 > pg_losses).float(), ~padding_mask[micro_batch_inds]
                            )
                            non_score_reward = -args.beta * kl
                            non_score_reward_sum_stats[epoch_idx, minibatch_idx, gradient_accumulation_idx] = (
                                non_score_reward.sum(1).mean()
                            )
                            approxkl = 0.5 * (logprobs_diff**2).mean()
                            approxkl_stats[epoch_idx, minibatch_idx, gradient_accumulation_idx] = approxkl
                            pg_clipfrac_stats[epoch_idx, minibatch_idx, gradient_accumulation_idx] = pg_clipfrac
                            pg_loss_stats[epoch_idx, minibatch_idx, gradient_accumulation_idx] = masked_mean(
                                pg_loss_max, ~padding_mask[micro_batch_inds]
                            )
                            loss_stats[epoch_idx, minibatch_idx, gradient_accumulation_idx] = loss
                            ratio_stats[epoch_idx, minibatch_idx, gradient_accumulation_idx] = ratio.mean()
                        gradient_accumulation_idx += 1
                    minibatch_idx += 1
                    # fmt: off
                    del mb_advantage, mb_responses, mb_query_responses, mb_logprobs, mb_reflogprobs
                    del new_logprobs, logprobs_diff, ratio, pg_losses, pg_losses2, pg_loss_max, loss, ref_logprobs_diff, kl1, kl2, kl3, kl4
                    # fmt: on
                    # del everything and empty cache
                    torch.cuda.empty_cache()
                del b_inds, mini_batch_inds
            with torch.no_grad():
                local_metrics.add("val/sequence_lengths", sequence_lengths.float().mean())
                local_metrics.add("val/sequence_lengths_min", sequence_lengths.float().min())
                local_metrics.add("val/sequence_lengths_max", sequence_lengths.float().max())
                local_metrics.add("val/num_stop_token_ids", (responses == args.stop_token_id).sum().float().mean())
                local_metrics.add("objective/kl", kl1_stats.mean())
                local_metrics.add("objective/kl2", kl2_stats.mean())
                local_metrics.add("objective/kl3", kl3_stats.mean())
                local_metrics.add("objective/entropy", (-old_logprobs).sum(1).mean())
                local_metrics.add("objective/non_score_reward", non_score_reward_sum_stats.mean())
                local_metrics.add("objective/rlhf_reward", scores.mean() + non_score_reward_sum_stats.mean())
                local_metrics.add("objective/scores", scores.mean())
                local_metrics.add("objective/scores_mean", reward_mean.mean())
                local_metrics.add("objective/reward_std", reward_std.mean())
                local_metrics.add("objective/verifiable_correct_rate", verifiable_correct_rate)
                local_metrics.add("loss/policy_avg", pg_loss_stats.mean())
                local_metrics.add("loss/policy_avg", loss_stats.mean())
                local_metrics.add("policy/approxkl_avg", approxkl_stats.mean())
                local_metrics.add("policy/clipfrac_avg", pg_clipfrac_stats.mean())
                local_metrics.add("policy/entropy_avg", entropy_stats.mean())
                local_metrics.add("val/ratio", ratio_stats.mean())
                local_metrics.add("val/ratio_var", ratio_stats.var())
                local_metrics.add("val/stop_token_rate", contain_stop_token.float().mean())
                if args.add_r1_style_format_reward:
                    local_metrics.add("val/format_scores", format_scores.float().mean())
                for key, reward_list in per_func_rewards.items():
                    rewards_tensor = torch.tensor(reward_list, device=device)
                    # Mean per-function reward
                    local_metrics.add(f"objective/{key}_reward", rewards_tensor.mean())
                    # Correct rate: fraction of samples with positive reward
                    local_metrics.add(f"objective/{key}_correct_rate", (rewards_tensor > 0).float().mean())

                metrics = {
                    "episode": episode,
                    "training_step": training_step,
                    "lr": self.scheduler.get_last_lr()[0],
                    "epoch": episode / args.number_samples_per_prompt / len(train_dataset),
                    "time/from_scratch": time.time() - start_time,
                    "time/training": time.time() - training_time_start,
                    **local_metrics.get_reduced_metrics_correctness(),
                }
                if self.rank == 0:
                    print_rich_single_line_metrics(metrics)
                    metrics_queue.put((metrics, episode, df))
            del (queries, responses, postprocessed_responses, ref_logprobs, sequence_lengths, scores)
            del (metrics, kl, non_score_reward)
            gc.collect()
            torch.cuda.empty_cache()

            # save steps
            if args.save_freq > 0 and training_step % args.save_freq == 0:
                checkpoint_dir = f"{args.output_dir}_checkpoints"
                step_dir = os.path.join(checkpoint_dir, f"step_{training_step}")
                print(f"Saving model at step {training_step} to {step_dir}")
                self.save_model(self.model, step_dir)
                if args.try_launch_beaker_eval_jobs_on_weka:
                    leaderboard_name = f"{args.hf_repo_revision}_step_{training_step}"
                    if self.rank == 0 and is_beaker_job():
                        eval_futures.append(
                            ray.remote(launch_ai2_evals_on_weka)
                            .options(num_cpus=1)
                            .remote(
                                step_dir,
                                leaderboard_name,
                                args.oe_eval_max_length,
                                self.wandb_url,
                                training_step,
                                args.oe_eval_tasks,
                                args.stop_strings,
                                args.gs_bucket_path,
                                args.eval_priority,
                            )
                        )
                        # if a future is done, remove it from the deque
                        if len(eval_futures) > 0:
                            is_ready = len(ray.wait([eval_futures[0]], timeout=0.001)[0]) > 0
                            if is_ready:
                                print(f"Eval future {eval_futures[0]} is done")
                                eval_futures.popleft()
        print(f"Saving final model at step {training_step} to {args.output_dir}")
        self.save_model(self.model, args.output_dir)
        if args.try_launch_beaker_eval_jobs_on_weka:
            leaderboard_name = args.hf_repo_revision
            if self.rank == 0 and is_beaker_job():
                eval_futures.append(
                    ray.remote(launch_ai2_evals_on_weka)
                    .options(num_cpus=1)
                    .remote(
                        args.output_dir,
                        leaderboard_name,
                        args.oe_eval_max_length,
                        self.wandb_url,
                        training_step,
                        args.oe_eval_tasks,
                        args.stop_strings,
                        args.gs_bucket_path,
                        args.eval_priority,
                    )
                )
                ray.get(list(eval_futures))
        print("======== ✅ Evaluation jobs finished =========")

        # Ai2 logic: we use /output to store the artifacts of the job, so we
        # make a copy of the model to `/output` in the end.
        if (
            args.try_auto_save_to_beaker
            and self.rank == 0
            and is_beaker_job()
            and len(self.beaker_config.beaker_dataset_id_urls) > 0
            and args.output_dir.rstrip("/") != "/output"
        ):
            shutil.copytree(args.output_dir, "/output", dirs_exist_ok=True)
        print("finished training")

    def save_model(self, model_to_save: PreTrainedModel, output_dir: str) -> None:
        if self.rank == 0:
            os.makedirs(output_dir, exist_ok=True)

        # save model weights for ZeRO2/3
        if hasattr(model_to_save, "module"):
            model_to_save = model_to_save.module

        # gather parameters
        output_state_dict = {}
        for k, v in model_to_save.named_parameters():
            # only gather z3 params
            params_to_fetch = _z3_params_to_fetch([v])
            with deepspeed.zero.GatheredParameters(params_to_fetch, enabled=len(params_to_fetch) > 0):
                vv = v.data.cpu()
                if self.rank == 0:
                    output_state_dict[k] = vv

        if self.rank == 0:
            state_dict = model_to_save.state_dict()

            # copy named_buffers with `persistent=True`
            for k, v in model_to_save.named_buffers():
                if k not in state_dict:
                    continue
                vv = v.data.cpu()
                output_state_dict[k] = vv

            state_dict_keys = set(state_dict.keys())
            output_state_dict_keys = set(output_state_dict.keys())

            # corner case for tie_word_embeddings, such as Qwen2-0.5B
            if getattr(model_to_save.config, "tie_word_embeddings", False) and "lm_head.weight" in state_dict_keys:
                state_dict_keys.remove("lm_head.weight")

            assert state_dict_keys.issubset(
                output_state_dict_keys
            ), f"mismatch keys {output_state_dict_keys.symmetric_difference(state_dict_keys)}"

            # only save peft weights https://github.com/microsoft/DeepSpeed/issues/4295
            if isinstance(model_to_save, PeftModel):
                model_to_save.save_pretrained(output_dir)
                if self.stage == 3:
                    torch.save(
                        get_peft_model_state_dict(model_to_save, output_state_dict),
                        os.path.join(output_dir, "adapter_model.bin"),
                    )
            else:
                model_to_save.save_pretrained(output_dir, state_dict=output_state_dict)

            # save tokenizer
            self.tokenizer.save_pretrained(output_dir)


def kill_ray_cluster_if_a_worker_dies(object_refs: List[Any], stop_event: threading.Event):
    while True:
        if stop_event.is_set():
            break
        for ref in object_refs:
            try:
                ray.get(ref, timeout=0.01)
            except ray.exceptions.GetTimeoutError:
                pass
            except Exception as e:
                print(e)
                print(f"Actor {ref} died")
                time.sleep(120)
                ray.shutdown()
                os._exit(1)  # Force shutdown the process

        time.sleep(30)


class ModelGroup:
    def __init__(
        self,
        pg: PlacementGroup,
        ray_process_cls: RayProcess,
        num_gpus_per_node: List[int],
        single_gpu_mode: bool,
    ):
        self.pg = pg
        self.ray_process_cls = ray_process_cls
        self.num_gpus_per_node = num_gpus_per_node
        self.num_gpus_per_actor = 0.48 if single_gpu_mode else 1
        self.num_cpus_per_actor = 4
        self.models = []
        world_size = sum(self.num_gpus_per_node)
        master_policy = ray_process_cls.options(
            num_cpus=self.num_cpus_per_actor,
            num_gpus=self.num_gpus_per_actor,
            scheduling_strategy=PlacementGroupSchedulingStrategy(
                placement_group=self.pg, placement_group_bundle_index=0
            ),
        ).remote(world_size, 0, 0, None, None)

        self.models.append(master_policy)
        master_addr, master_port = ray.get(master_policy.get_master_addr_port.remote())

        def get_bundle_index(rank, num_gpus_per_node):
            """given a rank and a list of num_gpus_per_node, return the index of the bundle that the rank belongs to"""
            bundle_idx = 0
            while rank >= num_gpus_per_node[bundle_idx]:
                rank -= num_gpus_per_node[bundle_idx]
                bundle_idx += 1
            return bundle_idx

        assert get_bundle_index(0, [7, 8, 4]) == 0
        assert get_bundle_index(1, [7, 8, 4]) == 0
        assert get_bundle_index(7, [7, 8, 4]) == 1
        assert get_bundle_index(8, [7, 8, 4]) == 1
        assert get_bundle_index(9, [7, 8, 4]) == 1
        assert get_bundle_index(16, [7, 8, 4]) == 2

        # Setup worker models
        for rank in range(1, world_size):
            print(f"{rank=}, {world_size=}, {rank=}, {master_addr=}, {master_port=}")
            scheduling_strategy = PlacementGroupSchedulingStrategy(
                placement_group=self.pg,
                placement_group_bundle_index=get_bundle_index(rank, self.num_gpus_per_node),
            )
            worker_policy = ray_process_cls.options(
                num_cpus=self.num_cpus_per_actor,
                num_gpus=self.num_gpus_per_actor,
                scheduling_strategy=scheduling_strategy,
            ).remote(world_size, rank, 0, master_addr, master_port)
            self.models.append(worker_policy)


def main(args: Args, tc: TokenizerConfig, model_config: ModelConfig):
    # ------------------------------------------------------------
    # Setup tokenizer
    tc.tokenizer_revision = model_config.model_revision if tc.tokenizer_revision is None else tc.tokenizer_revision
    tc.tokenizer_name_or_path = (
        model_config.model_name_or_path if tc.tokenizer_name_or_path is None else tc.tokenizer_name_or_path
    )
    if (
        tc.tokenizer_revision != model_config.model_revision
        and tc.tokenizer_name_or_path != model_config.model_name_or_path
    ):
        # Warn user if tokenizer and model use different revisions; this is an unusual
        # use case.
        warning = f"""Requested tokenizer revision `{tc.tokenizer_revision=}` is different
                   from the model revision `{model_config.model_revision=}` or the tokenizer name `{tc.tokenizer_name_or_path=}`
                   is different from the model name `{model_config.model_name_or_path=}`."""
        print(warning)
    tokenizer = tc.tokenizer

    # ------------------------------------------------------------
    # Set up runtime variables
    args.run_name = f"{args.exp_name}__{args.seed}__{int(time.time())}"
    args.output_dir = os.path.join(args.output_dir, args.run_name)
    args.dataset_local_cache_dir = os.path.abspath(args.dataset_local_cache_dir)
    if is_beaker_job():
        args.dataset_local_cache_dir = "/weka/oe-adapt-default/allennlp/deletable_open_instruct_dataset_cache"
    args.gradient_accumulation_steps = exact_div(
        args.local_mini_batch_size,
        args.per_device_train_batch_size,
        "`local_mini_batch_size` must be a multiple of `per_device_train_batch_size`",
    )
    args.world_size = sum(args.actor_num_gpus_per_node)
    args.micro_batch_size = int(args.per_device_train_batch_size * args.world_size)
    args.local_total_prompts = args.local_rollout_batch_size * args.number_samples_per_prompt
    args.rollout_batch_size = int(args.local_rollout_batch_size * args.world_size)
    args.mini_batch_size = int(args.local_mini_batch_size * args.world_size)
    args.num_mini_batches = exact_div((args.rollout_batch_size * args.number_samples_per_prompt), args.mini_batch_size)
    args.num_training_steps = args.total_episodes // (args.rollout_batch_size * args.number_samples_per_prompt)
    args.eval_freq = max(1, args.num_training_steps // args.num_evals)
    # PPO logic: do checks and set up dataloader batch size
    if args.whiten_rewards:
        assert (
            args.local_mini_batch_size >= 8
        ), f"Per-rank minibatch size {args.local_mini_batch_size} is insufficient for whitening"
    args.local_dataloader_batch_size = args.rollout_batch_size
    if args.push_to_hub:
        if args.hf_repo_id is None:  # auto-generate one
            args.hf_repo_id = "open_instruct_dev"
        if args.hf_entity is None:  # first try to use AI2 entity
            args.hf_entity = maybe_use_ai2_hf_entity()
        if args.hf_entity is None:  # then try to use the user's entity
            args.hf_entity = HfApi().whoami()["name"]
        args.hf_repo_id = f"{args.hf_entity}/{args.hf_repo_id}"
        if args.hf_repo_revision is None:  # auto-generate one
            args.hf_repo_revision = args.run_name
        args.hf_repo_url = f"https://huggingface.co/{args.hf_repo_id}/tree/{args.hf_repo_revision}"
    if args.with_tracking:
        if args.wandb_entity is None:
            args.wandb_entity = maybe_use_ai2_wandb_entity()

    # ------------------------------------------------------------
    # Setup experiment tracking and seeds
    all_configs = {}
    beaker_config = None
    if is_beaker_job():
        beaker_config = maybe_get_beaker_config()
        all_configs.update(vars(beaker_config))
    all_configs.update(**asdict(args), **asdict(tc), **asdict(model_config))
    if args.with_tracking:
        import wandb

        wandb.init(
            project=args.wandb_project_name,
            entity=args.wandb_entity,
            sync_tensorboard=True,
            config=all_configs,
            name=args.run_name,
            save_code=True,
            tags=[args.exp_name] + get_wandb_tags(),
        )
    writer = SummaryWriter(f"runs/{args.run_name}")
    writer.add_text(
        "hyperparameters",
        "|param|value|\n|-|-|\n%s" % ("\n".join([f"|{key}|{value}|" for key, value in vars(args).items()])),
    )

    # ------------------------------------------------------------
    # Set up datasets
    transform_fn_args = [
        {},
        {
            "max_token_length": args.max_token_length,
            "max_prompt_token_length": args.max_prompt_token_length,
        },
    ]
    train_dataset = get_cached_dataset_tulu(
        dataset_mixer_list=args.dataset_mixer_list,
        dataset_mixer_list_splits=args.dataset_mixer_list_splits,
        tc=tc,
        dataset_transform_fn=args.dataset_transform_fn,
        transform_fn_args=transform_fn_args,
        dataset_cache_mode=args.dataset_cache_mode,
        dataset_config_hash=args.dataset_config_hash,
        hf_entity=args.hf_entity,
        dataset_local_cache_dir=args.dataset_local_cache_dir,
        dataset_skip_cache=args.dataset_skip_cache,
    )
    train_dataset = train_dataset.shuffle(seed=args.seed)
    eval_dataset = None
    if len(args.dataset_mixer_eval_list) > 0:
        eval_dataset = get_cached_dataset_tulu(
            args.dataset_mixer_eval_list,
            args.dataset_mixer_eval_list_splits,
            tc,
            args.dataset_transform_fn,
            transform_fn_args,
            hf_entity=args.hf_entity,
            dataset_cache_mode=args.dataset_cache_mode,
            dataset_config_hash=args.dataset_config_eval_hash,
            dataset_local_cache_dir=args.dataset_local_cache_dir,
            dataset_skip_cache=args.dataset_skip_cache,
        )
        eval_dataset = eval_dataset.shuffle(seed=args.seed)
    if args.cache_dataset_only:
        return

    data_collator = SimpleGenerateCollatorWithGroundTruth(pad_token_id=tokenizer.pad_token_id)

    # some more runtime logging
    pprint([args, tc, model_config])
    visualize_token(train_dataset[0][INPUT_IDS_PROMPT_KEY], tokenizer)

    # create the model and optimizer
    pg = None
    bundles = [{"GPU": actor_num_gpus, "CPU": actor_num_gpus * 10} for actor_num_gpus in args.actor_num_gpus_per_node]
    pg = placement_group(bundles, strategy="STRICT_SPREAD")
    ray.get(pg.ready())

    inits = []
    policy_group = ModelGroup(
        pg,
        PolicyTrainerRayProcess,
        args.actor_num_gpus_per_node,
        args.single_gpu_mode,
    )
    wandb_url = wandb.run.get_url() if args.with_tracking else None
    inits.extend(
        model.from_pretrained.remote(args, model_config, beaker_config, wandb_url) for model in policy_group.models
    )
    max_len = args.max_prompt_token_length + args.response_length
    vllm_engines = create_vllm_engines(
        args.vllm_num_engines,
        args.vllm_tensor_parallel_size,
        args.vllm_enforce_eager,
        model_config.model_name_or_path,
        model_config.model_revision,
        args.seed,
        args.enable_prefix_caching,
        max_len,
        args.vllm_gpu_memory_utilization,
        args.single_gpu_mode,
        pg=pg if args.single_gpu_mode else None,
    )

    metrics_queue = RayQueue()
    ray.get(inits)
    print("======== all models initialized =========")

    refs = []
    for i, policy_model in enumerate(policy_group.models):
        refs.append(
            policy_model.train.remote(
                train_dataset=train_dataset,
                eval_dataset=eval_dataset,
                tokenizer=tokenizer,
                vllm_engines=vllm_engines,
                metrics_queue=metrics_queue,
                data_collator=data_collator,
            )
        )

    # somtimes a worker dies due to CUDA issues, but the rest of the cluster would just hang
    # so we need kill the ray cluster when this happens.
    stop_event = threading.Event()
    threading.Thread(target=kill_ray_cluster_if_a_worker_dies, args=(refs, stop_event)).start()

    # train and gather metrics
    resume_training_step = 1
    for training_step in range(resume_training_step, args.num_training_steps + 1):
        result = metrics_queue.get()
        metrics, episode, df = result
        for key, value in metrics.items():
            writer.add_scalar(key, value, episode)

        if df is not None:
            if args.with_tracking:
                wandb.log({"sample_completions": wandb.Table(dataframe=df)})
            else:
                print_rich_table(df.iloc[:1])
    ray.get(refs)

    # save model
    ray.shutdown()
    stop_event.set()

    # Ai2 specific logic
    if is_beaker_job():
        if args.hf_metadata_dataset:
            dataset_list = args.dataset_mixer_list
            # mainly just focussing here on what would be useful for the leaderboard.
            # wandb will have even more useful information.
            metadata_blob = {
                "model_name": args.exp_name,
                "model_type": "sft",
                "datasets": dataset_list,
                "base_model": model_config.model_name_or_path,
                "wandb_path": wandb.run.get_url(),
                "beaker_experiment": beaker_config.beaker_experiment_url,
                "beaker_datasets": beaker_config.beaker_dataset_id_urls,
            }
            upload_metadata_to_hf(
                metadata_blob,
                "metadata.json",
                args.hf_metadata_dataset,
                "results/" + args.hf_repo_revision,  # to match what the auto-evals name as.
            )

        if args.try_launch_beaker_eval_jobs and len(beaker_config.beaker_dataset_id_urls) > 0:
            command = f"""\
            python mason.py  \
                --cluster ai2/allennlp-cirrascale ai2/general-cirrascale-a5000 ai2/general-cirrascale-a5000 ai2/s2-cirrascale ai2/general-cirrascale \
                --priority low \
                --preemptible \
                --budget ai2/allennlp \
                --workspace ai2/tulu-2-improvements \
                --image nathanl/open_instruct_auto \
                --pure_docker_mode \
                --gpus 0 -- python scripts/wait_beaker_dataset_model_upload_then_evaluate_model.py \
                --beaker_workload_id {beaker_config.beaker_workload_id} \
                --upload_to_hf {args.hf_metadata_dataset} \
                --model_name {args.hf_repo_revision}
            """
            process = subprocess.Popen(["bash", "-c", command], stdout=subprocess.PIPE, stderr=subprocess.PIPE)
            stdout, stderr = process.communicate()
            print(f"Submit jobs after model training is finished - Stdout:\n{stdout.decode()}")
            print(f"Submit jobs after model training is finished - Stderr:\n{stderr.decode()}")
            print(f"Submit jobs after model training is finished - process return code: {process.returncode}")

    accelerator = Namespace()
    accelerator.is_main_process = True  # hack
    if args.push_to_hub:
        print("Pushing model to hub")
        push_folder_to_hub(
            accelerator,
            args.output_dir,
            args.hf_repo_id,
            args.hf_repo_revision,
        )


if __name__ == "__main__":
    parser = ArgumentParserPlus((Args, TokenizerConfig, ModelConfig))
    main(*parser.parse())<|MERGE_RESOLUTION|>--- conflicted
+++ resolved
@@ -121,15 +121,7 @@
     maybe_use_ai2_wandb_entity,
     upload_metadata_to_hf,
 )
-<<<<<<< HEAD
-from open_instruct.vllm_utils3 import (
-    LLMRayActor,
-    create_vllm_engines,
-    init_process_group,
-)
-=======
 from open_instruct.vllm_utils3 import create_vllm_engines, init_process_group
->>>>>>> c0c493c0
 
 api = HfApi()
 INVALID_LOGPROB = 1.0
