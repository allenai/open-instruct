# this file deals with dataset pre-processing before training

# 1. PPO (prompt)
# 2. SFT (prompt + demonstration), there is also packing.
# 3. ✅ RM / DPO (chosen and rejected)
# 4. ✅ Visualization of length distributions?
# 5. ✅ Filter?
# 6. ✅ dataset_num_proc
# 7. ✅ check EOS token
# 8. dataset mixer?
# 9. ✅ pretty print that show tokenization?
# 10. ✅ hashable tokneization?
# 11. inputs / labels / attention_mask
# 12. ✅ always set a `tokenizer.pad_token_id`?
# 13. a new DataCollatorForLanguageModeling?
# 14. ✅ `add_bos_token` and `add_eos_token`? E.g., LLAMA models
# 15. ✅ generate properties: has eos_token, bos_token (through chat template)

# ✅ get tokenizer revision
# ✅ get dataset revision
# create a cached tokenized dataset, with tokenized revision, dataset revision, tokenization function name.

# too many names related to "maximum length":
# * `max_seq_length` in SFT
# * `max_length`, `max_target_length` in RM / DPO,
# * `max_prompt_length` in DPO

# TODO: note that tokenizer doesn't change but model name does change. Should be mindful of this.
"""
This file contains the utility to transform and cache datasets with different configurations.
The main things we are looking for are:
* handle dataset mixing
* handle different tokenization functions
* **cache** the tokenized dataset so we don't have to re-tokenize every time
    * This is especially important when we have 405B SFT models: 32 nodes are just spending like
    5 minutes to tokenize the dataset. This translates to 32 * 5 * 8 = 1280 minutes = 21 hours of
    wasted H100 time.
    * Sometimes we also launch on places that don't have a shared cache (e.g., GCP), so we would
    download individual datasets 32 times, and wait for concatenation and tokenization (actually
    twice because the `with accelerator.main_process_first()` function assumes a shared cache)
"""

import copy
import hashlib
import json
import multiprocessing
import os
from dataclasses import asdict, dataclass, field
from functools import cached_property
from typing import Any, Dict, List, Literal, Optional

import torch
import transformers
from datasets import Dataset, concatenate_datasets, load_dataset
from huggingface_hub import ModelCard, revision_exists
from rich.console import Console
from rich.text import Text
from transformers import (
    AutoConfig,
    AutoTokenizer,
    GPTNeoXTokenizerFast,
    LlamaTokenizer,
    LlamaTokenizerFast,
    PreTrainedTokenizer,
)
from transformers.utils.hub import _CACHED_NO_EXIST, TRANSFORMERS_CACHE, extract_commit_hash, try_to_load_from_cache

from open_instruct.utils import hf_whoami


# ----------------------------------------------------------------------------
# Utilities
def custom_cached_file(
    model_name_or_path: str,
    filename: str,
    revision: str = None,
    repo_type: str = "model",
):
    """@vwxyzjn: HF's `cached_file` no longer works for `repo_type="dataset"`."""
    # local_file = os.path.join(model_name_or_path, filename)

    if os.path.isdir(model_name_or_path):
        resolved_file = os.path.join(model_name_or_path, filename)
        if os.path.isfile(resolved_file):
            return resolved_file
        else:
            return None
    else:
        resolved_file = try_to_load_from_cache(
            model_name_or_path,
            filename,
            cache_dir=TRANSFORMERS_CACHE,
            revision=revision,
            repo_type=repo_type,
        )
        # special return value from try_to_load_from_cache
        if resolved_file == _CACHED_NO_EXIST:
            return None
        return resolved_file


def get_commit_hash(
    model_name_or_path: str,
    revision: str,
    filename: str = "config.json",
    repo_type: str = "model",
) -> str:
    file = custom_cached_file(model_name_or_path, filename, revision=revision, repo_type=repo_type)
    commit_hash = extract_commit_hash(file, None)
    return commit_hash


def get_file_hash(
    model_name_or_path: str,
    revision: str,
    filename: str = "config.json",
    repo_type: str = "model",
) -> str:
    file = custom_cached_file(model_name_or_path, filename, revision=revision, repo_type=repo_type)
    if isinstance(file, str):
        with open(file, "rb") as f:
            return hashlib.sha256(f.read()).hexdigest()
    elif file is _CACHED_NO_EXIST:
        return f"{filename} not found"
    elif file is None:
        return f"{filename} not found"
    else:
        raise ValueError(f"Unexpected file type: {type(file)}")


def get_files_hash_if_exists(
    model_name_or_path: str,
    revision: str,
    filenames: List[str],
    repo_type: str = "model",
) -> List[str]:
    return [get_file_hash(model_name_or_path, revision, filename, repo_type) for filename in filenames]


# Performance tuning. Some rough numbers:
APPLY_CHAT_TEMPLATE_EXAMPLE_PER_SECOND_PER_CPU = 400
FILTER_EXAMPLE_PER_SECOND_PER_CPU = 1130


def get_num_proc(dataset_len: int, num_available_cpus: int, example_per_second_per_cpu) -> int:
    num_required_cpus = max(1, dataset_len // example_per_second_per_cpu)
    return min(num_required_cpus, num_available_cpus)


COLORS = ["on red", "on green", "on blue", "on yellow", "on magenta"]


def visualize_token(tokens: list[int], tokenizer: PreTrainedTokenizer):
    i = 0
    console = Console()
    rich_text = Text()
    for i, token in enumerate(tokens):
        color = COLORS[i % len(COLORS)]
        decoded_token = tokenizer.decode(token)
        rich_text.append(f"{decoded_token}", style=color)
    console.print(rich_text)


def visualize_token_role(tokens: list[int], masks: list[int], tokenizer: PreTrainedTokenizer):
    i = 0
    console = Console()
    rich_text = Text()
    # for i, token in enumerate():
    for i in range(min(len(tokens), len(masks))):
        token = tokens[i]
        color = COLORS[masks[i] % len(COLORS)]
        decoded_token = tokenizer.decode(token)
        rich_text.append(f"{decoded_token}", style=color)
    console.print(rich_text)


# ----------------------------------------------------------------------------
# Tokenization
# Chat templates
# flake8: noqa
# note we added `{% if loop.last and not add_generation_prompt %}{{ eos_token }}{% endif %}`
# because we want the template to not output eos_token if `add_generation_prompt=True`
CHAT_TEMPLATES = {
    "simple_concat_with_space": (
        "{% for message in messages %}"
        "{{ ' ' if not loop.first else '' }}"
        "{{ message['content'] }}"
        "{% if loop.last and not add_generation_prompt %}{{ eos_token }}{% endif %}"
        "{% endfor %}"
    ),
    "simple_concat_with_new_line": (
        "{% for message in messages %}"
        "{{ '\n' if not loop.first else '' }}"
        "{{ message['content'] }}"
        "{% if loop.last and not add_generation_prompt %}{{ eos_token }}{% endif %}"
        "{% endfor %}"
    ),
    "simple_chat": (
        "{% for message in messages %}"
        "{{ '\n\n' if not loop.first else '' }}"
        "{{ message['role'].capitalize() + ': ' + message['content'] }}"
        "{% if loop.last and not add_generation_prompt %}{{ eos_token }}{% endif %}"
        "{% endfor %}"
    ),
    "assistant_message_only": (
        "{% for message in messages %}"
        "{% if message['role'] == 'assistant' %}"
        "{{ message['content'] }}"
        "{% endif %}"
        "{% endfor %}"
    ),
    "zephyr": (
        "{% for message in messages %}"
        "{% if message['role'] == 'user' %}"
        "{{ '<|user|>\n' + message['content'] + eos_token + '\n' }}"
        "{% elif message['role'] == 'system' %}"
        "{{ '<|system|>\n' + message['content'] + eos_token + '\n' }}"
        "{% elif message['role'] == 'assistant' %}"
        "{{ '<|assistant|>\n'  + message['content'] + eos_token + '\n' }}"
        "{% endif %}"
        "{% if loop.last and add_generation_prompt %}"
        "{{ '<|assistant|>\n' }}"
        "{% endif %}"
        "{% endfor %}"
    ),
    "tulu": (
        "{% for message in messages %}"
        "{% if message['role'] == 'system' %}"
        "{{ '<|system|>\n' + message['content'] + '\n' }}"
        "{% elif message['role'] == 'user' %}"
        "{{ '<|user|>\n' + message['content'] + '\n' }}"
        "{% elif message['role'] == 'assistant' %}"
        "{% if not loop.last %}"
        "{{ '<|assistant|>\n'  + message['content'] + eos_token + '\n' }}"
        "{% else %}"
        "{{ '<|assistant|>\n'  + message['content'] + eos_token }}"
        "{% endif %}"
        "{% endif %}"
        "{% if loop.last and add_generation_prompt %}"
        "{{ '<|assistant|>\n' }}"
        "{% endif %}"
        "{% endfor %}"
    ),
    "tulu_thinker": (
        "{% for message in messages %}"
        "{% if message['role'] == 'system' %}"
        "{{ '<|system|>\n' + message['content'] + '\n' }}"
        "{% elif message['role'] == 'user' %}"
        "{{ '<|user|>\n' + message['content'] + '\n' }}"
        "{% elif message['role'] == 'assistant' %}"
        "{% set content = message['content'] %}"
        "{% if not loop.last %}"
        "{{ '<|assistant|>\n' + content + eos_token + '\n' }}"
        "{% else %}"
        "{{ '<|assistant|>\n' + content + eos_token }}"
        "{% endif %}"
        "{% endif %}"
        "{% if loop.last and add_generation_prompt %}"
        "{{ '<|assistant|>\n<think>' }}"
        "{% endif %}"
        "{% endfor %}"
    ),
    "tulu_thinker_r1_style": (
        "A conversation between User and Assistant. "
        "The user asks a question, and the Assistant solves it. "
        "The assistant first thinks about the reasoning process in "
        "the mind and then provides the user with the answer. "
        "The reasoning process and answer are enclosed within <think> </think> "
        "and <answer> </answer> tags, respectively, "
        "i.e., <think> reasoning process here </think> "
        "<answer> answer here </answer>."
        "\n\n"
        "{% for message in messages %}"
        "{% if message['role'] == 'system' %}"
        "{{ '<|system|>\n' + message['content'] + '\n' }}"
        "{% elif message['role'] == 'user' %}"
        "{{ '<|user|>\n' + message['content'] + '\n' }}"
        "{% elif message['role'] == 'assistant' %}"
        "{% set content = message['content'] %}"
        "{% if '</think>' in content %}"
        "{% set content = content.split('</think>')[-1] %}"
        "{% endif %}"
        "{% if not loop.last %}"
        "{{ '<|assistant|>\n' + content + eos_token + '\n' }}"
        "{% else %}"
        "{{ '<|assistant|>\n' + content + eos_token }}"
        "{% endif %}"
        "{% endif %}"
        "{% if loop.last and add_generation_prompt %}"
        "{{ '<|assistant|>\n<think>' }}"
        "{% endif %}"
        "{% endfor %}"
    ),
    # template is taken from https://arxiv.org/abs/2501.12948.
    "r1_simple_chat": (
        "A conversation between User and Assistant. "
        "The user asks a question, and the Assistant solves it. "
        "The assistant first thinks about the reasoning process in "
        "the mind and then provides the user with the answer. "
        "The reasoning process and answer are enclosed within <think> </think> "
        "and <answer> </answer> tags, respectively, "
        "i.e., <think> reasoning process here </think> "
        "<answer> answer here </answer>."
        "\n\n"
        "{% for message in messages %}"
        "{{ '\n\n' if not loop.first else '' }}"
        "{{ message['role'].capitalize() + ': ' + message['content'] + '\n' }}"
        "{% if loop.last and add_generation_prompt %}"
        "{{ 'Assistant:' }}"
        "{% endif %}"
        "{% endfor %}"
    ),
    "r1_simple_chat_postpend_think": (
        "A conversation between User and Assistant. "
        "The user asks a question, and the Assistant solves it. "
        "The assistant first thinks about the reasoning process in "
        "the mind and then provides the user with the answer. "
        "The reasoning process and answer are enclosed within <think> </think> "
        "and <answer> </answer> tags, respectively, "
        "i.e., <think> reasoning process here </think> "
        "<answer> answer here </answer>."
        "\n\n"
        "{% for message in messages %}"
        "{{ '\n\n' if not loop.first else '' }}"
        "{{ message['role'].capitalize() + ': ' + message['content'] + '\n' }}"
        "{% if loop.last and add_generation_prompt %}"
        "{{ 'Assistant: <think>' }}"
        "{% endif %}"
        "{% endfor %}"
    ),
    "toolu": (
        "{% for message in messages %}"
        "{% if message['role'] == 'system' %}"
            "{% if message.get('functions', none) is not none %}"
                "{{ '<|system|>\n' + message['content'] + '\n' + '<functions>' + message['functions'] + '</functions>' + '\n' }}"
            "{% else %}"
                "{{ '<|system|>\n' + message['content']  + '\n' }}"
            "{% endif %}"
        "{% elif message['role'] == 'user' %}"
            "{% if message.get('functions', none) is not none %}"
                "{{ '<|user|>\n' + message['content'] + '\n' + '<functions>' + message['functions'] + '</functions>' + '\n' }}"
            "{% else %}"
                "{{ '<|user|>\n' + message['content'] + '\n' }}"
            "{% endif %}"
        "{% elif message['role'] == 'assistant' %}"
            "{{ '<|assistant|>\n' }}"
            "{% if message.get('content', none) is not none %}"
                "{{ message['content'] }}"
            "{% endif %}"
            "{% if message.get('function_calls', none) is not none %}"
                "{{ '<function_calls>' + message['function_calls'] + '</function_calls>' }}"
            "{% endif %}"
            "{% if not loop.last %}"
                "{{ eos_token + '\n' }}"
            "{% else %}"
                "{{ eos_token }}"
            "{% endif %}"
        "{% elif message['role'] == 'environment' %}"
            "{{ '<|environment|>\n' + message['content'] + '\n' }}"
        "{% endif %}"
        "{% if loop.last and add_generation_prompt %}"
            "{{ '<|assistant|>\n' }}"
        "{% endif %}"
        "{% endfor %}"
    ),
    "toolu_thinker_r1_style": (
        "{% for message in messages %}"
        "{% if message['role'] == 'system' %}"
            "{% if message.get('functions', none) is not none %}"
                "{{ '<|system|>\n' + message['content'] + '\n' + '<functions>' + message['functions'] + '</functions>' + '\n' }}"
            "{% else %}"
                "{{ '<|system|>\n' + message['content']  + '\n' }}"
            "{% endif %}"
        "{% elif message['role'] == 'user' %}"
            "{% if message.get('functions', none) is not none %}"
                "{{ '<|user|>\n' + message['content'] + '\n' + '<functions>' + message['functions'] + '</functions>' + '\n' }}"
            "{% else %}"
                "{{ '<|user|>\n' + message['content'] + '\n' }}"
            "{% endif %}"
        "{% elif message['role'] == 'assistant' %}"
            "{{ '<|assistant|>\n' }}"
            "{% if message.get('content', none) is not none %}"
                "{% if message.get('function_calls', none) is not none %}"
                    "<think>{{ message['content'] }}</think>"
                "{% else %}"
                    "{{ message['content'] }}"
                "{% endif %}"
            "{% endif %}"
            "{% if message.get('function_calls', none) is not none %}"
                "{{ '<function_calls>' + message['function_calls'] + '</function_calls>' }}"
            "{% endif %}"
            "{% if not loop.last %}"
                "{{ eos_token + '\n' }}"
            "{% else %}"
                "{{ eos_token }}"
            "{% endif %}"
        "{% elif message['role'] == 'environment' %}"
            "{{ '<|environment|>\n' + message['content'] + '\n' }}"
        "{% endif %}"
        "{% if loop.last and add_generation_prompt %}"
            "{{ '<|assistant|>\n' }}"
        "{% endif %}"
        "{% endfor %}"
    ),
    "r1_simple_chat_postpend_think_orz_style": (
        "A conversation between User and Assistant. "
        "The user asks a question, and the Assistant solves it. "
        "The assistant first thinks about the reasoning process in "
        "the mind and then provides the user with the answer. "
        "The reasoning process and answer are enclosed within <think> </think> "
        "and <answer> </answer> tags, respectively, "
        "i.e., <think> reasoning process here </think> "
        "<answer> answer here </answer>."
        "\n\n"
        "{% for message in messages %}"
        "{{ '\n\n' if not loop.first else '' }}"
        "{{ message['role'].capitalize() + ': You must put your answer inside <answer> </answer> tags, i.e., <answer> answer here </answer>. And your final answer will be extracted automatically by the \\\\boxed{} tag. This is the problem: ' + message['content'] + '\n' }}"  # \\\\boxed{} is for jinja template escape
        "{% if loop.last and add_generation_prompt %}"
        "{{ 'Assistant: <think>' }}"
        "{% endif %}"
        "{% endfor %}"
    ),
    "r1_simple_chat_postpend_think_tool_vllm": (
        "A conversation between User and Assistant. "
        "The User asks a question, and the Assistant solves it. "
        "The Assistant first thinks about the reasoning process in "
        "the mind and then provides the User with the answer. "
        "\n\n"
        "When given a question, the Assistant must conduct reasoning inside the <think> "
        "and </think> tags. During reasoning, the Assistant may write and execute python "
        "code using the <code> </code> tag, in order to solve the problem or verify the answer. "
        "Then the Assistant will get the stdout and stderr in the <output> and </output> tags. "
        "For example, the code could be\n"
        "<code>\n"
        "x, y = 1, 2\n"
        "result = x + y\n"
        "print(result)\n"
        "</code>\n"
        "or\n"
        "<code>\n"
        "import sympy as sp\n"
        "from sympy import Symbol\n"
        "x = Symbol('x')\n"
        "y = Symbol('y')\n"
        "solution = sp.solve(x**2 + y**2 - 1, (x, y))\n"
        "print(solution)\n"
        "</code>\n"
        "The Assistant will always `print` the result of the code execution in order to see it in the <output> tag. "
        "The Assistant may use the <code> </code> tag multiple times. "
        "When the Assistant is done reasoning, it should provide the answer inside the <answer> "
        "and </answer> tag."
        "\n\n"
        "{% for message in messages %}"
        "{{ '\n\n' if not loop.first else '' }}"
        "{{ message['role'].capitalize() + ': You must put your answer inside <answer> </answer> tags, i.e., <answer> answer here </answer>. And your final answer will be extracted automatically by the \\\\boxed{} tag. This is the problem: ' + message['content'] + '\n' }}"  # \\\\boxed{} is for jinjia template escape
        "{% if loop.last and add_generation_prompt %}"
        "{{ 'Assistant: <think>' }}"
        "{% endif %}"
        "{% endfor %}"
    ),
}
# flake8: noqa


def get_tokenizer_simple_v1(tc: "TokenizerConfig"):
    tokenizer = AutoTokenizer.from_pretrained(
        tc.tokenizer_name_or_path,
        revision=tc.tokenizer_revision,
        trust_remote_code=tc.trust_remote_code,
        use_fast=tc.use_fast,
    )
    return tokenizer


def get_tokenizer_tulu_v1(tc: "TokenizerConfig"):
    tokenizer = AutoTokenizer.from_pretrained(
        tc.tokenizer_name_or_path,
        revision=tc.tokenizer_revision,
        trust_remote_code=tc.trust_remote_code,
        use_fast=tc.use_fast,
    )
    # no default pad token for llama!
    # here we add all special tokens again, because the default ones are not in the special_tokens_map
    # only add if the pad token is not present already.
    if isinstance(tokenizer, LlamaTokenizer) or isinstance(tokenizer, LlamaTokenizerFast):
        num_added_tokens = tokenizer.add_special_tokens(
            {"bos_token": "<s>", "eos_token": "</s>", "unk_token": "<unk>", "pad_token": "<pad>"}
        )
        assert num_added_tokens in [0, 1], (
            "LlamaTokenizer should only add one special token - the pad_token, or no tokens if pad token present."
        )
    elif isinstance(tokenizer, GPTNeoXTokenizerFast):
        # OLMo newer models use this tokenizer
        if tokenizer.bos_token is None:
            tokenizer.bos_token = tokenizer.eos_token
            assert tc.add_bos, "For OLMo with GPTNeoX, you must add bos token to the beginning of the input sequence."
        # else, pythia / other models
        else:
            num_added_tokens = tokenizer.add_special_tokens({"pad_token": "<pad>"})
            assert num_added_tokens <= 1, (
                "GPTNeoXTokenizer should only add one special token - the pad_token (or no tokens if already set in SFT)."
            )
    # NOTE: (Costa) I just commented the `OPTForCausalLM` because we are not likely to use it.
    # elif isinstance(tokenizer, GPT2Tokenizer) and isinstance(model, OPTForCausalLM):
    #     num_added_tokens = tokenizer.add_special_tokens({"unk_token": "<unk>"})
    elif isinstance(tokenizer, transformers.PreTrainedTokenizerFast) and tokenizer.pad_token is None:
        num_added_tokens = tokenizer.add_special_tokens({"pad_token": "<pad>"})
        assert num_added_tokens == 1, "We detected no padding token but add_special_tokens did not add one."

    # set the tokenizer chat template to the training format
    # this will be used for encoding the training examples
    # and saved together with the tokenizer to be used later.
    if tc.chat_template_name in CHAT_TEMPLATES:
        tokenizer.chat_template = CHAT_TEMPLATES[tc.chat_template_name]
    else:
        try:
            tokenizer.chat_template = AutoTokenizer.from_pretrained(
                tc.tokenizer_name_or_path, revision=tc.tokenizer_revision
            ).chat_template
        except Exception:
            raise ValueError(f"Could not find chat template for {tc.tokenizer_name_or_path}.")

    if tc.add_bos:
        if tokenizer.chat_template.startswith("{{ bos_token }}") or (
            tokenizer.bos_token is not None and tokenizer.chat_template.startswith(tokenizer.bos_token)
        ):
            raise ValueError(
                "You specified add_bos=True, but the chat template already has a bos_token at the beginning."
            )
        # also add bos in the chat template if not already there
        tokenizer.chat_template = "{{ bos_token }}" + tokenizer.chat_template

    return tokenizer


def get_tokenizer_tulu_v2_1(tc: "TokenizerConfig"):
    tokenizer = AutoTokenizer.from_pretrained(
        tc.tokenizer_name_or_path,
        revision=tc.tokenizer_revision,
        trust_remote_code=tc.trust_remote_code,
        use_fast=tc.use_fast,
    )
    # no default pad token for llama!
    # here we add all special tokens again, because the default ones are not in the special_tokens_map
    # only add if the pad token is not present already, or if the current one is set to eos_token_id.
    if tokenizer.pad_token_id is None or tokenizer.pad_token_id == tokenizer.eos_token_id:
        if isinstance(tokenizer, LlamaTokenizer) or isinstance(tokenizer, LlamaTokenizerFast):
            num_added_tokens = tokenizer.add_special_tokens({"pad_token": "<pad>"})
            assert num_added_tokens in [0, 1], (
                "LlamaTokenizer should only add one special token - the pad_token, or no tokens if pad token present."
            )
        elif isinstance(tokenizer, GPTNeoXTokenizerFast):
            # OLMo newer models use this tokenizer
            if tokenizer.bos_token is None:
                tokenizer.bos_token = tokenizer.eos_token
                assert tc.add_bos, (
                    "For OLMo with GPTNeoX, you must add bos token to the beginning of the input sequence."
                )
            # else, pythia / other models
            else:
                num_added_tokens = tokenizer.add_special_tokens({"pad_token": "<pad>"})
                assert num_added_tokens <= 1, (
                    "GPTNeoXTokenizer should only add one special token - the pad_token (or no tokens if already set in SFT)."
                )
        # NOTE: (Costa) I just commented the `OPTForCausalLM` because we are not likely to use it.
        # elif isinstance(tokenizer, GPT2Tokenizer) and isinstance(model, OPTForCausalLM):
        #     num_added_tokens = tokenizer.add_special_tokens({"unk_token": "<unk>"})
        elif isinstance(tokenizer, transformers.PreTrainedTokenizerFast):
            num_added_tokens = tokenizer.add_special_tokens({"pad_token": "<pad>"})
            assert num_added_tokens == 1, "We detected no padding token but add_special_tokens did not add one."

    assert tokenizer.pad_token_id != tokenizer.eos_token_id, (
        "pad token and eos token matching causes issues in our setup."
    )

    # set the tokenizer chat template to the training format
    # this will be used for encoding the training examples
    # and saved together with the tokenizer to be used later.
    if tc.chat_template_name in CHAT_TEMPLATES:
        tokenizer.chat_template = CHAT_TEMPLATES[tc.chat_template_name]
    else:
        try:
            tokenizer.chat_template = AutoTokenizer.from_pretrained(
                tc.tokenizer_name_or_path, revision=tc.tokenizer_revision
            ).chat_template
        except Exception:
            raise ValueError(f"Could not find chat template for {tc.tokenizer_name_or_path}.")

    if tc.add_bos:
        if tokenizer.chat_template.startswith("{{ bos_token }}") or (
            tokenizer.bos_token is not None and tokenizer.chat_template.startswith(tokenizer.bos_token)
        ):
            raise ValueError(
                "You specified add_bos=True, but the chat template already has a bos_token at the beginning."
            )
        # also add bos in the chat template if not already there
        tokenizer.chat_template = "{{ bos_token }}" + tokenizer.chat_template

    return tokenizer


def get_tokenizer_tulu_v2_2(tc: "TokenizerConfig"):
    config = AutoConfig.from_pretrained(tc.tokenizer_name_or_path, revision=tc.tokenizer_revision)
    # @vwxyzjn: "olmo" handles both `olmo2` and `olmoe`.
    if "olmo" in config.model_type:
        assert tc.add_bos, "For OLMo, you must run with `--add_bos`."
        assert tc.use_fast, "For OLMo, you must use fast tokenizer."

    tokenizer = AutoTokenizer.from_pretrained(
        tc.tokenizer_name_or_path,
        revision=tc.tokenizer_revision,
        trust_remote_code=tc.trust_remote_code,
        use_fast=tc.use_fast,
    )
    # no default pad token for llama!
    # here we add all special tokens again, because the default ones are not in the special_tokens_map
    # only add if the pad token is not present already, or if the current one is set to eos_token_id.
    if tokenizer.pad_token_id is None or tokenizer.pad_token_id == tokenizer.eos_token_id:
        if isinstance(tokenizer, LlamaTokenizer) or isinstance(tokenizer, LlamaTokenizerFast):
            num_added_tokens = tokenizer.add_special_tokens({"pad_token": "<pad>"})
            assert num_added_tokens in [0, 1], (
                "LlamaTokenizer should only add one special token - the pad_token, or no tokens if pad token present."
            )
        elif isinstance(tokenizer, GPTNeoXTokenizerFast):
            # OLMo newer models use this tokenizer
            if tokenizer.bos_token is None:
                tokenizer.bos_token = tokenizer.eos_token
                assert tc.add_bos, (
                    "For OLMo with GPTNeoX, you must add bos token to the beginning of the input sequence."
                )
            # else, pythia / other models
            else:
                num_added_tokens = tokenizer.add_special_tokens({"pad_token": "<pad>"})
                assert num_added_tokens <= 1, (
                    "GPTNeoXTokenizer should only add one special token - the pad_token (or no tokens if already set in SFT)."
                )
        # NOTE: (Costa) I just commented the `OPTForCausalLM` because we are not likely to use it.
        # elif isinstance(tokenizer, GPT2Tokenizer) and isinstance(model, OPTForCausalLM):
        #     num_added_tokens = tokenizer.add_special_tokens({"unk_token": "<unk>"})
        elif isinstance(tokenizer, transformers.PreTrainedTokenizerFast):
            num_added_tokens = tokenizer.add_special_tokens({"pad_token": "<pad>"})
            assert num_added_tokens == 1, "We detected no padding token but add_special_tokens did not add one."

    assert tokenizer.pad_token_id != tokenizer.eos_token_id, (
        "pad token and eos token matching causes issues in our setup."
    )

    # set the tokenizer chat template to the training format
    # this will be used for encoding the training examples
    # and saved together with the tokenizer to be used later.
    if tc.chat_template_name in CHAT_TEMPLATES:
        tokenizer.chat_template = CHAT_TEMPLATES[tc.chat_template_name]
    else:
        try:
            tokenizer.chat_template = AutoTokenizer.from_pretrained(
                tc.tokenizer_name_or_path, revision=tc.tokenizer_revision
            ).chat_template
        except Exception:
            raise ValueError(f"Could not find chat template for {tc.tokenizer_name_or_path}.")

    if tc.add_bos:
        if tokenizer.chat_template.startswith("{{ bos_token }}") or (
            tokenizer.bos_token is not None and tokenizer.chat_template.startswith(tokenizer.bos_token)
        ):
            raise ValueError(
                "You specified add_bos=True, but the chat template already has a bos_token at the beginning."
            )
        # also add bos in the chat template if not already there
        tokenizer.chat_template = "{{ bos_token }}" + tokenizer.chat_template

    return tokenizer


GET_TOKENIZER_FN = {
    "get_tokenizer_simple_v1": get_tokenizer_simple_v1,
    "get_tokenizer_tulu_v1": get_tokenizer_tulu_v1,  # old version, see https://github.com/allenai/open-instruct/pull/570
    "get_tokenizer_tulu_v2_1": get_tokenizer_tulu_v2_1,
    "get_tokenizer_tulu_v2_2": get_tokenizer_tulu_v2_2,
}

DEFAULT_SFT_MESSAGES_KEY = "messages"
GROUND_TRUTHS_KEY = "ground_truth"
DATASET_SOURCE_KEY = "dataset"


@dataclass
class TokenizerConfig:
    tokenizer_name_or_path: Optional[str] = None
    tokenizer_revision: Optional[str] = None
    trust_remote_code: bool = False
    use_fast: bool = True
    chat_template_name: str = "tulu"  # TODO: should I give an option to force override?
    add_bos: bool = False
    get_tokenizer_fn: str = "get_tokenizer_tulu_v2_2"

    # for tracking purposes
    tokenizer_files_hash: Optional[List[str]] = None

    # backward compatibility to make sure script runs
    use_slow_tokenizer: bool = False  # completely ignored
    tokenizer_name: Optional[str] = None
    ground_truths_key: str = GROUND_TRUTHS_KEY
    """columns name for the ground truth"""
    sft_messages_key: str = DEFAULT_SFT_MESSAGES_KEY
    """columns name for the sft messages"""

    @cached_property
    def tokenizer(self):
        files_hash = get_files_hash_if_exists(
            self.tokenizer_name_or_path,
            self.tokenizer_revision,
            filenames=[
                "tokenizer_config.json",
                "tokenizer.json",
                "special_tokens_map.json",
                "vocab.json",
            ],
        )
        self.tokenizer_files_hash = ",".join(files_hash)
        if self.tokenizer_name is not None and self.tokenizer_name_or_path is None:
            if self.tokenizer_name != self.tokenizer_name_or_path:
                raise ValueError(
                    f"tokenizer_name and tokenizer_name_or_path are different: {self.tokenizer_name=} != {self.tokenizer_name_or_path=},"
                    " you should use only `--tokenizer_name_or_path` in the future as `tokenizer_name` is deprecated."
                )
            self.tokenizer_name_or_path = self.tokenizer_name
        return GET_TOKENIZER_FN[self.get_tokenizer_fn](self)


# TODO: for testing, we should load the tokenizer from the sft / dpo / rl and make sure they are all the same.


# ----------------------------------------------------------------------------
# Dataset Transformation
# SFT dataset
INPUT_IDS_KEY = "input_ids"
ATTENTION_MASK_KEY = "attention_mask"
LABELS_KEY = "labels"
TOKENIZED_SFT_DATASET_KEYS = [INPUT_IDS_KEY, ATTENTION_MASK_KEY, LABELS_KEY]

# Preference dataset
# NOTE (Costa): the `INPUT_IDS_PROMPT_KEY` is just for visualization purposes only
# also we don't really need `CHOSEN_ATTENTION_MASK_KEY` and `REJECTED_ATTENTION_MASK_KEY`
# since we are always padding from the right with a collator; however they might become
# more useful if we want to do some sort of packing in the future. The nice thing is
# that the tokenization logic would work for both DPO and RM training.
DEFAULT_CHOSEN_KEY = "chosen"
DEFAULT_REJECTED_KEY = "rejected"
CHOSEN_INPUT_IDS_KEY = "chosen_input_ids"
CHOSEN_ATTENTION_MASK_KEY = "chosen_attention_mask"
CHOSEN_LABELS_KEY = "chosen_labels"
REJECTED_INPUT_IDS_KEY = "rejected_input_ids"
REJECTED_ATTENTION_MASK_KEY = "rejected_attention_mask"
REJECTED_LABELS_KEY = "rejected_labels"

INPUT_IDS_PROMPT_KEY = "input_ids_prompt"
ATTENTION_MASK_PROMPT_KEY = "attention_mask_prompt"

TOKENIZED_PREFERENCE_DATASET_KEYS = [
    CHOSEN_INPUT_IDS_KEY,
    CHOSEN_LABELS_KEY,
    CHOSEN_ATTENTION_MASK_KEY,
    REJECTED_INPUT_IDS_KEY,
    REJECTED_LABELS_KEY,
    REJECTED_ATTENTION_MASK_KEY,
]


# TODO: allow passing in sft_message key, so we can train on "chosen" of pref dataset.
def sft_tokenize_v1(
    row: Dict[str, Any],
    tokenizer: PreTrainedTokenizer,
    sft_messages_key: str = DEFAULT_SFT_MESSAGES_KEY,
):
    if len(row[sft_messages_key]) == 1:
        prompt = row[sft_messages_key]
    else:
        prompt = row[sft_messages_key][:-1]

    row[INPUT_IDS_PROMPT_KEY] = tokenizer.apply_chat_template(prompt, add_generation_prompt=True)
    row[INPUT_IDS_KEY] = tokenizer.apply_chat_template(row[sft_messages_key])
    row[ATTENTION_MASK_KEY] = [1] * len(row[INPUT_IDS_KEY])
    labels = copy.deepcopy(row[INPUT_IDS_KEY])
    row[LABELS_KEY] = labels
    return row


def sft_tokenize_mask_out_prompt_v1(
    row: Dict[str, Any],
    tokenizer: PreTrainedTokenizer,
    sft_messages_key: str = DEFAULT_SFT_MESSAGES_KEY,
):
    """mask out the prompt tokens by manipulating labels"""
    if len(row[sft_messages_key]) == 1:
        prompt = row[sft_messages_key]
    else:
        prompt = row[sft_messages_key][:-1]

    row[INPUT_IDS_PROMPT_KEY] = tokenizer.apply_chat_template(prompt, add_generation_prompt=True)
    row[INPUT_IDS_KEY] = tokenizer.apply_chat_template(row[sft_messages_key])
    row[ATTENTION_MASK_KEY] = [1] * len(row[INPUT_IDS_KEY])
    labels = copy.deepcopy(row[INPUT_IDS_KEY])
    labels[: len(row[INPUT_IDS_PROMPT_KEY])] = [-100] * len(row[INPUT_IDS_PROMPT_KEY])
    row[LABELS_KEY] = labels
    return row


def sft_filter_v1(
    row: Dict[str, Any],
    tokenizer: PreTrainedTokenizer,
    max_prompt_token_length: Optional[int] = None,
    max_token_length: Optional[int] = None,
    need_contain_labels: bool = True,
):
    max_prompt_token_length_ok = True
    if max_prompt_token_length is not None:
        max_prompt_token_length_ok = len(row[INPUT_IDS_PROMPT_KEY]) <= max_prompt_token_length

    max_token_length_ok = True
    if max_token_length is not None:
        max_token_length_ok = len(row[INPUT_IDS_KEY]) <= max_token_length

    contain_some_labels = any(x != -100 for x in row[LABELS_KEY])
    return max_prompt_token_length_ok and max_token_length_ok and (contain_some_labels or not need_contain_labels)


def sft_tulu_tokenize_and_truncate_v1(row: Dict[str, Any], tokenizer: PreTrainedTokenizer, max_seq_length: int):
    """taken directly from https://github.com/allenai/open-instruct/blob/ba11286e5b9eb00d4ce5b40ef4cac1389888416a/open_instruct/finetune.py#L385"""
    messages = row["messages"]
    if len(messages) == 0:
        raise ValueError("messages field is empty.")
    input_ids = tokenizer.apply_chat_template(
        conversation=messages,
        tokenize=True,
        return_tensors="pt",
        padding=False,
        truncation=True,
        max_length=max_seq_length,
        add_generation_prompt=False,
    )
    labels = input_ids.clone()
    # mask the non-assistant part for avoiding loss
    for message_idx, message in enumerate(messages):
        if message["role"] != "assistant":
            # we calculate the start index of this non-assistant message
            if message_idx == 0:
                message_start_idx = 0
            else:
                message_start_idx = tokenizer.apply_chat_template(
                    conversation=messages[:message_idx],  # here marks the end of the previous messages
                    tokenize=True,
                    return_tensors="pt",
                    padding=False,
                    truncation=True,
                    max_length=max_seq_length,
                    add_generation_prompt=False,
                ).shape[1]
            # next, we calculate the end index of this non-assistant message
            if message_idx < len(messages) - 1 and messages[message_idx + 1]["role"] == "assistant":
                # for intermediate messages that follow with an assistant message, we need to
                # set `add_generation_prompt=True` to avoid the assistant generation prefix being included in the loss
                # (e.g., `<|assistant|>`)
                message_end_idx = tokenizer.apply_chat_template(
                    conversation=messages[: message_idx + 1],
                    tokenize=True,
                    return_tensors="pt",
                    padding=False,
                    truncation=True,
                    max_length=max_seq_length,
                    add_generation_prompt=True,
                ).shape[1]
            else:
                # for the last message or the message that doesn't follow with an assistant message,
                # we don't need to add the assistant generation prefix
                message_end_idx = tokenizer.apply_chat_template(
                    conversation=messages[: message_idx + 1],
                    tokenize=True,
                    return_tensors="pt",
                    padding=False,
                    truncation=True,
                    max_length=max_seq_length,
                    add_generation_prompt=False,
                ).shape[1]
            # set the label to -100 for the non-assistant part
            labels[:, message_start_idx:message_end_idx] = -100
            if max_seq_length and message_end_idx >= max_seq_length:
                break
    attention_mask = torch.ones_like(input_ids)
    row[INPUT_IDS_KEY] = input_ids.flatten()
    row[LABELS_KEY] = labels.flatten()
    row[ATTENTION_MASK_KEY] = attention_mask.flatten()
    return row


def last_turn_tulu_tokenize_and_truncate_v1(row: Dict[str, Any], tokenizer: PreTrainedTokenizer, max_seq_length: int):
    """taken directly from https://github.com/allenai/open-instruct/blob/ba11286e5b9eb00d4ce5b40ef4cac1389888416a/open_instruct/finetune.py#L385"""
    messages = row["messages"]
    if len(messages) == 0:
        raise ValueError("messages field is empty.")
    input_ids = tokenizer.apply_chat_template(
        conversation=messages,
        tokenize=True,
        return_tensors="pt",
        padding=False,
        truncation=True,
        max_length=max_seq_length,
        add_generation_prompt=False,
    )
    labels = input_ids.clone()
    # mask all turns but the last for avoiding loss
    for message_idx, message in enumerate(messages):
        if message_idx < len(messages) - 1:
            # we calculate the start index of this non-assistant message
            if message_idx == 0:
                message_start_idx = 0
            else:
                message_start_idx = tokenizer.apply_chat_template(
                    conversation=messages[:message_idx],  # here marks the end of the previous messages
                    tokenize=True,
                    return_tensors="pt",
                    padding=False,
                    truncation=True,
                    max_length=max_seq_length,
                    add_generation_prompt=False,
                ).shape[1]
            # next, we calculate the end index of this non-assistant message
            if message_idx < len(messages) - 1 and messages[message_idx + 1]["role"] == "assistant":
                # for intermediate messages that follow with an assistant message, we need to
                # set `add_generation_prompt=True` to avoid the assistant generation prefix being included in the loss
                # (e.g., `<|assistant|>`)
                message_end_idx = tokenizer.apply_chat_template(
                    conversation=messages[: message_idx + 1],
                    tokenize=True,
                    return_tensors="pt",
                    padding=False,
                    truncation=True,
                    max_length=max_seq_length,
                    add_generation_prompt=True,
                ).shape[1]
            else:
                # for the last message or the message that doesn't follow with an assistant message,
                # we don't need to add the assistant generation prefix
                message_end_idx = tokenizer.apply_chat_template(
                    conversation=messages[: message_idx + 1],
                    tokenize=True,
                    return_tensors="pt",
                    padding=False,
                    truncation=True,
                    max_length=max_seq_length,
                    add_generation_prompt=False,
                ).shape[1]
            # set the label to -100 for the non-assistant part
            labels[:, message_start_idx:message_end_idx] = -100
            if max_seq_length and message_end_idx >= max_seq_length:
                break
    attention_mask = torch.ones_like(input_ids)
    row[INPUT_IDS_KEY] = input_ids.flatten()
    row[LABELS_KEY] = labels.flatten()
    row[ATTENTION_MASK_KEY] = attention_mask.flatten()
    return row


def sft_tulu_filter_v1(row: Dict[str, Any], tokenizer: PreTrainedTokenizer):
    return any(x != -100 for x in row[LABELS_KEY])


def preference_tokenize_v1(row: Dict[str, Any], tokenizer: PreTrainedTokenizer):
    # Extract prompt (all messages except the last one)
    prompt = row["chosen"][:-1]

    # Tokenize prompt
    row[INPUT_IDS_PROMPT_KEY] = tokenizer.apply_chat_template(prompt, add_generation_prompt=True)
    row[ATTENTION_MASK_PROMPT_KEY] = [1] * len(row[INPUT_IDS_PROMPT_KEY])

    # Tokenize chosen completion
    row[CHOSEN_INPUT_IDS_KEY] = tokenizer.apply_chat_template(row["chosen"])
    row[CHOSEN_ATTENTION_MASK_KEY] = [1] * len(row[CHOSEN_INPUT_IDS_KEY])

    # Tokenize rejected completion
    row[REJECTED_INPUT_IDS_KEY] = tokenizer.apply_chat_template(row["rejected"])
    row[REJECTED_ATTENTION_MASK_KEY] = [1] * len(row[REJECTED_INPUT_IDS_KEY])

    return row


def preference_filter_v1(
    row: Dict[str, Any],
    tokenizer: PreTrainedTokenizer,
    max_prompt_token_length: Optional[int] = None,
    max_token_length: Optional[int] = None,
):
    # Check prompt length if specified
    if max_prompt_token_length is not None:
        if len(row[INPUT_IDS_PROMPT_KEY]) > max_prompt_token_length:
            return False

    # Check total sequence lengths if specified
    if max_token_length is not None:
        if len(row[CHOSEN_INPUT_IDS_KEY]) > max_token_length:
            return False
        if len(row[REJECTED_INPUT_IDS_KEY]) > max_token_length:
            return False

    return True


def preference_tulu_tokenize_and_truncate_v1(
    row: Dict[str, Any],
    tokenizer: PreTrainedTokenizer,
    max_seq_length: int,
    chosen_key: str = DEFAULT_CHOSEN_KEY,
    rejected_key: str = DEFAULT_REJECTED_KEY,
):
    """
    Here we assume each example has a rejected and chosen field, both of which are a list of messages.
    Each message is a dict with 'role' and 'content' fields.
    We assume only the last message is different, and the prompt is contained in the list of messages.
    """
    chosen_messages = row[chosen_key]
    rejected_messages = row[rejected_key]
    if len(chosen_messages) == 0:
        raise ValueError("chosen messages field is empty.")
    if len(rejected_messages) == 0:
        raise ValueError("rejected messages field is empty.")

    chosen_encoded = sft_tulu_tokenize_and_truncate_v1(
        {DEFAULT_SFT_MESSAGES_KEY: chosen_messages}, tokenizer, max_seq_length
    )
    rejected_encoded = sft_tulu_tokenize_and_truncate_v1(
        {DEFAULT_SFT_MESSAGES_KEY: rejected_messages}, tokenizer, max_seq_length
    )

    return {
        CHOSEN_INPUT_IDS_KEY: chosen_encoded["input_ids"],
        CHOSEN_LABELS_KEY: chosen_encoded["labels"],
        CHOSEN_ATTENTION_MASK_KEY: chosen_encoded["attention_mask"],
        REJECTED_INPUT_IDS_KEY: rejected_encoded["input_ids"],
        REJECTED_LABELS_KEY: rejected_encoded["labels"],
        REJECTED_ATTENTION_MASK_KEY: rejected_encoded["attention_mask"],
    }


def preference_tulu_tokenize_and_truncate_v1_2(
    row: Dict[str, Any],
    tokenizer: PreTrainedTokenizer,
    max_seq_length: int,
    chosen_key: str = DEFAULT_CHOSEN_KEY,
    rejected_key: str = DEFAULT_REJECTED_KEY,
):
    """
    Here we assume each example has a rejected and chosen field, both of which are a list of messages.
    Each message is a dict with 'role' and 'content' fields.
    We assume only the last message is different, and the prompt is contained in the list of messages.
    """
    chosen_messages = row[chosen_key]
    rejected_messages = row[rejected_key]
    if len(chosen_messages) == 0:
        raise ValueError("chosen messages field is empty.")
    if len(rejected_messages) == 0:
        raise ValueError("rejected messages field is empty.")

    chosen_encoded = last_turn_tulu_tokenize_and_truncate_v1(
        {DEFAULT_SFT_MESSAGES_KEY: chosen_messages}, tokenizer, max_seq_length
    )
    rejected_encoded = last_turn_tulu_tokenize_and_truncate_v1(
        {DEFAULT_SFT_MESSAGES_KEY: rejected_messages}, tokenizer, max_seq_length
    )

    return {
        CHOSEN_INPUT_IDS_KEY: chosen_encoded["input_ids"],
        CHOSEN_LABELS_KEY: chosen_encoded["labels"],
        CHOSEN_ATTENTION_MASK_KEY: chosen_encoded["attention_mask"],
        REJECTED_INPUT_IDS_KEY: rejected_encoded["input_ids"],
        REJECTED_LABELS_KEY: rejected_encoded["labels"],
        REJECTED_ATTENTION_MASK_KEY: rejected_encoded["attention_mask"],
    }


def preference_tulu_filter_v1(row: Dict[str, Any], tokenizer: PreTrainedTokenizer):
    return any(x != -100 for x in row[CHOSEN_LABELS_KEY]) and any(x != -100 for x in row[REJECTED_LABELS_KEY])


def preference_span_search_mask_out(
    row: Dict[str, Any],
    tokenizer: PreTrainedTokenizer,
    max_seq_length: int,
    chosen_key: str = DEFAULT_CHOSEN_KEY,
    rejected_key: str = DEFAULT_REJECTED_KEY,
):
    """
    Here we assume each example has a rejected and chosen field, both of which are a list of messages.
    Each message is a dict with 'role' and 'content' fields.
    We assume only the last message is different, and the prompt is contained in the list of messages.
    """
    chosen_messages = row[chosen_key]
    rejected_messages = row[rejected_key]
    if len(chosen_messages) == 0:
        raise ValueError("chosen messages field is empty.")
    if len(rejected_messages) == 0:
        raise ValueError("rejected messages field is empty.")

    chosen_encoded = sft_span_seach_mask_out({DEFAULT_SFT_MESSAGES_KEY: chosen_messages}, tokenizer, max_seq_length)
    rejected_encoded = sft_span_seach_mask_out(
        {DEFAULT_SFT_MESSAGES_KEY: rejected_messages}, tokenizer, max_seq_length
    )

    return {
        CHOSEN_INPUT_IDS_KEY: chosen_encoded["input_ids"],
        CHOSEN_LABELS_KEY: chosen_encoded["labels"],
        CHOSEN_ATTENTION_MASK_KEY: chosen_encoded["attention_mask"],
        REJECTED_INPUT_IDS_KEY: rejected_encoded["input_ids"],
        REJECTED_LABELS_KEY: rejected_encoded["labels"],
        REJECTED_ATTENTION_MASK_KEY: rejected_encoded["attention_mask"],
    }


def rlvr_tokenize_v1(
    row: Dict[str, Any],
    tokenizer: PreTrainedTokenizer,
    sft_messages_key: str = DEFAULT_SFT_MESSAGES_KEY,
    ground_truths_key: str = GROUND_TRUTHS_KEY,
    dataset_source_key: str = DATASET_SOURCE_KEY,
):
    if len(row[sft_messages_key]) == 1:
        prompt = row[sft_messages_key]
    else:
        prompt = row[sft_messages_key][:-1]
    row[INPUT_IDS_PROMPT_KEY] = tokenizer.apply_chat_template(prompt, add_generation_prompt=True)
    row[INPUT_IDS_KEY] = tokenizer.apply_chat_template(row[sft_messages_key])
    row[ATTENTION_MASK_KEY] = [1] * len(row[INPUT_IDS_KEY])
    labels = copy.deepcopy(row[INPUT_IDS_KEY])
    row[LABELS_KEY] = labels
    row[GROUND_TRUTHS_KEY] = row[ground_truths_key]
    row[DATASET_SOURCE_KEY] = row[dataset_source_key]
    return row


def rlvr_tokenize_v2(
    row: Dict[str, Any],
    tokenizer: PreTrainedTokenizer,
    sft_messages_key: str = DEFAULT_SFT_MESSAGES_KEY,
    ground_truths_key: str = GROUND_TRUTHS_KEY,
    dataset_source_key: str = DATASET_SOURCE_KEY,
):
    if len(row[sft_messages_key]) == 1:
        prompt = row[sft_messages_key]
    else:
        prompt = row[sft_messages_key][:-1]
    row[INPUT_IDS_PROMPT_KEY] = tokenizer.apply_chat_template(prompt, add_generation_prompt=True)
    row[INPUT_IDS_KEY] = tokenizer.apply_chat_template(row[sft_messages_key])
    # weird issue with qwen: sometimes the padding token ends up in the input ids?
    # ill look into this more later, for now this guard should be enough
    if tokenizer.pad_token_id in row[INPUT_IDS_KEY]:
        row[INPUT_IDS_KEY] = [x for x in row[INPUT_IDS_KEY] if x != tokenizer.pad_token_id]
    if tokenizer.pad_token_id in row[INPUT_IDS_PROMPT_KEY]:
        row[INPUT_IDS_PROMPT_KEY] = [x for x in row[INPUT_IDS_PROMPT_KEY] if x != tokenizer.pad_token_id]
    row[ATTENTION_MASK_KEY] = [1] * len(row[INPUT_IDS_KEY])
    labels = copy.deepcopy(row[INPUT_IDS_KEY])
    row[LABELS_KEY] = labels
    row[GROUND_TRUTHS_KEY] = row[ground_truths_key]
    row[DATASET_SOURCE_KEY] = row[dataset_source_key]
    # some basic transformations:
    # if ground truths is a string, make it a list
    if isinstance(row[ground_truths_key], str):
        row[ground_truths_key] = [row[ground_truths_key]]
    # if dataset source is a string, make it a list
    if isinstance(row[dataset_source_key], str):
        row[dataset_source_key] = [row[dataset_source_key]]
    # drop the messages field as it often causes issues.
    row.pop(sft_messages_key)
    return row


def rlvr_filter_v1(
    row: Dict[str, Any],
    tokenizer: PreTrainedTokenizer,
    need_contain_labels: bool = True,
    max_prompt_token_length: Optional[int] = None,
    max_token_length: Optional[int] = None,
):
    max_prompt_token_length_ok = True
    if max_prompt_token_length is not None:
        max_prompt_token_length_ok = len(row[INPUT_IDS_PROMPT_KEY]) <= max_prompt_token_length

    max_token_length_ok = True
    if max_token_length is not None:
        max_token_length_ok = len(row[INPUT_IDS_KEY]) <= max_token_length

    contain_some_labels = any(x != -100 for x in row[LABELS_KEY])
    return max_prompt_token_length_ok and max_token_length_ok and (contain_some_labels or not need_contain_labels)


TRANSFORM_FNS = {
    "sft_tokenize_v1": (sft_tokenize_v1, "map"),
    "sft_tokenize_mask_out_prompt_v1": (sft_tokenize_mask_out_prompt_v1, "map"),
    "sft_filter_v1": (sft_filter_v1, "filter"),
    "sft_tulu_tokenize_and_truncate_v1": (sft_tulu_tokenize_and_truncate_v1, "map"),
    "sft_tulu_filter_v1": (sft_tulu_filter_v1, "filter"),
    "preference_tokenize_v1": (preference_tokenize_v1, "map"),
    "preference_filter_v1": (preference_filter_v1, "filter"),
    "preference_tulu_tokenize_and_truncate_v1": (preference_tulu_tokenize_and_truncate_v1_2, "map"),
    "preference_span_search_mask_out": (preference_span_search_mask_out, "map"),
    "preference_tulu_filter_v1": (preference_tulu_filter_v1, "filter"),
    "rlvr_tokenize_v1": (rlvr_tokenize_v2, "map"),
    "rlvr_filter_v1": (rlvr_filter_v1, "filter"),
}


class SimplePreferenceCollator:
    def __init__(self, pad_token_id: int):
        """Simple collator for preference dataset (always pad from the RIGHT)"""
        self.pad_token_id = pad_token_id

    def __call__(self, batch: List[Dict[str, int]]):
        """the input will have input_ids_chosen, input_ids_rejected"""
        # Find max length in the batch
        max_length_chosen = -1
        max_length_rejected = -1
        for i in range(len(batch)):
            max_length_chosen = max(max_length_chosen, len(batch[i][CHOSEN_INPUT_IDS_KEY]))
            max_length_rejected = max(max_length_rejected, len(batch[i][REJECTED_INPUT_IDS_KEY]))
        max_length = max(max_length_chosen, max_length_rejected)
        assert max_length > 0, "the dataset is empty"

        # Initialize lists to store padded sequences and attention masks
        padded_sequences_chosen = []
        padded_sequences_rejected = []

        for i in range(len(batch)):
            # Calculate padding length
            pad_length_chosen = max_length - len(batch[i][CHOSEN_INPUT_IDS_KEY])
            pad_length_rejected = max_length - len(batch[i][REJECTED_INPUT_IDS_KEY])

            # Pad from the right
            padding_chosen = [self.pad_token_id] * pad_length_chosen
            padding_rejected = [self.pad_token_id] * pad_length_rejected
            padded_sequence_chosen = batch[i][CHOSEN_INPUT_IDS_KEY] + padding_chosen
            padded_sequence_rejected = batch[i][REJECTED_INPUT_IDS_KEY] + padding_rejected
            padded_sequences_chosen.append(padded_sequence_chosen)
            padded_sequences_rejected.append(padded_sequence_rejected)

        # Convert to tensors
        padded_sequences_chosen = torch.tensor(padded_sequences_chosen)
        padded_sequences_rejected = torch.tensor(padded_sequences_rejected)

        return {CHOSEN_INPUT_IDS_KEY: padded_sequences_chosen, REJECTED_INPUT_IDS_KEY: padded_sequences_rejected}


# ----------------------------------------------------------------------------
# Dataset Configuration and Caching
@dataclass
class DatasetConfig:
    dataset_name: str
    dataset_split: str
    dataset_revision: str
    dataset_range: Optional[int] = None
    transform_fn: List[str] = field(default_factory=list)
    transform_fn_args: List[Dict[str, Any]] = field(default_factory=list)
    target_columns: Optional[List[str]] = None

    # for tracking purposes
    dataset_commit_hash: Optional[str] = None

    def __post_init__(self):
        # if the file exists locally, use the local file
        if os.path.exists(self.dataset_name) and self.dataset_name.endswith(".jsonl"):
            assert self.dataset_split == "train", "Only train split is supported for local jsonl files."
            self.dataset = load_dataset("json", data_files=self.dataset_name, split=self.dataset_split)
        elif os.path.exists(self.dataset_name) and self.dataset_name.endswith(".parquet"):
            assert self.dataset_split == "train", "Only train split is supported for local parquet files."
            self.dataset = load_dataset("parquet", data_files=self.dataset_name, split=self.dataset_split)
        else:
            # commit hash only works for hf datasets
            self.dataset_commit_hash = get_commit_hash(
                self.dataset_name, self.dataset_revision, "README.md", "dataset"
            )
            self.dataset = load_dataset(self.dataset_name, split=self.dataset_split, revision=self.dataset_revision)
        if self.dataset_range is None:
            dataset_range = len(self.dataset)
            self.update_range(dataset_range)

    def update_range(self, dataset_range: int):
        self.dataset_range = dataset_range
        if self.dataset_range > len(self.dataset):
            raise ValueError("Dataset range exceeds dataset length")
        self.dataset = self.dataset.select(range(self.dataset_range))


def get_dataset_v1(dc: DatasetConfig, tc: TokenizerConfig):
    assert len(dc.transform_fn) == len(dc.transform_fn_args), (
        f"transform_fn and transform_fn_args must have the same length: {dc.transform_fn=} != {dc.transform_fn_args=}"
    )
    # beaker specific logic; we may get assigned 15.5 CPU, so we convert it to float then int
    num_proc = int(float(os.environ.get("BEAKER_ASSIGNED_CPU_COUNT", multiprocessing.cpu_count())))

    tokenizer = tc.tokenizer
    dataset = dc.dataset
    for fn_name, fn_args in zip(dc.transform_fn, dc.transform_fn_args):
        fn, fn_type = TRANSFORM_FNS[fn_name]
        # always pass in tokenizer and other args if needed
        fn_kwargs = {"tokenizer": tokenizer}
        fn_kwargs.update(fn_args)

        # perform the transformation
        target_columns = dataset.column_names if dc.target_columns is None else dc.target_columns
        if fn_type == "map":
            dataset = dataset.map(
                fn,
                fn_kwargs=fn_kwargs,
                remove_columns=[col for col in dataset.column_names if col not in target_columns],
                num_proc=get_num_proc(
                    len(dataset),
                    num_proc,
                    APPLY_CHAT_TEMPLATE_EXAMPLE_PER_SECOND_PER_CPU,
                ),
            )
        elif fn_type == "filter":
            dataset = dataset.filter(
                fn,
                fn_kwargs=fn_kwargs,
                num_proc=get_num_proc(len(dataset), num_proc, FILTER_EXAMPLE_PER_SECOND_PER_CPU),
            )
        # NOTE: elif we can implement packing here to create a packed SFT dataset. Low priority for now.
        else:
            raise ValueError(f"Unknown transform function type: {fn_type}")

    if len(dataset) == 0:
        raise ValueError("No examples left after transformation")
    return dataset


def compute_config_hash(dcs: List[DatasetConfig], tc: TokenizerConfig) -> str:
    """Compute a deterministic hash of both configs for caching."""
    dc_dicts = [{k: v for k, v in asdict(dc).items() if v is not None} for dc in dcs]
    tc_dict = {k: v for k, v in asdict(tc).items() if v is not None}
    combined_dict = {"dataset_configs": dc_dicts, "tokenizer_config": tc_dict}
    config_str = json.dumps(combined_dict, sort_keys=True)
    return hashlib.sha256(config_str.encode()).hexdigest()[:10]


class DatasetTransformationCache:
    def __init__(self, config_hash: str, hf_entity: Optional[str] = None):
        self.config_hash = config_hash
        self.hf_entity = hf_entity or hf_whoami()["name"]

    def load_or_transform_dataset(
        self,
        dcs: List[DatasetConfig],
        tc: TokenizerConfig,
        dataset_skip_cache: bool = False,
    ) -> Dataset:
        """Load dataset from cache if it exists, otherwise transform and cache it."""
        repo_name = f"{self.hf_entity}/dataset-mix-cached"

        # NOTE: the cached dataset is always train split
        DEFAULT_SPLIT_FOR_CACHED_DATASET = "train"

        # Check if the revision exists
        if revision_exists(repo_name, self.config_hash, repo_type="dataset"):
            print(f"✅ Found cached dataset at https://huggingface.co/datasets/{repo_name}/tree/{self.config_hash}")
            if dataset_skip_cache:
                print("dataset_skip_cache is True, so we will not load the dataset from cache")
            else:
                # Use the split from the first dataset config as default
                return load_dataset(
                    repo_name,
                    split=DEFAULT_SPLIT_FOR_CACHED_DATASET,
                    revision=self.config_hash,
                )

        print(f"Cache not found, transforming datasets...")

        # Transform each dataset
        transformed_datasets = []
        for dc in dcs:
            dataset = get_dataset_v1(dc, tc)
            transformed_datasets.append(dataset)

        # Combine datasets
        combined_dataset = concatenate_datasets(transformed_datasets)
        if dataset_skip_cache:
            return combined_dataset

        # Push to hub with config hash as revision
        combined_dataset.push_to_hub(
            repo_name,
            private=True,
            revision=self.config_hash,
            commit_message=f"Cache combined dataset with configs hash: {self.config_hash}",
        )
        print(f"🚀 Pushed transformed dataset to https://huggingface.co/datasets/{repo_name}/tree/{self.config_hash}")

        model_card = ModelCard(
            f"""\
---
tags: [open-instruct]
---

# Cached Tokenized Datasets

## Summary

This is a cached dataset produced by https://github.com/allenai/open-instruct

## Configuration

`TokenizerConfig`:
```json
{json.dumps(asdict(tc), indent=2)}
```

`List[DatasetConfig]`:
```json
{json.dumps([asdict(dc) for dc in dcs], indent=2)}
```
"""
        )
        model_card.push_to_hub(repo_name, repo_type="dataset", revision=self.config_hash)

        # NOTE: Load the dataset again to make sure it's downloaded to the HF cache
        print(f"✅ Found cached dataset at https://huggingface.co/datasets/{repo_name}/tree/{self.config_hash}")
        return load_dataset(repo_name, split=DEFAULT_SPLIT_FOR_CACHED_DATASET, revision=self.config_hash)


class LocalDatasetTransformationCache:
    def __init__(self, config_hash: str, dataset_local_cache_dir: str):
        """Initialize the local cache with a directory path."""
        self.config_hash = config_hash
        self.dataset_local_cache_dir = dataset_local_cache_dir
        os.makedirs(dataset_local_cache_dir, exist_ok=True)

    def get_cache_path(self) -> str:
        """Get the path to the cached dataset."""
        return os.path.join(self.dataset_local_cache_dir, self.config_hash)

    def save_config(self, config_hash: str, dcs: List[DatasetConfig], tc: TokenizerConfig):
        """Save the configuration to a JSON file."""
        config_path = os.path.join(self.get_cache_path(), "config.json")
        os.makedirs(os.path.dirname(config_path), exist_ok=True)

        config_dict = {
            "tokenizer_config": asdict(tc),
            "dataset_configs": [asdict(dc) for dc in dcs],
            "config_hash": config_hash,
        }
        with open(config_path, "w") as f:
            json.dump(config_dict, f, indent=2)

    def load_or_transform_dataset(
        self,
        dcs: List[DatasetConfig],
        tc: TokenizerConfig,
        dataset_skip_cache: bool = False,
    ) -> Dataset:
        """Load dataset from local cache if it exists, otherwise transform and cache it locally."""
        cache_path = self.get_cache_path()

        # Check if the cache exists
        if os.path.exists(cache_path) and not dataset_skip_cache:
            print(f"✅ Found cached dataset at {cache_path}")
            return Dataset.load_from_disk(cache_path, keep_in_memory=True)

        print(f"Cache not found or invalid, transforming datasets...")

        # Transform each dataset
        transformed_datasets = []
        for dc in dcs:
            dataset = get_dataset_v1(dc, tc)
            transformed_datasets.append(dataset)

        # Combine datasets
        combined_dataset = concatenate_datasets(transformed_datasets)
        if dataset_skip_cache:
            return combined_dataset

        # Save to local cache
        combined_dataset.save_to_disk(cache_path)
        self.save_config(self.config_hash, dcs, tc)
        print(f"🚀 Saved transformed dataset to {cache_path}")
        print(f"✅ Found cached dataset at {cache_path}")
        return Dataset.load_from_disk(cache_path, keep_in_memory=True)


def get_cached_dataset(
    dcs: List[DatasetConfig],
    tc: TokenizerConfig,
    hf_entity: Optional[str] = None,
    dataset_local_cache_dir: Optional[str] = None,
    dataset_skip_cache: bool = False,
) -> Dataset:
    if dataset_local_cache_dir is not None:
        cache = LocalDatasetTransformationCache(dataset_local_cache_dir=dataset_local_cache_dir)
    else:
        cache = DatasetTransformationCache(hf_entity=hf_entity)
    return cache.load_or_transform_dataset(dcs, tc, dataset_skip_cache=dataset_skip_cache)


def get_cached_dataset_tulu(
    dataset_mixer_list: List[str],
    dataset_mixer_list_splits: List[str],
    tc: TokenizerConfig,
    dataset_transform_fn: List[str],
    transform_fn_args: List[Dict[str, Any]],
    target_columns: Optional[List[str]] = None,
    dataset_cache_mode: Literal["hf", "local"] = "local",
    dataset_config_hash: Optional[str] = None,
    hf_entity: Optional[str] = None,
    dataset_local_cache_dir: str = "local_dataset_cache",
    dataset_skip_cache: bool = False,
) -> Dataset:
    dcs = []
    if dataset_config_hash is None:
        if len(dataset_mixer_list_splits) == 1:
            print("by default, we will use the same split for all datasets")
            dataset_mixer_list_splits = [dataset_mixer_list_splits[0]] * len(dataset_mixer_list)
        else:
            if len(dataset_mixer_list_splits) != len(dataset_mixer_list):
                raise ValueError(
                    f"dataset_mixer_list_splits length must be the same as dataset_mixer_list: {len(dataset_mixer_list_splits)=} != {len(dataset_mixer_list)=}"
                )
        assert len(dataset_mixer_list) % 2 == 0, f"Data mixer list length is not even: {dataset_mixer_list}"
        for i in range(0, len(dataset_mixer_list), 2):
            dataset_name = dataset_mixer_list[i]
            frac_or_num_samples = dataset_mixer_list[i + 1]
            if "." in frac_or_num_samples:
                frac_or_num_samples = float(frac_or_num_samples)
            else:
                frac_or_num_samples = int(frac_or_num_samples)

            dataset_config = DatasetConfig(
                dataset_name=dataset_name,
                dataset_split=dataset_mixer_list_splits[i],
                dataset_revision="main",
                transform_fn=dataset_transform_fn,
                transform_fn_args=transform_fn_args,
                target_columns=target_columns,
            )
            if frac_or_num_samples > 1.0:
                new_range = int(frac_or_num_samples)
            else:
                new_range = int(frac_or_num_samples * len(dataset_config.dataset))
            dataset_config.update_range(new_range)
            dcs.append(dataset_config)
        dataset_config_hash = compute_config_hash(dcs, tc)
    if dataset_cache_mode == "local":
        cache = LocalDatasetTransformationCache(
            config_hash=dataset_config_hash,
            dataset_local_cache_dir=dataset_local_cache_dir,
        )
    elif dataset_cache_mode == "hf":
        cache = DatasetTransformationCache(config_hash=dataset_config_hash, hf_entity=hf_entity)
    return cache.load_or_transform_dataset(dcs, tc, dataset_skip_cache=dataset_skip_cache)


def test_sft_dpo_same_tokenizer():
    base_to_sft_tc = TokenizerConfig(
        tokenizer_name_or_path="meta-llama/Llama-3.1-8B",
        tokenizer_revision="main",
        chat_template_name="tulu",
    )
    sft_to_dpo_tc = TokenizerConfig(
        tokenizer_name_or_path="allenai/Llama-3.1-Tulu-3-8B-SFT",
        tokenizer_revision="main",
        chat_template_name="tulu",
    )
    dpo_to_rl_tc = TokenizerConfig(
        tokenizer_name_or_path="allenai/Llama-3.1-Tulu-3-8B-DPO",
        tokenizer_revision="main",
        chat_template_name="tulu",
    )

    def equal_tokenizer(tc1, tc2):
        tok1 = tc1.tokenizer
        tok2 = tc2.tokenizer
        assert tok1.vocab_size == tok2.vocab_size, "Vocab size should be the same"
        assert tok1.model_max_length == tok2.model_max_length, "Model max length should be the same"
        assert tok1.is_fast == tok2.is_fast, "is_fast should be the same"
        assert tok1.padding_side == tok2.padding_side, "padding_side should be the same"
        assert tok1.truncation_side == tok2.truncation_side, "truncation_side should be the same"
        assert tok1.clean_up_tokenization_spaces == tok2.clean_up_tokenization_spaces, (
            "clean_up_tokenization_spaces should be the same"
        )
        assert tok1.added_tokens_decoder == tok2.added_tokens_decoder, "added_tokens_decoder should be the same"

    equal_tokenizer(base_to_sft_tc, sft_to_dpo_tc)
    equal_tokenizer(sft_to_dpo_tc, dpo_to_rl_tc)
    equal_tokenizer(base_to_sft_tc, dpo_to_rl_tc)


def test_sft_dpo_same_tokenizer_olmo():
    base_to_sft_tc = TokenizerConfig(
        tokenizer_name_or_path="allenai/OLMo-2-1124-7B",
        tokenizer_revision="main",
        chat_template_name="tulu",
        add_bos=True,
    )
    sft_to_dpo_tc = TokenizerConfig(
        tokenizer_name_or_path="allenai/OLMo-2-1124-7B-SFT",
        tokenizer_revision="main",
        chat_template_name="tulu",
        add_bos=True,
    )
    dpo_to_rl_tc = TokenizerConfig(
        tokenizer_name_or_path="allenai/OLMo-2-1124-7B-DPO",
        tokenizer_revision="main",
        chat_template_name="tulu",
        add_bos=True,
    )
    print(
        "vocab size",
        base_to_sft_tc.tokenizer.vocab_size,
        len(base_to_sft_tc.tokenizer.vocab),
    )

    def equal_tokenizer(tc1, tc2):
        tok1 = tc1.tokenizer
        tok2 = tc2.tokenizer
        assert tok1.vocab_size == tok2.vocab_size, "Vocab size should be the same"
        assert tok1.model_max_length == tok2.model_max_length, "Model max length should be the same"
        assert tok1.is_fast == tok2.is_fast, "is_fast should be the same"
        assert tok1.padding_side == tok2.padding_side, "padding_side should be the same"
        assert tok1.truncation_side == tok2.truncation_side, "truncation_side should be the same"
        assert tok1.clean_up_tokenization_spaces == tok2.clean_up_tokenization_spaces, (
            "clean_up_tokenization_spaces should be the same"
        )
        assert tok1.added_tokens_decoder == tok2.added_tokens_decoder, "added_tokens_decoder should be the same"

    equal_tokenizer(base_to_sft_tc, sft_to_dpo_tc)
    equal_tokenizer(sft_to_dpo_tc, dpo_to_rl_tc)
    equal_tokenizer(base_to_sft_tc, dpo_to_rl_tc)


def test_config_hash_different():
    """Test that different configurations produce different hashes."""
    tc = TokenizerConfig(
        tokenizer_name_or_path="meta-llama/Llama-3.1-8B",
        tokenizer_revision="main",
        chat_template_name="tulu",
    )

    dcs1 = [
        DatasetConfig(
            dataset_name="allenai/tulu-3-sft-personas-algebra",
            dataset_split="train",
            dataset_revision="main",
            transform_fn=["sft_tokenize_v1"],
            transform_fn_args={},
        )
    ]

    dcs2 = [
        DatasetConfig(
            dataset_name="allenai/tulu-3-sft-personas-algebra",
            dataset_split="train",
            dataset_revision="main",
            transform_fn=["sft_tokenize_mask_out_prompt_v1"],
            transform_fn_args={},
        )
    ]
    hash1 = compute_config_hash(dcs1, tc)
    hash2 = compute_config_hash(dcs2, tc)
    assert hash1 != hash2, "Different configs should have different hashes"


def test_get_cached_dataset_tulu_sft():
    tc = TokenizerConfig(
        tokenizer_name_or_path="meta-llama/Llama-3.1-8B",
        tokenizer_revision="main",
        use_fast=True,
        chat_template_name="tulu",
        add_bos=False,
    )
    dataset_mixer_list = ["allenai/tulu-3-sft-mixture", "1.0"]
    dataset_mixer_list_splits = ["train"]
    dataset_transform_fn = ["sft_tulu_tokenize_and_truncate_v1", "sft_tulu_filter_v1"]

    # our standard tulu setting
    transform_fn_args = [{"max_seq_length": 4096}, {}]
    dataset = get_cached_dataset_tulu(
        dataset_mixer_list,
        dataset_mixer_list_splits,
        tc,
        dataset_transform_fn,
        transform_fn_args,
        TOKENIZED_SFT_DATASET_KEYS,
        dataset_skip_cache=True,
    )

    gold_tokenized_dataset = load_dataset("allenai/dataset-mix-cached", split="train", revision="61ac38e052")
    assert len(dataset) == len(gold_tokenized_dataset)
    for i in range(len(dataset)):
        assert dataset[i]["input_ids"] == gold_tokenized_dataset[i]["input_ids"]
    return True


def test_get_cached_dataset_tulu_preference():
    tc = TokenizerConfig(
        tokenizer_name_or_path="allenai/Llama-3.1-Tulu-3-8B-SFT",
        tokenizer_revision="main",
        use_fast=False,
        chat_template_name="tulu",
        add_bos=False,
    )
    dataset_mixer_list = ["allenai/llama-3.1-tulu-3-8b-preference-mixture", "1.0"]
    dataset_mixer_list_splits = ["train"]
<<<<<<< HEAD
    dataset_transform_fn = [
        "preference_tulu_tokenize_and_truncate_v1",
        "preference_tulu_filter_v1",
    ]
    transform_fn_args = [
        {"max_seq_length": 2048},
        {},
    ]
=======
    dataset_transform_fn = ["preference_tulu_tokenize_and_truncate_v1", "preference_tulu_filter_v1"]
    transform_fn_args = [{"max_seq_length": 2048}, {}]
>>>>>>> d741b16a
    dataset = get_cached_dataset_tulu(
        dataset_mixer_list,
        dataset_mixer_list_splits,
        tc,
        dataset_transform_fn,
        transform_fn_args,
        TOKENIZED_PREFERENCE_DATASET_KEYS,
        dataset_skip_cache=True,
    )
    gold_tokenized_dataset = load_dataset("allenai/dataset-mix-cached", split="train", revision="9415479293")
    assert len(dataset) == len(gold_tokenized_dataset)
    for i in range(len(dataset)):
        assert dataset[i]["chosen_input_ids"] == gold_tokenized_dataset[i]["chosen_input_ids"]
    return True


def test_get_cached_dataset_tulu_rlvr():
    tc = TokenizerConfig(
        tokenizer_name_or_path="allenai/Llama-3.1-Tulu-3-8B-DPO",
        tokenizer_revision="main",
        use_fast=False,
        chat_template_name="tulu",
        add_bos=False,
    )
    dataset_mixer_list = ["allenai/RLVR-GSM-MATH-IF-Mixed-Constraints", "1.0"]
    dataset_mixer_list_splits = ["train"]
    dataset_transform_fn = ["rlvr_tokenize_v1", "rlvr_filter_v1"]
    transform_fn_args = [{}, {"max_token_length": 2048, "max_prompt_token_length": 2048}]
    # allenai/dataset-mix-cached/tree/0ff0043e56
    dataset = get_cached_dataset_tulu(
        dataset_mixer_list,
        dataset_mixer_list_splits,
        tc,
        dataset_transform_fn,
        transform_fn_args,
        dataset_skip_cache=True,
    )
    gold_tokenized_dataset = load_dataset("allenai/dataset-mix-cached", split="train", revision="0ff0043e56")
    assert len(dataset) == len(gold_tokenized_dataset)
    for i in range(len(dataset)):
        assert dataset[i][INPUT_IDS_PROMPT_KEY] == gold_tokenized_dataset[i][INPUT_IDS_PROMPT_KEY]
    return True


if __name__ == "__main__":
    test_sft_dpo_same_tokenizer()
    test_sft_dpo_same_tokenizer_olmo()
    test_config_hash_different()
    # test_get_cached_dataset_tulu_sft() # takes a long time to run
    # test_get_cached_dataset_tulu_preference() # takes a long time to run
    # test_get_cached_dataset_tulu_rlvr() # takes ~ 30 seconds
    print("All tests passed!")<|MERGE_RESOLUTION|>--- conflicted
+++ resolved
@@ -1703,19 +1703,8 @@
     )
     dataset_mixer_list = ["allenai/llama-3.1-tulu-3-8b-preference-mixture", "1.0"]
     dataset_mixer_list_splits = ["train"]
-<<<<<<< HEAD
-    dataset_transform_fn = [
-        "preference_tulu_tokenize_and_truncate_v1",
-        "preference_tulu_filter_v1",
-    ]
-    transform_fn_args = [
-        {"max_seq_length": 2048},
-        {},
-    ]
-=======
     dataset_transform_fn = ["preference_tulu_tokenize_and_truncate_v1", "preference_tulu_filter_v1"]
     transform_fn_args = [{"max_seq_length": 2048}, {}]
->>>>>>> d741b16a
     dataset = get_cached_dataset_tulu(
         dataset_mixer_list,
         dataset_mixer_list_splits,
