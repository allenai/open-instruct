# this file deals with dataset pre-processing before training

# 1. PPO (prompt)
# 2. SFT (prompt + demonstration), there is also packing.
# 3. ✅ RM / DPO (chosen and rejected)
# 4. ✅ Visualization of length distributions?
# 5. ✅ Filter?
#   * Smart truncation?
# 6. ✅ dataset_num_proc
# 7. ✅ check EOS token
# 8. dataset mixer?
# 9. ✅ pretty print that show tokenization?
# 10. ✅ hashable tokneization?
# 11. inputs / labels / attention_mask
# 12. ✅ always set a `tokenizer.pad_token_id`?
# 13. a new DataCollatorForLanguageModeling?
# 14. `add_bos_token` and `add_eos_token`? E.g., LLAMA models
# 15. generate properties: has eos_token, bos_token?

# too many names related to "maximum length":
# * `max_seq_length` in SFT
# * `max_length`, `max_target_length` in RM / DPO,
# * `max_prompt_length` in DPO


import copy
import logging
import multiprocessing
import os
from dataclasses import dataclass
from typing import Optional, Union

import torch
from datasets import Dataset, DatasetDict
from transformers import PreTrainedTokenizer

logging.basicConfig(level=logging.INFO)


# Preference dataset
INPUT_IDS_CHOSEN_KEY = "input_ids_chosen"
ATTENTION_MASK_CHOSEN_KEY = "attention_mask_chosen"
INPUT_IDS_REJECTED_KEY = "input_ids_rejected"
ATTENTION_MASK_REJECTED_KEY = "attention_mask_rejected"
INPUT_IDS_PROMPT_KEY = "input_ids_prompt"
ATTENTION_MASK_PROMPT_KEY = "attention_mask_prompt"
GROUND_TRUTHS_KEY = "ground_truth"
VERIFIER_SOURCE_KEY = "dataset"

# NOTE (Costa): the `INPUT_IDS_PROMPT_KEY` is just for visualization purposes only
# also we don't really need `ATTENTION_MASK_CHOSEN_KEY` and `ATTENTION_MASK_REJECTED_KEY`
# since we are always padding from the right with a collator; however they might become
# more useful if we want to do some sort of packing in the future. The nice thing is
# that the tokenization logic would work for both DPO and RM training.
TOKENIZED_PREFERENCE_DATASET_KEYS = [
    INPUT_IDS_CHOSEN_KEY,
    INPUT_IDS_REJECTED_KEY,
    # ATTENTION_MASK_CHOSEN_KEY,
    # ATTENTION_MASK_REJECTED_KEY,
    # INPUT_IDS_PROMPT_KEY,
    # ATTENTION_MASK_PROMPT_KEY,
]


# SFT dataset
SFT_MESSAGE_KEY = "messages"
INPUT_IDS_KEY = "input_ids"
ATTENTION_MASK_KEY = "attention_mask"
LABELS_KEY = "labels"

# Chat templates
# flake8: noqa
# note we added `{% if loop.last and not add_generation_prompt %}{{ eos_token }}{% endif %}`
# because we want the template to not output eos_token if `add_generation_prompt=True`
CHAT_TEMPLATES = {
    "simple_concat_with_space": (
        "{% for message in messages %}"
        "{{ ' ' if not loop.first else '' }}"
        "{{ message['content'] }}"
        "{% if loop.last and not add_generation_prompt %}{{ eos_token }}{% endif %}"
        "{% endfor %}"
    ),
    "simple_concat_with_new_line": (
        "{% for message in messages %}"
        "{{ '\n' if not loop.first else '' }}"
        "{{ message['content'] }}"
        "{% if loop.last and not add_generation_prompt %}{{ eos_token }}{% endif %}"
        "{% endfor %}"
    ),
    "simple_chat": (
        "{% for message in messages %}"
        "{{ '\n\n' if not loop.first else '' }}"
        "{{ message['role'].capitalize() + ': ' + message['content'] }}"
        "{% if loop.last and not add_generation_prompt %}{{ eos_token }}{% endif %}"
        "{% endfor %}"
    ),
    "assistant_message_only": (
        "{% for message in messages %}"
        "{% if message['role'] == 'assistant' %}"
        "{{ message['content'] }}"
        "{% endif %}"
        "{% endfor %}"
    ),
    "zephyr": (
        "{% for message in messages %}"
        "{% if message['role'] == 'user' %}"
        "{{ '<|user|>\n' + message['content'] + eos_token + '\n' }}"
        "{% elif message['role'] == 'system' %}"
        "{{ '<|system|>\n' + message['content'] + eos_token + '\n' }}"
        "{% elif message['role'] == 'assistant' %}"
        "{{ '<|assistant|>\n'  + message['content'] + eos_token + '\n' }}"
        "{% endif %}"
        "{% if loop.last and add_generation_prompt %}"
        "{{ '<|assistant|>\n' }}"
        "{% endif %}"
        "{% endfor %}"
    ),
    "tulu": (
        "{% for message in messages %}"
        "{% if message['role'] == 'system' %}"
        "{{ '<|system|>\n' + message['content'] + '\n' }}"
        "{% elif message['role'] == 'user' %}"
        "{{ '<|user|>\n' + message['content'] + '\n' }}"
        "{% elif message['role'] == 'assistant' %}"
        "{% if not loop.last %}"
        "{{ '<|assistant|>\n'  + message['content'] + eos_token + '\n' }}"
        "{% else %}"
        "{{ '<|assistant|>\n'  + message['content'] + eos_token }}"
        "{% endif %}"
        "{% endif %}"
        "{% if loop.last and add_generation_prompt %}"
        "{{ '<|assistant|>\n' }}"
        "{% endif %}"
        "{% endfor %}"
    ),
    "deepseek_r1_zero": (
        "A conversation between User and Assistant. "
        "The user asks a question, and the Assistant solves it. "
        "The assistant first thinks about the reasoning process in "
        "the mind and then provides the user with the answer."
        "The reasoning process and answer are enclosed within <think> </think> "
        "and <answer> </answer> tags, respectively, "
        "i.e., <think> reasoning process here </think>"
        "<answer> answer here </answer>."
        "\n\n"
        "{% for message in messages %}"
        "{{ '\n\n' if not loop.first else '' }}"
        "{{ message['role'].capitalize() + ': ' + message['content'] + '\n' }}"
        "{% if loop.last and add_generation_prompt %}"
        "{{ 'Assistant:' }}"
        "{% endif %}"
        "{% endfor %}"
    ),
}
# flake8: noqa

# Performance tuning. Some rough numbers:
APPLY_CHAT_TEMPLATE_EXAMPLE_PER_SECOND_PER_CPU = 400
FILTER_EXAMPLE_PER_SECOND_PER_CPU = 1130


@dataclass
class DatasetConfig:
    # dataset specs
    chat_template: Optional[str] = None

    # columns names for preference dataset
    preference_chosen_key: str = "chosen"
    preference_rejected_key: str = "rejected"

    # columns names for SFT dataset
    sft_messages_key: str = SFT_MESSAGE_KEY

    # columns name for the ground truth
    ground_truths_key: str = GROUND_TRUTHS_KEY

    # columns name for dataset source
    dataset_source_key: str = VERIFIER_SOURCE_KEY

    # filter config
    max_token_length: Optional[int] = None
    max_prompt_token_length: Optional[int] = None

    # dataset.map config
    sanity_check: bool = False
    sanity_check_max_samples: int = 100
    batched: bool = False
    load_from_cache_file: bool = True

    # Beaker specific logic; we may get assigned 15.5 CPU, so we convert it to float (to parse the string) and then int to round down.
    num_proc: int = int(float(os.environ.get("BEAKER_ASSIGNED_CPU_COUNT", multiprocessing.cpu_count())))

    # other config
    train_only_on_prompt: bool = False

    def __post_init__(self):
        if self.sanity_check:
            self.num_proc = 1
            self.load_from_cache_file = False

        if self.chat_template is not None and self.chat_template not in CHAT_TEMPLATES:
            raise ValueError(f"chat_template must None or one of {list(CHAT_TEMPLATES.keys())}")


def get_num_proc(dataset_len: int, num_available_cpus: int, example_per_second_per_cpu) -> int:
    num_required_cpus = max(1, dataset_len // example_per_second_per_cpu)
    return min(num_required_cpus, num_available_cpus, dataset_len)


class DatasetProcessor:
    def __init__(self, tokenizer: PreTrainedTokenizer, config: DatasetConfig) -> None:
        self.tokenizer = tokenizer
        self.config = config
        if self.tokenizer.pad_token_id == self.tokenizer.eos_token_id:
            logging.warning(
                "Tokenizer's pad token is the same as EOS token, this might cause the model to not learn to generate EOS tokens."
            )

    def tokenize(self, dataset: Union[Dataset, DatasetDict]):
        raise NotImplementedError

    def filter(self, dataset: DatasetDict):
        if self.config is None:
            logging.warning("No config provided, skipping filtering")
            return dataset
        raise NotImplementedError


class PreferenceDatasetProcessor(DatasetProcessor):
    def tokenize(self, dataset: Union[Dataset, DatasetDict]):
        def tokenize_fn(row):
            row[INPUT_IDS_PROMPT_KEY] = self.tokenizer.apply_chat_template(
                row[self.config.preference_chosen_key][:-1], add_generation_prompt=True
            )
            row[ATTENTION_MASK_PROMPT_KEY] = [1] * len(row[INPUT_IDS_PROMPT_KEY])
            row[INPUT_IDS_CHOSEN_KEY] = self.tokenizer.apply_chat_template(row[self.config.preference_chosen_key])
            row[ATTENTION_MASK_CHOSEN_KEY] = [1] * len(row[INPUT_IDS_CHOSEN_KEY])
            row[INPUT_IDS_REJECTED_KEY] = self.tokenizer.apply_chat_template(row[self.config.preference_rejected_key])
            row[ATTENTION_MASK_REJECTED_KEY] = [1] * len(row[INPUT_IDS_REJECTED_KEY])
            return row

        return dataset.map(
            tokenize_fn,
            num_proc=get_num_proc(len(dataset), self.config.num_proc, APPLY_CHAT_TEMPLATE_EXAMPLE_PER_SECOND_PER_CPU),
            load_from_cache_file=self.config.load_from_cache_file,
        )

    def filter(self, dataset: Union[Dataset, DatasetDict]):
        def filter_fn(row):
            return (
                len(row[INPUT_IDS_PROMPT_KEY]) <= self.config.max_prompt_token_length
                if self.config.max_prompt_token_length is not None
                else (
                    True and len(row[INPUT_IDS_CHOSEN_KEY]) <= self.config.max_token_length
                    if self.config.max_token_length is not None
                    else (
                        True and len(row[INPUT_IDS_REJECTED_KEY]) <= self.config.max_token_length
                        if self.config.max_token_length is not None
                        else True
                    )
                )
            )

        filtered_dataset = dataset.filter(
            filter_fn,
            num_proc=get_num_proc(len(dataset), self.config.num_proc, FILTER_EXAMPLE_PER_SECOND_PER_CPU),
            load_from_cache_file=self.config.load_from_cache_file,
        )
        if isinstance(dataset, DatasetDict):
            for key in dataset:
                filtered_count = len(dataset[key]) - len(filtered_dataset[key])
                total_count = len(dataset[key])
                percentage = (filtered_count / total_count) * 100 if total_count > 0 else 0
                logging.info(f"Filtered out {filtered_count} samples or {percentage:.2f}% samples from {key}")
        return filtered_dataset

<<<<<<< HEAD
=======
    def get_token_length_visualization(
        self, features: list[str], dataset: DatasetDict, save_path: str = "tmp.png", bins: int = 30
    ):
        return super().get_token_length_visualization(
            features=features, dataset=dataset, save_path=save_path, bins=bins
        )

>>>>>>> edd58b61

class SFTDatasetProcessor(DatasetProcessor):
    def tokenize(self, dataset: Dataset):  # type: ignore[override]
        def tokenize_fn(row):
            if len(row[self.config.sft_messages_key]) == 1:
                prompt = row[self.config.sft_messages_key]
            else:
                prompt = row[self.config.sft_messages_key][:-1]
            row[INPUT_IDS_PROMPT_KEY] = self.tokenizer.apply_chat_template(prompt, add_generation_prompt=True)
            row[INPUT_IDS_KEY] = self.tokenizer.apply_chat_template(row[self.config.sft_messages_key])
            row[ATTENTION_MASK_KEY] = [1] * len(row[INPUT_IDS_KEY])
            labels = copy.deepcopy(row[INPUT_IDS_KEY])
            if self.config.train_only_on_prompt:
                labels[: len(row[INPUT_IDS_PROMPT_KEY])] = [-100] * len(row[INPUT_IDS_PROMPT_KEY])
            row[LABELS_KEY] = labels
            return row

        return dataset.map(
            tokenize_fn,
            num_proc=get_num_proc(len(dataset), self.config.num_proc, APPLY_CHAT_TEMPLATE_EXAMPLE_PER_SECOND_PER_CPU),
            load_from_cache_file=self.config.load_from_cache_file,
            desc="Tokenizing and reformatting SFT data",
        )

    def filter(self, dataset: Dataset, need_contain_labels: bool = True):  # type: ignore[override]
        def filter_fn(row):
            max_prompt_token_length_ok = True
            if self.config.max_prompt_token_length is not None:
                max_prompt_token_length_ok = len(row[INPUT_IDS_PROMPT_KEY]) <= self.config.max_prompt_token_length

            max_token_length_ok = True
            if self.config.max_token_length is not None:
                max_token_length_ok = len(row[INPUT_IDS_KEY]) <= self.config.max_token_length

            contain_some_labels = any(x != -100 for x in row[LABELS_KEY])
            return (
                max_prompt_token_length_ok and max_token_length_ok and (contain_some_labels or not need_contain_labels)
            )

        return dataset.filter(
            filter_fn,
            num_proc=get_num_proc(len(dataset), self.config.num_proc, FILTER_EXAMPLE_PER_SECOND_PER_CPU),
            load_from_cache_file=self.config.load_from_cache_file,
            desc="Filtering SFT data",
        )

<<<<<<< HEAD
=======
    def get_token_length_visualization(
        self, features: list[str], dataset: DatasetDict, save_path: str = "tmp.png", bins: int = 30
    ):
        return super().get_token_length_visualization(
            features=features, dataset=dataset, save_path=save_path, bins=bins
        )

>>>>>>> edd58b61

class SFTGroundTruthDatasetProcessor(DatasetProcessor):
    def tokenize(self, dataset: Dataset):  # type: ignore[override]
        def tokenize_fn(row):
            if len(row[self.config.sft_messages_key]) == 1:
                prompt = row[self.config.sft_messages_key]
            else:
                prompt = row[self.config.sft_messages_key][:-1]
            row[INPUT_IDS_PROMPT_KEY] = self.tokenizer.apply_chat_template(prompt, add_generation_prompt=True)
            row[INPUT_IDS_KEY] = self.tokenizer.apply_chat_template(row[self.config.sft_messages_key])
            row[ATTENTION_MASK_KEY] = [1] * len(row[INPUT_IDS_KEY])
            labels = copy.deepcopy(row[INPUT_IDS_KEY])
            if self.config.train_only_on_prompt:
                labels[: len(row[INPUT_IDS_PROMPT_KEY])] = [-100] * len(row[INPUT_IDS_PROMPT_KEY])
            row[LABELS_KEY] = labels
            row[GROUND_TRUTHS_KEY] = row[self.config.ground_truths_key]
            row[VERIFIER_SOURCE_KEY] = row[self.config.dataset_source_key]
            return row

        return dataset.map(
            tokenize_fn,
            num_proc=get_num_proc(len(dataset), self.config.num_proc, APPLY_CHAT_TEMPLATE_EXAMPLE_PER_SECOND_PER_CPU),
            load_from_cache_file=self.config.load_from_cache_file,
            desc="Tokenizing and reformatting SFT data",
        )

    def filter(self, dataset: Dataset, need_contain_labels: bool = True):  # type: ignore[override]
        def filter_fn(row):
            max_prompt_token_length_ok = True
            if self.config.max_prompt_token_length is not None:
                max_prompt_token_length_ok = len(row[INPUT_IDS_PROMPT_KEY]) <= self.config.max_prompt_token_length

            max_token_length_ok = True
            if self.config.max_token_length is not None:
                max_token_length_ok = len(row[INPUT_IDS_KEY]) <= self.config.max_token_length

            contain_some_labels = any(x != -100 for x in row[LABELS_KEY])
            return (
                max_prompt_token_length_ok and max_token_length_ok and (contain_some_labels or not need_contain_labels)
            )

        return dataset.filter(
            filter_fn,
            num_proc=get_num_proc(len(dataset), self.config.num_proc, FILTER_EXAMPLE_PER_SECOND_PER_CPU),
            load_from_cache_file=self.config.load_from_cache_file,
            desc="Filtering SFT data",
<<<<<<< HEAD
        )
=======
        )

    def get_token_length_visualization(
        self, features: list[str], dataset: DatasetDict, save_path: str = "tmp.png", bins: int = 30
    ):
        return super().get_token_length_visualization(
            features=features, dataset=dataset, save_path=save_path, bins=bins
        )


def convert_preference_dataset_to_binary_dataset(ds: Dataset):
    binary_ds = defaultdict(list)
    for i in tqdm(range(len(ds))):
        binary_ds[SFT_MESSAGE_KEY].append(ds[i]["chosen"])
        binary_ds[BINARY_LABEL_KEY].append(True)
        binary_ds[SFT_MESSAGE_KEY].append(ds[i]["rejected"])
        binary_ds[BINARY_LABEL_KEY].append(False)
    return Dataset.from_dict(binary_ds)


def visualize_token(tokens: list[int], tokenizer: PreTrainedTokenizer):
    i = 0
    console = Console()
    rich_text = Text()
    for i, token in enumerate(tokens):
        color = COLORS[i % len(COLORS)]
        decoded_token = tokenizer.decode(token)
        rich_text.append(f"{decoded_token}", style=color)
    console.print(rich_text)


class SimpleGenerateCollator:
    """Simple collator for generation task (always pad from the LEFT)"""

    def __init__(self, pad_token_id: int):
        self.pad_token_id = pad_token_id

    def __call__(self, batch: list[dict]):
        """the input will have input_ids_prompt"""
        # Find max length in the batch
        max_length = -1
        for i in range(len(batch)):
            max_length = max(max_length, len(batch[i][INPUT_IDS_PROMPT_KEY]))
        assert max_length > 0, "the dataset is empty"

        # Initialize lists to store padded sequences and attention masks
        padded_sequences = []

        for i in range(len(batch)):
            # Calculate padding length
            pad_length = max_length - len(batch[i][INPUT_IDS_PROMPT_KEY])

            # Pad from the left
            padding = [self.pad_token_id] * pad_length
            padded_sequence = padding + batch[i][INPUT_IDS_PROMPT_KEY]
            padded_sequences.append(padded_sequence)

        # Convert to tensors
        padded_sequences = torch.tensor(padded_sequences)

        return {INPUT_IDS_PROMPT_KEY: padded_sequences}


class SimpleGenerateCollatorWithGroundTruth:
    """Simple collator for generation task (always pad from the LEFT)"""

    def __init__(self, pad_token_id: int):
        self.pad_token_id = pad_token_id

    def __call__(self, batch: list[dict]):
        """the input will have input_ids_prompt"""
        # Find max length in the batch
        max_length = -1
        for i in range(len(batch)):
            max_length = max(max_length, len(batch[i][INPUT_IDS_PROMPT_KEY]))
        assert max_length > 0, "the dataset is empty"

        # Initialize lists to store padded sequences and attention masks
        padded_sequences = []

        for i in range(len(batch)):
            # Calculate padding length
            pad_length = max_length - len(batch[i][INPUT_IDS_PROMPT_KEY])

            # Pad from the left
            padding = [self.pad_token_id] * pad_length
            padded_sequence = padding + batch[i][INPUT_IDS_PROMPT_KEY]
            padded_sequences.append(padded_sequence)

        # Convert to tensors
        padded_sequences = torch.tensor(padded_sequences)

        # ground truths
        ground_truths = [x[GROUND_TRUTHS_KEY] for x in batch]

        # datasets
        datasets = [x[VERIFIER_SOURCE_KEY] for x in batch]

        return {
            INPUT_IDS_PROMPT_KEY: padded_sequences,
            GROUND_TRUTHS_KEY: ground_truths,
            VERIFIER_SOURCE_KEY: datasets,
        }
>>>>>>> edd58b61
<|MERGE_RESOLUTION|>--- conflicted
+++ resolved
@@ -274,16 +274,6 @@
                 logging.info(f"Filtered out {filtered_count} samples or {percentage:.2f}% samples from {key}")
         return filtered_dataset
 
-<<<<<<< HEAD
-=======
-    def get_token_length_visualization(
-        self, features: list[str], dataset: DatasetDict, save_path: str = "tmp.png", bins: int = 30
-    ):
-        return super().get_token_length_visualization(
-            features=features, dataset=dataset, save_path=save_path, bins=bins
-        )
-
->>>>>>> edd58b61
 
 class SFTDatasetProcessor(DatasetProcessor):
     def tokenize(self, dataset: Dataset):  # type: ignore[override]
@@ -330,16 +320,6 @@
             desc="Filtering SFT data",
         )
 
-<<<<<<< HEAD
-=======
-    def get_token_length_visualization(
-        self, features: list[str], dataset: DatasetDict, save_path: str = "tmp.png", bins: int = 30
-    ):
-        return super().get_token_length_visualization(
-            features=features, dataset=dataset, save_path=save_path, bins=bins
-        )
-
->>>>>>> edd58b61
 
 class SFTGroundTruthDatasetProcessor(DatasetProcessor):
     def tokenize(self, dataset: Dataset):  # type: ignore[override]
@@ -386,110 +366,4 @@
             num_proc=get_num_proc(len(dataset), self.config.num_proc, FILTER_EXAMPLE_PER_SECOND_PER_CPU),
             load_from_cache_file=self.config.load_from_cache_file,
             desc="Filtering SFT data",
-<<<<<<< HEAD
-        )
-=======
-        )
-
-    def get_token_length_visualization(
-        self, features: list[str], dataset: DatasetDict, save_path: str = "tmp.png", bins: int = 30
-    ):
-        return super().get_token_length_visualization(
-            features=features, dataset=dataset, save_path=save_path, bins=bins
-        )
-
-
-def convert_preference_dataset_to_binary_dataset(ds: Dataset):
-    binary_ds = defaultdict(list)
-    for i in tqdm(range(len(ds))):
-        binary_ds[SFT_MESSAGE_KEY].append(ds[i]["chosen"])
-        binary_ds[BINARY_LABEL_KEY].append(True)
-        binary_ds[SFT_MESSAGE_KEY].append(ds[i]["rejected"])
-        binary_ds[BINARY_LABEL_KEY].append(False)
-    return Dataset.from_dict(binary_ds)
-
-
-def visualize_token(tokens: list[int], tokenizer: PreTrainedTokenizer):
-    i = 0
-    console = Console()
-    rich_text = Text()
-    for i, token in enumerate(tokens):
-        color = COLORS[i % len(COLORS)]
-        decoded_token = tokenizer.decode(token)
-        rich_text.append(f"{decoded_token}", style=color)
-    console.print(rich_text)
-
-
-class SimpleGenerateCollator:
-    """Simple collator for generation task (always pad from the LEFT)"""
-
-    def __init__(self, pad_token_id: int):
-        self.pad_token_id = pad_token_id
-
-    def __call__(self, batch: list[dict]):
-        """the input will have input_ids_prompt"""
-        # Find max length in the batch
-        max_length = -1
-        for i in range(len(batch)):
-            max_length = max(max_length, len(batch[i][INPUT_IDS_PROMPT_KEY]))
-        assert max_length > 0, "the dataset is empty"
-
-        # Initialize lists to store padded sequences and attention masks
-        padded_sequences = []
-
-        for i in range(len(batch)):
-            # Calculate padding length
-            pad_length = max_length - len(batch[i][INPUT_IDS_PROMPT_KEY])
-
-            # Pad from the left
-            padding = [self.pad_token_id] * pad_length
-            padded_sequence = padding + batch[i][INPUT_IDS_PROMPT_KEY]
-            padded_sequences.append(padded_sequence)
-
-        # Convert to tensors
-        padded_sequences = torch.tensor(padded_sequences)
-
-        return {INPUT_IDS_PROMPT_KEY: padded_sequences}
-
-
-class SimpleGenerateCollatorWithGroundTruth:
-    """Simple collator for generation task (always pad from the LEFT)"""
-
-    def __init__(self, pad_token_id: int):
-        self.pad_token_id = pad_token_id
-
-    def __call__(self, batch: list[dict]):
-        """the input will have input_ids_prompt"""
-        # Find max length in the batch
-        max_length = -1
-        for i in range(len(batch)):
-            max_length = max(max_length, len(batch[i][INPUT_IDS_PROMPT_KEY]))
-        assert max_length > 0, "the dataset is empty"
-
-        # Initialize lists to store padded sequences and attention masks
-        padded_sequences = []
-
-        for i in range(len(batch)):
-            # Calculate padding length
-            pad_length = max_length - len(batch[i][INPUT_IDS_PROMPT_KEY])
-
-            # Pad from the left
-            padding = [self.pad_token_id] * pad_length
-            padded_sequence = padding + batch[i][INPUT_IDS_PROMPT_KEY]
-            padded_sequences.append(padded_sequence)
-
-        # Convert to tensors
-        padded_sequences = torch.tensor(padded_sequences)
-
-        # ground truths
-        ground_truths = [x[GROUND_TRUTHS_KEY] for x in batch]
-
-        # datasets
-        datasets = [x[VERIFIER_SOURCE_KEY] for x in batch]
-
-        return {
-            INPUT_IDS_PROMPT_KEY: padded_sequences,
-            GROUND_TRUTHS_KEY: ground_truths,
-            VERIFIER_SOURCE_KEY: datasets,
-        }
->>>>>>> edd58b61
+        )