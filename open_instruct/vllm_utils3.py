--- conflicted
+++ resolved
@@ -19,10 +19,7 @@
 import logging
 import os
 import queue
-<<<<<<< HEAD
 import sys
-=======
->>>>>>> 3a21f226
 import threading
 import time
 from collections import defaultdict
@@ -613,7 +610,6 @@
         if not self.init_complete.wait(timeout=INIT_TIMEOUT_S):
             raise RuntimeError(f"Failed to initialize AsyncLLMEngine within {INIT_TIMEOUT_S} seconds")
 
-<<<<<<< HEAD
     def _run_async_loop(self) -> None:
         self.loop = asyncio.new_event_loop()
         asyncio.set_event_loop(self.loop)
@@ -621,17 +617,6 @@
         self.loop.run_until_complete(_init_engine_async(self))
 
         self.init_complete.set()
-=======
-        # Initialize instance variables before starting threads
-        self.tracking = _init_tool_tracking()
-        self.request_outputs = {}
-        self._threads_started = threading.Event()
-
-        # Start background threads
-        self._executor = futures.ThreadPoolExecutor(max_workers=2)
-        self._prefetch_future = self._executor.submit(self._prefetch_worker)
-        self._process_future = self._executor.submit(self._process_from_queue)
->>>>>>> 3a21f226
 
         self.loop.run_forever()
 
@@ -663,17 +648,10 @@
                 ray.cancel(should_stop_ref)
         return self._should_stop_value
 
-<<<<<<< HEAD
-    def maybe_wait_for_requests_to_drain(self, timeout: float = DRAIN_TIMEOUT_S) -> None:
+    def maybe_wait_for_requests_to_drain(self) -> None:
         """Wait for all active requests and tool executions to complete if conditions are met."""
         if not self.inflight_updates and self._check_should_stop_with_cache():
-            start_time = time.perf_counter()
             while len(self.active_tasks) > 0:
-                if time.perf_counter() - start_time > timeout:
-                    self.logger.warning(
-                        f"Timeout waiting for requests to drain. {len(self.active_tasks)} tasks remaining."
-                    )
-                    break
                 time.sleep(PROCESS_SLEEP_S)
 
     def _accumulate_sub_request(self, sub_request: dict) -> int:
@@ -717,49 +695,6 @@
 
     def process_from_queue(self) -> int:
         total_processed = 0
-=======
-    def _prefetch_worker(self, sleep_length_s: int = 1):
-        """Background worker that prefetches requests until we have enough buffered."""
-        self._threads_started.set()
-        while True:
-            if not self.inflight_updates and self._should_stop():
-                time.sleep(sleep_length_s)
-                continue
-            current_unfinished = self.llm_engine.get_num_unfinished_requests()
-            if current_unfinished >= self.inference_batch_size:
-                time.sleep(sleep_length_s)
-                continue
-            try:
-                request = self.prompt_queue.get(timeout=0.1)
-                add_request(
-                    request,
-                    self.llm_engine,
-                    self.tools,
-                    request_metadata=self.request_metadata,
-                    vllm_active_requests=self.vllm_active_requests,
-                )
-            except queue.Empty:
-                continue
-
-    def _insert_result_to_queue(self, result, is_eval: bool):
-        """Insert result into the appropriate queue with blocking put."""
-        results_queue = self.eval_results_queue if is_eval else self.results_queue
-        results_queue.put(result)
-
-    def _process_from_queue(self, timeout: float = 60.0):
-        """Run generation loop using LLMEngine directly, with optional tool support.
-
-        Runs continuously in a background thread, processing requests from the engine.
-
-        Returns:
-            int: Number of requests processed
-        """
-        total_processed = 0
-        iteration_count = 0
-
-        while True:
-            iteration_count += 1
->>>>>>> 3a21f226
 
         while True:
             if self._prefetch_future.done():
@@ -769,30 +704,8 @@
                 sub_request = self.completion_queue.get(timeout=COMPLETION_QUEUE_TIMEOUT_S)
                 total_processed += self._accumulate_sub_request(sub_request)
 
-<<<<<<< HEAD
             except queue.Empty:
                 time.sleep(PROCESS_SLEEP_S)
-=======
-                    # Result is None when we do more tool processing.
-                    if result is None:
-                        # Request went to tools - remove from vllm_active_requests since it's no longer in vLLM
-                        self.vllm_active_requests.discard(output.request_id)
-                    else:
-                        # Sub-request is done (no more tool calls)
-                        if output.request_id in self.tracking["concat_outputs"]:
-                            complete_output = self.tracking["concat_outputs"][output.request_id].outputs[0]
-                        else:
-                            complete_output = result.outputs[0]
-
-                        # Remove from vllm_active_requests BEFORE calling _finalize_sub_request
-                        # to avoid deadlock in _maybe_process_and_insert
-                        self.vllm_active_requests.discard(output.request_id)
-                        total_processed += self._finalize_sub_request(
-                            output.request_id, output, complete_output, current_time
-                        )
-            if self.llm_engine.get_num_unfinished_requests() == 0:
-                time.sleep(1)
->>>>>>> 3a21f226
 
         return total_processed
 
@@ -823,7 +736,6 @@
             ),
             self.loop,
         )
-<<<<<<< HEAD
         return future.result(timeout=timeout_minutes * 60)
 
     def _run_async_with_timeout(self, coro: Awaitable[Any], timeout: float) -> Any:
@@ -840,27 +752,6 @@
         return self._run_async_with_timeout(
             self.llm_engine.engine_core.collective_rpc_async("update_weight", args=(name, dtype, shape, empty_cache)),
             WEIGHT_UPDATE_TIMEOUT_S,
-=======
-
-    def _maybe_drain_requests(self, sleep_s: float = 0.1):
-        while not self.inflight_updates:
-            pending_tools = len(self.tracking["pending_tool_futures"])
-            unfinished = self.llm_engine.get_num_unfinished_requests()
-
-            if pending_tools == 0 and unfinished == 0:
-                break
-
-            time.sleep(sleep_s)
-
-    def update_weight(self, name, dtype, shape, empty_cache=False):
-        self._maybe_drain_requests()
-        return self.llm_engine.collective_rpc("update_weight", args=(name, dtype, shape, empty_cache))
-
-    def update_weight_cuda_ipc(self, name, dtype, shape, ipc_handles, empty_cache=False):
-        self._maybe_drain_requests()
-        return self.llm_engine.collective_rpc(
-            "update_weight_cuda_ipc", args=(name, dtype, shape, ipc_handles, empty_cache)
->>>>>>> 3a21f226
         )
 
     def update_weight_cuda_ipc(
@@ -877,24 +768,10 @@
     def reset_prefix_cache(self) -> None:
         return self._run_async_with_timeout(self.llm_engine.reset_prefix_cache(), WEIGHT_UPDATE_TIMEOUT_S)
 
-<<<<<<< HEAD
     def ready(self) -> bool:
         return True
 
     def get_kv_cache_info(self) -> int:
-=======
-    def ready(self):
-        self._threads_started.wait(timeout=30)
-        return True
-
-    def check_background_threads(self):
-        if self._prefetch_future.done():
-            self._prefetch_future.result()
-        if self._process_future.done():
-            self._process_future.result()
-
-    def get_kv_cache_info(self):
->>>>>>> 3a21f226
         """Get KV cache max concurrency from the vLLM engine."""
         cache_config = self.llm_engine.vllm_config.cache_config
         model_config = self.llm_engine.model_config
