--- conflicted
+++ resolved
@@ -1,4 +1,3 @@
-<<<<<<< HEAD
 # Copyright 2024 AllenAI. All rights reserved.
 #
 # Licensed under the Apache License, Version 2.0 (the "License");
@@ -16,13 +15,10 @@
 import logging
 import threading
 import time
-from collections.abc import Iterable
+from collections.abc import Iterable, Iterator
 from concurrent.futures import ThreadPoolExecutor
 from dataclasses import asdict, dataclass
 from pathlib import Path
-=======
-from collections.abc import Iterable, Iterator
->>>>>>> 7a506559
 from typing import Any
 
 import numpy as np
