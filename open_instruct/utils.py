# Copyright 2024 AllenAI. All rights reserved.
#
# Licensed under the Apache License, Version 2.0 (the "License");
# you may not use this file except in compliance with the License.
# You may obtain a copy of the License at
#
#     http://www.apache.org/licenses/LICENSE-2.0
#
# Unless required by applicable law or agreed to in writing, software
# distributed under the License is distributed on an "AS IS" BASIS,
# WITHOUT WARRANTIES OR CONDITIONS OF ANY KIND, either express or implied.
# See the License for the specific language governing permissions and
# limitations under the License.

import dataclasses
import json
import logging
import os
import shutil
import subprocess
import sys
from dataclasses import dataclass
from typing import Any, List, NewType, Optional, Tuple, Union

import requests
from accelerate.logging import get_logger
from datasets import DatasetDict, concatenate_datasets, load_dataset, load_from_disk
from datasets.builder import DatasetGenerationError
from huggingface_hub import HfApi
from transformers import MODEL_FOR_CAUSAL_LM_MAPPING, HfArgumentParser

MODEL_CONFIG_CLASSES = list(MODEL_FOR_CAUSAL_LM_MAPPING.keys())
MODEL_TYPES = tuple(conf.model_type for conf in MODEL_CONFIG_CLASSES)

logger = get_logger(__name__)

DataClassType = NewType("DataClassType", Any)

"""
Notes:
Inspired by Alignment Handbook Parser and Dataset Mixer
https://github.com/huggingface/alignment-handbook/blob/main/src/alignment/configs.py
https://github.com/huggingface/alignment-handbook/blob/main/src/alignment/data.py

Migrated Args from
https://github.com/allenai/open-instruct/blob/98ccfb460ae4fb98140783b6cf54241926160a06/open_instruct/finetune_trainer.py

Commented out Args not currently used
"""


# ----------------------------------------------------------------------------
# Dataset utilities
def is_openai_format(messages: Any) -> bool:
    """
    Check if the input messages are in OpenAI format.
    Args:
        messages (`Any`):
            Messages to check.
    Returns:
        `bool`: Whether the messages are in OpenAI format.
    """
    if isinstance(messages, list) and all(isinstance(message, dict) for message in messages):
        return all("role" in message and "content" in message for message in messages)
    return False


# functions for handling different formats of messages
def convert_alpaca_gpt4_to_messages(example):
    """
    Convert an instruction in inst-output to a list of messages.
    e.g. vicgalle/alpaca-gpt4"""
    messages = [
        {
            "role": "user",
            "content": (
                "Below is an instruction that describes a task, paired with an input that provides "
                "further context. Write a response that appropriately completes the request.\n\n"
                f"### Instruction:\n{example['instruction']}\n\n"
                f"### Input:\n{example['input']}\n\n"
                "### Response:"
            ),
        },
        {"role": "assistant", "content": example["output"]},
    ]
    example["messages"] = messages
    return example


def convert_codefeedback_single_turn_to_messages(example):
    """
    Convert a query-answer pair to a list of messages.
    e.g. m-a-p/CodeFeedback-Filtered-Instruction"""
    messages = [
        {"role": "user", "content": example["query"]},
        {"role": "assistant", "content": example["answer"]},
    ]
    example["messages"] = messages
    return example


def convert_metamath_qa_to_messages(example):
    """
    Convert a query-response pair to a list of messages.
    e.g. meta-math/MetaMathQA"""
    messages = [
        {"role": "user", "content": example["query"]},
        {"role": "assistant", "content": example["response"]},
    ]
    example["messages"] = messages
    return example


def convert_code_alpaca_to_messages(example):
    """
    Convert a prompt-completion pair to a list of messages.
    e.g. HuggingFaceH4/CodeAlpaca_20K"""
    messages = [
        {"role": "user", "content": example["prompt"]},
        {"role": "assistant", "content": example["completion"]},
    ]
    example["messages"] = messages
    return example


def convert_open_orca_to_messages(example):
    """
    Convert a question-response pair to a list of messages.
    e.g. Open-Orca/OpenOrca"""
    messages = [
        {"role": "system", "content": example["system_prompt"]},
        {"role": "user", "content": example["question"]},
        {"role": "assistant", "content": example["response"]},
    ]
    example["messages"] = messages
    return example


def conversations_to_messages(example):
    """
    Convert from conversations format to messages.

    E.g. change "from": "user" to "role": "user"
        and "value" to "content"
        and "gpt" to "assistant"

    WizardLMTeam/WizardLM_evol_instruct_V2_196k
    """
    name_mapping = {
        "gpt": "assistant",
        "Assistant": "assistant",
        "assistant": "assistant",
        "user": "user",
        "User": "user",
        "human": "user",
    }
    messages = [{"role": name_mapping[conv["from"]], "content": conv["value"]} for conv in example["conversations"]]
    example["messages"] = messages
    return example


def convert_rejection_samples_to_messages(example):
    """
    Convert a rejection sampling dataset to messages.
    """
    example["messages"] = example["chosen"]
    return example


def get_datasets(
    dataset_mixer: Union[dict, list],
    splits: Optional[List[str]] = None,
    configs: Optional[List[str]] = None,
    columns_to_keep: Optional[List[str]] = None,
    shuffle: bool = True,
    save_data_dir: Optional[str] = None,
    need_columns: Optional[List[str]] = None,
    keep_ids: bool = False,
) -> DatasetDict:
    """
    Loads and mixes datasets according to proportions specified in `dataset_mixer`.

    Args:
        dataset_mixer (`list` or `dict`):
            Dictionary or list containing the dataset names and their training proportions.
            By default, all test proportions are 1. Lists are formatted as
            `key1 value1 key2 value2 ...` If a list is passed in, it will be converted to a dictionary.
        splits (Optional[List[str]], *optional*, defaults to `None`):
            Dataset splits to load and mix. Assumes the splits exist in
            all datasets and have a `train_` or `test_` prefix.
        configs (Optional[List[str]], *optional*, defaults to `None`):
            List of dataset config names. If given must be the same length as 'dataset_mixer' keys.
        columns_to_keep (Optional[List[str]], *optional*, defaults to `None`):
            Column names to keep in the dataset. Useful in the datamixer to avoid schema conflicts,
            and for cpt this should be (at least) the text column.
        shuffle (`bool`, *optional*, defaults to `True`):
            Whether to shuffle the training and testing/validation data.
        save_data_dir (Optional[str], *optional*, defaults to `None`):
            Optional directory to save training/test mixes on.
        need_columns (Optional[List[str]], *optional*, defaults to `None`):
            Column names that are required to be in the dataset.
            Quick debugging when mixing heterogeneous datasets.
        keep_ids (`bool`, *optional*, defaults to `False`):
            Whether to keep ids for training that are added during mixing.
            Used primarily in mix_data.py for saving, or the saved dataset has IDs already.
    """
    if isinstance(dataset_mixer, list):
        assert len(dataset_mixer) % 2 == 0, f"Data mixer list length is not even: {dataset_mixer}"
        mixer_dict = {}
        i = 0
        while i < len(dataset_mixer) - 1:
            assert isinstance(dataset_mixer[i], str), f"Invalid type in data mixer: {dataset_mixer}"
            if "." in dataset_mixer[i + 1]:
                value = float(dataset_mixer[i + 1])
            else:
                value = int(dataset_mixer[i + 1])
            mixer_dict[dataset_mixer[i]] = value
            i += 2
        dataset_mixer = mixer_dict

    splits = ["train", "test"] if splits is None else splits
    configs = [None] * len(dataset_mixer) if not configs else configs
    columns_to_keep = [] if columns_to_keep is None else columns_to_keep

    if configs is not None and len(configs) != len(dataset_mixer):
        raise ValueError("The number of given dataset config names must be the same as the given number of datasets.")

    # print save location
    if save_data_dir:
        print(f"Saving mixed dataset to {save_data_dir}")

    raw_datasets = DatasetDict()
    raw_train_datasets = []
    raw_val_datasets = []
    frac_or_sample_list = []
    for (ds, frac_or_samples), ds_config in zip(dataset_mixer.items(), configs):
        frac_or_sample_list.append(frac_or_samples)
        for split in splits:
            # if dataset ends with .json or .jsonl, load from file
            if ds.endswith(".json") or ds.endswith(".jsonl"):
                dataset = load_dataset("json", data_files=ds, split=split)
            else:
                try:
                    # Try first if dataset on a Hub repo
                    dataset = load_dataset(ds, ds_config, split=split)
                except DatasetGenerationError:
                    # If not, check local dataset
                    dataset = load_from_disk(os.path.join(ds, split))

            # shuffle dataset if set
            if shuffle:
                dataset = dataset.shuffle(seed=42)

            # assert that needed columns are present
            if need_columns:
                if not all(col in dataset.column_names for col in need_columns):
                    raise ValueError(f"Needed column {need_columns} not found in dataset {dataset.column_names}.")

            # handle per-case conversions
            # if "instruction" and "output" columns are present and "messages" is not, convert to messages
            if (
                "instruction" in dataset.column_names
                and "output" in dataset.column_names
                and "messages" not in dataset.column_names
            ):
                dataset = dataset.map(convert_alpaca_gpt4_to_messages, num_proc=10)
            elif (
                "prompt" in dataset.column_names
                and "completion" in dataset.column_names
                and "messages" not in dataset.column_names
            ):
                dataset = dataset.map(convert_code_alpaca_to_messages, num_proc=10)
            elif "conversations" in dataset.column_names and "messages" not in dataset.column_names:
                dataset = dataset.map(conversations_to_messages, num_proc=10)
            elif (
                "question" in dataset.column_names
                and "response" in dataset.column_names
                and "messages" not in dataset.column_names
            ):
                dataset = dataset.map(convert_open_orca_to_messages, num_proc=10)
            elif (
                "query" in dataset.column_names
                and "answer" in dataset.column_names
                and "messages" not in dataset.column_names
            ):
                dataset = dataset.map(convert_codefeedback_single_turn_to_messages, num_proc=10)
            elif (
                "query" in dataset.column_names
                and "response" in dataset.column_names
                and "messages" not in dataset.column_names
            ):
                dataset = dataset.map(convert_metamath_qa_to_messages, num_proc=10)
            elif (
                "chosen" in dataset.column_names
                and "rejected" in dataset.column_names
                and "reference_completion" in dataset.column_names
                and "messages" not in dataset.column_names
            ):
                dataset = dataset.map(convert_rejection_samples_to_messages, num_proc=10)

            # if id not in dataset, create it as ds-{index}
            if "id" not in dataset.column_names:
                id_col = [f"{ds}_{i}" for i in range(len(dataset))]
                dataset = dataset.add_column("id", id_col)

            # Remove redundant columns to avoid schema conflicts on load
            dataset = dataset.remove_columns(
                [col for col in dataset.column_names if col not in (columns_to_keep + ["id"])]
            )

            # add tag to the dataset corresponding to where it was sourced from, for
            if "train" in split:
                raw_train_datasets.append(dataset)
            elif "test" in split:
                raw_val_datasets.append(dataset)
            else:
                raise ValueError(f"Split type {split} not recognized as one of test or train.")

    if len(raw_val_datasets) == 0 and len(raw_train_datasets) == 0:
        raise ValueError("No datasets loaded.")
    elif len(raw_train_datasets) == 0:
        # target features are the features of the first dataset post load
        target_features = raw_val_datasets[0].features
    else:
        # target features are the features of the first dataset post load
        target_features = raw_train_datasets[0].features

    if any(frac_or_samples < 0 for frac_or_samples in frac_or_sample_list):
        raise ValueError("Dataset fractions / lengths cannot be negative.")

    # if any > 1, use count
    if any(frac_or_samples > 1 for frac_or_samples in frac_or_sample_list):
        is_count = True
        # assert that all are integers
        if not all(isinstance(frac_or_samples, int) for frac_or_samples in frac_or_sample_list):
            raise NotImplementedError("Cannot mix fractions and counts, yet.")
    else:
        is_count = False

    if len(raw_train_datasets) > 0:
        train_subsets = []
        # Manage proportions
        for dataset, frac_or_samples in zip(raw_train_datasets, frac_or_sample_list):
            # cast features (TODO, add more feature regularization)
            dataset = dataset.cast(target_features)
            # TODO selection can be randomized.
            if is_count:
                train_subset = dataset.select(range(frac_or_samples))
            else:
                train_subset = dataset.select(range(int(frac_or_samples * len(dataset))))
            train_subsets.append(train_subset)

        raw_datasets["train"] = concatenate_datasets(train_subsets)

    # No subsampling for test datasets to enable fair comparison across models
    if len(raw_val_datasets) > 0:
        for dataset in raw_val_datasets:
            # cast features (TODO, add more feature regularization)
            dataset = dataset.cast(target_features)

        raw_datasets["test"] = concatenate_datasets(raw_val_datasets)

    if len(raw_datasets) == 0:
        raise ValueError(
            f"Dataset {dataset_mixer} not recognized with splits {splits}."
            "Check the dataset has been correctly formatted."
        )

    # optional save
    if save_data_dir:
        for split in raw_datasets:
            raw_datasets[split].to_json(save_data_dir + f"mixed_ds_{split}.json")

    if not keep_ids:
        # remove id column
        if len(raw_train_datasets) > 0:
            if "id" in raw_datasets["train"].column_names:
                raw_datasets["train"] = raw_datasets["train"].remove_columns("id")
        if len(raw_val_datasets) > 0:
            if "id" in raw_datasets["test"].column_names:
                raw_datasets["test"] = raw_datasets["test"].remove_columns("id")

    return raw_datasets


# ----------------------------------------------------------------------------
# Arguments utilities
class ArgumentParserPlus(HfArgumentParser):
    def parse_yaml_and_args(self, yaml_arg: str, other_args: Optional[List[str]] = None) -> List[dataclass]:
        """
        Parse a YAML file and overwrite the default/loaded values with the values provided to the command line.

        Args:
            yaml_arg (`str`):
                The path to the config file used
            other_args (`List[str]`, *optional`):
                A list of strings to parse as command line arguments, e.g. ['--arg=val', '--arg2=val2'].

        Returns:
            [`List[dataclass]`]: a list of dataclasses with the values from the YAML file and the command line
        """
        arg_list = self.parse_yaml_file(os.path.abspath(yaml_arg))

        outputs = []
        # strip other args list into dict of key-value pairs
        other_args = {arg.split("=")[0].strip("-"): arg.split("=")[1] for arg in other_args}
        used_args = {}

        # overwrite the default/loaded value with the value provided to the command line
        # noqa adapted from https://github.com/huggingface/transformers/blob/d0b5002378daabf62769159add3e7d66d3f83c3b/src/transformers/hf_argparser.py#L327
        for data_yaml, data_class in zip(arg_list, self.dataclass_types):
            keys = {f.name for f in dataclasses.fields(data_yaml) if f.init}
            inputs = {k: v for k, v in vars(data_yaml).items() if k in keys}
            for arg, val in other_args.items():
                # add only if in keys

                if arg in keys:
                    base_type = data_yaml.__dataclass_fields__[arg].type
                    inputs[arg] = val

                    # cast type for ints, floats (default to strings)
                    if base_type in [int, float]:
                        inputs[arg] = base_type(val)

                    if base_type == List[str]:
                        inputs[arg] = [str(v) for v in val.split(",")]

                    # bool of a non-empty string is True, so we manually check for bools
                    if base_type == bool:
                        if val in ["true", "True"]:
                            inputs[arg] = True
                        else:
                            inputs[arg] = False

                    # add to used-args so we can check if double add
                    if arg not in used_args:
                        used_args[arg] = val
                    else:
                        raise ValueError(f"Duplicate argument provided: {arg}, may cause unexpected behavior")

            obj = data_class(**inputs)
            outputs.append(obj)

        return outputs

    def parse(self) -> Union[DataClassType, Tuple[DataClassType]]:
        if len(sys.argv) == 2 and sys.argv[1].endswith(".yaml"):
            # If we pass only one argument to the script and it's the path to a YAML file,
            # let's parse it to get our arguments.
            output = self.parse_yaml_file(os.path.abspath(sys.argv[1]))
        # parse command line args and yaml file
        elif len(sys.argv) > 2 and sys.argv[1].endswith(".yaml"):
            output = self.parse_yaml_and_args(os.path.abspath(sys.argv[1]), sys.argv[2:])
        # parse command line args only
        else:
            output = self.parse_args_into_dataclasses()

        if len(output) == 1:
            output = output[0]
        return output


# ----------------------------------------------------------------------------
# Experiment tracking utilities
def get_git_tag() -> str:
    """Try to get the latest Git tag (e.g., `no-tag-404-g98dc659` or `v1.0.0-4-g98dc659`)"""
    git_tag = ""
    try:
        git_tag = (
            subprocess.check_output(["git", "describe", "--tags"], stderr=subprocess.DEVNULL).decode("ascii").strip()
        )
    except subprocess.CalledProcessError as e:
        logging.debug(f"Failed to get Git tag: {e}")

    # If no Git tag found, create a custom tag based on commit count and hash
    if len(git_tag) == 0:
        try:
            count = int(
                subprocess.check_output(["git", "rev-list", "--count", "HEAD"], stderr=subprocess.DEVNULL)
                .decode("ascii")
                .strip()
            )
            hash = (
                subprocess.check_output(["git", "rev-parse", "--short", "HEAD"], stderr=subprocess.DEVNULL)
                .decode("ascii")
                .strip()
            )
            git_tag = f"no-tag-{count}-g{hash}"
        except subprocess.CalledProcessError as e:
            logging.debug(f"Failed to get commit count and hash: {e}")

    return git_tag


def get_pr_tag() -> str:
    """Try to find associated pull request on GitHub (e.g., `pr-123`)"""
    pr_tag = ""
    try:
        git_commit = (
            subprocess.check_output(["git", "rev-parse", "--verify", "HEAD"], stderr=subprocess.DEVNULL)
            .decode("ascii")
            .strip()
        )
        # try finding the pull request number on github
        prs = requests.get(f"https://api.github.com/search/issues?q=repo:allenai/open-instruct+is:pr+{git_commit}")
        if prs.status_code == 200:
            prs = prs.json()
            if len(prs["items"]) > 0:
                pr = prs["items"][0]
                pr_number = pr["number"]
                pr_tag = f"pr-{pr_number}"
    except Exception as e:
        logging.debug(f"Failed to get PR number: {e}")

    return pr_tag


def get_wandb_tags() -> List[str]:
    """Get tags for Weights & Biases (e.g., `no-tag-404-g98dc659,pr-123`)"""
    existing_wandb_tags = os.environ.get("WANDB_TAGS", "")
    git_tag = get_git_tag()
    pr_tag = get_pr_tag()
    non_empty_tags = [tag for tag in [existing_wandb_tags, git_tag, pr_tag] if len(tag) > 0]
    return non_empty_tags


# ----------------------------------------------------------------------------
# Check pointing utilities
def get_last_checkpoint(folder: str, incomplete: bool = False) -> Optional[str]:
    content = os.listdir(folder)
    checkpoint_steps = [path for path in content if path.startswith("step_")]
    checkpoint_epochs = [path for path in content if path.startswith("epoch_")]
    if len(checkpoint_steps) > 0 and len(checkpoint_epochs) > 0:
        logger.info("Mixed step and epoch checkpoints found. Using step checkpoints.")
        checkpoints = checkpoint_steps
    elif len(checkpoint_steps) == 0:
        checkpoints = checkpoint_epochs
    else:
        checkpoints = checkpoint_steps
    if not incomplete:
        checkpoints = [path for path in checkpoints if os.path.exists(os.path.join(folder, path, "COMPLETED"))]
    if len(checkpoints) == 0:
        return
    return os.path.join(folder, max(checkpoints, key=lambda x: x.split("_")[-1]))


def get_last_checkpoint_path(args, incomplete: bool = False) -> str:
    # if output already exists and user does not allow overwriting, resume from there.
    # otherwise, resume if the user specifies a checkpoint.
    # else, start from scratch.
    # if incomplete is true, include folders without "COMPLETE" in the folder.
    last_checkpoint_path = None
    if args.output_dir and os.path.isdir(args.output_dir) and not args.overwrite_output_dir:
        last_checkpoint_path = get_last_checkpoint(args.output_dir, incomplete=incomplete)
        if last_checkpoint_path is None:
            logger.warning("Output directory exists but no checkpoint found. Starting from scratch.")
    elif args.resume_from_checkpoint:
        last_checkpoint_path = args.resume_from_checkpoint
    return last_checkpoint_path


def is_checkpoint_folder(dir: str, folder: str) -> bool:
    return (folder.startswith("step_") or folder.startswith("epoch_")) and os.path.isdir(os.path.join(dir, folder))


def clean_last_n_checkpoints(output_dir: str, keep_last_n_checkpoints: int) -> None:
    # remove the last checkpoint to save space
    folders = [f for f in os.listdir(output_dir) if is_checkpoint_folder(output_dir, f)]
    # find the checkpoint with the largest step
    checkpoints = sorted(folders, key=lambda x: int(x.split("_")[-1]))
    if len(checkpoints) > keep_last_n_checkpoints:
        for checkpoint in checkpoints[: len(checkpoints) - keep_last_n_checkpoints]:
            shutil.rmtree(os.path.join(output_dir, checkpoint))


# ----------------------------------------------------------------------------
# Ai2 user utilities
@dataclass
class BeakerRuntimeConfig:
    beaker_workload_id: str
    beaker_node_hostname: str
    beaker_experiment_url: str
    beaker_dataset_ids: Optional[List[str]] = None
    beaker_dataset_id_urls: Optional[List[str]] = None


def is_beaker_job() -> bool:
    return "BEAKER_JOB_ID" in os.environ


def get_beaker_dataset_ids(experiment_id: str) -> Optional[List[str]]:
    get_experiment_command = f"beaker experiment get {experiment_id} --format json"
    process = subprocess.Popen(["bash", "-c", get_experiment_command], stdout=subprocess.PIPE, stderr=subprocess.PIPE)
    stdout, stderr = process.communicate()
    if process.returncode != 0:
        logger.error(f"Failed to get Beaker experiment: {stderr}")
        return None
    experiment = json.loads(stdout)[0]
    result_ids = [job["result"]["beaker"] for job in experiment["jobs"]]
    dataset_ids = []
    for result_id in result_ids:
        get_dataset_command = f"beaker dataset get {result_id} --format json"
        process = subprocess.Popen(["bash", "-c", get_dataset_command], stdout=subprocess.PIPE, stderr=subprocess.PIPE)
        stdout, stderr = process.communicate()
        if process.returncode != 0:
            logger.error(f"Failed to get Beaker dataset: {stderr}")
            return None
        datasets = json.loads(stdout)
        dataset_ids.extend([dataset["id"] for dataset in datasets])
    return dataset_ids


def get_beaker_whoami() -> Optional[str]:
    get_beaker_whoami_command = "beaker account whoami --format json"
    process = subprocess.Popen(
        ["bash", "-c", get_beaker_whoami_command], stdout=subprocess.PIPE, stderr=subprocess.PIPE
    )
    stdout, stderr = process.communicate()
    if process.returncode != 0:
        logger.error(f"Failed to get Beaker account: {stderr}")
        return None
    accounts = json.loads(stdout)
    return accounts[0]["name"]


def maybe_get_beaker_config():
    beaker_dataset_ids = get_beaker_dataset_ids(os.environ["BEAKER_WORKLOAD_ID"])
<<<<<<< HEAD
    beaker_dataset_id_urls = [f"https://beaker.org/ds/{dataset_id}" for dataset_id in beaker_dataset_ids]
=======
    # fix condition on basic interactive jobs
    if beaker_dataset_ids is None:
        beaker_dataset_id_urls = []
    else:
        beaker_dataset_id_urls = [f"https://beaker.org/ds/{dataset_id}" for dataset_id in beaker_dataset_ids]
>>>>>>> 7c4115dc
    return BeakerRuntimeConfig(
        beaker_workload_id=os.environ["BEAKER_WORKLOAD_ID"],
        beaker_node_hostname=os.environ["BEAKER_NODE_HOSTNAME"],
        beaker_experiment_url=f"https://beaker.org/ex/{os.environ['BEAKER_WORKLOAD_ID']}/",
        beaker_dataset_ids=get_beaker_dataset_ids(os.environ["BEAKER_WORKLOAD_ID"]),
        beaker_dataset_id_urls=beaker_dataset_id_urls,
    )


def maybe_use_ai2_wandb_entity() -> Optional[str]:
    """Ai2 internal logic: try use the ai2-llm team if possible. Should not affect external users."""
    import wandb

    wandb.login()
    api = wandb.Api()
    current_user = api.viewer
    teams = current_user.teams
    if "ai2-llm" in teams:
        return "ai2-llm"
    else:
        return None


def maybe_use_ai2_hf_entity() -> Optional[str]:
    """Ai2 internal logic: try use the allenai entity if possible. Should not affect external users."""
    orgs = HfApi().whoami()
    orgs = [item["name"] for item in orgs["orgs"]]
    if "allenai" in orgs:
        return "allenai"
    else:
        return None


def submit_beaker_eval_jobs(
    model_name: str,
    location: str,
    hf_repo_revision: str = "",
    workspace: str = "tulu-3-results",
    beaker_image: str = "nathanl/open_instruct_olmo_auto",
    upload_to_hf: str = "allenai/tulu-3-evals",
) -> None:
    command = f"""
    python scripts/submit_eval_jobs.py \
        --model_name {model_name} \
        --location {location} \
        --is_tuned \
        --workspace {workspace} \
        --preemptible \
        --use_hf_tokenizer_template \
        --beaker_image {beaker_image} \
    """
    if len(hf_repo_revision) > 0:
        command += f" --hf_revision {hf_repo_revision}"
    if len(upload_to_hf) > 0:
        command += f" --upload_to_hf {upload_to_hf}"

    process = subprocess.Popen(["bash", "-c", command], stdout=subprocess.PIPE, stderr=subprocess.PIPE)
    stdout, stderr = process.communicate()

    logger.info(f"Beaker evaluation jobs: Stdout:\n{stdout.decode()}")
    logger.error(f"Beaker evaluation jobs: Stderr:\n{stderr.decode()}")
    logger.info(f"Beaker evaluation jobs: process return code: {process.returncode}")


def upload_metadata_to_hf(
<<<<<<< HEAD
        metadata_dict,
        filename,
        hf_dataset_name,
        hf_dataset_save_dir,
=======
    metadata_dict,
    filename,
    hf_dataset_name,
    hf_dataset_save_dir,
>>>>>>> 7c4115dc
):
    # upload a random dict to HF. Originally for uploading metadata to HF
    # about a model for leaderboard displays.
    with open("tmp.json", "w") as f:
        json.dump(metadata_dict, f)
    api = HfApi(token=os.getenv("HF_TOKEN", None))
    api.upload_file(
        path_or_fileobj="tmp.json",
        path_in_repo=f"{hf_dataset_save_dir}/{filename}",
        repo_id=hf_dataset_name,
        repo_type="dataset",
    )
    os.remove("tmp.json")<|MERGE_RESOLUTION|>--- conflicted
+++ resolved
@@ -625,15 +625,11 @@
 
 def maybe_get_beaker_config():
     beaker_dataset_ids = get_beaker_dataset_ids(os.environ["BEAKER_WORKLOAD_ID"])
-<<<<<<< HEAD
-    beaker_dataset_id_urls = [f"https://beaker.org/ds/{dataset_id}" for dataset_id in beaker_dataset_ids]
-=======
     # fix condition on basic interactive jobs
     if beaker_dataset_ids is None:
         beaker_dataset_id_urls = []
     else:
         beaker_dataset_id_urls = [f"https://beaker.org/ds/{dataset_id}" for dataset_id in beaker_dataset_ids]
->>>>>>> 7c4115dc
     return BeakerRuntimeConfig(
         beaker_workload_id=os.environ["BEAKER_WORKLOAD_ID"],
         beaker_node_hostname=os.environ["BEAKER_NODE_HOSTNAME"],
@@ -699,17 +695,10 @@
 
 
 def upload_metadata_to_hf(
-<<<<<<< HEAD
-        metadata_dict,
-        filename,
-        hf_dataset_name,
-        hf_dataset_save_dir,
-=======
     metadata_dict,
     filename,
     hf_dataset_name,
     hf_dataset_save_dir,
->>>>>>> 7c4115dc
 ):
     # upload a random dict to HF. Originally for uploading metadata to HF
     # about a model for leaderboard displays.
