# this file deals with dataset pre-processing before training

# 1. PPO (prompt)
# 2. SFT (prompt + demonstration), there is also packing.
# 3. ✅ RM / DPO (chosen and rejected)
# 4. ✅ Visualization of length distributions?
# 5. ✅ Filter?
# 6. ✅ dataset_num_proc
# 7. ✅ check EOS token
# 8. dataset mixer?
# 9. ✅ pretty print that show tokenization?
# 10. ✅ hashable tokneization?
# 11. inputs / labels / attention_mask
# 12. ✅ always set a `tokenizer.pad_token_id`?
# 13. a new DataCollatorForLanguageModeling?
# 14. ✅ `add_bos_token` and `add_eos_token`? E.g., LLAMA models
# 15. ✅ generate properties: has eos_token, bos_token (through chat template)

# ✅ get tokenizer revision
# ✅ get dataset revision
# create a cached tokenized dataset, with tokenized revision, dataset revision, tokenization function name.

# too many names related to "maximum length":
# * `max_seq_length` in SFT
# * `max_length`, `max_target_length` in RM / DPO,
# * `max_prompt_length` in DPO

# TODO: note that tokenizer doesn't change but model name does change. Should be mindful of this.
"""
This file contains the utility to transform and cache datasets with different configurations.
The main things we are looking for are:
* handle dataset mixing
* handle different tokenization functions
* **cache** the tokenized dataset so we don't have to re-tokenize every time
    * This is especially important when we have 405B SFT models: 32 nodes are just spending like
    5 minutes to tokenize the dataset. This translates to 32 * 5 * 8 = 1280 minutes = 21 hours of
    wasted H100 time.
    * Sometimes we also launch on places that don't have a shared cache (e.g., GCP), so we would
    download individual datasets 32 times, and wait for concatenation and tokenization (actually
    twice because the `with accelerator.main_process_first()` function assumes a shared cache)
"""

import copy
import hashlib
import json
import multiprocessing
import os
from dataclasses import asdict, dataclass, field
from functools import cached_property
from typing import Any, Dict, List, Literal, Optional

import torch
import transformers
<<<<<<< HEAD
from datasets import Dataset, concatenate_datasets, load_dataset, DatasetDict
from huggingface_hub import HfApi, ModelCard, revision_exists
=======
from datasets import Dataset, concatenate_datasets, load_dataset
from huggingface_hub import ModelCard, revision_exists
>>>>>>> d208aa37
from rich.console import Console
from rich.text import Text
from transformers import (
    AutoConfig,
    AutoTokenizer,
    GPTNeoXTokenizerFast,
    LlamaTokenizer,
    LlamaTokenizerFast,
    PreTrainedTokenizer,
)
from transformers.utils.hub import (
    _CACHED_NO_EXIST,
    TRANSFORMERS_CACHE,
    extract_commit_hash,
    try_to_load_from_cache,
)

from open_instruct.utils import hf_whoami


# ----------------------------------------------------------------------------
# Utilities
def custom_cached_file(model_name_or_path: str, filename: str, revision: str = None, repo_type: str = "model"):
    """@vwxyzjn: HF's `cached_file` no longer works for `repo_type="dataset"`."""
    # local_file = os.path.join(model_name_or_path, filename)

    if os.path.isdir(model_name_or_path):
        resolved_file = os.path.join(model_name_or_path, filename)
        if os.path.isfile(resolved_file):
            return resolved_file
        else:
            return None
    else:
        return try_to_load_from_cache(
            model_name_or_path, filename, cache_dir=TRANSFORMERS_CACHE, revision=revision, repo_type=repo_type
        )


def get_commit_hash(
    model_name_or_path: str, revision: str, filename: str = "config.json", repo_type: str = "model"
) -> str:
    file = custom_cached_file(model_name_or_path, filename, revision=revision, repo_type=repo_type)
    commit_hash = extract_commit_hash(file, None)
    return commit_hash


def get_file_hash(
    model_name_or_path: str, revision: str, filename: str = "config.json", repo_type: str = "model"
) -> str:
    file = custom_cached_file(model_name_or_path, filename, revision=revision, repo_type=repo_type)
    if isinstance(file, str):
        with open(file, "rb") as f:
            return hashlib.sha256(f.read()).hexdigest()
    elif file is _CACHED_NO_EXIST:
        return f"{filename} not found"
    elif file is None:
        return f"{filename} not found"
    else:
        raise ValueError(f"Unexpected file type: {type(file)}")


def get_files_hash_if_exists(
    model_name_or_path: str, revision: str, filenames: List[str], repo_type: str = "model"
) -> List[str]:
    return [get_file_hash(model_name_or_path, revision, filename, repo_type) for filename in filenames]


# Performance tuning. Some rough numbers:
APPLY_CHAT_TEMPLATE_EXAMPLE_PER_SECOND_PER_CPU = 400
FILTER_EXAMPLE_PER_SECOND_PER_CPU = 1130


def get_num_proc(dataset_len: int, num_available_cpus: int, example_per_second_per_cpu) -> int:
    num_required_cpus = max(1, dataset_len // example_per_second_per_cpu)
    return min(num_required_cpus, num_available_cpus)


COLORS = ["on red", "on green", "on blue", "on yellow", "on magenta"]


def visualize_token(tokens: list[int], tokenizer: PreTrainedTokenizer):
    i = 0
    console = Console()
    rich_text = Text()
    for i, token in enumerate(tokens):
        color = COLORS[i % len(COLORS)]
        decoded_token = tokenizer.decode(token)
        rich_text.append(f"{decoded_token}", style=color)
    console.print(rich_text)


# ----------------------------------------------------------------------------
# Tokenization
# Chat templates
# flake8: noqa
# note we added `{% if loop.last and not add_generation_prompt %}{{ eos_token }}{% endif %}`
# because we want the template to not output eos_token if `add_generation_prompt=True`
CHAT_TEMPLATES = {
    "simple_concat_with_space": (
        "{% for message in messages %}"
        "{{ ' ' if not loop.first else '' }}"
        "{{ message['content'] }}"
        "{% if loop.last and not add_generation_prompt %}{{ eos_token }}{% endif %}"
        "{% endfor %}"
    ),
    "simple_concat_with_new_line": (
        "{% for message in messages %}"
        "{{ '\n' if not loop.first else '' }}"
        "{{ message['content'] }}"
        "{% if loop.last and not add_generation_prompt %}{{ eos_token }}{% endif %}"
        "{% endfor %}"
    ),
    "simple_chat": (
        "{% for message in messages %}"
        "{{ '\n\n' if not loop.first else '' }}"
        "{{ message['role'].capitalize() + ': ' + message['content'] }}"
        "{% if loop.last and not add_generation_prompt %}{{ eos_token }}{% endif %}"
        "{% endfor %}"
    ),
    "assistant_message_only": (
        "{% for message in messages %}"
        "{% if message['role'] == 'assistant' %}"
        "{{ message['content'] }}"
        "{% endif %}"
        "{% endfor %}"
    ),
    "zephyr": (
        "{% for message in messages %}"
        "{% if message['role'] == 'user' %}"
        "{{ '<|user|>\n' + message['content'] + eos_token + '\n' }}"
        "{% elif message['role'] == 'system' %}"
        "{{ '<|system|>\n' + message['content'] + eos_token + '\n' }}"
        "{% elif message['role'] == 'assistant' %}"
        "{{ '<|assistant|>\n'  + message['content'] + eos_token + '\n' }}"
        "{% endif %}"
        "{% if loop.last and add_generation_prompt %}"
        "{{ '<|assistant|>\n' }}"
        "{% endif %}"
        "{% endfor %}"
    ),
    "tulu": (
        "{% for message in messages %}"
        "{% if message['role'] == 'system' %}"
        "{{ '<|system|>\n' + message['content'] + '\n' }}"
        "{% elif message['role'] == 'user' %}"
        "{{ '<|user|>\n' + message['content'] + '\n' }}"
        "{% elif message['role'] == 'assistant' %}"
        "{% if not loop.last %}"
        "{{ '<|assistant|>\n'  + message['content'] + eos_token + '\n' }}"
        "{% else %}"
        "{{ '<|assistant|>\n'  + message['content'] + eos_token }}"
        "{% endif %}"
        "{% endif %}"
        "{% if loop.last and add_generation_prompt %}"
        "{{ '<|assistant|>\n' }}"
        "{% endif %}"
        "{% endfor %}"
    ),
    # template is taken from https://arxiv.org/abs/2501.12948.
    "r1_simple_chat": (
        "A conversation between User and Assistant. "
        "The user asks a question, and the Assistant solves it. "
        "The assistant first thinks about the reasoning process in "
        "the mind and then provides the user with the answer. "
        "The reasoning process and answer are enclosed within <think> </think> "
        "and <answer> </answer> tags, respectively, "
        "i.e., <think> reasoning process here </think> "
        "<answer> answer here </answer>."
        "\n\n"
        "{% for message in messages %}"
        "{{ '\n\n' if not loop.first else '' }}"
        "{{ message['role'].capitalize() + ': ' + message['content'] + '\n' }}"
        "{% if loop.last and add_generation_prompt %}"
        "{{ 'Assistant:' }}"
        "{% endif %}"
        "{% endfor %}"
    ),
    "r1_simple_chat_postpend_think": (
        "A conversation between User and Assistant. "
        "The user asks a question, and the Assistant solves it. "
        "The assistant first thinks about the reasoning process in "
        "the mind and then provides the user with the answer. "
        "The reasoning process and answer are enclosed within <think> </think> "
        "and <answer> </answer> tags, respectively, "
        "i.e., <think> reasoning process here </think> "
        "<answer> answer here </answer>."
        "\n\n"
        "{% for message in messages %}"
        "{{ '\n\n' if not loop.first else '' }}"
        "{{ message['role'].capitalize() + ': ' + message['content'] + '\n' }}"
        "{% if loop.last and add_generation_prompt %}"
        "{{ 'Assistant: <think>' }}"
        "{% endif %}"
        "{% endfor %}"
    ),
}
# flake8: noqa


def get_tokenizer_simple_v1(tc: "TokenizerConfig"):
    tokenizer = AutoTokenizer.from_pretrained(
        tc.tokenizer_name_or_path,
        revision=tc.tokenizer_revision,
        trust_remote_code=tc.trust_remote_code,
        use_fast=tc.use_fast,
    )
    return tokenizer


def get_tokenizer_tulu_v1(tc: "TokenizerConfig"):
    tokenizer = AutoTokenizer.from_pretrained(
        tc.tokenizer_name_or_path,
        revision=tc.tokenizer_revision,
        trust_remote_code=tc.trust_remote_code,
        use_fast=tc.use_fast,
    )
    # no default pad token for llama!
    # here we add all special tokens again, because the default ones are not in the special_tokens_map
    # only add if the pad token is not present already.
    if isinstance(tokenizer, LlamaTokenizer) or isinstance(tokenizer, LlamaTokenizerFast):
        num_added_tokens = tokenizer.add_special_tokens(
            {
                "bos_token": "<s>",
                "eos_token": "</s>",
                "unk_token": "<unk>",
                "pad_token": "<pad>",
            }
        )
        assert num_added_tokens in [
            0,
            1,
        ], "LlamaTokenizer should only add one special token - the pad_token, or no tokens if pad token present."
    elif isinstance(tokenizer, GPTNeoXTokenizerFast):
        # OLMo newer models use this tokenizer
        if tokenizer.bos_token is None:
            tokenizer.bos_token = tokenizer.eos_token
            assert tc.add_bos, "For OLMo with GPTNeoX, you must add bos token to the beginning of the input sequence."
        # else, pythia / other models
        else:
            num_added_tokens = tokenizer.add_special_tokens(
                {
                    "pad_token": "<pad>",
                }
            )
            assert (
                num_added_tokens <= 1
            ), "GPTNeoXTokenizer should only add one special token - the pad_token (or no tokens if already set in SFT)."
    # NOTE: (Costa) I just commented the `OPTForCausalLM` because we are not likely to use it.
    # elif isinstance(tokenizer, GPT2Tokenizer) and isinstance(model, OPTForCausalLM):
    #     num_added_tokens = tokenizer.add_special_tokens({"unk_token": "<unk>"})
    elif isinstance(tokenizer, transformers.PreTrainedTokenizerFast) and tokenizer.pad_token is None:
        num_added_tokens = tokenizer.add_special_tokens({"pad_token": "<pad>"})
        assert num_added_tokens == 1, "We detected no padding token but add_special_tokens did not add one."

    # set the tokenizer chat template to the training format
    # this will be used for encoding the training examples
    # and saved together with the tokenizer to be used later.
    if tc.chat_template_name in CHAT_TEMPLATES:
        tokenizer.chat_template = CHAT_TEMPLATES[tc.chat_template_name]
    else:
        try:
            tokenizer.chat_template = AutoTokenizer.from_pretrained(tc.tokenizer_name_or_path).chat_template
        except Exception:
            raise ValueError(f"Could not find chat template for {tc.tokenizer_name_or_path}.")

    if tc.add_bos:
        if tokenizer.chat_template.startswith("{{ bos_token }}") or (
            tokenizer.bos_token is not None and tokenizer.chat_template.startswith(tokenizer.bos_token)
        ):
            raise ValueError(
                "You specified add_bos=True, but the chat template already has a bos_token at the beginning."
            )
        # also add bos in the chat template if not already there
        tokenizer.chat_template = "{{ bos_token }}" + tokenizer.chat_template

    return tokenizer


def get_tokenizer_tulu_v2_1(tc: "TokenizerConfig"):
    tokenizer = AutoTokenizer.from_pretrained(
        tc.tokenizer_name_or_path,
        revision=tc.tokenizer_revision,
        trust_remote_code=tc.trust_remote_code,
        use_fast=tc.use_fast,
    )
    # no default pad token for llama!
    # here we add all special tokens again, because the default ones are not in the special_tokens_map
    # only add if the pad token is not present already, or if the current one is set to eos_token_id.
    if tokenizer.pad_token_id is None or tokenizer.pad_token_id == tokenizer.eos_token_id:
        if isinstance(tokenizer, LlamaTokenizer) or isinstance(tokenizer, LlamaTokenizerFast):
            num_added_tokens = tokenizer.add_special_tokens({"pad_token": "<pad>"})
            assert num_added_tokens in [
                0,
                1,
            ], "LlamaTokenizer should only add one special token - the pad_token, or no tokens if pad token present."
        elif isinstance(tokenizer, GPTNeoXTokenizerFast):
            # OLMo newer models use this tokenizer
            if tokenizer.bos_token is None:
                tokenizer.bos_token = tokenizer.eos_token
                assert (
                    tc.add_bos
                ), "For OLMo with GPTNeoX, you must add bos token to the beginning of the input sequence."
            # else, pythia / other models
            else:
                num_added_tokens = tokenizer.add_special_tokens(
                    {
                        "pad_token": "<pad>",
                    }
                )
                assert (
                    num_added_tokens <= 1
                ), "GPTNeoXTokenizer should only add one special token - the pad_token (or no tokens if already set in SFT)."
        # NOTE: (Costa) I just commented the `OPTForCausalLM` because we are not likely to use it.
        # elif isinstance(tokenizer, GPT2Tokenizer) and isinstance(model, OPTForCausalLM):
        #     num_added_tokens = tokenizer.add_special_tokens({"unk_token": "<unk>"})
        elif isinstance(tokenizer, transformers.PreTrainedTokenizerFast):
            num_added_tokens = tokenizer.add_special_tokens({"pad_token": "<pad>"})
            assert num_added_tokens == 1, "We detected no padding token but add_special_tokens did not add one."

    assert (
        tokenizer.pad_token_id != tokenizer.eos_token_id
    ), "pad token and eos token matching causes issues in our setup."

    # set the tokenizer chat template to the training format
    # this will be used for encoding the training examples
    # and saved together with the tokenizer to be used later.
    if tc.chat_template_name in CHAT_TEMPLATES:
        tokenizer.chat_template = CHAT_TEMPLATES[tc.chat_template_name]
    else:
        try:
            tokenizer.chat_template = AutoTokenizer.from_pretrained(tc.tokenizer_name_or_path).chat_template
        except Exception:
            raise ValueError(f"Could not find chat template for {tc.tokenizer_name_or_path}.")

    if tc.add_bos:
        if tokenizer.chat_template.startswith("{{ bos_token }}") or (
            tokenizer.bos_token is not None and tokenizer.chat_template.startswith(tokenizer.bos_token)
        ):
            raise ValueError(
                "You specified add_bos=True, but the chat template already has a bos_token at the beginning."
            )
        # also add bos in the chat template if not already there
        tokenizer.chat_template = "{{ bos_token }}" + tokenizer.chat_template

    return tokenizer


def get_tokenizer_tulu_v2_2(tc: "TokenizerConfig"):
    config = AutoConfig.from_pretrained(tc.tokenizer_name_or_path, revision=tc.tokenizer_revision)
    # @vwxyzjn: "olmo" handles both `olmo2` and `olmoe`.
    if "olmo" in config.model_type:
        assert tc.add_bos, "For OLMo, you must run with `--add_bos`."
        assert tc.use_fast, "For OLMo, you must use fast tokenizer."

    tokenizer = AutoTokenizer.from_pretrained(
        tc.tokenizer_name_or_path,
        revision=tc.tokenizer_revision,
        trust_remote_code=tc.trust_remote_code,
        use_fast=tc.use_fast,
    )
    # no default pad token for llama!
    # here we add all special tokens again, because the default ones are not in the special_tokens_map
    # only add if the pad token is not present already, or if the current one is set to eos_token_id.
    if tokenizer.pad_token_id is None or tokenizer.pad_token_id == tokenizer.eos_token_id:
        if isinstance(tokenizer, LlamaTokenizer) or isinstance(tokenizer, LlamaTokenizerFast):
            num_added_tokens = tokenizer.add_special_tokens({"pad_token": "<pad>"})
            assert num_added_tokens in [
                0,
                1,
            ], "LlamaTokenizer should only add one special token - the pad_token, or no tokens if pad token present."
        elif isinstance(tokenizer, GPTNeoXTokenizerFast):
            # OLMo newer models use this tokenizer
            if tokenizer.bos_token is None:
                tokenizer.bos_token = tokenizer.eos_token
                assert (
                    tc.add_bos
                ), "For OLMo with GPTNeoX, you must add bos token to the beginning of the input sequence."
            # else, pythia / other models
            else:
                num_added_tokens = tokenizer.add_special_tokens(
                    {
                        "pad_token": "<pad>",
                    }
                )
                assert (
                    num_added_tokens <= 1
                ), "GPTNeoXTokenizer should only add one special token - the pad_token (or no tokens if already set in SFT)."
        # NOTE: (Costa) I just commented the `OPTForCausalLM` because we are not likely to use it.
        # elif isinstance(tokenizer, GPT2Tokenizer) and isinstance(model, OPTForCausalLM):
        #     num_added_tokens = tokenizer.add_special_tokens({"unk_token": "<unk>"})
        elif isinstance(tokenizer, transformers.PreTrainedTokenizerFast):
            num_added_tokens = tokenizer.add_special_tokens({"pad_token": "<pad>"})
            assert num_added_tokens == 1, "We detected no padding token but add_special_tokens did not add one."

    assert (
        tokenizer.pad_token_id != tokenizer.eos_token_id
    ), "pad token and eos token matching causes issues in our setup."

    # set the tokenizer chat template to the training format
    # this will be used for encoding the training examples
    # and saved together with the tokenizer to be used later.
    if tc.chat_template_name in CHAT_TEMPLATES:
        tokenizer.chat_template = CHAT_TEMPLATES[tc.chat_template_name]
    else:
        try:
            tokenizer.chat_template = AutoTokenizer.from_pretrained(tc.tokenizer_name_or_path).chat_template
        except Exception:
            raise ValueError(f"Could not find chat template for {tc.tokenizer_name_or_path}.")

    if tc.add_bos:
        if tokenizer.chat_template.startswith("{{ bos_token }}") or (
            tokenizer.bos_token is not None and tokenizer.chat_template.startswith(tokenizer.bos_token)
        ):
            raise ValueError(
                "You specified add_bos=True, but the chat template already has a bos_token at the beginning."
            )
        # also add bos in the chat template if not already there
        tokenizer.chat_template = "{{ bos_token }}" + tokenizer.chat_template

    return tokenizer


GET_TOKENIZER_FN = {
    "get_tokenizer_simple_v1": get_tokenizer_simple_v1,
    "get_tokenizer_tulu_v1": get_tokenizer_tulu_v1,  # old version, see https://github.com/allenai/open-instruct/pull/570
    "get_tokenizer_tulu_v2_1": get_tokenizer_tulu_v2_1,
    "get_tokenizer_tulu_v2_2": get_tokenizer_tulu_v2_2,
}

DEFAULT_SFT_MESSAGES_KEY = "messages"
GROUND_TRUTHS_KEY = "ground_truth"
DATASET_SOURCE_KEY = "dataset"


@dataclass
class TokenizerConfig:
    tokenizer_name_or_path: Optional[str] = None
    tokenizer_revision: Optional[str] = None
    trust_remote_code: bool = False
    use_fast: bool = True
    chat_template_name: str = "tulu"  # TODO: should I give an option to force override?
    add_bos: bool = False
    get_tokenizer_fn: str = "get_tokenizer_tulu_v2_2"

    # for tracking purposes
    tokenizer_files_hash: Optional[List[str]] = None

    # backward compatibility to make sure script runs
    use_slow_tokenizer: bool = False  # completely ignored
    tokenizer_name: Optional[str] = None
    ground_truths_key: str = GROUND_TRUTHS_KEY
    """columns name for the ground truth"""
    sft_messages_key: str = DEFAULT_SFT_MESSAGES_KEY
    """columns name for the sft messages"""

    @cached_property
    def tokenizer(self):
        files_hash = get_files_hash_if_exists(
            self.tokenizer_name_or_path,
            self.tokenizer_revision,
            filenames=["tokenizer_config.json", "tokenizer.json", "special_tokens_map.json", "vocab.json"],
        )
        self.tokenizer_files_hash = ",".join(files_hash)
        if self.tokenizer_name is not None and self.tokenizer_name_or_path is None:
            if self.tokenizer_name != self.tokenizer_name_or_path:
                raise ValueError(
                    f"tokenizer_name and tokenizer_name_or_path are different: {self.tokenizer_name=} != {self.tokenizer_name_or_path=},"
                    " you should use only `--tokenizer_name_or_path` in the future as `tokenizer_name` is deprecated."
                )
            self.tokenizer_name_or_path = self.tokenizer_name
        return GET_TOKENIZER_FN[self.get_tokenizer_fn](self)


# TODO: for testing, we should load the tokenizer from the sft / dpo / rl and make sure they are all the same.


# ----------------------------------------------------------------------------
# Dataset Transformation
# SFT dataset
INPUT_IDS_KEY = "input_ids"
ATTENTION_MASK_KEY = "attention_mask"
LABELS_KEY = "labels"
TOKENIZED_SFT_DATASET_KEYS = [
    INPUT_IDS_KEY,
    ATTENTION_MASK_KEY,
    LABELS_KEY,
]

# Preference dataset
# NOTE (Costa): the `INPUT_IDS_PROMPT_KEY` is just for visualization purposes only
# also we don't really need `CHOSEN_ATTENTION_MASK_KEY` and `REJECTED_ATTENTION_MASK_KEY`
# since we are always padding from the right with a collator; however they might become
# more useful if we want to do some sort of packing in the future. The nice thing is
# that the tokenization logic would work for both DPO and RM training.
DEFAULT_CHOSEN_KEY = "chosen"
DEFAULT_REJECTED_KEY = "rejected"
CHOSEN_INPUT_IDS_KEY = "chosen_input_ids"
CHOSEN_ATTENTION_MASK_KEY = "chosen_attention_mask"
CHOSEN_LABELS_KEY = "chosen_labels"
REJECTED_INPUT_IDS_KEY = "rejected_input_ids"
REJECTED_ATTENTION_MASK_KEY = "rejected_attention_mask"
REJECTED_LABELS_KEY = "rejected_labels"

INPUT_IDS_PROMPT_KEY = "input_ids_prompt"
ATTENTION_MASK_PROMPT_KEY = "attention_mask_prompt"

TOKENIZED_PREFERENCE_DATASET_KEYS = [
    CHOSEN_INPUT_IDS_KEY,
    CHOSEN_LABELS_KEY,
    CHOSEN_ATTENTION_MASK_KEY,
    REJECTED_INPUT_IDS_KEY,
    REJECTED_LABELS_KEY,
    REJECTED_ATTENTION_MASK_KEY,
]


# TODO: allow passing in sft_message key, so we can train on "chosen" of pref dataset.
def sft_tokenize_v1(
    row: Dict[str, Any], tokenizer: PreTrainedTokenizer, sft_messages_key: str = DEFAULT_SFT_MESSAGES_KEY
):
    if len(row[sft_messages_key]) == 1:
        prompt = row[sft_messages_key]
    else:
        prompt = row[sft_messages_key][:-1]

    row[INPUT_IDS_PROMPT_KEY] = tokenizer.apply_chat_template(
        prompt,
        add_generation_prompt=True,
    )
    row[INPUT_IDS_KEY] = tokenizer.apply_chat_template(row[sft_messages_key])
    row[ATTENTION_MASK_KEY] = [1] * len(row[INPUT_IDS_KEY])
    labels = copy.deepcopy(row[INPUT_IDS_KEY])
    row[LABELS_KEY] = labels
    return row


def sft_tokenize_mask_out_prompt_v1(
    row: Dict[str, Any], tokenizer: PreTrainedTokenizer, sft_messages_key: str = DEFAULT_SFT_MESSAGES_KEY
):
    """mask out the prompt tokens by manipulating labels"""
    if len(row[sft_messages_key]) == 1:
        prompt = row[sft_messages_key]
    else:
        prompt = row[sft_messages_key][:-1]

    row[INPUT_IDS_PROMPT_KEY] = tokenizer.apply_chat_template(
        prompt,
        add_generation_prompt=True,
    )
    row[INPUT_IDS_KEY] = tokenizer.apply_chat_template(row[sft_messages_key])
    row[ATTENTION_MASK_KEY] = [1] * len(row[INPUT_IDS_KEY])
    labels = copy.deepcopy(row[INPUT_IDS_KEY])
    labels[: len(row[INPUT_IDS_PROMPT_KEY])] = [-100] * len(row[INPUT_IDS_PROMPT_KEY])
    row[LABELS_KEY] = labels
    return row


def sft_filter_v1(
    row: Dict[str, Any],
    tokenizer: PreTrainedTokenizer,
    max_prompt_token_length: Optional[int] = None,
    max_token_length: Optional[int] = None,
    need_contain_labels: bool = True,
):
    max_prompt_token_length_ok = True
    if max_prompt_token_length is not None:
        max_prompt_token_length_ok = len(row[INPUT_IDS_PROMPT_KEY]) <= max_prompt_token_length

    max_token_length_ok = True
    if max_token_length is not None:
        max_token_length_ok = len(row[INPUT_IDS_KEY]) <= max_token_length

    contain_some_labels = any(x != -100 for x in row[LABELS_KEY])
    return max_prompt_token_length_ok and max_token_length_ok and (contain_some_labels or not need_contain_labels)


def sft_tulu_tokenize_and_truncate_v1(row: Dict[str, Any], tokenizer: PreTrainedTokenizer, max_seq_length: int):
    """taken directly from https://github.com/allenai/open-instruct/blob/ba11286e5b9eb00d4ce5b40ef4cac1389888416a/open_instruct/finetune.py#L385"""
    messages = row["messages"]
    if len(messages) == 0:
        raise ValueError("messages field is empty.")
    input_ids = tokenizer.apply_chat_template(
        conversation=messages,
        tokenize=True,
        return_tensors="pt",
        padding=False,
        truncation=True,
        max_length=max_seq_length,
        add_generation_prompt=False,
    )
    labels = input_ids.clone()
    # mask the non-assistant part for avoiding loss
    for message_idx, message in enumerate(messages):
        if message["role"] != "assistant":
            # we calculate the start index of this non-assistant message
            if message_idx == 0:
                message_start_idx = 0
            else:
                message_start_idx = tokenizer.apply_chat_template(
                    conversation=messages[:message_idx],  # here marks the end of the previous messages
                    tokenize=True,
                    return_tensors="pt",
                    padding=False,
                    truncation=True,
                    max_length=max_seq_length,
                    add_generation_prompt=False,
                ).shape[1]
            # next, we calculate the end index of this non-assistant message
            if message_idx < len(messages) - 1 and messages[message_idx + 1]["role"] == "assistant":
                # for intermediate messages that follow with an assistant message, we need to
                # set `add_generation_prompt=True` to avoid the assistant generation prefix being included in the loss
                # (e.g., `<|assistant|>`)
                message_end_idx = tokenizer.apply_chat_template(
                    conversation=messages[: message_idx + 1],
                    tokenize=True,
                    return_tensors="pt",
                    padding=False,
                    truncation=True,
                    max_length=max_seq_length,
                    add_generation_prompt=True,
                ).shape[1]
            else:
                # for the last message or the message that doesn't follow with an assistant message,
                # we don't need to add the assistant generation prefix
                message_end_idx = tokenizer.apply_chat_template(
                    conversation=messages[: message_idx + 1],
                    tokenize=True,
                    return_tensors="pt",
                    padding=False,
                    truncation=True,
                    max_length=max_seq_length,
                    add_generation_prompt=False,
                ).shape[1]
            # set the label to -100 for the non-assistant part
            labels[:, message_start_idx:message_end_idx] = -100
            if max_seq_length and message_end_idx >= max_seq_length:
                break
    attention_mask = torch.ones_like(input_ids)
    row[INPUT_IDS_KEY] = input_ids.flatten()
    row[LABELS_KEY] = labels.flatten()
    row[ATTENTION_MASK_KEY] = attention_mask.flatten()
    return row


def sft_tulu_filter_v1(row: Dict[str, Any], tokenizer: PreTrainedTokenizer):
    return any(x != -100 for x in row[LABELS_KEY])


def preference_tokenize_v1(row: Dict[str, Any], tokenizer: PreTrainedTokenizer):
    # Extract prompt (all messages except the last one)
    prompt = row["chosen"][:-1]

    # Tokenize prompt
    row[INPUT_IDS_PROMPT_KEY] = tokenizer.apply_chat_template(
        prompt,
        add_generation_prompt=True,
    )
    row[ATTENTION_MASK_PROMPT_KEY] = [1] * len(row[INPUT_IDS_PROMPT_KEY])

    # Tokenize chosen completion
    row[CHOSEN_INPUT_IDS_KEY] = tokenizer.apply_chat_template(row["chosen"])
    row[CHOSEN_ATTENTION_MASK_KEY] = [1] * len(row[CHOSEN_INPUT_IDS_KEY])

    # Tokenize rejected completion
    row[REJECTED_INPUT_IDS_KEY] = tokenizer.apply_chat_template(row["rejected"])
    row[REJECTED_ATTENTION_MASK_KEY] = [1] * len(row[REJECTED_INPUT_IDS_KEY])

    return row


def preference_filter_v1(
    row: Dict[str, Any],
    tokenizer: PreTrainedTokenizer,
    max_prompt_token_length: Optional[int] = None,
    max_token_length: Optional[int] = None,
):
    # Check prompt length if specified
    if max_prompt_token_length is not None:
        if len(row[INPUT_IDS_PROMPT_KEY]) > max_prompt_token_length:
            return False

    # Check total sequence lengths if specified
    if max_token_length is not None:
        if len(row[CHOSEN_INPUT_IDS_KEY]) > max_token_length:
            return False
        if len(row[REJECTED_INPUT_IDS_KEY]) > max_token_length:
            return False

    return True


def preference_tulu_tokenize_and_truncate_v1(
    row: Dict[str, Any],
    tokenizer: PreTrainedTokenizer,
    max_seq_length: int,
    chosen_key: str = DEFAULT_CHOSEN_KEY,
    rejected_key: str = DEFAULT_REJECTED_KEY,
):
    """
    Here we assume each example has a rejected and chosen field, both of which are a list of messages.
    Each message is a dict with 'role' and 'content' fields.
    We assume only the last message is different, and the prompt is contained in the list of messages.
    """
    chosen_messages = row[chosen_key]
    rejected_messages = row[rejected_key]
    if len(chosen_messages) == 0:
        raise ValueError("chosen messages field is empty.")
    if len(rejected_messages) == 0:
        raise ValueError("rejected messages field is empty.")

    chosen_encoded = sft_tulu_tokenize_and_truncate_v1(
        {DEFAULT_SFT_MESSAGES_KEY: chosen_messages}, tokenizer, max_seq_length
    )
    rejected_encoded = sft_tulu_tokenize_and_truncate_v1(
        {DEFAULT_SFT_MESSAGES_KEY: rejected_messages}, tokenizer, max_seq_length
    )

    return {
        CHOSEN_INPUT_IDS_KEY: chosen_encoded["input_ids"],
        CHOSEN_LABELS_KEY: chosen_encoded["labels"],
        CHOSEN_ATTENTION_MASK_KEY: chosen_encoded["attention_mask"],
        REJECTED_INPUT_IDS_KEY: rejected_encoded["input_ids"],
        REJECTED_LABELS_KEY: rejected_encoded["labels"],
        REJECTED_ATTENTION_MASK_KEY: rejected_encoded["attention_mask"],
    }


def preference_tulu_filter_v1(row: Dict[str, Any], tokenizer: PreTrainedTokenizer):
    return any(x != -100 for x in row[CHOSEN_LABELS_KEY]) and any(x != -100 for x in row[REJECTED_LABELS_KEY])


def rlvr_tokenize_v1(
    row: Dict[str, Any],
    tokenizer: PreTrainedTokenizer,
    sft_messages_key: str = DEFAULT_SFT_MESSAGES_KEY,
    ground_truths_key: str = GROUND_TRUTHS_KEY,
    dataset_source_key: str = DATASET_SOURCE_KEY,
):
    if len(row[sft_messages_key]) == 1:
        prompt = row[sft_messages_key]
    else:
        prompt = row[sft_messages_key][:-1]
    row[INPUT_IDS_PROMPT_KEY] = tokenizer.apply_chat_template(
        prompt,
        add_generation_prompt=True,
    )
    row[INPUT_IDS_KEY] = tokenizer.apply_chat_template(row[sft_messages_key])
    row[ATTENTION_MASK_KEY] = [1] * len(row[INPUT_IDS_KEY])
    labels = copy.deepcopy(row[INPUT_IDS_KEY])
    row[LABELS_KEY] = labels
    row[GROUND_TRUTHS_KEY] = row[ground_truths_key]
    row[DATASET_SOURCE_KEY] = row[dataset_source_key]
    return row


def rlvr_filter_v1(
    row: Dict[str, Any],
    tokenizer: PreTrainedTokenizer,
    need_contain_labels: bool = True,
    max_prompt_token_length: Optional[int] = None,
    max_token_length: Optional[int] = None,
):
    max_prompt_token_length_ok = True
    if max_prompt_token_length is not None:
        max_prompt_token_length_ok = len(row[INPUT_IDS_PROMPT_KEY]) <= max_prompt_token_length

    max_token_length_ok = True
    if max_token_length is not None:
        max_token_length_ok = len(row[INPUT_IDS_KEY]) <= max_token_length

    contain_some_labels = any(x != -100 for x in row[LABELS_KEY])
    return max_prompt_token_length_ok and max_token_length_ok and (contain_some_labels or not need_contain_labels)


TRANSFORM_FNS = {
    "sft_tokenize_v1": (sft_tokenize_v1, "map"),
    "sft_tokenize_mask_out_prompt_v1": (sft_tokenize_mask_out_prompt_v1, "map"),
    "sft_filter_v1": (sft_filter_v1, "filter"),
    "sft_tulu_tokenize_and_truncate_v1": (sft_tulu_tokenize_and_truncate_v1, "map"),
    "sft_tulu_filter_v1": (sft_tulu_filter_v1, "filter"),
    "preference_tokenize_v1": (preference_tokenize_v1, "map"),
    "preference_filter_v1": (preference_filter_v1, "filter"),
    "preference_tulu_tokenize_and_truncate_v1": (preference_tulu_tokenize_and_truncate_v1, "map"),
    "preference_tulu_filter_v1": (preference_tulu_filter_v1, "filter"),
    "rlvr_tokenize_v1": (rlvr_tokenize_v1, "map"),
    "rlvr_filter_v1": (rlvr_filter_v1, "filter"),
}


class SimplePreferenceCollator:
    def __init__(self, pad_token_id: int):
        """Simple collator for preference dataset (always pad from the RIGHT)"""
        self.pad_token_id = pad_token_id

    def __call__(self, batch: List[Dict[str, int]]):
        """the input will have input_ids_chosen, input_ids_rejected"""
        # Find max length in the batch
        max_length_chosen = -1
        max_length_rejected = -1
        for i in range(len(batch)):
            max_length_chosen = max(max_length_chosen, len(batch[i][CHOSEN_INPUT_IDS_KEY]))
            max_length_rejected = max(max_length_rejected, len(batch[i][REJECTED_INPUT_IDS_KEY]))
        max_length = max(max_length_chosen, max_length_rejected)
        assert max_length > 0, "the dataset is empty"

        # Initialize lists to store padded sequences and attention masks
        padded_sequences_chosen = []
        padded_sequences_rejected = []

        for i in range(len(batch)):
            # Calculate padding length
            pad_length_chosen = max_length - len(batch[i][CHOSEN_INPUT_IDS_KEY])
            pad_length_rejected = max_length - len(batch[i][REJECTED_INPUT_IDS_KEY])

            # Pad from the right
            padding_chosen = [self.pad_token_id] * pad_length_chosen
            padding_rejected = [self.pad_token_id] * pad_length_rejected
            padded_sequence_chosen = batch[i][CHOSEN_INPUT_IDS_KEY] + padding_chosen
            padded_sequence_rejected = batch[i][REJECTED_INPUT_IDS_KEY] + padding_rejected
            padded_sequences_chosen.append(padded_sequence_chosen)
            padded_sequences_rejected.append(padded_sequence_rejected)

        # Convert to tensors
        padded_sequences_chosen = torch.tensor(padded_sequences_chosen)
        padded_sequences_rejected = torch.tensor(padded_sequences_rejected)

        return {
            CHOSEN_INPUT_IDS_KEY: padded_sequences_chosen,
            REJECTED_INPUT_IDS_KEY: padded_sequences_rejected,
        }


# ----------------------------------------------------------------------------
# Dataset Configuration and Caching
@dataclass
class DatasetConfig:
    dataset_name: str
    dataset_split: str
    dataset_revision: str
    dataset_range: Optional[int] = None
    transform_fn: List[str] = field(default_factory=list)
    transform_fn_args: List[Dict[str, Any]] = field(default_factory=list)
    target_columns: Optional[List[str]] = None

    # for tracking purposes
    dataset_commit_hash: Optional[str] = None

    def __post_init__(self):
        # if the file exists locally, use the local file
        if os.path.exists(self.dataset_name) and self.dataset_name.endswith(".jsonl"):
            assert self.dataset_split == "train", "Only train split is supported for local jsonl files."
            self.dataset = load_dataset(
                "json",
                data_files=self.dataset_name,
                split=self.dataset_split,
            )
        else:
            # commit hash only works for hf datasets
            self.dataset_commit_hash = get_commit_hash(
                self.dataset_name, self.dataset_revision, "README.md", "dataset"
            )
            self.dataset = load_dataset(
                self.dataset_name,
                split=self.dataset_split,
                revision=self.dataset_revision,
            )
        if self.dataset_range is None:
            dataset_range = len(self.dataset)
            self.update_range(dataset_range)

    def update_range(self, dataset_range: int):
        self.dataset_range = dataset_range
        if self.dataset_range > len(self.dataset):
            raise ValueError("Dataset range exceeds dataset length")
        self.dataset = self.dataset.select(range(self.dataset_range))


def get_dataset_v1(dc: DatasetConfig, tc: TokenizerConfig):
    assert len(dc.transform_fn) == len(
        dc.transform_fn_args
    ), f"transform_fn and transform_fn_args must have the same length: {dc.transform_fn=} != {dc.transform_fn_args=}"
    # beaker specific logic; we may get assigned 15.5 CPU, so we convert it to float then int
    num_proc = int(float(os.environ.get("BEAKER_ASSIGNED_CPU_COUNT", multiprocessing.cpu_count())))

    tokenizer = tc.tokenizer
    dataset = dc.dataset
    for fn_name, fn_args in zip(dc.transform_fn, dc.transform_fn_args):
        fn, fn_type = TRANSFORM_FNS[fn_name]
        # always pass in tokenizer and other args if needed
        fn_kwargs = {"tokenizer": tokenizer}
        fn_kwargs.update(fn_args)

        # perform the transformation
        target_columns = dataset.column_names if dc.target_columns is None else dc.target_columns
        if fn_type == "map":
            dataset = dataset.map(
                fn,
                fn_kwargs=fn_kwargs,
                remove_columns=[col for col in dataset.column_names if col not in target_columns],
                num_proc=get_num_proc(len(dataset), num_proc, APPLY_CHAT_TEMPLATE_EXAMPLE_PER_SECOND_PER_CPU),
            )
        elif fn_type == "filter":
            dataset = dataset.filter(
                fn,
                fn_kwargs=fn_kwargs,
                num_proc=get_num_proc(len(dataset), num_proc, FILTER_EXAMPLE_PER_SECOND_PER_CPU),
            )
        # NOTE: elif we can implement packing here to create a packed SFT dataset. Low priority for now.
        else:
            raise ValueError(f"Unknown transform function type: {fn_type}")

    if len(dataset) == 0:
        raise ValueError("No examples left after transformation")
    return dataset


def compute_config_hash(dcs: List[DatasetConfig], tc: TokenizerConfig) -> str:
    """Compute a deterministic hash of both configs for caching."""
    dc_dicts = [{k: v for k, v in asdict(dc).items() if v is not None} for dc in dcs]
    tc_dict = {k: v for k, v in asdict(tc).items() if v is not None}
    combined_dict = {"dataset_configs": dc_dicts, "tokenizer_config": tc_dict}
    config_str = json.dumps(combined_dict, sort_keys=True)
    return hashlib.sha256(config_str.encode()).hexdigest()[:10]


class DatasetTransformationCache:
    def __init__(self, config_hash: str, hf_entity: Optional[str] = None):
        self.config_hash = config_hash
        self.hf_entity = hf_entity or hf_whoami()["name"]

    def load_or_transform_dataset(
        self, dcs: List[DatasetConfig], tc: TokenizerConfig, dataset_skip_cache: bool = False
    ) -> Dataset:
        """Load dataset from cache if it exists, otherwise transform and cache it."""
        repo_name = f"{self.hf_entity}/dataset-mix-cached"

        # NOTE: the cached dataset is always train split
        DEFAULT_SPLIT_FOR_CACHED_DATASET = "train"

        # Check if the revision exists
        if revision_exists(repo_name, self.config_hash, repo_type="dataset"):
            print(f"✅ Found cached dataset at https://huggingface.co/datasets/{repo_name}/tree/{self.config_hash}")
            if dataset_skip_cache:
                print("dataset_skip_cache is True, so we will not load the dataset from cache")
            else:
                # Use the split from the first dataset config as default
                return load_dataset(repo_name, split=DEFAULT_SPLIT_FOR_CACHED_DATASET, revision=self.config_hash)

        print(f"Cache not found, transforming datasets...")

        # Transform each dataset
        transformed_datasets = []
        for dc in dcs:
            dataset = get_dataset_v1(dc, tc)
            transformed_datasets.append(dataset)

        # Combine datasets
        combined_dataset = concatenate_datasets(transformed_datasets)
        if dataset_skip_cache:
            return combined_dataset

        # Push to hub with config hash as revision
        combined_dataset.push_to_hub(
            repo_name,
            private=True,
            revision=self.config_hash,
            commit_message=f"Cache combined dataset with configs hash: {self.config_hash}",
        )
        print(f"🚀 Pushed transformed dataset to https://huggingface.co/datasets/{repo_name}/tree/{self.config_hash}")

        model_card = ModelCard(
            f"""\
---
tags: [open-instruct]
---

# Cached Tokenized Datasets

## Summary

This is a cached dataset produced by https://github.com/allenai/open-instruct

## Configuration

`TokenizerConfig`:
```json
{json.dumps(asdict(tc), indent=2)}
```

`List[DatasetConfig]`:
```json
{json.dumps([asdict(dc) for dc in dcs], indent=2)}
```
"""
        )
        model_card.push_to_hub(repo_name, repo_type="dataset", revision=self.config_hash)

        # NOTE: Load the dataset again to make sure it's downloaded to the HF cache
        print(f"✅ Found cached dataset at https://huggingface.co/datasets/{repo_name}/tree/{self.config_hash}")
        return load_dataset(repo_name, split=DEFAULT_SPLIT_FOR_CACHED_DATASET, revision=self.config_hash)


class LocalDatasetTransformationCache:
    def __init__(self, config_hash: str, dataset_local_cache_dir: str):
        """Initialize the local cache with a directory path."""
        self.config_hash = config_hash
        self.dataset_local_cache_dir = dataset_local_cache_dir
        os.makedirs(dataset_local_cache_dir, exist_ok=True)

    def get_cache_path(self) -> str:
        """Get the path to the cached dataset."""
        return os.path.join(self.dataset_local_cache_dir, self.config_hash)

    def save_config(self, config_hash: str, dcs: List[DatasetConfig], tc: TokenizerConfig):
        """Save the configuration to a JSON file."""
        config_path = os.path.join(self.get_cache_path(), "config.json")
        os.makedirs(os.path.dirname(config_path), exist_ok=True)

        config_dict = {
            "tokenizer_config": asdict(tc),
            "dataset_configs": [asdict(dc) for dc in dcs],
            "config_hash": config_hash,
        }
        with open(config_path, "w") as f:
            json.dump(config_dict, f, indent=2)

    def load_or_transform_dataset(
        self, dcs: List[DatasetConfig], tc: TokenizerConfig, dataset_skip_cache: bool = False
    ) -> Dataset:
        """Load dataset from local cache if it exists, otherwise transform and cache it locally."""
        cache_path = self.get_cache_path()

        # Check if the cache exists
        if os.path.exists(cache_path) and not dataset_skip_cache:
            print(f"✅ Found cached dataset at {cache_path}")
            return Dataset.load_from_disk(cache_path)

        print(f"Cache not found or invalid, transforming datasets...")

        # Transform each dataset
        transformed_datasets = []
        for dc in dcs:
            dataset = get_dataset_v1(dc, tc)
            transformed_datasets.append(dataset)

        # Combine datasets
        combined_dataset = concatenate_datasets(transformed_datasets)
        if dataset_skip_cache:
            return combined_dataset

        # Save to local cache
        combined_dataset.save_to_disk(cache_path)
        self.save_config(self.config_hash, dcs, tc)
        print(f"🚀 Saved transformed dataset to {cache_path}")
        print(f"✅ Found cached dataset at {cache_path}")
        return combined_dataset


def get_cached_dataset(
    dcs: List[DatasetConfig],
    tc: TokenizerConfig,
    hf_entity: Optional[str] = None,
    dataset_local_cache_dir: Optional[str] = None,
    dataset_skip_cache: bool = False,
) -> Dataset:
    if dataset_local_cache_dir is not None:
        cache = LocalDatasetTransformationCache(dataset_local_cache_dir=dataset_local_cache_dir)
    else:
        cache = DatasetTransformationCache(hf_entity=hf_entity)
    return cache.load_or_transform_dataset(dcs, tc, dataset_skip_cache=dataset_skip_cache)


def get_cached_dataset_tulu(
    dataset_mixer_list: List[str],
    dataset_mixer_list_splits: List[str],
    tc: TokenizerConfig,
    dataset_transform_fn: List[str],
    transform_fn_args: List[Dict[str, Any]],
    target_columns: Optional[List[str]] = None,
    dataset_cache_mode: Literal["hf", "local"] = "local",
    dataset_config_hash: Optional[str] = None,
    hf_entity: Optional[str] = None,
    dataset_local_cache_dir: str = "local_dataset_cache",
    dataset_skip_cache: bool = False,
) -> Dataset:
    dcs = []
    if dataset_config_hash is None:
        if len(dataset_mixer_list_splits) == 1:
            print("by default, we will use the same split for all datasets")
            dataset_mixer_list_splits = [dataset_mixer_list_splits[0]] * len(dataset_mixer_list)
        else:
            if len(dataset_mixer_list_splits) != len(dataset_mixer_list):
                raise ValueError(
                    f"dataset_mixer_list_splits length must be the same as dataset_mixer_list: {len(dataset_mixer_list_splits)=} != {len(dataset_mixer_list)=}"
                )
        assert len(dataset_mixer_list) % 2 == 0, f"Data mixer list length is not even: {dataset_mixer_list}"
        for i in range(0, len(dataset_mixer_list), 2):
            dataset_name = dataset_mixer_list[i]
            frac_or_num_samples = dataset_mixer_list[i + 1]
            if "." in frac_or_num_samples:
                frac_or_num_samples = float(frac_or_num_samples)
            else:
                frac_or_num_samples = int(frac_or_num_samples)

            dataset_config = DatasetConfig(
                dataset_name=dataset_name,
                dataset_split=dataset_mixer_list_splits[i],
                dataset_revision="main",
                transform_fn=dataset_transform_fn,
                transform_fn_args=transform_fn_args,
                target_columns=target_columns,
            )
            if frac_or_num_samples > 1.0:
                new_range = int(frac_or_num_samples)
            else:
                new_range = int(frac_or_num_samples * len(dataset_config.dataset))
            dataset_config.update_range(new_range)
            dcs.append(dataset_config)
        dataset_config_hash = compute_config_hash(dcs, tc)
    if dataset_cache_mode == "local":
        cache = LocalDatasetTransformationCache(
            config_hash=dataset_config_hash, dataset_local_cache_dir=dataset_local_cache_dir
        )
    elif dataset_cache_mode == "hf":
        cache = DatasetTransformationCache(config_hash=dataset_config_hash, hf_entity=hf_entity)
    return cache.load_or_transform_dataset(dcs, tc, dataset_skip_cache=dataset_skip_cache)


def test_sft_dpo_same_tokenizer():
    base_to_sft_tc = TokenizerConfig(
        tokenizer_name_or_path="meta-llama/Llama-3.1-8B", tokenizer_revision="main", chat_template_name="tulu"
    )
    sft_to_dpo_tc = TokenizerConfig(
        tokenizer_name_or_path="allenai/Llama-3.1-Tulu-3-8B-SFT", tokenizer_revision="main", chat_template_name="tulu"
    )
    dpo_to_rl_tc = TokenizerConfig(
        tokenizer_name_or_path="allenai/Llama-3.1-Tulu-3-8B-DPO", tokenizer_revision="main", chat_template_name="tulu"
    )

    def equal_tokenizer(tc1, tc2):
        tok1 = tc1.tokenizer
        tok2 = tc2.tokenizer
        assert tok1.vocab_size == tok2.vocab_size, "Vocab size should be the same"
        assert tok1.model_max_length == tok2.model_max_length, "Model max length should be the same"
        assert tok1.is_fast == tok2.is_fast, "is_fast should be the same"
        assert tok1.padding_side == tok2.padding_side, "padding_side should be the same"
        assert tok1.truncation_side == tok2.truncation_side, "truncation_side should be the same"
        assert (
            tok1.clean_up_tokenization_spaces == tok2.clean_up_tokenization_spaces
        ), "clean_up_tokenization_spaces should be the same"
        assert tok1.added_tokens_decoder == tok2.added_tokens_decoder, "added_tokens_decoder should be the same"

    equal_tokenizer(base_to_sft_tc, sft_to_dpo_tc)
    equal_tokenizer(sft_to_dpo_tc, dpo_to_rl_tc)
    equal_tokenizer(base_to_sft_tc, dpo_to_rl_tc)


def test_sft_dpo_same_tokenizer_olmo():
    base_to_sft_tc = TokenizerConfig(
        tokenizer_name_or_path="allenai/OLMo-2-1124-7B",
        tokenizer_revision="main",
        chat_template_name="tulu",
        add_bos=True,
    )
    sft_to_dpo_tc = TokenizerConfig(
        tokenizer_name_or_path="allenai/OLMo-2-1124-7B-SFT",
        tokenizer_revision="main",
        chat_template_name="tulu",
        add_bos=True,
    )
    dpo_to_rl_tc = TokenizerConfig(
        tokenizer_name_or_path="allenai/OLMo-2-1124-7B-DPO",
        tokenizer_revision="main",
        chat_template_name="tulu",
        add_bos=True,
    )
    print("vocab size", base_to_sft_tc.tokenizer.vocab_size, len(base_to_sft_tc.tokenizer.vocab))

    def equal_tokenizer(tc1, tc2):
        tok1 = tc1.tokenizer
        tok2 = tc2.tokenizer
        assert tok1.vocab_size == tok2.vocab_size, "Vocab size should be the same"
        assert tok1.model_max_length == tok2.model_max_length, "Model max length should be the same"
        assert tok1.is_fast == tok2.is_fast, "is_fast should be the same"
        assert tok1.padding_side == tok2.padding_side, "padding_side should be the same"
        assert tok1.truncation_side == tok2.truncation_side, "truncation_side should be the same"
        assert (
            tok1.clean_up_tokenization_spaces == tok2.clean_up_tokenization_spaces
        ), "clean_up_tokenization_spaces should be the same"
        assert tok1.added_tokens_decoder == tok2.added_tokens_decoder, "added_tokens_decoder should be the same"

    equal_tokenizer(base_to_sft_tc, sft_to_dpo_tc)
    equal_tokenizer(sft_to_dpo_tc, dpo_to_rl_tc)
    equal_tokenizer(base_to_sft_tc, dpo_to_rl_tc)


def test_config_hash_different():
    """Test that different configurations produce different hashes."""
    tc = TokenizerConfig(
        tokenizer_name_or_path="meta-llama/Llama-3.1-8B", tokenizer_revision="main", chat_template_name="tulu"
    )

    dcs1 = [
        DatasetConfig(
            dataset_name="allenai/tulu-3-sft-personas-algebra",
            dataset_split="train",
            dataset_revision="main",
            transform_fn=["sft_tokenize_v1"],
            transform_fn_args={},
        )
    ]

    dcs2 = [
        DatasetConfig(
            dataset_name="allenai/tulu-3-sft-personas-algebra",
            dataset_split="train",
            dataset_revision="main",
            transform_fn=["sft_tokenize_mask_out_prompt_v1"],
            transform_fn_args={},
        )
    ]
    hash1 = compute_config_hash(dcs1, tc)
    hash2 = compute_config_hash(dcs2, tc)
    assert hash1 != hash2, "Different configs should have different hashes"


def test_get_cached_dataset_tulu_sft():
    tc = TokenizerConfig(
        tokenizer_name_or_path="meta-llama/Llama-3.1-8B",
        tokenizer_revision="main",
        use_fast=True,
        chat_template_name="tulu",
        add_bos=False,
    )
    dataset_mixer_list = ["allenai/tulu-3-sft-mixture", "1.0"]
    dataset_mixer_list_splits = ["train"]
    dataset_transform_fn = ["sft_tulu_tokenize_and_truncate_v1", "sft_tulu_filter_v1"]

    # our standard tulu setting
    transform_fn_args = [
        {"max_seq_length": 4096},
        {},
    ]
    dataset = get_cached_dataset_tulu(
        dataset_mixer_list,
        dataset_mixer_list_splits,
        tc,
        dataset_transform_fn,
        transform_fn_args,
        TOKENIZED_SFT_DATASET_KEYS,
        dataset_skip_cache=True,
    )

    gold_tokenized_dataset = load_dataset("allenai/dataset-mix-cached", split="train", revision="61ac38e052")
    assert len(dataset) == len(gold_tokenized_dataset)
    for i in range(len(dataset)):
        assert dataset[i]["input_ids"] == gold_tokenized_dataset[i]["input_ids"]
    return True


def test_get_cached_dataset_tulu_preference():
    tc = TokenizerConfig(
        tokenizer_name_or_path="allenai/Llama-3.1-Tulu-3-8B-SFT",
        tokenizer_revision="main",
        use_fast=False,
        chat_template_name="tulu",
        add_bos=False,
    )
    dataset_mixer_list = ["allenai/llama-3.1-tulu-3-8b-preference-mixture", "1.0"]
    dataset_mixer_list_splits = ["train"]
    dataset_transform_fn = ["preference_tulu_tokenize_and_truncate_v1", "preference_tulu_filter_v1"]
    transform_fn_args = [
        {"max_seq_length": 2048},
        {},
    ]
    dataset = get_cached_dataset_tulu(
        dataset_mixer_list,
        dataset_mixer_list_splits,
        tc,
        dataset_transform_fn,
        transform_fn_args,
        TOKENIZED_PREFERENCE_DATASET_KEYS,
        dataset_skip_cache=True,
    )
    gold_tokenized_dataset = load_dataset("allenai/dataset-mix-cached", split="train", revision="9415479293")
    assert len(dataset) == len(gold_tokenized_dataset)
    for i in range(len(dataset)):
        assert dataset[i]["chosen_input_ids"] == gold_tokenized_dataset[i]["chosen_input_ids"]
    return True


def test_get_cached_dataset_tulu_rlvr():
    tc = TokenizerConfig(
        tokenizer_name_or_path="allenai/Llama-3.1-Tulu-3-8B-DPO",
        tokenizer_revision="main",
        use_fast=False,
        chat_template_name="tulu",
        add_bos=False,
    )
    dataset_mixer_list = ["allenai/RLVR-GSM-MATH-IF-Mixed-Constraints", "1.0"]
    dataset_mixer_list_splits = ["train"]
    dataset_transform_fn = ["rlvr_tokenize_v1", "rlvr_filter_v1"]
    transform_fn_args = [
        {},
        {
            "max_token_length": 2048,
            "max_prompt_token_length": 2048,
        },
    ]
    # allenai/dataset-mix-cached/tree/0ff0043e56
    dataset = get_cached_dataset_tulu(
        dataset_mixer_list,
        dataset_mixer_list_splits,
        tc,
        dataset_transform_fn,
        transform_fn_args,
        dataset_skip_cache=True,
    )
    gold_tokenized_dataset = load_dataset("allenai/dataset-mix-cached", split="train", revision="0ff0043e56")
    assert len(dataset) == len(gold_tokenized_dataset)
    for i in range(len(dataset)):
        assert dataset[i][INPUT_IDS_PROMPT_KEY] == gold_tokenized_dataset[i][INPUT_IDS_PROMPT_KEY]
    return True


if __name__ == "__main__":
    test_sft_dpo_same_tokenizer()
    test_sft_dpo_same_tokenizer_olmo()
    test_config_hash_different()
    # test_get_cached_dataset_tulu_sft() # takes a long time to run
    # test_get_cached_dataset_tulu_preference() # takes a long time to run
    # test_get_cached_dataset_tulu_rlvr() # takes ~ 30 seconds
    print("All tests passed!")<|MERGE_RESOLUTION|>--- conflicted
+++ resolved
@@ -51,13 +51,8 @@
 
 import torch
 import transformers
-<<<<<<< HEAD
-from datasets import Dataset, concatenate_datasets, load_dataset, DatasetDict
-from huggingface_hub import HfApi, ModelCard, revision_exists
-=======
 from datasets import Dataset, concatenate_datasets, load_dataset
 from huggingface_hub import ModelCard, revision_exists
->>>>>>> d208aa37
 from rich.console import Console
 from rich.text import Text
 from transformers import (
