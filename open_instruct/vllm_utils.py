# Taken and modified from https://github.com/huggingface/trl
# Copyright 2024 The AllenAI Team. All rights reserved.
#
# Licensed under the Apache License, Version 2.0 (the "License");
# you may not use this file except in compliance with the License.
# You may obtain a copy of the License at
#
#     http://www.apache.org/licenses/LICENSE-2.0
#
# Unless required by applicable law or agreed to in writing, software
# distributed under the License is distributed on an "AS IS" BASIS,
# WITHOUT WARRANTIES OR CONDITIONS OF ANY KIND, either express or implied.
# See the License for the specific language governing permissions and
# limitations under the License.

"""This file is copied from https://github.com/OpenRLHF/OpenRLHF"""

import argparse
import asyncio
import dataclasses
import os
import queue
import socket
import sys
import threading
import time
from collections import defaultdict
from collections.abc import Awaitable
from concurrent import futures
from datetime import timedelta
from typing import Any

import aiohttp
import backoff
import openai
import ray
import torch
import torch.distributed
import vllm
from ray.util import queue as ray_queue
from ray.util.placement_group import PlacementGroup, placement_group
from ray.util.scheduling_strategies import PlacementGroupSchedulingStrategy
from torch.distributed.distributed_c10d import (
    Backend,
    PrefixStore,
    ProcessGroup,
    Store,
    _new_process_group_helper,
    _world,
    default_pg_timeout,
    rendezvous,
)
from vllm.entrypoints.launcher import serve_http
from vllm.entrypoints.openai.api_server import build_app, init_app_state
from vllm.entrypoints.openai.cli_args import make_arg_parser
from vllm.utils import FlexibleArgumentParser
from vllm.v1.core import kv_cache_utils

from open_instruct import logger_utils
from open_instruct.queue_types import GenerationResult, PromptRequest, RequestInfo, TokenStatistics
from open_instruct.tool_utils.tools import MaxCallsExceededTool, Tool
from open_instruct.utils import ModelDims, ray_get_with_progress

logger = logger_utils.setup_logger(__name__)

NUM_PREFETCH_WORKERS = 2
NUM_TOOL_WORKERS = 20
DRAIN_ACTIVE_TASKS_SLEEP_S = 1
SHOULD_STOP_TIMEOUT_S = 0.1
INFERENCE_INIT_TIMEOUT_S = 1200


@dataclasses.dataclass
class SamplingConfig:
    temperature: float = 0.7
    top_p: float = 1.0
    max_tokens: int = 256
    n: int = 1
    stop: list[str] | None = None
    seed: int | None = None
    logprobs: int | None = 1
    include_stop_str_in_output: bool = False
    skip_special_tokens: bool = True


@dataclasses.dataclass
class CompletionOutput:
    index: int
    token_ids: list[int]
    logprobs: list[float]
    finish_reason: str
    cumulative_logprob: float = 0.0
    mask: list[int] | None = None
    num_calls: int = 0
    timeout: bool = False
    tool_error: str = ""
    tool_output: str = ""
    tool_runtime: float = 0.0
    tool_called: bool = False


@dataclasses.dataclass
class RequestOutput:
    request_id: str
    prompt_token_ids: list[int]
    outputs: list[CompletionOutput]
    finished: bool = True


def assert_threaded_actor(instance):
    """Assert that an instance's class is suitable for use in a threaded (non-async) Ray actor.

    This function performs two checks:
      1. The class must not define any `async def` methods
         (including async generators, staticmethods, or classmethods).
      2. There must not be a running asyncio event loop in the current thread.

    Args:
        instance: The instance whose class to inspect.

    Raises:
        AssertionError: If the class defines one or more async methods, or a running asyncio event loop is detected.
    """
    try:
        loop = asyncio.get_running_loop()
        raise AssertionError(
            f"{instance.__class__.__name__} must run in a threaded Ray actor (no running event loop). "
            f"Detected RUNNING loop={loop!r} on thread='{threading.current_thread().name}'. "
            f"Python={sys.version.split()[0]}."
        )
    except RuntimeError:
        return


<<<<<<< HEAD
=======
def _truncate_tool_output_tokens(
    tool_output_token_ids: list[int],
    current_prompt_token_ids: list[int],
    accumulated_tokens: list[int],
    max_model_len: int,
    max_tokens: int,
    current_mask_len: int,
) -> tuple[list[int], int, list[int]]:
    prompt_and_tool_output = current_prompt_token_ids + accumulated_tokens + tool_output_token_ids
    excess = len(prompt_and_tool_output) - max_model_len
    if excess > 0:
        tool_output_token_ids = tool_output_token_ids[:-excess]

    remaining = max_tokens - current_mask_len
    if remaining <= 0:
        return [], excess, prompt_and_tool_output
    elif len(tool_output_token_ids) > remaining:
        return tool_output_token_ids[:remaining], excess, prompt_and_tool_output

    return tool_output_token_ids, excess, prompt_and_tool_output


async def process_request_async(
    actor: "LLMRayActor",
    sub_request_id: str,
    base_request_id: str,
    prompt: vllm.TokensPrompt,
    sampling_params: vllm.SamplingParams,
):
    """Process a single async request with tool support, awaiting tools inline."""
    accumulated_tokens = []
    accumulated_logprobs = []
    masks = []
    num_calls = 0
    timeout = False
    tool_error = ""
    tool_output = ""
    tool_runtime = 0.0
    tool_called = False

    current_prompt = prompt
    current_prompt_token_ids = actor.request_metadata[base_request_id]["prompt_token_ids"]
    current_sampling_params = sampling_params.clone()
    final_prompt_token_ids = None
    iteration = 0

    while True:
        iteration_request_id = f"{sub_request_id}_iter{iteration}"
        outputs = [
            o
            async for o in actor.llm_engine.generate(current_prompt, current_sampling_params, iteration_request_id)
            if o.finished
        ]
        assert len(outputs) == 1, f"Expected exactly 1 output, got {len(outputs)} for request {iteration_request_id}"
        request_output = outputs[0]
        iteration += 1
        output = request_output.outputs[0]

        if final_prompt_token_ids is None:
            final_prompt_token_ids = request_output.prompt_token_ids

        accumulated_tokens.extend(output.token_ids)
        accumulated_logprobs.extend(output.logprobs)
        masks.extend([1] * len(output.token_ids))

        if not actor.tools or not actor.max_tool_calls:
            break

        triggered_tool, stop_str = get_triggered_tool(
            output.text, actor.tools, actor.max_tool_calls, num_calls, sampling_params
        )
        if triggered_tool is None:
            break

        assert actor.executor is not None, f"executor is None for request {sub_request_id}"

        loop = asyncio.get_running_loop()
        tool_result = await loop.run_in_executor(actor.executor, triggered_tool, output.text)

        tool_called = True
        num_calls += 1
        timeout = timeout or tool_result.timeout
        tool_error += "" if tool_result.error is None else tool_result.error
        tool_output += tool_result.output
        tool_runtime += tool_result.runtime

        tool_output_token_ids = actor.llm_engine.tokenizer.encode(
            "<output>\n" + tool_result.output + "</output>\n", add_special_tokens=False
        )

        tool_output_token_ids, excess, prompt_and_tool_output = _truncate_tool_output_tokens(
            tool_output_token_ids,
            current_prompt_token_ids,
            accumulated_tokens,
            actor.llm_engine.model_config.max_model_len,
            sampling_params.max_tokens,
            len(masks),
        )

        accumulated_tokens.extend(tool_output_token_ids)
        accumulated_logprobs.extend(
            [{token_id: types.SimpleNamespace(logprob=0.0)} for token_id in tool_output_token_ids]
        )
        masks.extend([0] * len(tool_output_token_ids))

        new_sample_tokens = sampling_params.max_tokens - len(masks)
        if excess > 0 or new_sample_tokens <= 0:
            break

        current_prompt = vllm.TokensPrompt(prompt_token_ids=prompt_and_tool_output, cache_salt=base_request_id)
        current_prompt_token_ids = prompt_and_tool_output
        final_prompt_token_ids = prompt_and_tool_output
        current_sampling_params = sampling_params.clone()
        current_sampling_params.max_tokens = new_sample_tokens

    complete_output = vllm.CompletionOutput(
        index=split_request_id(sub_request_id)["request_index"],
        text="",
        token_ids=accumulated_tokens,
        cumulative_logprob=output.cumulative_logprob,
        logprobs=accumulated_logprobs,
        finish_reason=output.finish_reason,
        stop_reason=output.stop_reason,
    )

    if actor.tools:
        complete_output.mask = masks
        complete_output.num_calls = num_calls
        complete_output.timeout = timeout
        complete_output.tool_error = tool_error
        complete_output.tool_output = tool_output
        complete_output.tool_runtime = tool_runtime
        complete_output.tool_called = tool_called

    actor.active_tasks.pop(sub_request_id, None)

    actor.completion_queue.put(
        {
            "base_request_id": base_request_id,
            "expected_n": actor.request_metadata[base_request_id]["original_sampling_params"].n,
            "request_output": vllm.RequestOutput(
                request_id=sub_request_id,
                prompt=request_output.prompt,
                prompt_token_ids=final_prompt_token_ids,
                outputs=[complete_output],
                finished=True,
                prompt_logprobs=None,  # not used but required for init.
            ),
            "tools": actor.tools,
        }
    )


>>>>>>> 0f7ef0d2
# Edited from: https://github.com/OpenRLHF/OpenRLHF/pull/971/files
# Turns out Ray doesnt necessarily place bundles together,
# so this function is used to get the bundle indices of a placement group
# and ensure that the bundles placed on the same node are grouped together.
# avoids unnecessary communication for TP>1 with vllm.
def get_bundle_indices_list(placement_group: ray.util.placement_group) -> list[int]:
    pg_infos = ray.util.placement_group_table(placement_group)

    node_id_to_bundles = defaultdict(list)
    for bundle, node_id in pg_infos["bundles_to_node_id"].items():
        node_id_to_bundles[node_id].append(bundle)

    flattened_bundle_indices = []
    for bundles in node_id_to_bundles.values():
        flattened_bundle_indices.extend(bundles)
    return flattened_bundle_indices


def make_request_id(request: PromptRequest) -> str:
    """Generate a unique tracking key for a request."""
    prefix = "eval" if request.is_eval else "train"
    return f"{prefix}_{request.prompt_id}"


def split_request_id(full_request_id: str) -> dict:
    """Split request ID into base ID and request index.

    >>> split_request_id("train_0_43039_0")
    {'base_id': 'train_0_43039', 'request_index': 0}
    >>> split_request_id("eval_0_12345_2")
    {'base_id': 'eval_0_12345', 'request_index': 2}
    """
    parts = full_request_id.split("_")
    return {"base_id": "_".join(parts[:-1]), "request_index": int(parts[-1])}


def get_triggered_tool(
    output_text: str,
    tools: dict[str, Tool],
    max_tool_calls: dict[str, int],
    num_calls: int,
    sampling_params: SamplingConfig,
) -> tuple[Tool | None, str | None]:
    """Check if any tool was triggered and return the tool and stop_str if found.

    Args:
        output_text: The generated text to check for tool triggers
        tools: Dictionary mapping stop strings to Tool instances
        max_tool_calls: Dictionary mapping stop strings to their call limits
        num_calls: Current number of tool calls for this request
        sampling_params: Sampling parameters containing stop strings

    Returns:
        Tuple of (tool, stop_str) if a tool was triggered, (None, None) otherwise.
    """
    if not sampling_params.stop:
        return None, None

    for stop_str in sampling_params.stop:
        if stop_str in tools and output_text.endswith(stop_str):
            if num_calls < max_tool_calls.get(stop_str, 0):
                return tools[stop_str], stop_str
            else:
                return MaxCallsExceededTool(start_str="<tool>", end_str="</tool>"), stop_str
    return None, None


def process_completed_request(request_id, outs, current_time, tools, request_metadata):
    """Process a completed request with all its samples and return the result.

    Args:
        request_id: The base request ID
        outs: List of RequestOutput objects for all sub-requests
        current_time: Current timestamp for performance metrics
        tools: Dictionary of available tools (may be None or empty)
        request_metadata: Dictionary containing metadata for all requests

    Returns:
        Tuple of (result, is_eval) where result is a GenerationResult and is_eval is a boolean
    """
    final_output = RequestOutput(
        request_id=request_id,
        prompt_token_ids=outs[0].prompt_token_ids,
        outputs=[completion for out in outs for completion in out.outputs],
    )

    total_generation_tokens = sum(len(completion.token_ids) for out in outs for completion in out.outputs)
    metadata = request_metadata[request_id]

    response_ids = [list(out.token_ids) for out in final_output.outputs]
    finish_reasons = [out.finish_reason for out in final_output.outputs]
    use_tools = bool(tools)

    logprobs = []
    for idx, out in enumerate(final_output.outputs):
        assert len(out.token_ids) == len(out.logprobs), (
            f"CompletionOutput {idx}: token_ids length ({len(out.token_ids)}) != logprobs length ({len(out.logprobs)})"
        )
        logprobs.append(out.logprobs)

    # Extract attributes based on whether tools are used
    if use_tools:
        # Extract tool-specific attributes from outputs
        masks = [getattr(out, "mask", [1] * len(out.token_ids)) for out in final_output.outputs]
        num_calls = [getattr(out, "num_calls", 0) for out in final_output.outputs]
        timeouts = [getattr(out, "timeout", False) for out in final_output.outputs]
        tool_errors = [getattr(out, "tool_error", "") for out in final_output.outputs]
        tool_outputs = [getattr(out, "tool_output", "") for out in final_output.outputs]
        tool_runtimes = [getattr(out, "tool_runtime", 0.0) for out in final_output.outputs]
        tool_calleds = [getattr(out, "tool_called", False) for out in final_output.outputs]
    else:
        # Use default values when tools are not used
        masks = [[1] * len(resp) for resp in response_ids]
        num_calls = [0] * len(response_ids)
        timeouts = [False] * len(response_ids)
        tool_errors = [""] * len(response_ids)
        tool_outputs = [""] * len(response_ids)
        tool_runtimes = [0.0] * len(response_ids)
        tool_calleds = [False] * len(response_ids)

    result = GenerationResult(
        responses=response_ids,
        finish_reasons=finish_reasons,
        masks=masks,
        request_info=RequestInfo(
            num_calls=num_calls,
            timeouts=timeouts,
            tool_errors=tool_errors,
            tool_outputs=tool_outputs,
            tool_runtimes=tool_runtimes,
            tool_calleds=tool_calleds,
        ),
        dataset_index=metadata["dataset_index"],
        prompt_id=metadata["prompt_id"],
        token_statistics=TokenStatistics(
            num_prompt_tokens=len(metadata["prompt_token_ids"]),
            num_response_tokens=total_generation_tokens,
            generation_time=current_time - metadata["start_time"],
        ),
        start_time=metadata["start_time"],
        logprobs=logprobs,
    )
    return result, metadata["is_eval"]


def ray_noset_visible_devices(env_vars=os.environ):
    # Refer to
    # https://github.com/ray-project/ray/blob/161849364a784442cc659fb9780f1a6adee85fce/python/ray/_private/accelerators/nvidia_gpu.py#L95-L96
    # https://github.com/ray-project/ray/blob/161849364a784442cc659fb9780f1a6adee85fce/python/ray/_private/accelerators/amd_gpu.py#L102-L103
    # https://github.com/ray-project/ray/blob/161849364a784442cc659fb9780f1a6adee85fce/python/ray/_private/accelerators/npu.py#L94-L95
    # https://github.com/ray-project/ray/blob/161849364a784442cc659fb9780f1a6adee85fce/python/ray/_private/accelerators/hpu.py#L116-L117
    # https://github.com/ray-project/ray/blob/161849364a784442cc659fb9780f1a6adee85fce/python/ray/_private/accelerators/neuron.py#L108-L109
    # https://github.com/ray-project/ray/blob/161849364a784442cc659fb9780f1a6adee85fce/python/ray/_private/accelerators/tpu.py#L171-L172
    # https://github.com/ray-project/ray/blob/161849364a784442cc659fb9780f1a6adee85fce/python/ray/_private/accelerators/intel_gpu.py#L97-L98
    NOSET_VISIBLE_DEVICES_ENV_VARS_LIST = [
        "RAY_EXPERIMENTAL_NOSET_CUDA_VISIBLE_DEVICES",
        "RAY_EXPERIMENTAL_NOSET_ROCR_VISIBLE_DEVICES",
        "RAY_EXPERIMENTAL_NOSET_ASCEND_RT_VISIBLE_DEVICES",
        "RAY_EXPERIMENTAL_NOSET_HABANA_VISIBLE_MODULES",
        "RAY_EXPERIMENTAL_NOSET_NEURON_RT_VISIBLE_CORES",
        "RAY_EXPERIMENTAL_NOSET_TPU_VISIBLE_CHIPS",
        "RAY_EXPERIMENTAL_NOSET_ONEAPI_DEVICE_SELECTOR",
    ]
    return any(env_vars.get(env_var) for env_var in NOSET_VISIBLE_DEVICES_ENV_VARS_LIST)


# Copy from pytorch to allow creating multiple main groups.
# https://github.com/pytorch/pytorch/blob/main/torch/distributed/distributed_c10d.py
def init_process_group(
    backend: str | Backend = None,
    init_method: str | None = None,
    timeout: timedelta | None = None,
    world_size: int = -1,
    rank: int = -1,
    store: Store | None = None,
    group_name: str | None = None,
    pg_options: Any | None = None,
) -> ProcessGroup:
    assert (store is None) or (init_method is None), "Cannot specify both init_method and store."

    if store is not None:
        assert world_size > 0, "world_size must be positive if using store"
        assert rank >= 0, "rank must be non-negative if using store"
    elif init_method is None:
        init_method = "env://"

    backend = Backend(backend) if backend else Backend("undefined")

    if timeout is None:
        timeout = default_pg_timeout

    # backward compatible API
    if store is None:
        rendezvous_iterator = rendezvous(init_method, rank, world_size, timeout=timeout)
        store, rank, world_size = next(rendezvous_iterator)
        store.set_timeout(timeout)

        # Use a PrefixStore to avoid accidental overrides of keys used by
        # different systems (e.g. RPC) in case the store is multi-tenant.
        store = PrefixStore(group_name, store)

    # NOTE: The pg_options parameter was renamed into backend_options in PyTorch 2.6.0
    # https://github.com/pytorch/pytorch/commit/a0c7029a75628cd5fa8df83c0de0ea98ee7fd844
    # We need to determine the appropriate parameter name based on PyTorch version
    pg_options_param_name = "backend_options" if str(torch.__version__) >= "2.6" else "pg_options"
    pg, _ = _new_process_group_helper(
        world_size,
        rank,
        [],
        backend,
        store,
        group_name=group_name,
        **{pg_options_param_name: pg_options},
        timeout=timeout,
    )

    _world.pg_group_ranks[pg] = {i: i for i in range(world_size)}

    return pg


async def _check_health(port: int) -> None:
    async with (
        aiohttp.ClientSession() as session,
        session.get(f"http://127.0.0.1:{port}/health", timeout=aiohttp.ClientTimeout(total=2.0)) as response,
    ):
        if response.status != 200:
            raise RuntimeError(f"vLLM server health check failed with status {response.status}")


def _prefetch_worker(actor: "LLMRayActor") -> None:
    """Worker thread that fetches requests from the prompt queue."""
    while True:
        should_stop = actor._should_stop()
        active_count = len(actor.active_tasks)
        batch_size = actor.inference_batch_size
        if should_stop or active_count >= batch_size:
            time.sleep(DRAIN_ACTIVE_TASKS_SLEEP_S)
            continue

        try:
            # Use non-blocking get with a short sleep for polling.
            # This avoids issues with ray.get/ray.wait blocking when called
            # from a ThreadPoolExecutor thread inside a Ray actor.
            request = actor.prompt_queue.get_nowait()
        except ray_queue.Empty:
            time.sleep(0.1)
            continue
        except Exception as e:
            logger.warning(f"_prefetch_worker exception: {type(e).__name__}: {e}")
            time.sleep(0.1)
            continue

        if request is None:
            break
        add_request(actor, request)


def add_request(actor: "LLMRayActor", request: PromptRequest) -> None:
    request_id = make_request_id(request)
    sampling_params = dataclasses.replace(request.generation_config, n=1)

    actor.request_metadata[request_id] = {
        "is_eval": request.is_eval,
        "dataset_index": request.dataset_index,
        "prompt_id": request.prompt_id,
        "sampling_params": sampling_params,
        "original_sampling_params": request.generation_config,
        "prompt_token_ids": list(request.prompt),
        "start_time": time.perf_counter(),
    }

    for j in range(request.generation_config.n):
        seed = request.generation_config.seed + j if request.generation_config.seed is not None else None
        sub_sampling_params = dataclasses.replace(sampling_params, seed=seed)
        sub_request_id = f"{request_id}_{j}"
        actor.active_tasks[sub_request_id] = asyncio.run_coroutine_threadsafe(
            process_request(actor, sub_request_id, sub_sampling_params), actor.loop
        )


def _create_server_args(model_path: str) -> argparse.Namespace:
    parser = FlexibleArgumentParser()
    parser = make_arg_parser(parser)
    args = parser.parse_args(["--model", model_path])
    args.disable_fastapi_docs = True
    return args


class LLMRayActor:
    """Ray actor for LLM generation with optional tool support."""

    def __init__(
        self,
        *args,
        tools: dict[str, Tool] | None = None,
        max_tool_calls: dict[str, int] | None = None,
        bundle_indices: list[int] | None = None,
        prompt_queue: ray_queue.Queue,
        results_queue: ray_queue.Queue,
        eval_results_queue: ray_queue.Queue,
        actor_manager: ray.actor.ActorHandle,
        inflight_updates: bool,
        prompt_queue_actor: ray.actor.ActorHandle = None,
        results_queue_actor: ray.actor.ActorHandle = None,
        eval_results_queue_actor: ray.actor.ActorHandle = None,
        **kwargs,
    ):
        assert_threaded_actor(self)
        self._init_config(tools, max_tool_calls, inflight_updates)
        self._init_queues(
            prompt_queue,
            results_queue,
            eval_results_queue,
            actor_manager,
            prompt_queue_actor,
            results_queue_actor,
            eval_results_queue_actor,
        )

        noset_visible_devices = kwargs.pop("noset_visible_devices")
        distributed_executor_backend = kwargs.get("distributed_executor_backend")
        self._setup_gpu_visibility(noset_visible_devices, distributed_executor_backend)
        self._setup_and_start_async_engine(args, bundle_indices, kwargs)
        self._init_openai_client()
        self.inference_batch_size = self.get_kv_cache_info()
        self._init_executor()

    def _init_config(
        self, tools: dict[str, Tool] | None, max_tool_calls: dict[str, int] | None, inflight_updates: bool
    ) -> None:
        self.tools = tools or {}
        self.max_tool_calls = max_tool_calls or {}
        self.inflight_updates = inflight_updates
        self.request_metadata = {}
        self.active_tasks = {}
        self.request_outputs = {}

    def _init_queues(
        self,
        prompt_queue,
        results_queue,
        eval_results_queue,
        actor_manager,
        prompt_queue_actor,
        results_queue_actor,
        eval_results_queue_actor,
    ) -> None:
        self.completion_queue = queue.Queue()
        # Fix Ray Queue serialization issue: when Queue is serialized to a remote actor,
        # the internal actor handle is lost. We need to restore it using the separately
        # passed actor handles.
        self.prompt_queue = self._fix_queue(prompt_queue, prompt_queue_actor)
        self.results_queue = self._fix_queue(results_queue, results_queue_actor)
        self.eval_results_queue = self._fix_queue(eval_results_queue, eval_results_queue_actor)
        self.actor_manager = actor_manager

        # For caching should_stop status.
        self._last_should_stop_update = float("-inf")
        self._should_stop_value = False

    def _fix_queue(self, q, actor_handle):
        """Fix a Ray Queue that lost its actor reference during serialization."""
        if q is None:
            return None
        # Check if the queue's actor matches the provided actor handle.
        # During Ray serialization, the Queue object might have a stale or different actor.
        if actor_handle is not None:
            if q.actor is None or q.actor != actor_handle:
                q.actor = actor_handle
        elif q.actor is None:
            logger.warning("Queue actor is None after serialization and no actor handle provided")
        return q

    def _init_executor(self) -> None:
        self._warmup_queues()
        max_workers = NUM_PREFETCH_WORKERS + (NUM_TOOL_WORKERS if self.tools else 0)
        self.executor = futures.ThreadPoolExecutor(max_workers=max_workers)
        self._prefetch_future = self.executor.submit(_prefetch_worker, self)
        self._process_future = self.executor.submit(self.process_from_queue)

    def _warmup_queues(self) -> None:
        """Ensure Ray Queue actors are ready before starting workers.

        Ray Queues use internal _QueueActor instances that may take time to initialize
        (especially when using runtime_env with package installation). This method
        makes calls to each queue to block until the actors are ready.
        """
        queues = [self.prompt_queue, self.results_queue]
        if self.eval_results_queue is not None:
            queues.append(self.eval_results_queue)
        for q in queues:
            if q is not None:
                q.qsize()

    def _setup_gpu_visibility(self, noset_visible_devices: bool, distributed_executor_backend: str) -> None:
        # a hack to make the script work.
        # stop ray from manipulating *_VISIBLE_DEVICES
        # at the top-level when the distributed_executor_backend is ray.
        if distributed_executor_backend == "ray":
            os.environ.pop("CUDA_VISIBLE_DEVICES", None)
            os.environ.pop("ROCR_VISIBLE_DEVICES", None)
        elif noset_visible_devices:
            # We need to set CUDA_VISIBLE_DEVICES to the ray assigned GPU
            # when the distributed_executor_backend is not ray and
            # RAY_EXPERIMENTAL_NOSET_*_VISIBLE_DEVICES is set.
            os.environ["CUDA_VISIBLE_DEVICES"] = str(ray.get_gpu_ids()[0])

    def _setup_and_start_async_engine(self, args, bundle_indices, kwargs) -> None:
        num_gpus = kwargs.pop("num_gpus")
        if bundle_indices is not None:
            os.environ["VLLM_RAY_PER_WORKER_GPUS"] = str(num_gpus)
            os.environ["VLLM_RAY_BUNDLE_INDICES"] = ",".join(map(str, bundle_indices))
            logger.debug(f"creating LLM with bundle_indices={bundle_indices}")

        engine_args = vllm.AsyncEngineArgs(*args, **kwargs)
        engine_args.disable_log_stats = True
        engine_args.disable_cascade_attn = True

        init_complete = threading.Event()
        self.loop = None
        self.llm_engine = None
        self.client = None
        self.server_port = None

        async def _init_engine_and_server():
            running_loop = asyncio.get_running_loop()
            assert running_loop == self.loop, f"Loop mismatch! running={running_loop}, actor.loop={self.loop}"

            engine_client = vllm.AsyncLLMEngine.from_engine_args(engine_args, start_engine_loop=False)

            args = _create_server_args(engine_client.vllm_config.model_config.model)
            app = build_app(args)
            await init_app_state(engine_client, engine_client.vllm_config, app.state, args)

            sock = socket.socket(socket.AF_INET, socket.SOCK_STREAM)
            sock.bind(("127.0.0.1", 0))
            sock.listen(1)
            self.server_port = sock.getsockname()[1]

            logger.info(f"Starting vLLM OpenAI API server on port {self.server_port}")

            asyncio.create_task(
                serve_http(app, sock=sock, host="127.0.0.1", port=self.server_port, log_level="warning")
            )

            await asyncio.sleep(0.1)

            return engine_client

        def _run_loop():
            try:
                self.loop = asyncio.new_event_loop()
                asyncio.set_event_loop(self.loop)
                self.llm_engine = self.loop.run_until_complete(_init_engine_and_server())
            except Exception:
                logger.exception("vLLM engine initialization failed")
                raise
            finally:
                init_complete.set()
            self.loop.run_forever()

        self.loop_thread = threading.Thread(target=_run_loop, daemon=True)
        self.loop_thread.start()

        if init_complete.wait(timeout=INFERENCE_INIT_TIMEOUT_S):
            if self.llm_engine is None:
                raise RuntimeError("vLLM engine initialization failed. Check Ray worker logs for details.")
            return
        message = "timed out" if self.loop_thread.is_alive() else "thread died before completing"
        raise RuntimeError(f"vLLM engine {message}")

    def _init_openai_client(self) -> None:
        base_url = f"http://127.0.0.1:{self.server_port}/v1"
        self.client = openai.AsyncOpenAI(base_url=base_url, api_key="EMPTY", timeout=60.0)
        self.model_name = self.llm_engine.vllm_config.model_config.model

        logger.info(f"Waiting for vLLM OpenAI API server to be ready at {base_url}")

        @backoff.on_exception(backoff.constant, aiohttp.ClientError, max_time=60, interval=0.5)
        async def check_health():
            async with (
                aiohttp.ClientSession() as session,
                session.get(
                    f"http://127.0.0.1:{self.server_port}/health", timeout=aiohttp.ClientTimeout(total=2.0)
                ) as response,
            ):
                if response.status != 200:
                    raise aiohttp.ClientError(f"Health check failed with status {response.status}")

        asyncio.run(check_health())
        logger.info("vLLM OpenAI API server is ready")

    def get_model_dims(self):
        """Get only the model dimensions without loading weights."""
        return ModelDims.from_vllm_config(self.llm_engine.vllm_config)

    def _should_stop(self) -> bool:
        if self.actor_manager is None:
            return self._should_stop_value
        if (time.perf_counter() - self._last_should_stop_update) > SHOULD_STOP_TIMEOUT_S:
            should_stop_ref = self.actor_manager.should_stop.remote()
            ready_refs, _ = ray.wait([should_stop_ref], timeout=SHOULD_STOP_TIMEOUT_S)
            if ready_refs:
                self._should_stop_value = ray.get(ready_refs[0])
                self._last_should_stop_update = time.perf_counter()
            else:
                ray.cancel(should_stop_ref)
        return self._should_stop_value

    def _accumulate_sub_request(self, sub_request: dict) -> None:
        base_request_id = sub_request["base_request_id"]
        expected_n = sub_request["expected_n"]

        if base_request_id not in self.request_outputs:
            self.request_outputs[base_request_id] = {
                "outputs": [],
                "expected_n": expected_n,
                "tools": sub_request["tools"],
            }

        self.request_outputs[base_request_id]["outputs"].append(sub_request["request_output"])

        is_complete = len(self.request_outputs[base_request_id]["outputs"]) == expected_n
        if is_complete:
            self._finalize_completed_request(base_request_id)

    def _finalize_completed_request(self, base_request_id: str) -> None:
        outputs = self.request_outputs[base_request_id]["outputs"]
        ordered_outs = sorted(outputs, key=lambda x: split_request_id(x.request_id)["request_index"])

        current_time = time.perf_counter()
        result, is_eval = process_completed_request(
            base_request_id,
            ordered_outs,
            current_time,
            self.request_outputs[base_request_id]["tools"],
            self.request_metadata,
        )

        self.request_outputs.pop(base_request_id)
        self.request_metadata.pop(base_request_id, None)

        results_queue = self.eval_results_queue if is_eval else self.results_queue
        results_queue.put(result)

    def process_from_queue(self) -> None:
        while True:
            sub_request = self.completion_queue.get()
            self._accumulate_sub_request(sub_request)

    def init_process_group(
        self,
        master_address: str,
        master_port: int,
        rank_offset: int,
        world_size: int,
        group_name: str,
        backend: str,
        use_ray: bool = False,
        timeout_minutes: int = 120,
    ) -> None:
        future = asyncio.run_coroutine_threadsafe(
            self.llm_engine.collective_rpc(
                "init_process_group",
                args=(
                    master_address,
                    master_port,
                    rank_offset,
                    world_size,
                    group_name,
                    backend,
                    use_ray,
                    timeout_minutes,
                ),
            ),
            self.loop,
        )
        return future.result(timeout=timeout_minutes * 60)

    def _run_async(self, coro: Awaitable[Any]) -> Any:
        future = asyncio.run_coroutine_threadsafe(coro, self.loop)
        return future.result()

    def _prepare_weight_update(self, name: str, dtype: str) -> None:
        # Wait for all active requests to complete.
        while not self.inflight_updates and len(self.active_tasks) > 0:
            self.check_background_threads()
            time.sleep(DRAIN_ACTIVE_TASKS_SLEEP_S)

        expected_dtype = str(self.llm_engine.model_config.dtype)
        assert dtype == expected_dtype, f"Mismatched dtype for {name}: received {dtype!r}, expected {expected_dtype!r}"

    def update_weight(self, name: str, dtype: str, shape: tuple[int, ...], empty_cache: bool = False) -> None:
        self._prepare_weight_update(name, dtype)
        return self._run_async(self.llm_engine.collective_rpc("update_weight", args=(name, dtype, shape, empty_cache)))

    def update_weight_cuda_ipc(
        self, name: str, dtype: str, shape: tuple[int, ...], ipc_handles: list[Any], empty_cache: bool = False
    ) -> None:
        self._prepare_weight_update(name, dtype)
        return self._run_async(
            self.llm_engine.collective_rpc(
                "update_weight_cuda_ipc", args=(name, dtype, shape, ipc_handles, empty_cache)
            )
        )

    def reset_prefix_cache(self) -> None:
        return self._run_async(self.llm_engine.reset_prefix_cache())

    def ready(self) -> bool:
        return True

    def check_background_threads(self) -> None:
        if self._prefetch_future.done():
            self._prefetch_future.result()
        if self._process_future.done():
            self._process_future.result()
        for task in self.active_tasks.values():
            if task.done():
                task.result()
        if not self.loop_thread.is_alive():
            raise RuntimeError(
                "vLLM engine loop thread has died. Check logs for errors in EngineCore or async engine."
            )

    def get_kv_cache_info(self) -> int:
        """Get KV cache max concurrency from the vLLM engine."""
        kv_cache_specs = self._run_async(self.llm_engine.collective_rpc("get_kv_cache_spec"))

        vllm_config = self.llm_engine.vllm_config
        gpu_memory_utilization = vllm_config.cache_config.gpu_memory_utilization
        total_gpu_memory = torch.cuda.get_device_properties(0).total_memory
        available_memory = int(gpu_memory_utilization * total_gpu_memory)

        kv_cache_groups = kv_cache_utils.get_kv_cache_groups(vllm_config, kv_cache_specs[0])

        kv_cache_config = kv_cache_utils.get_kv_cache_config_from_groups(
            vllm_config, kv_cache_groups, kv_cache_specs[0], available_memory
        )

        max_concurrency = kv_cache_utils.get_max_concurrency_for_kv_cache_config(vllm_config, kv_cache_config)

        return int(max_concurrency)


async def process_request(actor: LLMRayActor, sub_request_id: str, sampling_params: SamplingConfig):
    """Process a single async request with tool support, awaiting tools inline."""
    await _check_health(actor.server_port)
    response_tokens = []
    response_logprobs = []
    response_masks = []
    cumulative_logprob = 0.0
    num_calls = 0
    timeout = False
    tool_error = ""
    tool_output = ""
    tool_runtime = 0.0
    tool_called = False

    base_request_id = split_request_id(sub_request_id)["base_id"]
    original_prompt = actor.request_metadata[base_request_id]["prompt_token_ids"]
    current_prompt = list(original_prompt)
    max_model_len = actor.llm_engine.model_config.max_model_len
    current_max_tokens = sampling_params.max_tokens

    while True:
        current_sampling_params = dataclasses.replace(sampling_params, max_tokens=current_max_tokens)
        api_response = await actor.client.completions.create(
            model=actor.model_name,
            prompt=current_prompt,
            extra_body={
                "return_token_ids": True,
                "cache_salt": base_request_id,
                "include_stop_str_in_output": bool(actor.tools),
            },
            **dataclasses.asdict(current_sampling_params),
        )

        output = api_response.choices[0]
        model_tokens = list(output.token_ids)

        response_tokens.extend(model_tokens)
        current_prompt.extend(model_tokens)

        assert output.logprobs and output.logprobs.token_logprobs, "logprobs must be available"
        for logprob in output.logprobs.token_logprobs:
            response_logprobs.append(logprob)
            cumulative_logprob += logprob

        response_masks.extend([1] * len(model_tokens))

        if not actor.tools or not actor.max_tool_calls:
            break

        triggered_tool, stop_str = get_triggered_tool(
            output.text, actor.tools, actor.max_tool_calls, num_calls, sampling_params
        )
        if triggered_tool is None:
            break

        assert actor.executor is not None, f"executor is None for request {sub_request_id}"

        loop = asyncio.get_running_loop()
        tool_result = await loop.run_in_executor(actor.executor, triggered_tool, output.text)

        tool_called = True
        num_calls += 1
        timeout = timeout or tool_result.timeout
        tool_error += "" if tool_result.error is None else tool_result.error
        tool_output += tool_result.output
        tool_runtime += tool_result.runtime

        tool_tokens = actor.llm_engine.tokenizer.encode(
            "<output>\n" + tool_result.output + "</output>\n", add_special_tokens=False
        )

        space_for_tool = max_model_len - len(current_prompt) - 1
        if space_for_tool <= 0:
            break
        tool_tokens = tool_tokens[:space_for_tool]

        response_tokens.extend(tool_tokens)
        response_logprobs.extend([0.0] * len(tool_tokens))
        response_masks.extend([0] * len(tool_tokens))
        current_prompt.extend(tool_tokens)

        current_max_tokens = sampling_params.max_tokens - len(response_masks)
        if current_max_tokens <= 0:
            break

    complete_output = CompletionOutput(
        index=split_request_id(sub_request_id)["request_index"],
        token_ids=response_tokens,
        cumulative_logprob=cumulative_logprob,
        logprobs=response_logprobs,
        finish_reason=output.finish_reason,
    )
    if actor.tools:
        complete_output.mask = response_masks
        complete_output.num_calls = num_calls
        complete_output.timeout = timeout
        complete_output.tool_error = tool_error
        complete_output.tool_output = tool_output
        complete_output.tool_runtime = tool_runtime
        complete_output.tool_called = tool_called

    actor.active_tasks.pop(sub_request_id, None)

    actor.completion_queue.put(
        {
            "base_request_id": base_request_id,
            "expected_n": actor.request_metadata[base_request_id]["original_sampling_params"].n,
            "request_output": RequestOutput(
                request_id=sub_request_id,
                prompt_token_ids=actor.request_metadata[base_request_id]["prompt_token_ids"],
                outputs=[complete_output],
            ),
            "tools": actor.tools,
        }
    )


def get_cuda_arch_list() -> str:
    """Get CUDA compute capabilities and format them for TORCH_CUDA_ARCH_LIST."""
    if not torch.cuda.is_available():
        return ""

    cuda_capabilities = []
    for i in range(torch.cuda.device_count()):
        major, minor = torch.cuda.get_device_capability(i)
        cuda_capabilities.append(f"{major}.{minor}")

    # Remove duplicates and sort
    cuda_capabilities = sorted(set(cuda_capabilities))
    cuda_arch_list = ";".join(cuda_capabilities)
    logger.info(
        f"Detected CUDA compute capabilities: {cuda_capabilities}, setting TORCH_CUDA_ARCH_LIST={cuda_arch_list}"
    )
    return cuda_arch_list


def create_vllm_engines(
    num_engines: int,
    tensor_parallel_size: int,
    enforce_eager: bool,
    tokenizer_name_or_path: str,
    pretrain: str,
    revision: str,
    seed: int,
    enable_prefix_caching: bool,
    max_model_len: int,
    vllm_gpu_memory_utilization: float = 0.9,
    single_gpu_mode: bool = False,
    pg: PlacementGroup | None = None,
    tools: dict[str, Tool] | None = None,
    max_tool_calls: tuple[int, ...] = (5,),
    prompt_queue=None,
    results_queue=None,
    eval_results_queue=None,
    actor_manager=None,
    use_fp8_kv_cache=False,
    inflight_updates: bool = False,
) -> list[LLMRayActor]:
    # Convert max_tool_calls to a dict mapping tool end strings to their limits
    if tools:
        assert len(max_tool_calls) == 1 or len(max_tool_calls) == len(tools), (
            "max_tool_calls must have length 1 (applies to all tools) or same length as tools (per-tool limit)"
        )
        # tool key is the end_str
        if len(max_tool_calls) == 1:
            max_tool_calls_dict = {end_str: max_tool_calls[0] for end_str in tools}
        else:
            max_tool_calls_dict = {end_str: limit for end_str, limit in zip(tools.keys(), max_tool_calls)}
    else:
        max_tool_calls_dict = {}

    vllm_engines = []
    distributed_executor_backend = "uni" if tensor_parallel_size == 1 else "ray"
    use_hybrid_engine = pg is not None
    num_gpus = int(tensor_parallel_size == 1)
    if use_hybrid_engine and tensor_parallel_size == 1 and single_gpu_mode:
        # every worker will use 0.5 GPU, so that we can schedule
        # 2 instances on the same GPUs.
        num_gpus = 0.5

    logger.info(f"num_gpus: {num_gpus}")

    # Extract actor handles from queues before passing to remote actors.
    # Ray Queue serialization loses the internal actor reference, so we pass
    # the actor handles separately and restore them inside the remote actor.
    prompt_queue_actor = prompt_queue.actor if prompt_queue is not None else None
    results_queue_actor = results_queue.actor if results_queue is not None else None
    eval_results_queue_actor = eval_results_queue.actor if eval_results_queue is not None else None

    if not use_hybrid_engine:
        # Create a big placement group to ensure that all engines are packed
        bundles = [{"GPU": 1, "CPU": 1} for _ in range(num_engines * tensor_parallel_size)]
        pg = placement_group(bundles, strategy="PACK")
        ray.get(pg.ready())

    # ensure we use bundles on the same node where possible if tp>1.
    bundle_indices_list = get_bundle_indices_list(pg)

    for i in range(num_engines):
        bundle_indices = None
        bundle_indices = bundle_indices_list[i * tensor_parallel_size : (i + 1) * tensor_parallel_size]

        scheduling_strategy = PlacementGroupSchedulingStrategy(
            placement_group=pg,
            placement_group_capture_child_tasks=True,
            placement_group_bundle_index=bundle_indices[0],
        )

        vllm_engines.append(
            ray.remote(LLMRayActor)
            .options(
                num_cpus=num_gpus,
                num_gpus=num_gpus,
                scheduling_strategy=scheduling_strategy,
                runtime_env=ray.runtime_env.RuntimeEnv(
                    env_vars={
                        "VLLM_ENABLE_V1_MULTIPROCESSING": "0",
                        "TORCH_CUDA_ARCH_LIST": get_cuda_arch_list(),
                        "VLLM_ALLOW_INSECURE_SERIALIZATION": "1",
                    },
                    excludes=[".venv", ".git"],
                ),
            )
            .remote(
                model=pretrain,
                revision=revision,
                tokenizer=tokenizer_name_or_path,
                tokenizer_revision=revision,
                worker_extension_cls="open_instruct.vllm_utils_workerwrap.WorkerWrap",
                tensor_parallel_size=tensor_parallel_size,
                enforce_eager=enforce_eager,
                dtype="bfloat16",
                seed=seed + i,
                distributed_executor_backend=distributed_executor_backend,
                enable_prefix_caching=enable_prefix_caching,
                max_model_len=max_model_len,
                gpu_memory_utilization=vllm_gpu_memory_utilization,
                bundle_indices=bundle_indices,
                num_gpus=0.2 if use_hybrid_engine else 1,
                noset_visible_devices=ray_noset_visible_devices(),
                prompt_queue=prompt_queue,
                results_queue=results_queue,
                eval_results_queue=eval_results_queue,
                actor_manager=actor_manager,
                tools=tools,
                max_tool_calls=max_tool_calls_dict,
                inflight_updates=inflight_updates,
                kv_cache_dtype="auto" if not use_fp8_kv_cache else "fp8",
                calculate_kv_scales=use_fp8_kv_cache,
                prompt_queue_actor=prompt_queue_actor,
                results_queue_actor=results_queue_actor,
                eval_results_queue_actor=eval_results_queue_actor,
            )
        )

    ray_get_with_progress(
        [engine.ready.remote() for engine in vllm_engines], "Initializing vLLM engines", timeout=1200
    )

    return vllm_engines<|MERGE_RESOLUTION|>--- conflicted
+++ resolved
@@ -132,162 +132,6 @@
         return
 
 
-<<<<<<< HEAD
-=======
-def _truncate_tool_output_tokens(
-    tool_output_token_ids: list[int],
-    current_prompt_token_ids: list[int],
-    accumulated_tokens: list[int],
-    max_model_len: int,
-    max_tokens: int,
-    current_mask_len: int,
-) -> tuple[list[int], int, list[int]]:
-    prompt_and_tool_output = current_prompt_token_ids + accumulated_tokens + tool_output_token_ids
-    excess = len(prompt_and_tool_output) - max_model_len
-    if excess > 0:
-        tool_output_token_ids = tool_output_token_ids[:-excess]
-
-    remaining = max_tokens - current_mask_len
-    if remaining <= 0:
-        return [], excess, prompt_and_tool_output
-    elif len(tool_output_token_ids) > remaining:
-        return tool_output_token_ids[:remaining], excess, prompt_and_tool_output
-
-    return tool_output_token_ids, excess, prompt_and_tool_output
-
-
-async def process_request_async(
-    actor: "LLMRayActor",
-    sub_request_id: str,
-    base_request_id: str,
-    prompt: vllm.TokensPrompt,
-    sampling_params: vllm.SamplingParams,
-):
-    """Process a single async request with tool support, awaiting tools inline."""
-    accumulated_tokens = []
-    accumulated_logprobs = []
-    masks = []
-    num_calls = 0
-    timeout = False
-    tool_error = ""
-    tool_output = ""
-    tool_runtime = 0.0
-    tool_called = False
-
-    current_prompt = prompt
-    current_prompt_token_ids = actor.request_metadata[base_request_id]["prompt_token_ids"]
-    current_sampling_params = sampling_params.clone()
-    final_prompt_token_ids = None
-    iteration = 0
-
-    while True:
-        iteration_request_id = f"{sub_request_id}_iter{iteration}"
-        outputs = [
-            o
-            async for o in actor.llm_engine.generate(current_prompt, current_sampling_params, iteration_request_id)
-            if o.finished
-        ]
-        assert len(outputs) == 1, f"Expected exactly 1 output, got {len(outputs)} for request {iteration_request_id}"
-        request_output = outputs[0]
-        iteration += 1
-        output = request_output.outputs[0]
-
-        if final_prompt_token_ids is None:
-            final_prompt_token_ids = request_output.prompt_token_ids
-
-        accumulated_tokens.extend(output.token_ids)
-        accumulated_logprobs.extend(output.logprobs)
-        masks.extend([1] * len(output.token_ids))
-
-        if not actor.tools or not actor.max_tool_calls:
-            break
-
-        triggered_tool, stop_str = get_triggered_tool(
-            output.text, actor.tools, actor.max_tool_calls, num_calls, sampling_params
-        )
-        if triggered_tool is None:
-            break
-
-        assert actor.executor is not None, f"executor is None for request {sub_request_id}"
-
-        loop = asyncio.get_running_loop()
-        tool_result = await loop.run_in_executor(actor.executor, triggered_tool, output.text)
-
-        tool_called = True
-        num_calls += 1
-        timeout = timeout or tool_result.timeout
-        tool_error += "" if tool_result.error is None else tool_result.error
-        tool_output += tool_result.output
-        tool_runtime += tool_result.runtime
-
-        tool_output_token_ids = actor.llm_engine.tokenizer.encode(
-            "<output>\n" + tool_result.output + "</output>\n", add_special_tokens=False
-        )
-
-        tool_output_token_ids, excess, prompt_and_tool_output = _truncate_tool_output_tokens(
-            tool_output_token_ids,
-            current_prompt_token_ids,
-            accumulated_tokens,
-            actor.llm_engine.model_config.max_model_len,
-            sampling_params.max_tokens,
-            len(masks),
-        )
-
-        accumulated_tokens.extend(tool_output_token_ids)
-        accumulated_logprobs.extend(
-            [{token_id: types.SimpleNamespace(logprob=0.0)} for token_id in tool_output_token_ids]
-        )
-        masks.extend([0] * len(tool_output_token_ids))
-
-        new_sample_tokens = sampling_params.max_tokens - len(masks)
-        if excess > 0 or new_sample_tokens <= 0:
-            break
-
-        current_prompt = vllm.TokensPrompt(prompt_token_ids=prompt_and_tool_output, cache_salt=base_request_id)
-        current_prompt_token_ids = prompt_and_tool_output
-        final_prompt_token_ids = prompt_and_tool_output
-        current_sampling_params = sampling_params.clone()
-        current_sampling_params.max_tokens = new_sample_tokens
-
-    complete_output = vllm.CompletionOutput(
-        index=split_request_id(sub_request_id)["request_index"],
-        text="",
-        token_ids=accumulated_tokens,
-        cumulative_logprob=output.cumulative_logprob,
-        logprobs=accumulated_logprobs,
-        finish_reason=output.finish_reason,
-        stop_reason=output.stop_reason,
-    )
-
-    if actor.tools:
-        complete_output.mask = masks
-        complete_output.num_calls = num_calls
-        complete_output.timeout = timeout
-        complete_output.tool_error = tool_error
-        complete_output.tool_output = tool_output
-        complete_output.tool_runtime = tool_runtime
-        complete_output.tool_called = tool_called
-
-    actor.active_tasks.pop(sub_request_id, None)
-
-    actor.completion_queue.put(
-        {
-            "base_request_id": base_request_id,
-            "expected_n": actor.request_metadata[base_request_id]["original_sampling_params"].n,
-            "request_output": vllm.RequestOutput(
-                request_id=sub_request_id,
-                prompt=request_output.prompt,
-                prompt_token_ids=final_prompt_token_ids,
-                outputs=[complete_output],
-                finished=True,
-                prompt_logprobs=None,  # not used but required for init.
-            ),
-            "tools": actor.tools,
-        }
-    )
-
-
->>>>>>> 0f7ef0d2
 # Edited from: https://github.com/OpenRLHF/OpenRLHF/pull/971/files
 # Turns out Ray doesnt necessarily place bundles together,
 # so this function is used to get the bundle indices of a placement group
