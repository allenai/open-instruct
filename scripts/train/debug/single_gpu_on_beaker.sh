#!/bin/bash

# Get the Beaker username to construct the image name
BEAKER_USER=$(beaker account whoami --format json | jq -r '.[0].name')
<<<<<<< HEAD
BEAKER_IMAGE="$1"
=======
BEAKER_IMAGE="${1:-${BEAKER_USER}/open-instruct-integration-test}"
>>>>>>> 7a3011c1

echo "Using Beaker image: $BEAKER_IMAGE"

uv run python mason.py \
       --cluster ai2/jupiter-cirrascale-2 \
       --cluster ai2/augusta-google-1 \
       --cluster ai2/saturn-cirrascale \
       --image "$BEAKER_IMAGE" \
       --pure_docker_mode \
       --workspace ai2/tulu-thinker \
       --priority high \
       --preemptible \
       --num_nodes 1 \
       --max_retries 0 \
       --env VLLM_ALLOW_LONG_MAX_MODEL_LEN=1 \
       --env GIT_COMMIT="$(git rev-parse --short HEAD)" \
       --budget ai2/oe-adapt \
       --no-host-networking \
       --gpus 1 \
	   -- source configs/beaker_configs/ray_node_setup.sh \&\& python open_instruct/grpo_fast.py \
    --dataset_mixer_list ai2-adapt-dev/rlvr_gsm8k_zs 64 \
    --dataset_mixer_list_splits train \
    --dataset_mixer_eval_list ai2-adapt-dev/rlvr_gsm8k_zs 16 \
    --dataset_mixer_eval_list_splits train \
    --max_token_length 512 \
    --max_prompt_token_length 512 \
    --response_length 512 \
    --pack_length 1024 \
    --per_device_train_batch_size 1 \
    --num_unique_prompts_rollout 8 \
    --num_samples_per_prompt_rollout 4 \
    --model_name_or_path Qwen/Qwen3-1.7B \
    --stop_strings "</answer>" \
    --apply_r1_style_format_reward \
    --apply_verifiable_reward true \
    --temperature 0.7 \
    --ground_truths_key ground_truth \
    --chat_template_name r1_simple_chat_postpend_think \
    --learning_rate 3e-7 \
    --total_episodes 200 \
    --deepspeed_stage 2 \
    --num_epochs 1 \
    --num_learners_per_node 1 \
    --vllm_tensor_parallel_size 1 \
    --beta 0.01 \
    --seed 3 \
    --num_evals 20 \
    --vllm_sync_backend gloo \
    --vllm_gpu_memory_utilization 0.3 \
    --save_traces \
    --vllm_enforce_eager \
    --gradient_checkpointing \
    --push_to_hub false \
    --single_gpu_mode<|MERGE_RESOLUTION|>--- conflicted
+++ resolved
@@ -2,11 +2,7 @@
 
 # Get the Beaker username to construct the image name
 BEAKER_USER=$(beaker account whoami --format json | jq -r '.[0].name')
-<<<<<<< HEAD
-BEAKER_IMAGE="$1"
-=======
 BEAKER_IMAGE="${1:-${BEAKER_USER}/open-instruct-integration-test}"
->>>>>>> 7a3011c1
 
 echo "Using Beaker image: $BEAKER_IMAGE"
 
