--- conflicted
+++ resolved
@@ -202,40 +202,6 @@
 
     def process_from_queue(
         self,
-<<<<<<< HEAD
-        sampling_params: vllm.SamplingParams,
-        eval_sampling_params: Optional[vllm.SamplingParams] = None,
-        eval_freq: Optional[int] = None,
-        num_training_steps: Optional[int] = None,
-        resume_training_step: int = 1,
-        batch_size: Optional[int] = None,
-    ) -> None:
-        """Process prompts from the queue and put results in the results queue."""
-        for training_step in range(resume_training_step, num_training_steps + 1):
-            prompts_batch = []
-            dataset_indices_batch = []
-            eval_prompts = None
-
-            # Process training prompts
-            result = self._generate_batch(
-                request.prompts, sampling_params, request.dataset_index, request.training_step
-            )
-            self.results_queue.put(result)
-
-            # Handle evaluation if needed
-            if (
-                request.eval_prompts is not None
-                and eval_sampling_params is not None
-                and (training_step - 1) % eval_freq == 0
-            ):
-                eval_result = self._generate_batch(
-                    request.eval_prompts, eval_sampling_params, request.dataset_index, request.training_step
-                )
-                eval_result.is_eval = True
-                # Put eval results in separate queue if available
-                if self.eval_results_queue is not None:
-                    self.eval_results_queue.put(eval_result)
-=======
         sampling_params,
         eval_sampling_params=None,
         eval_freq=None,
@@ -260,7 +226,6 @@
             return 1  # Successfully processed a request
         except queue.Empty:
             return 0  # No request to process
->>>>>>> c0516987
 
     def _generate_batch(
         self,
