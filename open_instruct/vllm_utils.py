--- conflicted
+++ resolved
@@ -426,19 +426,15 @@
         )
 
 
-<<<<<<< HEAD
-def accumulate_completions(actor: "LLMRayActor", sub_request: dict) -> futures.Future | None:
-=======
 def _create_server_args(model_path: str) -> argparse.Namespace:
     parser = FlexibleArgumentParser()
     parser = make_arg_parser(parser)
     args = parser.parse_args(["--model", model_path])
     args.disable_fastapi_docs = True
     return args
-
-
-def accumulate_completions(actor: "LLMRayActor", sub_request: dict) -> None:
->>>>>>> 82015bbd
+  
+
+def accumulate_completions(actor: "LLMRayActor", sub_request: dict) -> futures.Future | None:
     base_request_id = sub_request["base_request_id"]
     expected_n = sub_request["expected_n"]
 
