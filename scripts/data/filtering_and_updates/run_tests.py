#!/usr/bin/env python3
"""
Test runner for filtering scripts
Runs all available tests in the filtering_and_updates directory.
"""

import glob
import os
import subprocess
import sys


def run_test_file(test_file):
    """Run a single test file and return success status."""
    print(f"\n{'='*80}")
    print(f"🧪 RUNNING TEST: {test_file}")
    print(f"{'='*80}")

    try:
<<<<<<< HEAD
        result = subprocess.run([sys.executable, test_file],
                              capture_output=True, text=True, cwd=os.getcwd())
=======
        result = subprocess.run([sys.executable, test_file], capture_output=True, text=True, cwd=os.getcwd())
>>>>>>> 2e01163a

        if result.returncode == 0:
            print("✅ TEST PASSED")
            print(result.stdout)
            return True
        else:
            print("❌ TEST FAILED")
            print(result.stdout)
            print(result.stderr)
            return False

    except Exception as e:
        print(f"❌ ERROR RUNNING TEST: {e}")
        return False


def main():
    """Run all test files in the directory."""
    print("🧪 FILTERING SCRIPTS TEST RUNNER")
<<<<<<< HEAD
    print("="*80)
=======
    print("=" * 80)
>>>>>>> 2e01163a

    # Find all test files
    test_files = glob.glob("test_*.py")

    if not test_files:
        print("No test files found!")
        return

    print(f"Found {len(test_files)} test file(s):")
    for test_file in test_files:
        print(f"  - {test_file}")

    # Run all tests
    passed = 0
    failed = 0

    for test_file in test_files:
        if run_test_file(test_file):
            passed += 1
        else:
            failed += 1

    # Summary
    print(f"\n{'='*80}")
    print("📊 TEST SUMMARY")
    print(f"{'='*80}")
    print(f"✅ Passed: {passed}")
    print(f"❌ Failed: {failed}")
    print(f"📈 Total: {passed + failed}")

    if failed == 0:
        print("\n🎉 ALL TESTS PASSED!")
        return 0
    else:
        print(f"\n⚠️  {failed} test(s) failed!")
        return 1


if __name__ == "__main__":
    sys.exit(main())<|MERGE_RESOLUTION|>--- conflicted
+++ resolved
@@ -17,12 +17,7 @@
     print(f"{'='*80}")
 
     try:
-<<<<<<< HEAD
-        result = subprocess.run([sys.executable, test_file],
-                              capture_output=True, text=True, cwd=os.getcwd())
-=======
         result = subprocess.run([sys.executable, test_file], capture_output=True, text=True, cwd=os.getcwd())
->>>>>>> 2e01163a
 
         if result.returncode == 0:
             print("✅ TEST PASSED")
@@ -42,11 +37,7 @@
 def main():
     """Run all test files in the directory."""
     print("🧪 FILTERING SCRIPTS TEST RUNNER")
-<<<<<<< HEAD
-    print("="*80)
-=======
     print("=" * 80)
->>>>>>> 2e01163a
 
     # Find all test files
     test_files = glob.glob("test_*.py")
