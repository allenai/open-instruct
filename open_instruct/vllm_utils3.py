--- conflicted
+++ resolved
@@ -19,14 +19,9 @@
 import os
 import queue
 import time
-<<<<<<< HEAD
 from collections import defaultdict, deque
-from concurrent.futures import ThreadPoolExecutor
 from dataclasses import dataclass
-=======
-from collections import defaultdict
 from concurrent import futures
->>>>>>> f7f3d3f1
 from datetime import timedelta
 from typing import Any, Dict, List, Optional, Union
 
@@ -525,13 +520,10 @@
         eval_results_queue=None,
         actor_manager=None,
         inference_batch_size: Optional[int] = None,
-<<<<<<< HEAD
         actor_index: int = 0,
         max_request_stats: int = 1000,
-=======
         inflight_updates: bool = False,
         verbose: bool = False,
->>>>>>> f7f3d3f1
         **kwargs,
     ):
         self.logger = logger_utils.setup_logger(__name__)
@@ -542,7 +534,6 @@
         self.inflight_updates = inflight_updates
         self.verbose = verbose
         self.request_metadata = {}
-<<<<<<< HEAD
         self._step_counter = 0
 
         # Request statistics tracking
@@ -550,9 +541,7 @@
         self.request_stats = deque(maxlen=max_request_stats)
         self.model_dims = None  # Will be initialized after engine creation
         self.gpu_specs = get_gpu_specs()
-=======
         self.vllm_active_requests = set()  # Track all requests currently in vLLM
->>>>>>> f7f3d3f1
 
         if self.tools:
             self.executor = futures.ThreadPoolExecutor(max_workers=20)
@@ -600,8 +589,11 @@
         self._last_should_stop_update = float("-inf")
         self._should_stop_value = False
         self._should_stop_timeout_s = 5
-
-<<<<<<< HEAD
+        self._executor = futures.ThreadPoolExecutor(max_workers=1)
+        self._prefetch_future = self._executor.submit(self._prefetch_worker)
+        self.tracking = _init_tool_tracking()
+        self.request_outputs = {}
+
     def _init_model_dims(self):
         """Initialize model dimensions from the loaded model config."""
         # Get model config from engine
@@ -615,12 +607,6 @@
             num_attn_heads=hf_config.num_attention_heads,
             num_kv_heads=getattr(hf_config, "num_key_value_heads", None),
         )
-=======
-        self._executor = futures.ThreadPoolExecutor(max_workers=1)
-        self._prefetch_future = self._executor.submit(self._prefetch_worker)
-        self.tracking = _init_tool_tracking()
-        self.request_outputs = {}
->>>>>>> f7f3d3f1
 
     def _should_stop(self) -> bool:
         if (time.perf_counter() - self._last_should_stop_update) > self._should_stop_timeout_s:
@@ -706,33 +692,18 @@
             int: Number of requests processed
         """
 
-        # Use persistent instance variables for tracking and outputs
-        # This ensures state is maintained across multiple calls
-        total_processed = 0
-        iteration_count = 0
-
-<<<<<<< HEAD
-        tracking = _init_tool_tracking()
-        outputs = []
-        while True:
-            self._step_counter += 1
-
+        while not self._should_exit():
+            iteration_count += 1
+
+            # Health check: ensure prefetch worker is alive. This will raise if it has crashed.
+            if self._prefetch_future.done():
+                self._prefetch_future.result()
             # Log actor status every 1000 steps
             if self._step_counter % 1000 == 0 and self.actor_manager is not None:
                 unfinished_requests = self.llm_engine.get_num_unfinished_requests()
                 self.actor_manager.report_actor_status.remote(
                     self.actor_id, unfinished_requests, self.inference_batch_size
                 )
-
-            outputs.extend(self._poll_tool_futures(tracking, self.llm_engine.tokenizer))
-=======
-        while not self._should_exit():
-            iteration_count += 1
-
-            # Health check: ensure prefetch worker is alive. This will raise if it has crashed.
-            if self._prefetch_future.done():
-                self._prefetch_future.result()
->>>>>>> f7f3d3f1
 
             self._poll_tool_futures(self.tracking, self.llm_engine.tokenizer)
             current_time = time.time()
@@ -965,7 +936,6 @@
                 outputs=[],
                 finished=True,
             )
-<<<<<<< HEAD
 
             # Track request statistics
             if not metadata["is_eval"]:
@@ -982,8 +952,6 @@
                 )
 
             self._insert_result_to_queue(result, is_eval=metadata["is_eval"])
-=======
->>>>>>> f7f3d3f1
 
         # Add the completion output (with index field already set if needed)
         self.request_outputs[base_request_id].outputs.append(complete_output)
@@ -1357,11 +1325,8 @@
                 tools=tools,
                 max_tool_calls=max_tool_calls_dict,
                 inference_batch_size=inference_batch_size,
-<<<<<<< HEAD
                 actor_index=i,
-=======
                 inflight_updates=inflight_updates,
->>>>>>> f7f3d3f1
                 kv_cache_dtype="auto" if not use_fp8_kv_cache else "fp8",
                 calculate_kv_scales=use_fp8_kv_cache,
                 verbose=verbose,
