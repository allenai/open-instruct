--- conflicted
+++ resolved
@@ -43,11 +43,7 @@
 from vllm.v1.core import kv_cache_utils
 
 from open_instruct import logger_utils
-<<<<<<< HEAD
-from open_instruct.queue_types import GenerationResult, PromptRequest, RequestInfo
-=======
-from open_instruct.queue_types import GenerationResult, RequestInfo, TokenStatistics
->>>>>>> f455ef01
+from open_instruct.queue_types import GenerationResult, PromptRequest, RequestInfo, TokenStatistics
 from open_instruct.tool_utils.tool_vllm import MaxCallsExceededTool, Tool
 from open_instruct.utils import ray_get_with_progress
 
@@ -204,22 +200,14 @@
     return result
 
 
-<<<<<<< HEAD
-def _finalize_outputs(outputs, tracking, dataset_index, tools, start_time=None):
+def _finalize_outputs(outputs, tracking, dataset_index, tools, token_statistics=None, start_time=None):
     """Prepare final outputs with unified approach for all requests."""
     outputs.sort(key=lambda x: (x.request_id.split("-")[0], int(x.request_id.split("-")[1])))
 
     if not tools:
-        return _process_outputs(outputs, dataset_index=dataset_index, start_time=start_time)
-=======
-def _finalize_outputs(outputs, tracking, dataset_index, tools, token_statistics=None, start_time=None):
-    """Prepare final outputs based on whether tools were used."""
-    if not tools:
-        outputs.sort(key=lambda x: int(x.request_id.split("_")[-1]))
         return _process_outputs(
             outputs, dataset_index=dataset_index, token_statistics=token_statistics, start_time=start_time
         )
->>>>>>> f455ef01
 
     # Tool mode: add metadata and merge completions
     for output in outputs:
@@ -239,13 +227,9 @@
         # Replace the output with the tool-processed one
         output.outputs[0] = tool_output
 
-<<<<<<< HEAD
-    return _process_outputs_with_tools(outputs, dataset_index=dataset_index, start_time=start_time)
-=======
     return _process_outputs_with_tools(
         final_outputs, dataset_index=dataset_index, token_statistics=token_statistics, start_time=start_time
     )
->>>>>>> f455ef01
 
 
 def ray_noset_visible_devices(env_vars=os.environ):
@@ -327,23 +311,6 @@
     return pg
 
 
-<<<<<<< HEAD
-@ray.remote
-class ActorManager:
-    """Centralized manager for controlling evaluation and weight updates across all LLMRayActors."""
-
-    def __init__(self):
-        self._should_stop = False
-
-    def set_should_stop(self, should_stop: bool):
-        """Set whether actors should stop processing."""
-        self._should_stop = should_stop
-
-    def should_stop(self) -> bool:
-        """Check if actors should stop processing."""
-        return self._should_stop
-
-
 def add_request(request: PromptRequest, llm_engine: vllm.LLMEngine, tools, request_metadata: dict = None):
     """Add a request to the LLM engine."""
     prefix = "eval" if request.is_eval else "train"
@@ -374,8 +341,6 @@
         request_metadata[sub_request_id] = metadata
 
 
-=======
->>>>>>> f455ef01
 class LLMRayActor:
     """Ray actor for LLM generation with optional tool support."""
 
@@ -396,11 +361,8 @@
         self.logger = logger_utils.setup_logger(__name__)
         self.tools = tools or {}
         self.max_tool_calls = max_tool_calls or {}
-<<<<<<< HEAD
         self.inflight_updates = inflight_updates
-=======
         self.request_metadata = {}
->>>>>>> f455ef01
 
         if self.tools:
             self.executor = ThreadPoolExecutor(max_workers=20)
@@ -660,63 +622,8 @@
                 break
             added_count += 1
 
-<<<<<<< HEAD
-        if added_count > 0:
-            self.logger.debug(f"[_step_engine] Added {added_count} new requests to maintain batch size")
-
         return outputs
-=======
-        end_time = time.time()
-        total_prompt_tokens = 0
-        total_generation_tokens = 0
-        earliest_start_time = float("inf")
-
-        for output in outputs:
-            request_id = output.request_id
-            if request_id in self.request_metadata:
-                metadata = self.request_metadata[request_id]
-                total_prompt_tokens += metadata["prompt_tokens"]
-                earliest_start_time = min(earliest_start_time, metadata["start_time"])
-
-                for completion in output.outputs:
-                    total_generation_tokens += len(completion.token_ids)
-
-        generation_time = end_time - earliest_start_time
-
-        for output in outputs:
-            self.request_metadata.pop(output.request_id, None)
-
-        result = _finalize_outputs(
-            outputs,
-            tracking,
-            request.dataset_index,
-            self.tools,
-            token_statistics=TokenStatistics(
-                num_prompt_tokens=total_prompt_tokens,
-                num_response_tokens=total_generation_tokens,
-                generation_time=generation_time,
-            ),
-            start_time=start_time,
-        )
-        return result
-
-    def _add_initial_requests(self, prompts, sampling_params, n_samples, training_step):
-        """Add initial requests to the engine."""
-        for i, prompt in enumerate(prompts):
-            if self.tools:
-                # Create individual requests for each sample when using tools
-                for j in range(n_samples):
-                    request_id = f"{training_step}_{i}-{j}"
-                    self.request_metadata[request_id] = {"start_time": time.time(), "prompt_tokens": len(prompt)}
-                    tokens_prompt = vllm.TokensPrompt(prompt_token_ids=prompt, cache_salt=f"{training_step}_{i}")
-                    self.llm_engine.add_request(request_id, tokens_prompt, sampling_params)
-            else:
-                # Standard request format for non-tool mode
-                request_id = f"batch_{training_step}_{i}"
-                self.request_metadata[request_id] = {"start_time": time.time(), "prompt_tokens": len(prompt)}
-                tokens_prompt = vllm.TokensPrompt(prompt_token_ids=prompt, cache_salt=request_id)
-                self.llm_engine.add_request(request_id, tokens_prompt, sampling_params)
->>>>>>> f455ef01
+
 
     def _poll_tool_futures(self, tracking, tokenizer):
         """Poll and handle completed tool executions.
