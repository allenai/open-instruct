# Copyright 2024 AllenAI. All rights reserved.
#
# Licensed under the Apache License, Version 2.0 (the "License");
# you may not use this file except in compliance with the License.
# You may obtain a copy of the License at
#
#     http://www.apache.org/licenses/LICENSE-2.0
#
# Unless required by applicable law or agreed to in writing, software
# distributed under the License is distributed on an "AS IS" BASIS,
# WITHOUT WARRANTIES OR CONDITIONS OF ANY KIND, either express or implied.
# See the License for the specific language governing permissions and
# limitations under the License.
# isort: off
import os

# We need to set NCCL_CUMEM_ENABLE=0 for performance reasons; see:
# https://github.com/vllm-project/vllm/issues/5723#issuecomment-2554389656
os.environ["NCCL_CUMEM_ENABLE"] = "0"  # NOQA
try:
    from deepspeed.runtime.zero.partition_parameters import ZeroParamStatus
    from deepspeed.runtime.zero.offload_config import OffloadDeviceEnum

    # @vwxyzjn: when importing on CPU-only machines, we get the following error:
    # RuntimeError: 0 active drivers ([]). There should only be one.
    # so we need to catch the exception and do nothing
    # https://github.com/deepspeedai/DeepSpeed/issues/7028
except Exception:
    pass
# isort: on
import dataclasses
import functools
import json
import logging
import math
import multiprocessing as mp
import os
import random
import re
import shutil
import socket
import subprocess
import sys
import threading
import time
from collections import defaultdict
from collections.abc import Iterable
from concurrent import futures
from ctypes import CDLL, POINTER, Structure, c_char_p, c_int, c_ulong, c_void_p
from dataclasses import dataclass
from multiprocessing import resource_tracker as _rt
from typing import Any, NewType

import beaker
import numpy as np
import ray
import requests
import torch
import vllm.config
from datasets import DatasetDict, concatenate_datasets, load_dataset, load_from_disk
from datasets.builder import DatasetGenerationError
from dateutil import parser
from huggingface_hub import HfApi
from ray.util import state as ray_state
from rich.pretty import pprint
from tqdm import tqdm
from transformers import MODEL_FOR_CAUSAL_LM_MAPPING, HfArgumentParser

from open_instruct import logger_utils

MODEL_CONFIG_CLASSES = list(MODEL_FOR_CAUSAL_LM_MAPPING.keys())
MODEL_TYPES = tuple(conf.model_type for conf in MODEL_CONFIG_CLASSES)


logger = logger_utils.setup_logger(__name__)

DataClassType = NewType("DataClassType", Any)


def max_num_processes() -> int:
    """Returns a reasonable default number of processes to run for multiprocessing."""
    if hasattr(os, "sched_getaffinity"):
        return len(os.sched_getaffinity(0))
    else:
        return os.cpu_count() or 1


def repeat_each(seq, k):
    """Repeat each element in a sequence k times."""
    return [item for item in seq for _ in range(k)]


def ray_get_with_progress(
    ray_refs: list[ray.ObjectRef], desc: str = "Processing", enable: bool = True, timeout: float | None = None
):
    """Execute ray.get() with a progress bar using futures and collect timings.

    Args:
        ray_refs: List of ray object references
        desc: Description for the progress bar
        enable: Whether to show the progress bar (default: True)
        timeout: Optional timeout in seconds for all operations to complete

    Returns:
        (results, completion_times)
        - results: List of results in the same order as ray_refs
        - completion_times: time from function start until each ref completed (seconds), aligned to ray_refs

    Raises:
        TimeoutError: If timeout is specified and operations don't complete in time
    """
    t0 = time.perf_counter()

    ray_futures = [ref.future() for ref in ray_refs]
    fut_to_idx = {f: i for i, f in enumerate(ray_futures)}

    results = [None] * len(ray_refs)
    completion_times = [None] * len(ray_refs)

    futures_iter = futures.as_completed(ray_futures, timeout=timeout)
    if enable:
        futures_iter = tqdm(futures_iter, total=len(ray_futures), desc=desc, bar_format="{l_bar}{bar}{r_bar}\n")

    for future in futures_iter:
        idx = fut_to_idx[future]
        results[idx] = future.result()
        completion_times[idx] = time.perf_counter() - t0

    return results, completion_times


"""
Notes:
Inspired by Alignment Handbook Parser and Dataset Mixer
https://github.com/huggingface/alignment-handbook/blob/main/src/alignment/configs.py
https://github.com/huggingface/alignment-handbook/blob/main/src/alignment/data.py

Migrated Args from
https://github.com/allenai/open-instruct/blob/98ccfb460ae4fb98140783b6cf54241926160a06/open_instruct/finetune_trainer.py

Commented out Args not currently used
"""


# ----------------------------------------------------------------------------
# Dataset utilities
def is_openai_format(messages: Any) -> bool:
    """
    Check if the input messages are in OpenAI format.
    Args:
        messages (`Any`):
            Messages to check.
    Returns:
        `bool`: Whether the messages are in OpenAI format.
    """
    if isinstance(messages, list) and all(isinstance(message, dict) for message in messages):
        return all("role" in message and "content" in message for message in messages)
    return False


# functions for handling different formats of messages
def convert_alpaca_gpt4_to_messages(example):
    """
    Convert an instruction in inst-output to a list of messages.
    e.g. vicgalle/alpaca-gpt4"""
    messages = [
        {
            "role": "user",
            "content": (
                "Below is an instruction that describes a task, paired with an input that provides "
                "further context. Write a response that appropriately completes the request.\n\n"
                f"### Instruction:\n{example['instruction']}\n\n"
                f"### Input:\n{example['input']}\n\n"
                "### Response:"
            ),
        },
        {"role": "assistant", "content": example["output"]},
    ]
    example["messages"] = messages
    return example


def convert_codefeedback_single_turn_to_messages(example):
    """
    Convert a query-answer pair to a list of messages.
    e.g. m-a-p/CodeFeedback-Filtered-Instruction"""
    messages = [{"role": "user", "content": example["query"]}, {"role": "assistant", "content": example["answer"]}]
    example["messages"] = messages
    return example


def convert_metamath_qa_to_messages(example):
    """
    Convert a query-response pair to a list of messages.
    e.g. meta-math/MetaMathQA"""
    messages = [{"role": "user", "content": example["query"]}, {"role": "assistant", "content": example["response"]}]
    example["messages"] = messages
    return example


def convert_code_alpaca_to_messages(example):
    """
    Convert a prompt-completion pair to a list of messages.
    e.g. HuggingFaceH4/CodeAlpaca_20K"""
    messages = [
        {"role": "user", "content": example["prompt"]},
        {"role": "assistant", "content": example["completion"]},
    ]
    example["messages"] = messages
    return example


def convert_open_orca_to_messages(example):
    """
    Convert a question-response pair to a list of messages.
    e.g. Open-Orca/OpenOrca"""
    messages = [
        {"role": "system", "content": example["system_prompt"]},
        {"role": "user", "content": example["question"]},
        {"role": "assistant", "content": example["response"]},
    ]
    example["messages"] = messages
    return example


def conversations_to_messages(example):
    """
    Convert from conversations format to messages.

    E.g. change "from": "user" to "role": "user"
        and "value" to "content"
        and "gpt" to "assistant"

    WizardLMTeam/WizardLM_evol_instruct_V2_196k
    """
    name_mapping = {
        "gpt": "assistant",
        "Assistant": "assistant",
        "assistant": "assistant",
        "user": "user",
        "User": "user",
        "human": "user",
    }
    messages = [{"role": name_mapping[conv["from"]], "content": conv["value"]} for conv in example["conversations"]]
    example["messages"] = messages
    return example


def convert_rejection_samples_to_messages(example):
    """
    Convert a rejection sampling dataset to messages.
    """
    example["messages"] = example["chosen"]
    return example


def get_datasets(
    dataset_mixer: dict | list,
    splits: list[str] | None = None,
    configs: list[str] | None = None,
    columns_to_keep: list[str] | None = None,
    shuffle: bool = True,
    save_data_dir: str | None = None,
    need_columns: list[str] | None = None,
    keep_ids: bool = False,
    add_source_col: bool = False,
) -> DatasetDict:
    """
    Loads and mixes datasets according to proportions specified in `dataset_mixer`.

    Args:
        dataset_mixer (`list` or `dict`):
            Dictionary or list containing the dataset names and their training proportions.
            By default, all test proportions are 1. Lists are formatted as
            `key1 value1 key2 value2 ...` If a list is passed in, it will be converted to a dictionary.
        splits (Optional[List[str]], *optional*, defaults to `None`):
            Dataset splits to load and mix. Assumes the splits exist in
            all datasets and have a `train_` or `test_` prefix.
        configs (Optional[List[str]], *optional*, defaults to `None`):
            List of dataset config names. If given must be the same length as 'dataset_mixer' keys.
        columns_to_keep (Optional[List[str]], *optional*, defaults to `None`):
            Column names to keep in the dataset. Useful in the datamixer to avoid schema conflicts,
            and for cpt this should be (at least) the text column.
        shuffle (`bool`, *optional*, defaults to `True`):
            Whether to shuffle the training and testing/validation data.
        save_data_dir (Optional[str], *optional*, defaults to `None`):
            Optional directory to save training/test mixes on.
        need_columns (Optional[List[str]], *optional*, defaults to `None`):
            Column names that are required to be in the dataset.
            Quick debugging when mixing heterogeneous datasets.
        keep_ids (`bool`, *optional*, defaults to `False`):
            Whether to keep ids for training that are added during mixing.
            Used primarily in mix_data.py for saving, or the saved dataset has IDs already.
        add_source_col (`bool`, *optional*, defaults to `False`):
            Whether to add a column to the dataset that indicates the source of the data explicitly.
    """
    if isinstance(dataset_mixer, list):
        assert len(dataset_mixer) % 2 == 0, f"Data mixer list length is not even: {dataset_mixer}"
        mixer_dict = {}
        i = 0
        while i < len(dataset_mixer) - 1:
            assert isinstance(dataset_mixer[i], str), f"Invalid type in data mixer: {dataset_mixer}"
            value = float(dataset_mixer[i + 1]) if "." in dataset_mixer[i + 1] else int(dataset_mixer[i + 1])
            mixer_dict[dataset_mixer[i]] = value
            i += 2
        dataset_mixer = mixer_dict

    splits = ["train", "test"] if splits is None else splits
    configs = configs if configs else [None] * len(dataset_mixer)
    columns_to_keep = [] if columns_to_keep is None else columns_to_keep

    if configs is not None and len(configs) != len(dataset_mixer):
        raise ValueError("The number of given dataset config names must be the same as the given number of datasets.")

    # print save location
    if save_data_dir:
        print(f"Saving mixed dataset to {save_data_dir}")

    raw_datasets = DatasetDict()
    raw_train_datasets = []
    raw_val_datasets = []
    frac_or_sample_list = []
    for (ds, frac_or_samples), ds_config in zip(dataset_mixer.items(), configs):
        frac_or_sample_list.append(frac_or_samples)
        for split in splits:
            # if dataset ends with .json or .jsonl, load from file
            if ds.endswith(".json") or ds.endswith(".jsonl"):
                dataset = load_dataset("json", data_files=ds, split=split, num_proc=max_num_processes())
            elif ds.endswith(".parquet"):
                dataset = load_dataset("parquet", data_files=ds, split=split, num_proc=max_num_processes())
            else:
                try:
                    # Try first if dataset on a Hub repo
                    dataset = load_dataset(ds, ds_config, split=split, num_proc=max_num_processes())
                except DatasetGenerationError:
                    # If not, check local dataset
                    dataset = load_from_disk(os.path.join(ds, split))

            # shuffle dataset if set
            if shuffle:
                dataset = dataset.shuffle(seed=42)

            # assert that needed columns are present
            if need_columns and not all(col in dataset.column_names for col in need_columns):
                raise ValueError(f"Needed column {need_columns} not found in dataset {dataset.column_names}.")

            # handle per-case conversions
            # if "instruction" and "output" columns are present and "messages" is not, convert to messages
            if (
                "instruction" in dataset.column_names
                and "output" in dataset.column_names
                and "messages" not in dataset.column_names
            ):
                dataset = dataset.map(convert_alpaca_gpt4_to_messages, num_proc=10)
            elif (
                "prompt" in dataset.column_names
                and "completion" in dataset.column_names
                and "messages" not in dataset.column_names
            ):
                dataset = dataset.map(convert_code_alpaca_to_messages, num_proc=10)
            elif "conversations" in dataset.column_names and "messages" not in dataset.column_names:
                dataset = dataset.map(conversations_to_messages, num_proc=10)
            elif (
                "question" in dataset.column_names
                and "response" in dataset.column_names
                and "messages" not in dataset.column_names
            ):
                dataset = dataset.map(convert_open_orca_to_messages, num_proc=10)
            elif (
                "query" in dataset.column_names
                and "answer" in dataset.column_names
                and "messages" not in dataset.column_names
            ):
                dataset = dataset.map(convert_codefeedback_single_turn_to_messages, num_proc=10)
            elif (
                "query" in dataset.column_names
                and "response" in dataset.column_names
                and "messages" not in dataset.column_names
            ):
                dataset = dataset.map(convert_metamath_qa_to_messages, num_proc=10)
            elif (
                "chosen" in dataset.column_names
                and "rejected" in dataset.column_names
                and "reference_completion" in dataset.column_names
                and "messages" not in dataset.column_names
            ):
                dataset = dataset.map(convert_rejection_samples_to_messages, num_proc=10)

            # if id not in dataset, create it as ds-{index}
            if "id" not in dataset.column_names:
                id_col = [f"{ds}_{i}" for i in range(len(dataset))]
                dataset = dataset.add_column("id", id_col)

            # Remove redundant columns to avoid schema conflicts on load
            dataset = dataset.remove_columns(
                [col for col in dataset.column_names if col not in (columns_to_keep + ["id"])]
            )

            # if add_source_col, add that column
            if add_source_col:
                source_col = [ds] * len(dataset)
                dataset = dataset.add_column("source", source_col)

            # for cols in columns_to_keep, if one is not present, add "None" to the column
            for col in columns_to_keep:
                if col not in dataset.column_names:
                    dataset = dataset.add_column(col, [None] * len(dataset))

            # add tag to the dataset corresponding to where it was sourced from, for
            if "train" in split:
                raw_train_datasets.append(dataset)
            elif "test" in split:
                raw_val_datasets.append(dataset)
            else:
                raise ValueError(f"Split type {split} not recognized as one of test or train.")

    if len(raw_val_datasets) == 0 and len(raw_train_datasets) == 0:
        raise ValueError("No datasets loaded.")
    elif len(raw_train_datasets) == 0:
        # target features are the features of the first dataset post load
        target_features = raw_val_datasets[0].features
    else:
        # target features are the features of the first dataset post load
        target_features = raw_train_datasets[0].features

    if any(frac_or_samples < 0 for frac_or_samples in frac_or_sample_list):
        raise ValueError("Dataset fractions / lengths cannot be negative.")

    # if any > 1, use count
    if any(frac_or_samples > 1 for frac_or_samples in frac_or_sample_list):
        is_count = True
        # assert that all are integers
        if not all(isinstance(frac_or_samples, int) for frac_or_samples in frac_or_sample_list):
            raise NotImplementedError("Cannot mix fractions and counts, yet.")
    else:
        is_count = False

    if len(raw_train_datasets) > 0:
        train_subsets = []
        # Manage proportions
        for dataset, frac_or_samples in zip(raw_train_datasets, frac_or_sample_list):
            # cast features (TODO, add more feature regularization)
            dataset = dataset.cast(target_features)
            # TODO selection can be randomized.
            if is_count:
                train_subset = dataset.select(range(frac_or_samples))
            else:
                train_subset = dataset.select(range(int(frac_or_samples * len(dataset))))
            train_subsets.append(train_subset)

        raw_datasets["train"] = concatenate_datasets(train_subsets)

    # No subsampling for test datasets to enable fair comparison across models
    if len(raw_val_datasets) > 0:
        for dataset in raw_val_datasets:
            # cast features (TODO, add more feature regularization)
            dataset = dataset.cast(target_features)

        raw_datasets["test"] = concatenate_datasets(raw_val_datasets)

    if len(raw_datasets) == 0:
        raise ValueError(
            f"Dataset {dataset_mixer} not recognized with splits {splits}."
            "Check the dataset has been correctly formatted."
        )

    # optional save
    if save_data_dir:
        for split in raw_datasets:
            raw_datasets[split].to_json(save_data_dir + f"mixed_ds_{split}.json")

    if not keep_ids:
        # remove id column
        if len(raw_train_datasets) > 0 and "id" in raw_datasets["train"].column_names:
            raw_datasets["train"] = raw_datasets["train"].remove_columns("id")
        if len(raw_val_datasets) > 0 and "id" in raw_datasets["test"].column_names:
            raw_datasets["test"] = raw_datasets["test"].remove_columns("id")

    return raw_datasets


def combine_dataset(
    dataset_mixer: dict | list,
    splits: list[str],
    configs: list[str] | None = None,
    columns_to_keep: list[str] | None = None,
    shuffle: bool = False,
    save_data_dir: str | None = None,
    keep_ids: bool = False,
) -> DatasetDict:
    """
    Loads and mixes datasets according to proportions specified in `dataset_mixer`.

    Args:
        dataset_mixer (`dict`):
            Dictionary containing the dataset names and their training proportions.
        splits (Optional[List[str]], *optional*, defaults to `None`):
            Dataset splits to load and mix. Assumes the splits exist in
            all datasets and have a `train_` or `test_` prefix.
        configs (Optional[List[str]], *optional*, defaults to `None`):
            List of dataset config names. If given must be the same length as 'dataset_mixer' keys.
        columns_to_keep (Optional[List[str]], *optional*, defaults to `None`):
            Column names to keep in the dataset. Useful in the datamixer to avoid schema conflicts,
            and for cpt this should be (at least) the text column.
        shuffle (`bool`, *optional*, defaults to `False`):
            Whether to shuffle the training and testing/validation data.
        save_data_dir (Optional[str], *optional*, defaults to `None`):
            Optional directory to save training/test mixes on.
        keep_ids (`bool`, *optional*, defaults to `False`):
            Whether to keep ids for training that are added during mixing.
            Used primarily in mix_data.py for saving, or the saved dataset has IDs already.
    """
    assert len(splits) == len(dataset_mixer), "Number of splits must match the number of datasets."
    if isinstance(dataset_mixer, list):
        assert len(dataset_mixer) % 2 == 0, f"Data mixer list length is not even: {dataset_mixer}"
        mixer_dict = {}
        i = 0
        while i < len(dataset_mixer) - 1:
            assert isinstance(dataset_mixer[i], str), f"Invalid type in data mixer: {dataset_mixer}"
            value = float(dataset_mixer[i + 1]) if "." in dataset_mixer[i + 1] else int(dataset_mixer[i + 1])
            mixer_dict[dataset_mixer[i]] = value
            i += 2
        dataset_mixer = mixer_dict

    if any(frac_or_samples < 0 for frac_or_samples in dataset_mixer.values()):
        raise ValueError("Dataset fractions / lengths cannot be negative.")

    configs = configs if configs else [None] * len(dataset_mixer)
    columns_to_keep = [] if columns_to_keep is None else columns_to_keep

    if configs is not None and len(configs) != len(dataset_mixer):
        raise ValueError("The number of given dataset config names must be the same as the given number of datasets.")

    # print save location
    if save_data_dir:
        print(f"Saving mixed dataset to {save_data_dir}")

    datasets = []
    for (ds, frac_or_samples), ds_config, split in zip(dataset_mixer.items(), configs, splits):
        # if dataset ends with .json or .jsonl, load from file
        if ds.endswith(".json") or ds.endswith(".jsonl"):
            dataset = load_dataset("json", data_files=ds, split=split, num_proc=max_num_processes())
        else:
            try:
                # Try first if dataset on a Hub repo
                dataset = load_dataset(ds, ds_config, split=split, num_proc=max_num_processes())
            except DatasetGenerationError:
                # If not, check local dataset
                dataset = load_from_disk(os.path.join(ds, split))

        # shuffle dataset if set
        if shuffle:
            dataset = dataset.shuffle(seed=42)

        # select a fraction of the dataset
        samples = int(frac_or_samples) if frac_or_samples > 1.0 else int(frac_or_samples * len(dataset))
        dataset = dataset.select(range(samples))

        # if id not in dataset, create it as ds-{index}
        if "id" not in dataset.column_names:
            id_col = [f"{ds}_{i}_{split}" for i in range(len(dataset))]
            dataset = dataset.add_column("id", id_col)

        # Remove redundant columns to avoid schema conflicts on load
        dataset = dataset.remove_columns(
            [col for col in dataset.column_names if col not in (columns_to_keep + ["id"])]
        )
        datasets.append(dataset)

    datasets = concatenate_datasets(datasets)

    # optional save
    if save_data_dir:
        datasets.to_json(save_data_dir + "mixed_ds.json")

    if not keep_ids and "id" in datasets.column_names:
        datasets = datasets.remove_columns("id")

    return datasets


# ----------------------------------------------------------------------------
# Arguments utilities
class ArgumentParserPlus(HfArgumentParser):
    def parse_yaml_and_args(self, yaml_arg: str, other_args: list[str] | None = None) -> list[dataclass]:
        """
        Parse a YAML file and overwrite the default/loaded values with the values provided to the command line.

        Args:
            yaml_arg (`str`):
                The path to the config file used
            other_args (`List[str]`, *optional`):
                A list of strings to parse as command line arguments, e.g. ['--arg=val', '--arg2=val2'].

        Returns:
            [`List[dataclass]`]: a list of dataclasses with the values from the YAML file and the command line
        """
        arg_list = self.parse_yaml_file(os.path.abspath(yaml_arg))

        outputs = []
        # strip other args list into dict of key-value pairs
        other_args = {arg.split("=")[0].strip("-"): arg.split("=")[1] for arg in other_args}
        used_args = {}

        # overwrite the default/loaded value with the value provided to the command line
        # noqa adapted from https://github.com/huggingface/transformers/blob/d0b5002378daabf62769159add3e7d66d3f83c3b/src/transformers/hf_argparser.py#L327
        for data_yaml, data_class in zip(arg_list, self.dataclass_types):
            keys = {f.name for f in dataclasses.fields(data_yaml) if f.init}
            inputs = {k: v for k, v in vars(data_yaml).items() if k in keys}
            for arg, val in other_args.items():
                # add only if in keys

                if arg in keys:
                    base_type = data_yaml.__dataclass_fields__[arg].type
                    inputs[arg] = val

                    # cast type for ints, floats (default to strings)
                    if base_type in [int, float]:
                        inputs[arg] = base_type(val)

                    if base_type == list[str]:
                        inputs[arg] = [str(v) for v in val.split(",")]

                    # bool of a non-empty string is True, so we manually check for bools
                    if base_type is bool:
                        if val in ["true", "True"]:
                            inputs[arg] = True
                        else:
                            inputs[arg] = False

                    # add to used-args so we can check if double add
                    if arg not in used_args:
                        used_args[arg] = val
                    else:
                        raise ValueError(f"Duplicate argument provided: {arg}, may cause unexpected behavior")

            obj = data_class(**inputs)
            outputs.append(obj)

        return outputs

    def parse(self) -> DataClassType | tuple[DataClassType]:
        if len(sys.argv) == 2 and sys.argv[1].endswith(".yaml"):
            # If we pass only one argument to the script and it's the path to a YAML file,
            # let's parse it to get our arguments.
            output = self.parse_yaml_file(os.path.abspath(sys.argv[1]))
        # parse command line args and yaml file
        elif len(sys.argv) > 2 and sys.argv[1].endswith(".yaml"):
            output = self.parse_yaml_and_args(os.path.abspath(sys.argv[1]), sys.argv[2:])
        # parse command line args only
        else:
            output = self.parse_args_into_dataclasses()

        if len(output) == 1:
            output = output[0]
        return output


# ----------------------------------------------------------------------------
# Experiment tracking utilities
def get_wandb_tags() -> list[str]:
    """Get tags for Weights & Biases (e.g., `no-tag-404-g98dc659,pr-123,branch-main`)"""
    tags = [t for t in os.environ.get("WANDB_TAGS", "").split(",") if t != ""]
    if "GIT_COMMIT" in os.environ:
        git_commit = os.environ["GIT_COMMIT"]
        tags.append(f"commit: {git_commit}")
        try:
            prs = requests.get(f"https://api.github.com/search/issues?q=repo:allenai/open-instruct+is:pr+{git_commit}")
            if prs.status_code == 200:
                prs = prs.json()
                if len(prs["items"]):
                    pr = prs["items"][0]
                    tags.append(f"pr: {pr['number']}")
        except requests.exceptions.ConnectionError as e:
            logger.warning(f"Failed to fetch PR information from GitHub API: {e}")
    if "GIT_BRANCH" in os.environ:
        tags.append(f"branch: {os.environ['GIT_BRANCH']}")
    tags = [tag[:64] for tag in tags if len(tag) > 64]
    return tags


# ----------------------------------------------------------------------------
# Check pointing utilities
def get_last_checkpoint(folder: str, incomplete: bool = False) -> str | None:
    content = os.listdir(folder)
    checkpoint_steps = [path for path in content if path.startswith("step_")]
    checkpoint_epochs = [path for path in content if path.startswith("epoch_")]
    if len(checkpoint_steps) > 0 and len(checkpoint_epochs) > 0:
        logger.info("Mixed step and epoch checkpoints found. Using step checkpoints.")
        checkpoints = checkpoint_steps
    elif len(checkpoint_steps) == 0:
        checkpoints = checkpoint_epochs
    else:
        checkpoints = checkpoint_steps
    if not incomplete:
        checkpoints = [path for path in checkpoints if os.path.exists(os.path.join(folder, path, "COMPLETED"))]
    if len(checkpoints) == 0:
        return
    return os.path.join(folder, max(checkpoints, key=lambda x: int(x.split("_")[-1])))


def get_last_checkpoint_path(args, incomplete: bool = False) -> str:
    # if output already exists and user does not allow overwriting, resume from there.
    # otherwise, resume if the user specifies a checkpoint.
    # else, start from scratch.
    # if incomplete is true, include folders without "COMPLETE" in the folder.
    last_checkpoint_path = None
    if args.output_dir and os.path.isdir(args.output_dir):
        last_checkpoint_path = get_last_checkpoint(args.output_dir, incomplete=incomplete)
        if last_checkpoint_path is None:
            logger.warning("Output directory exists but no checkpoint found. Starting from scratch.")
    elif args.resume_from_checkpoint:
        last_checkpoint_path = args.resume_from_checkpoint
    return last_checkpoint_path


def is_checkpoint_folder(dir: str, folder: str) -> bool:
    return (folder.startswith("step_") or folder.startswith("epoch_")) and os.path.isdir(os.path.join(dir, folder))


def clean_last_n_checkpoints(output_dir: str, keep_last_n_checkpoints: int) -> None:
    # remove the last checkpoint to save space
    folders = [f for f in os.listdir(output_dir) if is_checkpoint_folder(output_dir, f)]
    # find the checkpoint with the largest step
    checkpoints = sorted(folders, key=lambda x: int(x.split("_")[-1]))
    if keep_last_n_checkpoints >= 0 and len(checkpoints) > keep_last_n_checkpoints:
        for checkpoint in checkpoints[: len(checkpoints) - keep_last_n_checkpoints]:
            logger.info(f"Removing checkpoint {checkpoint}")
            shutil.rmtree(os.path.join(output_dir, checkpoint))
    logger.info("Remaining files:" + str(os.listdir(output_dir)))


def clean_last_n_checkpoints_deepspeed(output_dir: str, keep_last_n_checkpoints: int) -> None:
    # Identify checkpoint files that follow the pattern global_step{number}
    all_files = os.listdir(output_dir)
    checkpoint_files = []
    for file in all_files:
        if file.startswith("global_step") and file[len("global_step") :].isdigit():
            checkpoint_files.append(file)

    # Sort checkpoints by step number
    checkpoints = sorted(checkpoint_files, key=lambda x: int(x[len("global_step") :]), reverse=True)

    # Keep the N most recent checkpoints and remove the rest
    if keep_last_n_checkpoints >= 0 and len(checkpoints) > keep_last_n_checkpoints:
        for checkpoint in checkpoints[keep_last_n_checkpoints:]:
            print(f"Removing checkpoint {checkpoint}")
            checkpoint_path = os.path.join(output_dir, checkpoint)
            if os.path.isdir(checkpoint_path):
                shutil.rmtree(checkpoint_path)
            elif os.path.isfile(checkpoint_path):
                os.remove(checkpoint_path)

    # Keep special files like zero_to_fp32.py and latest
    print("Remaining files:" + str(os.listdir(output_dir)))


def calibrate_checkpoint_state_dir(checkpoint_state_dir: str) -> None:
    """
    Find the latest valid checkpoint directory and update the 'latest' file.

    Edge case:
    it's possible sometimes the checkpoint save / upload (1) completely or (2) partially failed (i.e., having incomplete files),
    so we should fall back to a checkpoint that actually exists -- we should pick the latest folder which has the most files.
    The folders look like this:
    checkpoint_state_dir/global_step14
    checkpoint_state_dir/global_step15
    ...
    checkpoint_state_dir/global_step20
    we would then update the `checkpoint_state_dir/latest` file
    with the latest global_step number.
    """
    if not os.path.exists(checkpoint_state_dir):
        return

    # Get all checkpoint directories
    checkpoint_dirs = [
        d
        for d in os.listdir(checkpoint_state_dir)
        if d.startswith("global_step") and os.path.isdir(os.path.join(checkpoint_state_dir, d))
    ]

    if not checkpoint_dirs:
        return

    # Create a list of (dir_name, step_number, file_count) tuples
    checkpoint_info = []
    for dir_name in checkpoint_dirs:
        step_number = int(dir_name.replace("global_step", ""))
        dir_path = os.path.join(checkpoint_state_dir, dir_name)
        # Count files in the directory, not directories
        file_count = len(os.listdir(dir_path))
        checkpoint_info.append((dir_name, step_number, file_count))

    # Find the maximum file count
    max_file_count = max(info[2] for info in checkpoint_info)

    # Filter to only include checkpoints with the maximum file count
    valid_checkpoints = [info for info in checkpoint_info if info[2] >= max_file_count]
    invalid_checkpoints = [info for info in checkpoint_info if info[2] < max_file_count]

    # Remove invalid checkpoint directories
    for dir_name, _, _ in invalid_checkpoints:
        checkpoint_path = os.path.join(checkpoint_state_dir, dir_name)
        print(f"Removing incomplete checkpoint: {dir_name}")
        shutil.rmtree(checkpoint_path)

    # Sort by step number (descending)
    valid_checkpoints.sort(key=lambda x: x[1], reverse=True)

    # Get the latest valid checkpoint
    latest_checkpoint, latest_step, file_count = valid_checkpoints[0]

    # Update the 'latest' file
    with open(os.path.join(checkpoint_state_dir, "latest"), "w") as f:
        f.write(f"global_step{latest_step}")

    print(
        f"Found latest checkpoint: {latest_checkpoint} with {file_count} files, "
        f"updated 'latest' file to global_step{latest_step}"
    )


# ----------------------------------------------------------------------------
# Ai2 user utilities
@dataclass
class BeakerRuntimeConfig:
    beaker_workload_id: str
    beaker_node_hostname: list[str] | None = None
    beaker_experiment_url: list[str] | None = None
    beaker_dataset_ids: list[str] | None = None
    beaker_dataset_id_urls: list[str] | None = None


def is_beaker_job() -> bool:
    return "BEAKER_JOB_ID" in os.environ


def get_beaker_experiment_info(experiment_id: str) -> dict | None:
    get_experiment_command = f"beaker experiment get {experiment_id} --format json"
    process = subprocess.Popen(["bash", "-c", get_experiment_command], stdout=subprocess.PIPE, stderr=subprocess.PIPE)
    stdout, stderr = process.communicate()
    if process.returncode != 0:
        print(f"Failed to get Beaker experiment: {stderr}")
        return None
    return json.loads(stdout)[0]


def beaker_experiment_succeeded(experiment_id: str) -> bool:
    experiment = get_beaker_experiment_info(experiment_id)
    if "replicas" in experiment["jobs"][0]["execution"]["spec"]:
        num_replicas = experiment["jobs"][0]["execution"]["spec"]["replicas"]
    else:
        num_replicas = 1
    if not experiment:
        return False
    pprint(experiment)
    finalizeds = [
        "finalized" in job["status"] and "exitCode" in job["status"] and job["status"]["exitCode"] == 0
        for job in experiment["jobs"]
    ]
    pprint(finalizeds)
    return sum(finalizeds) == num_replicas


@dataclass
class DatasetInfo:
    id: str
    committed: Any
    non_empty: bool


def get_beaker_dataset_ids(experiment_id: str, sort=False) -> list[str] | None:
    """if sort is True, the non-empty latest dataset will be availble at the end of the list"""
    experiment = get_beaker_experiment_info(experiment_id)
    if not experiment:
        return None
    result_ids = [job["result"]["beaker"] for job in experiment["jobs"]]
    dataset_infos = []
    for result_id in result_ids:
        get_dataset_command = f"beaker dataset get {result_id} --format json"
        process = subprocess.Popen(["bash", "-c", get_dataset_command], stdout=subprocess.PIPE, stderr=subprocess.PIPE)
        stdout, stderr = process.communicate()
        if process.returncode != 0:
            print(f"Failed to get Beaker dataset: {stderr}")
            return None
        datasets = json.loads(stdout)
        dataset_infos.extend(
            [
                DatasetInfo(
                    id=dataset["id"],
                    committed=dataset["committed"],
                    non_empty=(
                        False if dataset["storage"]["totalSize"] is None else dataset["storage"]["totalSize"] > 0
                    ),
                )
                for dataset in datasets
            ]
        )
    if sort:
        # sort based on empty, then commited
        dataset_infos.sort(key=lambda x: (x.non_empty, parser.parse(x.committed)))
    pprint(dataset_infos)
    return [dataset.id for dataset in dataset_infos]


@functools.lru_cache(maxsize=1)
def get_beaker_whoami() -> str | None:
    get_beaker_whoami_command = "beaker account whoami --format json"
    process = subprocess.Popen(
        ["bash", "-c", get_beaker_whoami_command], stdout=subprocess.PIPE, stderr=subprocess.PIPE
    )
    stdout, stderr = process.communicate()
    if process.returncode != 0:
        print(f"Failed to get Beaker account: {stderr}")
        return None
    accounts = json.loads(stdout)
    return accounts[0]["name"]


def maybe_get_beaker_config():
    beaker_dataset_ids = get_beaker_dataset_ids(os.environ["BEAKER_WORKLOAD_ID"])
    # fix condition on basic interactive jobs
    if beaker_dataset_ids is None:
        beaker_dataset_id_urls = []
    else:
        beaker_dataset_id_urls = [f"https://beaker.org/ds/{dataset_id}" for dataset_id in beaker_dataset_ids]
    return BeakerRuntimeConfig(
        beaker_workload_id=os.environ["BEAKER_WORKLOAD_ID"],
        beaker_node_hostname=os.environ["BEAKER_NODE_HOSTNAME"],
        beaker_experiment_url=f"https://beaker.org/ex/{os.environ['BEAKER_WORKLOAD_ID']}/",
        beaker_dataset_ids=get_beaker_dataset_ids(os.environ["BEAKER_WORKLOAD_ID"]),
        beaker_dataset_id_urls=beaker_dataset_id_urls,
    )


def format_eta(seconds: float) -> str:
    """Format ETA in a human-readable format."""
    seconds = int(seconds)
    days = seconds // 86400
    hours = (seconds % 86400) // 3600
    minutes = (seconds % 3600) // 60

    if days > 0:
        return f"{days}d {hours}h {minutes}m"
    elif hours > 0:
        return f"{hours}h {minutes}m"
    else:
        return f"{minutes}m"


def maybe_update_beaker_description(
    current_step: int | None = None,
    total_steps: int | None = None,
    start_time: float | None = None,
    wandb_url: str | None = None,
    original_descriptions: dict[str, str] = {},  # noqa: B006
) -> None:
    """Update Beaker experiment description with training progress and/or wandb URL.

    Args:
        current_step: Current training step (for progress tracking)
        total_steps: Total number of training steps (for progress tracking)
        start_time: Training start time (from time.time()) (for progress tracking)
        wandb_url: Optional wandb URL to include
        original_descriptions: Cache of original descriptions for progress updates
    """
    if not is_beaker_job():
        return

    experiment_id = os.environ.get("BEAKER_WORKLOAD_ID")
    if not experiment_id:
        logger.warning(
            f"BEAKER_WORKLOAD_ID not found in environment. Available env vars: {', '.join(sorted([k for k in os.environ if 'BEAKER' in k]))}"
        )
        return

    try:
        client = beaker.Beaker.from_env()
    except beaker.exceptions.BeakerConfigurationError as e:
        logger.warning(f"Failed to initialize Beaker client: {e}")
        return

    try:
        # Get the workload first (experiment_id is actually BEAKER_WORKLOAD_ID)
        workload = client.workload.get(experiment_id)
        # Then get the experiment spec from the workload
        spec = client.experiment.get_spec(workload)
    except (beaker.exceptions.BeakerExperimentNotFound, ValueError):
        logger.warning(
            f"Failed to get Beaker experiment with ID: {experiment_id}"
            "This might be fine if you are e.g. running in an interactive job."
        )
        return

    if experiment_id not in original_descriptions:
        original_descriptions[experiment_id] = spec.description or ""

    # Build description from scratch each time
    description_components = [
        original_descriptions[experiment_id],
        f"git_commit: {os.environ.get('GIT_COMMIT', 'unknown')}",
        f"git_branch: {os.environ.get('GIT_BRANCH', 'unknown')}",
    ]

    if wandb_url:
        description_components.append(wandb_url)

    if current_step is not None:
        progress_pct = (current_step / total_steps) * 100
        elapsed_time = time.perf_counter() - start_time

        if current_step >= total_steps:
            time_str = format_eta(elapsed_time)
            time_label = "finished in"
        else:
            if current_step > 0:
                time_per_step = elapsed_time / current_step
                remaining_steps = total_steps - current_step
                eta_seconds = time_per_step * remaining_steps
                time_str = format_eta(eta_seconds)
            else:
                time_str = "calculating..."
            time_label = "eta"

        progress_bar = f"[{progress_pct:.1f}% complete (step {current_step}/{total_steps}), {time_label} {time_str}]"
        description_components.append(progress_bar)
    new_description = " ".join(description_components)
    try:
        # Update the workload description using the workload object we got earlier
        client.workload.update(workload, description=new_description)
    except requests.exceptions.HTTPError as e:
        logger.warning(
            f"Failed to update Beaker description due to HTTP error: {e}"
            "Continuing without updating description - this is likely a temporary Beaker service issue"
        )


def live_subprocess_output(cmd: list[str]) -> str:
    output_lines = []
    process = subprocess.Popen(cmd, stdout=subprocess.PIPE, stderr=subprocess.STDOUT, text=True, bufsize=1)
    # Display output in real-time and collect it
    for line in iter(process.stdout.readline, ""):
        if line.strip():
            print(line.strip())
            output_lines.append(line.strip())
    process.wait()
    if process.returncode != 0:
        # Get the actual error message from the process
        process_error = process.stderr.read() if process.stderr else "No error message available"
        error_message = f"gsutil command failed with return code {process.returncode}: {process_error}"
        print(error_message)
        raise Exception(error_message)

    return "\n".join(output_lines)


def download_from_hf(model_name_or_path: str, revision: str) -> None:
    cmd = ["huggingface-cli", "download", model_name_or_path, "--revision", revision]
    print(f"Downloading from HF with command: {cmd}")
    output = live_subprocess_output(cmd)
    # for some reason, sometimes the output includes the line including some loading message.
    # so do some minor cleaning.
    if "\n" in output:
        output = output.split("\n")[-1].strip()
    return output


def download_from_gs_bucket(src_path: str, dest_path: str) -> None:
    cmd = [
        "gsutil",
        "-o",
        "GSUtil:parallel_thread_count=1",
        "-o",
        "GSUtil:sliced_object_download_threshold=150",
        "-m",
        "cp",
        "-r",
        src_path,
        dest_path,
    ]
    print(f"Downloading from GS bucket with command: {cmd}")
    live_subprocess_output(cmd)


def gs_folder_exists(path: str) -> bool:
    cmd = ["gsutil", "ls", path]
    process = subprocess.Popen(cmd, stdout=subprocess.PIPE, stderr=subprocess.PIPE)
    stdout, stderr = process.communicate()
    # print(f"GS stat command: {cmd}")
    # print(f"GS stat stdout: {stdout}")
    # print(f"GS stat stderr: {stderr}")
    return process.returncode == 0


def upload_to_gs_bucket(src_path: str, dest_path: str) -> None:
    cmd = ["gsutil", "-o", "GSUtil:parallel_composite_upload_threshold=150M", "cp", "-r", src_path, dest_path]
    print(f"Copying model to GS bucket with command: {cmd}")
    live_subprocess_output(cmd)


def sync_gs_bucket(src_path: str, dest_path: str) -> None:
    cmd = [
        "gsutil",
        "-o",
        "GSUtil:parallel_composite_upload_threshold=150M",
        "-m",
        "rsync",
        "-r",
        "-d",
        src_path,
        dest_path,
    ]
    print(f"Copying model to GS bucket with command: {cmd}")
    live_subprocess_output(cmd)


def download_latest_checkpoint_from_gs(gs_checkpoint_state_dir: str, checkpoint_state_dir: str) -> None:
    """Download the latest checkpoint from GCS and update the latest file."""
    if gs_folder_exists(gs_checkpoint_state_dir):
        os.makedirs(checkpoint_state_dir, exist_ok=True)
        print(f"Downloading model checkpoint from GCS to {checkpoint_state_dir}")
        sync_gs_bucket(gs_checkpoint_state_dir, checkpoint_state_dir)


def launch_ai2_evals_on_weka(
    path: str,
    leaderboard_name: str,
    oe_eval_max_length: int | None = None,
    wandb_url: str | None = None,
    training_step: int | None = None,
    oe_eval_tasks: list[str] | None = None,
    stop_strings: list[str] | None = None,
    gs_bucket_path: str | None = None,
    eval_priority: str | None = "urgent",
    beaker_image: str | None = None,
    oe_eval_gpu_multiplier: int | None = None,
) -> None:
    weka_cluster = "ai2/saturn ai2/neptune"
    gcp_cluster = "ai2/augusta"
    cluster = weka_cluster if gs_bucket_path is None else gcp_cluster
    beaker_users = get_beaker_whoami()

    if gs_bucket_path is not None:
        if beaker_users is not None:
            gs_saved_path = f"{gs_bucket_path}/{beaker_users}/{path}"
        else:
            gs_saved_path = f"{gs_bucket_path}/{path}"
        # save the model to the gs bucket first
        # TODO: use upload_to_gs_bucket instead
        gs_command = f"""gsutil \\
            -o "GSUtil:parallel_composite_upload_threshold=150M" \\
            cp -r {path} \\
            {gs_saved_path}"""
        print(f"Copying model to GS bucket with command: {gs_command}")
        process = subprocess.Popen(["bash", "-c", gs_command], stdout=subprocess.PIPE, stderr=subprocess.PIPE)
        stdout, stderr = process.communicate()
        print(f"GS bucket copy stdout:\n{stdout.decode()}")
        print(f"GS bucket copy stderr:\n{stderr.decode()}")
        print(f"GS bucket copy process return code: {process.returncode}")

        # Update path to use the GS bucket path for evaluation
        path = gs_saved_path

    command = f"""\
python scripts/submit_eval_jobs.py \
--model_name {leaderboard_name} \
--location {path} \
--cluster {cluster} \
--is_tuned \
--workspace "ai2/olmo-instruct" \
--priority {eval_priority} \
--preemptible \
--use_hf_tokenizer_template \
--run_oe_eval_experiments \
--skip_oi_evals"""
    if wandb_url is not None:
        command += f" --run_id {wandb_url}"
        wandb_run_path = wandb_url_to_run_path(wandb_url)
        command += f" --wandb_run_path {wandb_run_path}"
    if oe_eval_max_length is not None:
        command += f" --oe_eval_max_length {oe_eval_max_length}"
    if training_step is not None:
        command += f" --step {training_step}"
    if cluster == weka_cluster:
        command += " --evaluate_on_weka"
    if oe_eval_tasks is not None:
        command += f" --oe_eval_tasks {','.join(oe_eval_tasks)}"
    if stop_strings is not None:
        command += f" --oe_eval_stop_sequences '{','.join(stop_strings)}'"
    if beaker_image is not None:
        command += f" --beaker_image {beaker_image}"
<<<<<<< HEAD
    command += " --gpu_multiplier 4"
=======
    if oe_eval_gpu_multiplier is not None:
        command += f" --gpu_multiplier {oe_eval_gpu_multiplier}"
>>>>>>> b8cb70ff
    print(f"Launching eval jobs with command: {command}")
    process = subprocess.Popen(["bash", "-c", command], stdout=subprocess.PIPE, stderr=subprocess.PIPE)
    stdout, stderr = process.communicate()
    print(f"Submit jobs after model training is finished - Stdout:\n{stdout.decode()}")
    print(f"Submit jobs after model training is finished - Stderr:\n{stderr.decode()}")
    print(f"Submit jobs after model training is finished - process return code: {process.returncode}")


def wandb_url_to_run_path(url: str) -> str:
    """
    Convert a wandb URL to a wandb run path.

    Args:
        url (str): wandb URL in format https://wandb.ai/entity/project/runs/run_id

    Returns:
        str: wandb run path in format entity/project/run_id

    >>> wandb_url_to_run_path("https://wandb.ai/org/project/runs/runid")
    org/project/runid

    >>> wandb_url_to_run_path("https://wandb.ai/ai2-llm/open_instruct_internal/runs/5nigq0mz")
    ai2-llm/open_instruct_internal/5nigq0mz
    """
    # Remove the base URL and split by '/'
    path_parts = url.replace("https://wandb.ai/", "").split("/")

    # Extract entity, project, and run_id
    entity = path_parts[0]
    project = path_parts[1]
    run_id = path_parts[3]  # Skip 'runs' at index 2

    return f"{entity}/{project}/{run_id}"


# ----------------------------------------------------------------------------
# HF utilities


def retry_on_exception(max_attempts=4, delay=1, backoff=2):
    """
    Retry a function on exception. Useful for HF API calls that may fail due to
    network issues. E.g., https://beaker.org/ex/01J69P87HJQQ7X5DXE1CPWF974
    `huggingface_hub.utils._errors.HfHubHTTPError: 429 Client Error`

    We can test it with the following code.
    @retry_on_exception(max_attempts=4, delay=1, backoff=2)
    def test():
        raise Exception("Test exception")

    test()
    """

    def decorator(func):
        @functools.wraps(func)
        def wrapper(*args, **kwargs):
            attempts = 0
            local_delay = delay
            while attempts < max_attempts:
                try:
                    return func(*args, **kwargs)
                except Exception as e:
                    attempts += 1
                    if attempts == max_attempts:
                        raise e
                    print(f"Attempt {attempts} failed. Retrying in {local_delay} seconds...")
                    time.sleep(local_delay)
                    local_delay *= backoff
            return None

        return wrapper

    return decorator


@retry_on_exception()
@functools.lru_cache(maxsize=1)
def maybe_use_ai2_wandb_entity() -> str | None:
    """Ai2 internal logic: try use the ai2-llm team if possible. Should not affect external users."""
    import wandb

    wandb.login()
    api = wandb.Api()
    current_user = api.viewer
    teams = current_user.teams
    if "ai2-llm" in teams:
        return "ai2-llm"
    else:
        return None


@retry_on_exception()
@functools.lru_cache(maxsize=1)
def hf_whoami() -> list[str]:
    return HfApi().whoami()


@functools.lru_cache(maxsize=1)
def maybe_use_ai2_hf_entity() -> str | None:
    """Ai2 internal logic: try use the allenai entity if possible. Should not affect external users."""
    orgs = hf_whoami()
    orgs = [item["name"] for item in orgs["orgs"]]
    if "allenai" in orgs:
        return "allenai"
    else:
        return None


@retry_on_exception()
def upload_metadata_to_hf(metadata_dict, filename, hf_dataset_name, hf_dataset_save_dir):
    # upload a random dict to HF. Originally for uploading metadata to HF
    # about a model for leaderboard displays.
    with open("tmp.json", "w") as f:
        json.dump(metadata_dict, f)
    api = HfApi()
    api.upload_file(
        path_or_fileobj="tmp.json",
        path_in_repo=f"{hf_dataset_save_dir}/{filename}",
        repo_id=hf_dataset_name,
        repo_type="dataset",
    )
    os.remove("tmp.json")


# ----------------------------------------------------------------------------
# Ray utilities
# Taken from https://github.com/Open-Reasoner-Zero/Open-Reasoner-Zero
def get_train_ds_config(
    offload,
    adam_offload=False,
    stage=0,
    bf16=True,
    max_norm=1.0,
    zpg=8,
    grad_accum_dtype=None,
    disable_trace_cache=False,
):
    device = "cpu" if offload else "none"
    zero_opt_dict = {
        "stage": stage,
        "offload_param": {"device": device},
        "offload_optimizer": {"device": "cpu" if adam_offload else "none", "pin_memory": True},
        "sub_group_size": "auto",
        "stage3_max_live_parameters": "auto",
        "stage3_max_reuse_distance": "auto",
        "stage3_param_persistence_threshold": "auto",
        "stage3_prefetch_bucket_size": "auto",
        "reduce_bucket_size": "auto",
        # ZeRO++
        "zero_hpz_partition_size": zpg,
        "zero_quantized_weights": False,
        "zero_quantized_gradients": False,
    }
    if disable_trace_cache:
        zero_opt_dict["stage3_prefetch_bucket_size"] = 0
        zero_opt_dict["stage3_max_live_parameters"] = 0
        zero_opt_dict["stage3_max_reuse_distance"] = 0

    return {
        "steps_per_print": 100,
        "zero_optimization": zero_opt_dict,
        "bf16": {"enabled": bf16},
        "gradient_clipping": max_norm,
        "prescale_gradients": False,
        "wall_clock_breakdown": False,
        "data_types": {"grad_accum_dtype": grad_accum_dtype if grad_accum_dtype else "fp32"},
    }


def get_eval_ds_config(offload, stage=0, bf16=True):
    zero_opt_dict = {
        "stage": stage,
        "stage3_param_persistence_threshold": "auto",
        "offload_param": {"device": "cpu" if offload else "none", "pin_memory": True},
    }
    return {
        "steps_per_print": 100,
        "zero_optimization": zero_opt_dict,
        "bf16": {"enabled": bf16},
        "prescale_gradients": False,
        "wall_clock_breakdown": False,
    }


def get_optimizer_grouped_parameters(
    model: torch.nn.Module,
    weight_decay: float,
    no_decay_name_list=("bias", "layer_norm.weight", "layernorm.weight", "norm.weight", "ln_f.weight"),
):
    optimizer_grouped_parameters = [
        {
            "params": [
                p
                for n, p in model.named_parameters()
                if (not any(nd in n for nd in no_decay_name_list) and p.requires_grad)
            ],
            "weight_decay": weight_decay,
        },
        {
            "params": [
                p
                for n, p in model.named_parameters()
                if (any(nd in n for nd in no_decay_name_list) and p.requires_grad)
            ],
            "weight_decay": 0.0,
        },
    ]
    return optimizer_grouped_parameters


def _z3_params_to_fetch(param_list):
    return [p for p in param_list if hasattr(p, "ds_id") and p.ds_status == ZeroParamStatus.NOT_AVAILABLE]


def get_ray_address() -> str | None:
    """Get the Ray address from the environment variable."""
    return os.environ.get("RAY_ADDRESS")


_SET_AFFINITY = False


class RayProcess:
    def __init__(self, world_size, rank, local_rank, master_addr, master_port):
        logger_utils.setup_logger()
        self.world_size = world_size
        self.rank = rank
        self.local_rank = local_rank
        self.master_addr = master_addr if master_addr else self.get_current_node_ip()
        self.master_port = master_port if master_port else self.get_free_port()
        os.environ["MASTER_ADDR"] = self.master_addr
        os.environ["MASTER_PORT"] = str(self.master_port)
        os.environ["WORLD_SIZE"] = str(self.world_size)
        os.environ["RANK"] = str(self.rank)
        # NOTE: Ray will automatically set the CUDA_VISIBLE_DEVICES
        # environment variable for each actor, so always set device to 0
        # os.environ["LOCAL_RANK"] = str(self._local_rank)
        os.environ["LOCAL_RANK"] = "0"
        random.seed(self.rank)
        np.random.seed(self.rank)
        torch.manual_seed(self.rank)

    @staticmethod
    def get_current_node_ip():
        address = ray._private.services.get_node_ip_address()
        # strip ipv6 address
        return address.strip("[]")

    @staticmethod
    def get_free_port():
        with socket.socket() as sock:
            sock.bind(("", 0))
            return sock.getsockname()[1]

    def get_master_addr_port(self):
        return self.master_addr, self.master_port

    def empty_cache(self) -> None:
        torch.cuda.empty_cache()

    def _set_numa_affinity(self, rank):
        def local_rank_to_real_gpu_id(local_rank):
            cuda_visible_devices = [
                int(x) for x in os.environ.get("CUDA_VISIBLE_DEVICES", "0,1,2,3,4,5,6,7").split(",")
            ]
            return cuda_visible_devices[local_rank]

        rank = local_rank_to_real_gpu_id(rank)

        global _SET_AFFINITY
        if _SET_AFFINITY:
            return

        from ctypes.util import find_library

        class bitmask_t(Structure):
            _fields_ = [("size", c_ulong), ("maskp", POINTER(c_ulong))]

        LIBNUMA = CDLL(find_library("numa"))
        LIBNUMA.numa_parse_nodestring.argtypes = [c_char_p]
        LIBNUMA.numa_parse_nodestring.restype = POINTER(bitmask_t)
        LIBNUMA.numa_run_on_node_mask.argtypes = [POINTER(bitmask_t)]
        LIBNUMA.numa_run_on_node_mask.restype = c_int
        LIBNUMA.numa_set_membind.argtypes = [POINTER(bitmask_t)]
        LIBNUMA.numa_set_membind.restype = c_void_p
        LIBNUMA.numa_num_configured_nodes.argtypes = []
        LIBNUMA.numa_num_configured_nodes.restype = c_int

        def numa_bind(nid: int):
            bitmask = LIBNUMA.numa_parse_nodestring(bytes(str(nid), "ascii"))
            LIBNUMA.numa_run_on_node_mask(bitmask)
            LIBNUMA.numa_set_membind(bitmask)

        numa_nodes = LIBNUMA.numa_num_configured_nodes()
        num_gpu_pre_numa_node = 8 // numa_nodes
        numa_bind(self.local_rank // num_gpu_pre_numa_node)
        _SET_AFFINITY = True

    def offload_to_cpu(self, model, pin_memory=True, non_blocking=True):
        """This function guaratees the memory are all released (only torch context cache <100M will remain)."""
        self._set_numa_affinity(torch.distributed.get_rank() % torch.cuda.device_count())

        if model.zero_optimization_stage() == 3:
            from deepspeed.runtime.zero.offload_config import OffloadStateTypeEnum

            model.optimizer.offload_states(
                include=[
                    OffloadStateTypeEnum.optim_states,
                    OffloadStateTypeEnum.contiguous_grad_buffer,
                    OffloadStateTypeEnum.hp_params,
                    # OffloadStateTypeEnum.lp_grads,
                    # OffloadStateTypeEnum.lp_params, # dangerous
                ],
                device=OffloadDeviceEnum.cpu,
                pin_memory=pin_memory,
                non_blocking=non_blocking,
            )
            torch.cuda.synchronize()
            return

        raise NotImplementedError("Zero stage 2 is not supported yet")

    def backload_to_gpu(self, model, non_blocking=True):
        # NOTE: this function reloads the weights, ensuring the calculation
        if model.zero_optimization_stage() == 3:
            model.reload_states(non_blocking=non_blocking)
            torch.cuda.synchronize()
            return

        raise NotImplementedError("Zero stage 2 is not supported yet")


def extract_user_query(conversation: str, chat_template_name: str = None) -> str:
    pattern = re.compile(
        r"(?:"
        r"<\|user\|\>\n(?P<simple>.*?)\n<\|assistant\|\>\n<think>"  # template 0 (your original)
        r"|"
        r"<\|im_start\|\>user\n(?P<im>.*?)(?:\n<functions>.*?</functions>)?<\|im_end\|\>\n"  # templates 1 & 2
        r"(?=[\s\S]*?<\|im_start\|\>assistant\n<think>)"  # ensure it's the turn before <think>
        r")",
        re.DOTALL,
    )
    # Get the last user query matched (most recent user turn before assistant <think>)
    matches = list(pattern.finditer(conversation))
    if matches:
        m = matches[-1]
        user_query = (m.group("simple") or m.group("im")).strip()
    else:
        user_query = conversation

    return user_query


def extract_final_answer(prediction: str) -> str:
    """
    Extract the substring between <answer> and </answer>.
    If no match is found, extract the substring after </think>.
    If neither condition matches, clean the prediction by removing the <|assistant|> tag.
    If none of the above applies, return the original string.

    Args:
        prediction (str): The input string.

    Returns:
        str: The extracted substring or the cleaned/original string.
    """
    answer_match = re.search(r"<answer>(.*?)</answer>", prediction, re.DOTALL)
    if answer_match:
        return answer_match.group(1).strip()

    think_match = re.search(r"</think>(.*)", prediction, re.DOTALL)
    if think_match:
        return think_match.group(1).strip()

    cleaned = re.sub(r"<\|assistant\|>", "", prediction)
    if cleaned != prediction:
        return cleaned.strip()

    return prediction


# ---- Runtime leak detection -----------------------------------------------------------------

DEFAULT_THREAD_ALLOWLIST = {
    "MainThread",
    "pytest-watcher",  # pytest
    "pydevd.",  # debugger
    "IPythonHistorySavingThread",
    "raylet_client",  # ray internal when still up during test body
}

DEFAULT_THREAD_ALLOW_PREFIXES = {
    "ThreadPoolExecutor-",  # executors create transient threads; adjust if you join them
    "ray-",  # ray internal threads
    "grpc-default-executor",  # grpc internal
}


def check_runtime_leaks(
    thread_allowlist: Iterable[str] = DEFAULT_THREAD_ALLOWLIST,
    thread_allow_prefixes: Iterable[str] = DEFAULT_THREAD_ALLOW_PREFIXES,
    include_daemon_threads: bool = False,
) -> None:
    """
    Inspect runtime state for leftovers and log any leaks immediately.
    """
    leak_logger = logging.getLogger(__name__)

    def is_allowed_thread(t):
        return (
            t.name in thread_allowlist
            or any(t.name.startswith(p) for p in thread_allow_prefixes)
            or t is threading.main_thread()
            or (not include_daemon_threads and t.daemon)
            or not t.is_alive()
        )

    bad_threads = [t for t in threading.enumerate() if not is_allowed_thread(t)]
    if bad_threads:
        leak_logger.warning("Leaked threads:")
        for t in bad_threads:
            target = getattr(t, "_target", None)
            tgt_name = getattr(target, "__name__", repr(target)) if target else "?"
            leak_logger.warning(f"  - {t.name} (alive={t.is_alive()}, daemon={t.daemon}, target={tgt_name})")

    bad_processes = [p for p in mp.active_children() if p.is_alive()]
    if bad_processes:
        leak_logger.warning("Leaked multiprocessing children:")
        for p in bad_processes:
            leak_logger.warning(f"  - PID {p.pid} alive={p.is_alive()} name={p.name}")

    if ray_state and ray and ray.is_initialized():
        ray_checks = [
            (
                "Live Ray actors:",
                ray_state.list_actors(filters=[("state", "=", "ALIVE")]),
                lambda a: f"  - {a.get('class_name')} id={a.get('actor_id')}",
            ),
            (
                "Live Ray tasks:",
                ray_state.list_tasks(filters=[("state", "=", "RUNNING")]),
                lambda t: f"  - {t.get('name')} id={t.get('task_id')}",
            ),
            (
                "Live Ray workers:",
                ray_state.list_workers(filters=[("is_alive", "=", True)]),
                lambda w: f"  - pid={w.get('pid')} id={w.get('worker_id')}",
            ),
        ]

        for header, items, formatter in ray_checks:
            if items:
                leak_logger.warning(header)
                for item in items:
                    leak_logger.warning(formatter(item))

    if _rt and hasattr(_rt, "_resource_tracker"):
        cache = getattr(_rt._resource_tracker, "_cache", {})
        for count, rtype in cache.values():
            if count > 0:
                leak_logger.warning(f"Leaked {rtype} resources: {count}")


def check_oe_eval_internal():
    """Check if oe-eval-internal is available when running in Beaker.

    Raises an error if we're running in Beaker but oe-eval-internal is not present.
    This is needed because oe-eval-internal is required for certain evaluation tasks
    but is only available internally at AI2.
    """
    # Return early if not running in Beaker
    if not os.environ.get("BEAKER_EXPERIMENT_ID"):
        return

    # We're in Beaker, check if oe-eval-internal exists
    if not os.path.exists("/stage/oe-eval-internal"):
        raise RuntimeError(
            "Running in Beaker but oe-eval-internal directory is not found. "
            "The oe-eval-internal repository is required for evaluation tasks "
            "when running in Beaker. Please ensure the Docker image was built "
            "with access to the oe-eval-internal repository."
        )


# For FLOPS, we assume bf16 and ignore sparsity.
# Memory bandwidth values are peak theoretical bandwidth.
GPU_SPECS = {
    "a100": {"flops": 312e12, "memory_size": 80e9, "memory_bandwidth": 2.0e12},  # 2.0 TB/s HBM2e (80GB variant)
    "b200": {"flops": 2250e12, "memory_size": 192e9, "memory_bandwidth": 8e12},  # 8 TB/s HBM3e
    "h100": {"flops": 990e12, "memory_size": 80e9, "memory_bandwidth": 3.35e12},  # 3.35 TB/s HBM3
    "a6000": {"flops": 155e12, "memory_size": 48e9, "memory_bandwidth": 768e9},  # 768 GB/s GDDR6
    "l40s": {"flops": 362e12, "memory_size": 48e9, "memory_bandwidth": 864e9},  # 864 GB/s GDDR6
    "pro 6000": {"flops": 503.8e12, "memory_size": 96e9, "memory_bandwidth": 1792e9},  # 1792 GB/s GDDR7
    "6000": {"flops": 728.5e12, "memory_size": 48e9, "memory_bandwidth": 960e9},  # 960 GB/s GDDR6
}

# Conventions for FLOPs calculations (fixed; not switches)
FLOP_PER_MAC = 2
# Approximate softmax cost per attention score:
# ~4 scalar ops/score: exp + subtract max (stabilization) + sum + divide.
SOFTMAX_FLOPS_PER_SCORE = 4


@dataclasses.dataclass
class ModelDims:
    num_layers: int
    hidden_size: int
    intermediate_size: int
    vocab_size: int
    num_attn_heads: int
    head_dim: int
    num_kv_heads: int | None = None
    num_params: int | None = None
    device_name: str | None = None
    sliding_window: int | None = None
    num_sliding_window_layers: int = 0

    def __post_init__(self):
        if self.num_kv_heads is None:
            self.num_kv_heads = self.num_attn_heads

        self.num_params = self.num_params or self._calculate_num_params()

        if self.device_name is None:
            self.device_name = get_device_name(torch.cuda.get_device_name(0))

        assert self.hidden_size % self.num_attn_heads == 0, "hidden_size must be divisible by num_attn_heads"
        assert self.num_attn_heads % self.num_kv_heads == 0, (
            "num_attn_heads must be divisible by num_kv_heads (GQA/MQA)"
        )
        assert self.num_sliding_window_layers <= self.num_layers, (
            f"num_sliding_window_layers ({self.num_sliding_window_layers}) cannot exceed num_layers ({self.num_layers})"
        )

    def _calculate_num_params(self) -> int:
        embedding_params = self.vocab_size * self.hidden_size

        q_params = self.hidden_size * (self.num_attn_heads * self.head_dim)
        kv_params = self.hidden_size * (self.num_kv_heads * self.head_dim) * 2
        o_params = (self.num_attn_heads * self.head_dim) * self.hidden_size
        mlp_up_params = self.hidden_size * self.intermediate_size * 2
        mlp_down_params = self.intermediate_size * self.hidden_size

        per_layer_params = q_params + kv_params + o_params + mlp_up_params + mlp_down_params
        layer_params = self.num_layers * per_layer_params

        lm_head_params = self.vocab_size * self.hidden_size

        return embedding_params + layer_params + lm_head_params

    @classmethod
    def from_vllm_config(cls, vllm_config: vllm.config.VllmConfig) -> "ModelDims":
        """Create ModelDims from a vLLM config object."""
        model_config = vllm_config.model_config
        hidden_size = model_config.get_hidden_size()

        # Try to get intermediate_size, default to 4x hidden_size if not present
        intermediate_size = getattr(model_config.hf_text_config, "intermediate_size", 4 * hidden_size)

        sliding_window = getattr(model_config.hf_text_config, "sliding_window", None)
        num_sliding_window_layers = 0

        if sliding_window is not None:
            layer_types = getattr(model_config.hf_text_config, "layer_types", None)
            if layer_types is not None:
                num_sliding_window_layers = sum(1 for lt in layer_types if lt == "sliding_attention")

        return cls(
            num_layers=model_config.get_num_layers(vllm_config.parallel_config),
            hidden_size=hidden_size,
            intermediate_size=intermediate_size,
            vocab_size=model_config.get_vocab_size(),
            num_attn_heads=model_config.hf_text_config.num_attention_heads,
            num_kv_heads=model_config.hf_text_config.num_key_value_heads,
            head_dim=model_config.get_head_size(),
            sliding_window=sliding_window,
            num_sliding_window_layers=num_sliding_window_layers,
            device_name=get_device_name(torch.cuda.get_device_name(0)),
        )

    @property
    def device_flops(self) -> float:
        assert self.device_name is not None, "device_name must be set"
        assert self.device_name in GPU_SPECS, f"Unknown device: {self.device_name}"
        return GPU_SPECS[self.device_name]["flops"]

    @property
    def device_memory_bandwidth(self) -> float:
        assert self.device_name is not None, "device_name must be set"
        assert self.device_name in GPU_SPECS, f"Unknown device: {self.device_name}"
        return GPU_SPECS[self.device_name]["memory_bandwidth"]

    def attn_flops(self, query_len: int, kv_len: int, sliding_window: int | None = None) -> int:
        """FLOPs for one layer of self-attention given query_len and kv_len.

        Assumptions:
          - 1 MAC = 2 FLOPs (FLOP_PER_MAC).
          - Efficient GQA/MQA K/V projections with width = num_kv_heads * head_dim.
          - Softmax ≈ 4 FLOPs per score (see SOFTMAX_FLOPS_PER_SCORE).
          - LayerNorms and minor ops ignored (dominated by matmuls).
        """
        d = self.head_dim
        mul = FLOP_PER_MAC

        q_dim = self.num_attn_heads * d
        kv_dim = self.num_kv_heads * d

        kv_len = min(kv_len, sliding_window or float("inf"))

        # Projections for the query_len new tokens
        q_proj = mul * query_len * self.hidden_size * q_dim
        kv_proj = mul * 2 * query_len * self.hidden_size * kv_dim  # GQA/MQA

        # Scores and attention-weighted values
        qk = mul * self.num_attn_heads * query_len * kv_len * d
        softmax = SOFTMAX_FLOPS_PER_SCORE * self.num_attn_heads * query_len * kv_len
        av = mul * self.num_attn_heads * query_len * kv_len * d

        # Output projection
        out_proj = mul * query_len * q_dim * self.hidden_size

        return q_proj + kv_proj + qk + softmax + av + out_proj

    def mlp_flops(self, seq_len: int) -> int:
        """Two matmuls dominate; activation cost under-counted on purpose."""
        mul = FLOP_PER_MAC
        first = mul * seq_len * self.hidden_size * (self.intermediate_size * 2)  # times 2 due to SwiGLU
        act = seq_len * self.intermediate_size  # under-counted on purpose
        second = mul * seq_len * self.intermediate_size * self.hidden_size
        return first + act + second

    def prefill_flops(self, prompt_lengths: list[int]) -> int:
        """Prefill builds the KV cache; logits are computed once after each prompt."""
        num_full_attn_layers = self.num_layers - self.num_sliding_window_layers
        num_sliding_layers = self.num_sliding_window_layers

        total = 0
        for L in prompt_lengths:
            if num_full_attn_layers > 0:
                total += num_full_attn_layers * (self.attn_flops(L, L, sliding_window=None) + self.mlp_flops(L))

            if num_sliding_layers > 0:
                total += num_sliding_layers * (
                    self.attn_flops(L, L, sliding_window=self.sliding_window) + self.mlp_flops(L)
                )

            # Always include a single LM head after prefill (next-token logits)
            total += FLOP_PER_MAC * self.hidden_size * self.vocab_size

        return total

    def decode_flops(self, prompt_lengths: list[int], response_lengths: list[int], samples_per_prompt: int = 1) -> int:
        """Decode/generation FLOPs.

        Args:
            prompt_lengths: List of prompt lengths (one per unique prompt)
            response_lengths: List of response lengths (samples_per_prompt * len(prompt_lengths) total)
            samples_per_prompt: Number of samples generated per prompt

        Embedding lookups are ignored by design.
        """
        assert len(response_lengths) == len(prompt_lengths) * samples_per_prompt, (
            f"Expected {len(prompt_lengths) * samples_per_prompt} response lengths, got {len(response_lengths)}"
        )

        num_full_attn_layers = self.num_layers - self.num_sliding_window_layers
        num_sliding_layers = self.num_sliding_window_layers

        total = 0
        response_idx = 0
        for P in prompt_lengths:
            # Process all samples for this prompt
            for _ in range(samples_per_prompt):
                R = response_lengths[response_idx]
                total += R * self.num_layers * self.mlp_flops(seq_len=1)
                for t in range(R):
                    kv_len = P + t + 1  # prompt + generated so far + current
                    if num_full_attn_layers > 0:
                        total += num_full_attn_layers * self.attn_flops(
                            query_len=1, kv_len=kv_len, sliding_window=None
                        )
                    if num_sliding_layers > 0:
                        total += num_sliding_layers * self.attn_flops(
                            query_len=1, kv_len=kv_len, sliding_window=self.sliding_window
                        )
                total += R * FLOP_PER_MAC * self.hidden_size * self.vocab_size
                response_idx += 1
        return total

    def flops(
        self,
        prompt_lengths: list[int],
        response_lengths: list[int] | None = None,
        samples_per_prompt: int = 1,
        is_training: bool = False,
    ) -> int:
        """Total FLOPs for prefill and (optionally) decode.

        Args:
            prompt_lengths: List of prompt lengths (one per unique prompt)
            response_lengths: List of response lengths (samples_per_prompt * len(prompt_lengths) total)
            samples_per_prompt: Number of samples generated per prompt
            is_training: If True, multiply FLOPs by 3 to account for forward and backward passes
        """
        total = self.prefill_flops(prompt_lengths)
        if response_lengths is not None:
            total += self.decode_flops(prompt_lengths, response_lengths, samples_per_prompt)
        if is_training:
            # Training includes forward pass (1x) + backward pass (2x)
            total *= 3
        return total

    def weight_memory_bytes(self, num_tokens: int, dtype_bytes: int = 2) -> int:
        """Memory bytes for reading model weights for a given number of tokens.

        Args:
            num_tokens: Number of tokens to process
            dtype_bytes: Bytes per element (2 for FP16/BF16)

        Returns:
            Total bytes for weight reads across all layers
        """
        hidden_q = self.num_attn_heads * self.head_dim
        hidden_kv = self.num_kv_heads * self.head_dim

        # Per-layer weight params (Q, K, V, O, MLP up, MLP down)
        w_q = self.hidden_size * hidden_q
        w_k = self.hidden_size * hidden_kv
        w_v = self.hidden_size * hidden_kv
        w_o = hidden_q * self.hidden_size
        w_up = self.hidden_size * (self.intermediate_size * 2)  # times 2 due to SwiGLU
        w_dn = self.intermediate_size * self.hidden_size

        per_layer_weight_bytes = (w_q + w_k + w_v + w_o + w_up + w_dn) * dtype_bytes
        return self.num_layers * num_tokens * per_layer_weight_bytes

    def kv_cache_write_bytes(self, num_tokens: int, dtype_bytes: int = 2) -> int:
        """Memory bytes for writing KV cache for a given number of tokens.

        Args:
            num_tokens: Number of tokens being cached
            dtype_bytes: Bytes per element (2 for FP16/BF16)

        Returns:
            Total bytes for KV cache writes across all layers
        """
        # 2x for K and V
        kv_write_bytes_per_token = 2 * self.num_kv_heads * self.head_dim * dtype_bytes
        return self.num_layers * num_tokens * kv_write_bytes_per_token

    def kv_cache_read_bytes(
        self, prompt_lengths: list[int], response_lengths: list[int], samples_per_prompt: int = 1, dtype_bytes: int = 2
    ) -> int:
        """Memory bytes for reading KV cache during decode.

        For each new token generated, we read all previous tokens' KV cache.
        When generating multiple samples per prompt, the prompt KV cache is shared.

        Args:
            prompt_lengths: List of prompt lengths (one per unique prompt)
            response_lengths: List of response lengths (samples_per_prompt * len(prompt_lengths) total)
            samples_per_prompt: Number of samples generated per prompt
            dtype_bytes: Bytes per element (2 for FP16/BF16)

        Returns:
            Total bytes for KV cache reads during decode
        """
        assert len(response_lengths) == len(prompt_lengths) * samples_per_prompt, (
            f"Expected {len(prompt_lengths) * samples_per_prompt} response lengths, got {len(response_lengths)}"
        )

        num_full_attn_layers = self.num_layers - self.num_sliding_window_layers
        num_sliding_layers = self.num_sliding_window_layers

        # For batched sampling with shared prompt KV cache:
        # - Prompt KV is read once per new token position across ALL samples (not per sample)
        # - Each sample has its own KV for generated tokens
        kv_read_terms = 0
        response_idx = 0

        for P in prompt_lengths:
            # For this prompt, collect all response lengths
            prompt_responses = []
            for _ in range(samples_per_prompt):
                prompt_responses.append(response_lengths[response_idx])
                response_idx += 1

            # Prompt KV reads: In synchronized batch generation with vLLM n>1,
            # the prompt KV cache is stored once but each sample reads it independently.
            # At each decoding position, each sample reads the prompt KV cache.
            # Number of positions = max response length (all generate synchronously).
            max_response_length = max(prompt_responses) if prompt_responses else 0
            # Each of the samples_per_prompt samples reads prompt KV at each position
            kv_read_terms += max_response_length * samples_per_prompt * P * num_full_attn_layers

            # Per-sample generated KV reads: Each sample reads its own previously generated tokens
            for R in prompt_responses:
                # Each token in this sample reads its previously generated tokens
                kv_read_terms += num_full_attn_layers * R * (R - 1) // 2
                if num_sliding_layers > 0:
                    # ... unless we have a sliding window, at which point we cap the max tokens to read.
                    # Note that we also account for the prompt KV values here as well.
                    kv_read_terms += num_sliding_layers * sum(min(P + t, self.sliding_window) for t in range(R))
        # 2x for K and V
        kv_bytes_per_token = 2 * self.num_kv_heads * self.head_dim * dtype_bytes
        return kv_bytes_per_token * kv_read_terms

    def prefill_memory_bytes(self, prompt_lengths: list[int], dtype_bytes: int = 2) -> int:
        """Memory bytes for prefill phase.

        During prefill:
        - Read weights once per prefill operation
        - Write KV cache for each token

        Args:
            prompt_lengths: List of prompt lengths
            dtype_bytes: Bytes per element (2 for FP16/BF16)

        Returns:
            Total memory bytes for prefill
        """
        num_prefill_ops = 1
        weight_bytes = self.weight_memory_bytes(num_prefill_ops, dtype_bytes)
        total_prefill_tokens = sum(prompt_lengths)
        kv_write_bytes = self.kv_cache_write_bytes(total_prefill_tokens, dtype_bytes)
        return weight_bytes + kv_write_bytes

    def decode_memory_bytes(
        self, prompt_lengths: list[int], response_lengths: list[int], samples_per_prompt: int = 1, dtype_bytes: int = 2
    ) -> int:
        """Memory bytes for decode/generation phase.

        During decode:
        - Read weights for each new token position (shared across samples in batch)
        - Write KV cache for each new token
        - Read all previous KV cache for attention

        Args:
            prompt_lengths: List of prompt lengths (one per unique prompt)
            response_lengths: List of response lengths (samples_per_prompt * len(prompt_lengths) total)
            samples_per_prompt: Number of samples generated per prompt
            dtype_bytes: Bytes per element (2 for FP16/BF16)

        Returns:
            Total memory bytes for decode
        """
        # In synchronized batch generation, weights are read once per position,
        # not once per token. With multiple samples per prompt generating in parallel,
        # we only need to read weights for the number of unique positions.
        unique_positions = 0
        response_idx = 0
        for _ in prompt_lengths:
            # Get response lengths for this prompt's samples
            prompt_responses = response_lengths[response_idx : response_idx + samples_per_prompt]
            response_idx += samples_per_prompt
            # In synchronized generation, all samples generate the same number of positions
            # (up to the max length among them)
            unique_positions += max(prompt_responses) if prompt_responses else 0

        weight_bytes = self.weight_memory_bytes(unique_positions, dtype_bytes)

        # KV writes happen for all tokens (each sample writes its own KV)
        total_decode_tokens = sum(response_lengths)
        kv_write_bytes = self.kv_cache_write_bytes(total_decode_tokens, dtype_bytes)

        kv_read_bytes = self.kv_cache_read_bytes(prompt_lengths, response_lengths, samples_per_prompt, dtype_bytes)
        return weight_bytes + kv_write_bytes + kv_read_bytes

    def memory_bytes(
        self,
        prompt_lengths: list[int],
        num_engines: int,
        num_gpus_per_engine: int,
        response_lengths: list[int] | None = None,
        samples_per_prompt: int = 1,
        dtype_bytes: int = 2,
    ) -> int:
        """Approximate total HBM bytes moved per engine for prefill + decode.

        When multiple engines process work in parallel, this calculates the bytes
        moved by ONE engine processing its fraction of the prompts.

        Args:
            prompt_lengths: List of ALL prompt lengths across all engines
            num_engines: Number of vLLM engines working in parallel
            num_gpus_per_engine: Number of GPUs per engine (tensor parallelism)
            response_lengths: List of response lengths (samples_per_prompt * len(prompt_lengths) total)
            samples_per_prompt: Number of samples generated per prompt
            dtype_bytes: Bytes per element (2 for FP16/BF16)

        Returns:
            Memory bytes moved by ONE engine (not total across all engines)

        Assumptions:
          - Prompts are evenly distributed across engines
          - Each engine processes its subset independently
          - Weights are read once per token per layer (Q,K,V,O + MLP up/down)
          - KV cache: write K/V for every token; during decode, read all past K/V per new token
          - When batching samples, prompt KV cache is shared across samples
          - Embedding and LM head reads are ignored (usually dominated by matmul weight traffic)
        """
        if num_engines < 1:
            raise ValueError(f"num_engines must be >= 1, got {num_engines}")
        if num_gpus_per_engine < 1:
            raise ValueError(f"num_gpus_per_engine must be >= 1, got {num_gpus_per_engine}")

        if not prompt_lengths:
            return 0

        def _split_evenly(seq: list[int], parts: int) -> list[list[int]]:
            base, extra = divmod(len(seq), parts)
            result: list[list[int]] = []
            start = 0
            for i in range(parts):
                size = base + (1 if i < extra else 0)
                result.append(seq[start : start + size])
                start += size
            return result

        prompt_chunks = _split_evenly(prompt_lengths, num_engines)

        response_chunks: list[list[int] | None]
        if response_lengths is not None:
            assert len(response_lengths) == len(prompt_lengths) * samples_per_prompt, (
                f"Expected {len(prompt_lengths) * samples_per_prompt} response lengths, got {len(response_lengths)}"
            )
            response_chunks = []
            response_idx = 0
            for chunk in prompt_chunks:
                num_responses = len(chunk) * samples_per_prompt
                response_chunks.append(response_lengths[response_idx : response_idx + num_responses])
                response_idx += num_responses
        else:
            response_chunks = [None] * num_engines

        per_engine_totals: list[int] = []
        for chunk_prompts, chunk_responses in zip(prompt_chunks, response_chunks):
            if not chunk_prompts:
                per_engine_totals.append(0)
                continue

            total = self.prefill_memory_bytes(chunk_prompts, dtype_bytes)
            if chunk_responses is not None:
                total += self.decode_memory_bytes(chunk_prompts, chunk_responses, samples_per_prompt, dtype_bytes)
            per_engine_totals.append(total)

        if len(per_engine_totals) < num_engines:
            per_engine_totals.extend([0] * (num_engines - len(per_engine_totals)))

        avg_bytes_per_engine = math.ceil(sum(per_engine_totals) / num_engines)
        return avg_bytes_per_engine

    def calculate_mfu(
        self,
        prompt_lengths: list[int],
        generation_time: float,
        response_lengths: list[int] | None = None,
        samples_per_prompt: int = 1,
        num_gpus: int = 1,
    ) -> float:
        total_flops = self.flops(prompt_lengths, response_lengths, samples_per_prompt=samples_per_prompt)
        flops_per_second = total_flops / generation_time if generation_time > 0 else 0
        total_device_flops = self.device_flops * num_gpus
        return 100 * flops_per_second / total_device_flops

    def calculate_mbu(
        self,
        prompt_lengths: list[int],
        generation_time: float,
        response_lengths: list[int] | None = None,
        samples_per_prompt: int = 1,
        num_engines: int = 1,
        num_gpus_per_engine: int = 1,
    ) -> float:
        total_memory_bytes = self.memory_bytes(
            prompt_lengths,
            num_engines,
            num_gpus_per_engine,
            response_lengths=response_lengths,
            samples_per_prompt=samples_per_prompt,
        )
        bytes_per_second = total_memory_bytes / generation_time if generation_time > 0 else 0
        # Normalize against total system bandwidth. This is correct because prompt_lengths and
        # generation_time represent aggregated data from all engines already.
        total_device_bandwidth = self.device_memory_bandwidth * num_engines * num_gpus_per_engine
        return 100 * bytes_per_second / total_device_bandwidth

    def calculate_actor_utilization(
        self,
        prompt_lengths: list[int],
        response_lengths: list[int],
        total_generation_time: float,
        samples_per_prompt: int,
        num_engines: int,
        num_gpus_per_engine: int,
    ) -> dict[str, float]:
        actor_mfu = self.calculate_mfu(
            prompt_lengths,
            total_generation_time,
            response_lengths=response_lengths,
            samples_per_prompt=samples_per_prompt,
            num_gpus=num_engines * num_gpus_per_engine,
        )
        actor_mbu = self.calculate_mbu(
            prompt_lengths,
            total_generation_time,
            response_lengths=response_lengths,
            samples_per_prompt=samples_per_prompt,
            num_engines=num_engines,
            num_gpus_per_engine=num_gpus_per_engine,
        )

        check_calculation(
            actor_mfu,
            "Actor MFU",
            self,
            total_generation_time,
            prompt_lengths,
            response_lengths,
            samples_per_prompt,
            num_engines,
            num_gpus_per_engine,
        )

        check_calculation(
            actor_mbu,
            "Actor MBU",
            self,
            total_generation_time,
            prompt_lengths,
            response_lengths,
            samples_per_prompt,
            num_engines,
            num_gpus_per_engine,
        )

        return {"mfu": actor_mfu, "mbu": actor_mbu}

    def calculate_learner_utilization(
        self,
        prompt_lengths: list[int],
        response_lengths: list[int],
        training_time: float,
        samples_per_prompt: int,
        num_training_gpus: int,
    ) -> dict[str, float]:
        total_sequence_lengths = [
            prompt_lengths[i // samples_per_prompt] + response_len for i, response_len in enumerate(response_lengths)
        ]

        training_flops = self.flops(
            prompt_lengths=total_sequence_lengths, response_lengths=None, samples_per_prompt=1, is_training=True
        )

        training_flops_per_second = training_flops / training_time
        total_training_device_flops = self.device_flops * num_training_gpus
        learner_mfu = 100 * training_flops_per_second / total_training_device_flops

        check_calculation(
            learner_mfu, "Learner MFU", self, training_time, total_sequence_lengths, None, 1, 1, num_training_gpus
        )

        return {"mfu": learner_mfu}

    def approximate_learner_utilization(
        self, total_tokens: int, avg_sequence_length: float, training_time: float, num_training_gpus: int
    ) -> dict[str, float]:
        num_sequences = int(total_tokens / avg_sequence_length)
        sequence_lengths = [int(avg_sequence_length)] * num_sequences

        training_flops = self.flops(
            prompt_lengths=sequence_lengths, response_lengths=None, samples_per_prompt=1, is_training=True
        )

        training_flops_per_second = training_flops / training_time
        total_training_device_flops = self.device_flops * num_training_gpus
        learner_mfu = 100 * training_flops_per_second / total_training_device_flops

        return {"mfu": learner_mfu}


def get_device_name(device_name: str) -> str:
    """Normalize a GPU device name to a standard key used in GPU_SPECS.

    The function converts device names from torch.cuda.get_device_name() format
    to a standardized key that can be used to look up GPU specifications.

    Args:
        device_name: Raw device name string (e.g., "NVIDIA H100 80GB HBM3")

    Returns:
        Standardized GPU key (e.g., "h100")

    Raises:
        ValueError: If the device name is not recognized

    Examples:
        >>> get_device_name("NVIDIA H100 80GB HBM3")
        'h100'

        >>> get_device_name("NVIDIA RTX PRO 6000 Blackwell Server Edition")
        'pro 6000'
    """
    normalized_device_name = device_name.lower().replace("-", " ")

    for key in GPU_SPECS:
        if key in normalized_device_name:
            return key
    raise ValueError(
        f"Unknown device name: {device_name}. Expected one of: {list(GPU_SPECS.keys())}. "
        f"Please raise an issue at https://github.com/allenai/open-instruct/issues with the device you need. In the interim, you can add the specs for your device using the name {normalized_device_name} to the GPU_SPECS dictionary in utils.py."
    )


def check_calculation(
    percentage: float,
    metric_name: str,
    model_dims: ModelDims,
    timing: float,
    prompt_lengths: list[int],
    response_lengths: list[int] | None,
    samples_per_prompt: int,
    num_engines: int,
    num_gpus_per_engine: int,
) -> None:
    if percentage <= 100:
        return

    import json

    full_device_name = torch.cuda.get_device_name(0) if torch.cuda.is_available() else "CPU"

    avg_prompt_length = sum(prompt_lengths) / len(prompt_lengths)
    avg_response_length = sum(response_lengths) / len(response_lengths) if response_lengths else 0

    test_case_json = {
        "model_name": "REPLACE_WITH_MODEL_NAME",
        "total_generation_time": timing,
        "samples_per_prompt": samples_per_prompt,
        "num_engines": num_engines,
        "num_gpus_per_engine": num_gpus_per_engine,
        "training_time": "REPLACE_WITH_TRAINING_TIME",
        "num_training_gpus": "REPLACE_WITH_NUM_TRAINING_GPUS",
        "prompt_lengths": prompt_lengths,
        "response_lengths": response_lengths,
    }

    warning_message = (
        f"{metric_name} exceeded 100%: {percentage:.2f}%\n"
        f"\n"
        f"{model_dims}\n"
        f"\n"
        f"Timing and GPU info:\n"
        f"  timing: {timing:.6f}s\n"
        f"  num_engines: {num_engines}\n"
        f"  num_gpus_per_engine: {num_gpus_per_engine}\n"
        f"  full_device_name: {full_device_name}\n"
        f"\n"
        f"Batch/sequence info:\n"
        f"  num_prompts: {len(prompt_lengths)}\n"
        f"  samples_per_prompt: {samples_per_prompt}\n"
        f"  avg_prompt_length: {avg_prompt_length:.1f}\n"
        f"  avg_response_length: {avg_response_length:.1f}\n"
        f"\n"
        f"To reproduce this calculation, use these exact parameters:\n"
        f"  prompt_lengths = {prompt_lengths}\n"
        f"  response_lengths = {response_lengths}\n"
        f"  timing = {timing}\n"
        f"  samples_per_prompt = {samples_per_prompt}\n"
        f"  num_engines = {num_engines}\n"
        f"  num_gpus_per_engine = {num_gpus_per_engine}\n"
        f"\n"
        f"JSON format for test case (copy this to mbu_reproduction_cases.json):\n"
        f"{json.dumps(test_case_json, indent=2)}\n"
        f"\n"
        f"This may indicate an issue with the MFU/MBU calculation logic or GPU specifications.\n"
        f"Please raise an issue at https://github.com/allenai/open-instruct/issues with the above information."
    )

    logger.warning(warning_message)


def combine_reward_metrics(reward_metrics: list[dict[str, Any]]) -> dict[str, Any]:
    """Assumes same number of metric_records in each dict in the list"""
    buckets = defaultdict(list)
    for metrics in reward_metrics:
        for key, value in metrics.items():
            buckets[key].append(value)

    combined: dict[str, Any] = {}
    for key, records in buckets.items():
        sample_value = records[0]
        if isinstance(sample_value, np.ndarray):
            combined[key] = [x for value in records for x in value]
        elif isinstance(sample_value, (list | tuple)):
            concatenated: list[Any] = []
            for value in records:
                concatenated.extend(list(value))
            combined[key] = concatenated
        elif isinstance(sample_value, (int | float | bool | np.integer | np.floating)):
            # combine and get average value
            combined[key] = sum(value for value in records) / len(records) if len(records) > 0 else sample_value
        else:
            # Fallback: keep the latest value if aggregation strategy is unclear.
            combined[key] = records[-1]
    return combined<|MERGE_RESOLUTION|>--- conflicted
+++ resolved
@@ -1190,12 +1190,8 @@
         command += f" --oe_eval_stop_sequences '{','.join(stop_strings)}'"
     if beaker_image is not None:
         command += f" --beaker_image {beaker_image}"
-<<<<<<< HEAD
-    command += " --gpu_multiplier 4"
-=======
     if oe_eval_gpu_multiplier is not None:
         command += f" --gpu_multiplier {oe_eval_gpu_multiplier}"
->>>>>>> b8cb70ff
     print(f"Launching eval jobs with command: {command}")
     process = subprocess.Popen(["bash", "-c", command], stdout=subprocess.PIPE, stderr=subprocess.PIPE)
     stdout, stderr = process.communicate()
