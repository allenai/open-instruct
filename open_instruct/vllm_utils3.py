# Taken and modified from https://github.com/huggingface/trl
# Copyright 2024 The AllenAI Team. All rights reserved.
#
# Licensed under the Apache License, Version 2.0 (the "License");
# you may not use this file except in compliance with the License.
# You may obtain a copy of the License at
#
#     http://www.apache.org/licenses/LICENSE-2.0
#
# Unless required by applicable law or agreed to in writing, software
# distributed under the License is distributed on an "AS IS" BASIS,
# WITHOUT WARRANTIES OR CONDITIONS OF ANY KIND, either express or implied.
# See the License for the specific language governing permissions and
# limitations under the License.

"""This file is copied from https://github.com/OpenRLHF/OpenRLHF"""

import asyncio
import os
import queue
import sys
import threading
import time
import types
from collections import defaultdict
from concurrent import futures
from datetime import timedelta
from typing import Any, Awaitable, Dict, List, Optional, Tuple, Union

import ray
import torch
import torch.distributed
import vllm
from ray.util import queue as ray_queue
from ray.util.placement_group import placement_group
from ray.util.scheduling_strategies import PlacementGroupSchedulingStrategy
from torch.distributed.distributed_c10d import (
    Backend,
    PrefixStore,
    ProcessGroup,
    Store,
    _new_process_group_helper,
    _world,
    default_pg_timeout,
    rendezvous,
)
from vllm.v1.core import kv_cache_utils

from open_instruct import logger_utils
from open_instruct.queue_types import GenerationResult, PromptRequest, RequestInfo, TokenStatistics
from open_instruct.tools.utils.tool_classes import MaxCallsExceededTool, Tool
from open_instruct.utils import ray_get_with_progress

logger = logger_utils.setup_logger(__name__)

NUM_PREFETCH_WORKERS = 2
NUM_TOOL_WORKERS = 20
DRAIN_ACTIVE_TASKS_SLEEP_S = 1
SHOULD_STOP_TIMEOUT_S = 0.1


def assert_threaded_actor(instance):
    """Assert that an instance's class is suitable for use in a threaded (non-async) Ray actor.

    This function performs two checks:
      1. The class must not define any `async def` methods
         (including async generators, staticmethods, or classmethods).
      2. There must not be a running asyncio event loop in the current thread.

    Args:
        instance: The instance whose class to inspect.

    Raises:
        AssertionError: If the class defines one or more async methods, or a running asyncio event loop is detected.
    """
    try:
        loop = asyncio.get_running_loop()
        raise AssertionError(
            f"{instance.__class__.__name__} must run in a threaded Ray actor (no running event loop). "
            f"Detected RUNNING loop={loop!r} on thread='{threading.current_thread().name}'. "
            f"Python={sys.version.split()[0]}."
        )
    except RuntimeError:
        return


def _truncate_tool_output_tokens(
    tool_output_token_ids: List[int],
    current_prompt_token_ids: List[int],
    accumulated_tokens: List[int],
    max_model_len: int,
    max_tokens: int,
    current_mask_len: int,
) -> Tuple[List[int], int, List[int]]:
    prompt_and_tool_output = current_prompt_token_ids + accumulated_tokens + tool_output_token_ids
    excess = len(prompt_and_tool_output) - max_model_len
    if excess > 0:
        tool_output_token_ids = tool_output_token_ids[:-excess]

    remaining = max_tokens - current_mask_len
    if remaining <= 0:
        return [], excess, prompt_and_tool_output
    elif len(tool_output_token_ids) > remaining:
        return tool_output_token_ids[:remaining], excess, prompt_and_tool_output

    return tool_output_token_ids, excess, prompt_and_tool_output


async def process_request_async(
    actor: "LLMRayActor",
    sub_request_id: str,
    base_request_id: str,
    prompt: vllm.TokensPrompt,
    sampling_params: vllm.SamplingParams,
):
    """Process a single async request with tool support, awaiting tools inline."""
    accumulated_tokens = []
    accumulated_logprobs = []
    masks = []
    num_calls = 0
    timeout = False
    tool_error = ""
    tool_output = ""
    tool_runtime = 0.0
    tool_called = False

    current_prompt = prompt
    current_prompt_token_ids = actor.request_metadata[base_request_id]["prompt_token_ids"]
    current_sampling_params = sampling_params.clone()
    final_prompt_token_ids = None
    iteration = 0

    while True:
        iteration_request_id = f"{sub_request_id}_iter{iteration}"
        outputs = [
            o
            async for o in actor.llm_engine.generate(current_prompt, current_sampling_params, iteration_request_id)
            if o.finished
        ]
        assert len(outputs) == 1, f"Expected exactly 1 output, got {len(outputs)} for request {iteration_request_id}"
        request_output = outputs[0]
        iteration += 1
        output = request_output.outputs[0]

        if final_prompt_token_ids is None:
            final_prompt_token_ids = request_output.prompt_token_ids

        accumulated_tokens.extend(output.token_ids)
        accumulated_logprobs.extend(output.logprobs)
        masks.extend([1] * len(output.token_ids))

        if not actor.tools or not actor.max_tool_calls:
            break

        triggered_tool, stop_str = get_triggered_tool(
            output.text, actor.tools, actor.max_tool_calls, num_calls, sampling_params
        )
        if triggered_tool is None:
            break

        assert actor.executor is not None, f"executor is None for request {sub_request_id}"

        loop = asyncio.get_running_loop()
        tool_result = await loop.run_in_executor(actor.executor, triggered_tool, output.text)

        tool_called = True
        num_calls += 1
        timeout = timeout or tool_result.timeout
        tool_error += "" if tool_result.error is None else tool_result.error
        tool_output += tool_result.output
        tool_runtime += tool_result.runtime

        tool_output_token_ids = actor.llm_engine.tokenizer.encode(
            "<output>\n" + tool_result.output + "</output>\n", add_special_tokens=False
        )

        tool_output_token_ids, excess, prompt_and_tool_output = _truncate_tool_output_tokens(
            tool_output_token_ids,
            current_prompt_token_ids,
            accumulated_tokens,
            actor.llm_engine.model_config.max_model_len,
            sampling_params.max_tokens,
            len(masks),
        )

        accumulated_tokens.extend(tool_output_token_ids)
        accumulated_logprobs.extend(
            [{token_id: types.SimpleNamespace(logprob=0.0)} for token_id in tool_output_token_ids]
        )
        masks.extend([0] * len(tool_output_token_ids))

        new_sample_tokens = sampling_params.max_tokens - len(masks)
        if excess > 0 or new_sample_tokens <= 0:
            break

        current_prompt = vllm.TokensPrompt(prompt_token_ids=prompt_and_tool_output, cache_salt=base_request_id)
        current_prompt_token_ids = prompt_and_tool_output
        final_prompt_token_ids = prompt_and_tool_output
        current_sampling_params = sampling_params.clone()
        current_sampling_params.max_tokens = new_sample_tokens

    complete_output = vllm.CompletionOutput(
        index=split_request_id(sub_request_id)["request_index"],
        text="",
        token_ids=accumulated_tokens,
        cumulative_logprob=output.cumulative_logprob,
        logprobs=accumulated_logprobs,
        finish_reason=output.finish_reason,
        stop_reason=output.stop_reason,
    )

    if actor.tools:
        setattr(complete_output, "mask", masks)
        setattr(complete_output, "num_calls", num_calls)
        setattr(complete_output, "timeout", timeout)
        setattr(complete_output, "tool_error", tool_error)
        setattr(complete_output, "tool_output", tool_output)
        setattr(complete_output, "tool_runtime", tool_runtime)
        setattr(complete_output, "tool_called", tool_called)

    actor.active_tasks.pop(sub_request_id, None)

    actor.completion_queue.put(
        {
            "base_request_id": base_request_id,
            "expected_n": actor.request_metadata[base_request_id]["original_sampling_params"].n,
            "request_output": vllm.RequestOutput(
                request_id=sub_request_id,
                prompt=request_output.prompt,
                prompt_token_ids=final_prompt_token_ids,
                prompt_logprobs=request_output.prompt_logprobs,
                outputs=[complete_output],
                finished=True,
            ),
            "tools": actor.tools,
        }
    )


# Edited from: https://github.com/OpenRLHF/OpenRLHF/pull/971/files
# Turns out Ray doesnt necessarily place bundles together,
# so this function is used to get the bundle indices of a placement group
# and ensure that the bundles placed on the same node are grouped together.
# avoids unnecessary communication for TP>1 with vllm.
def get_bundle_indices_list(placement_group: ray.util.placement_group) -> List[int]:
    pg_infos = ray.util.placement_group_table(placement_group)

    node_id_to_bundles = defaultdict(list)
    for bundle, node_id in pg_infos["bundles_to_node_id"].items():
        node_id_to_bundles[node_id].append(bundle)

    flattened_bundle_indices = []
    for node_id, bundles in node_id_to_bundles.items():
        flattened_bundle_indices.extend(bundles)
    return flattened_bundle_indices


def make_request_id(request: PromptRequest) -> str:
    """Generate a unique tracking key for a request."""
    prefix = "eval" if request.is_eval else "train"
    return f"{prefix}_{request.training_step}_{request.dataset_index}"


def split_request_id(full_request_id: str) -> dict:
    """Split request ID into base ID and request index.

    >>> split_request_id("train_1_43039_0")
    {'base_id': 'train_1_43039', 'request_index': 0}
    >>> split_request_id("eval_5_12345_2")
    {'base_id': 'eval_5_12345', 'request_index': 2}
    """
    parts = full_request_id.split("_")
    return {"base_id": "_".join(parts[:-1]), "request_index": int(parts[-1])}


def get_triggered_tool(
    output_text: str,
    tools: Dict[str, Tool],
    max_tool_calls: Dict[str, int],
    num_calls: int,
    sampling_params: vllm.SamplingParams,
) -> Tuple[Optional[Tool], Optional[str]]:
    """Check if any tool was triggered and return the tool and stop_str if found.

    Args:
        output_text: The generated text to check for tool triggers
        tools: Dictionary mapping stop strings to Tool instances
        max_tool_calls: Dictionary mapping stop strings to their call limits
        num_calls: Current number of tool calls for this request
        sampling_params: Sampling parameters containing stop strings

    Returns:
        Tuple of (tool, stop_str) if a tool was triggered, (None, None) otherwise.
    """
    for stop_str in sampling_params.stop:
        if stop_str in tools and output_text.endswith(stop_str):
            if num_calls < max_tool_calls.get(stop_str, 0):
                return tools[stop_str], stop_str
            else:
                return MaxCallsExceededTool(start_str="<tool>", end_str="</tool>"), stop_str
    return None, None


<<<<<<< HEAD
def _handle_output(output, tools, tracking, sampling_params, max_tool_calls, executor):
    """
    Handle a finished output. Returns the output if it should be added to results,
    or None if it's being held for tool processing.

    This is a free function to keep the processing logic separate from the actor state.
    """
    if not tools:
        return output

    assert len(output.outputs) <= 1, f"{len(output.outputs)=}"  # In tool mode, sampling_params.n == 1
    o = output.outputs[0]

    if output.request_id in tracking["concat_outputs"]:
        stored = tracking["concat_outputs"][output.request_id].outputs[0]
        stored.token_ids.extend(o.token_ids)
        stored.logprobs.extend(o.logprobs)
    else:
        # First time seeing this request, store it and ensure logprobs are present.
        # in reality, the first time seeing should involve model generation and always appear,
        # but we'll handle there being some initial tool call here just in case.
        if getattr(o, "logprobs", None) is None:
            o.logprobs = [{tid: types.SimpleNamespace(logprob=0.0)} for tid in o.token_ids]
        tracking["concat_outputs"][output.request_id] = output

    tracking["masks"][output.request_id].extend([1] * len(o.token_ids))

    tool, stop_str = get_triggered_tool(
        o.text, tools, max_tool_calls, tracking["num_calls"][output.request_id], sampling_params
    )
    if tool is None:
        return output

    future = executor.submit(tool, o.text)
    tracking["pending_tool_futures"][output.request_id] = (future, o, output)
    return None


def process_completed_request(request_id, outs, tracking, current_time, tools, request_metadata):
=======
def process_completed_request(request_id, outs, current_time, tools, request_metadata):
>>>>>>> 095b38c4
    """Process a completed request with all its samples and return the result.

    Args:
        request_id: The base request ID
        outs: List of vllm.RequestOutput objects for all sub-requests
        current_time: Current timestamp for performance metrics
        tools: Dictionary of available tools (may be None or empty)
        request_metadata: Dictionary containing metadata for all requests

    Returns:
        Tuple of (result, is_eval) where result is a GenerationResult and is_eval is a boolean
    """
    final_output = vllm.RequestOutput(
        request_id=request_id,
        prompt=outs[0].prompt,
        prompt_token_ids=outs[0].prompt_token_ids,
        prompt_logprobs=outs[0].prompt_logprobs,
        outputs=[completion for out in outs for completion in out.outputs],
        finished=outs[0].finished,
    )

    total_generation_tokens = sum(len(completion.token_ids) for out in outs for completion in out.outputs)
    metadata = request_metadata[request_id]  # Don't pop yet, _poll_tool_futures might need it

    # Process the vLLM RequestOutput into GenerationResult format
    response_ids = [list(out.token_ids) for out in final_output.outputs]
    finish_reasons = [out.finish_reason for out in final_output.outputs]
    use_tools = bool(tools)

    logprobs = []
    for idx, out in enumerate(final_output.outputs):
        assert len(out.token_ids) == len(out.logprobs), (
            f"vLLM CompletionOutput {idx}: token_ids length ({len(out.token_ids)}) "
            f"!= logprobs length ({len(out.logprobs)})"
        )
        logprobs.append(
            [logprob_dict[token_id].logprob for token_id, logprob_dict in zip(out.token_ids, out.logprobs)]
        )

    # Extract attributes based on whether tools are used
    if use_tools:
        # Extract tool-specific attributes from outputs
        masks = [getattr(out, "mask", [1] * len(out.token_ids)) for out in final_output.outputs]
        num_calls = [getattr(out, "num_calls", 0) for out in final_output.outputs]
        timeouts = [getattr(out, "timeout", False) for out in final_output.outputs]
        tool_errors = [getattr(out, "tool_error", "") for out in final_output.outputs]
        tool_outputs = [getattr(out, "tool_output", "") for out in final_output.outputs]
        tool_runtimes = [getattr(out, "tool_runtime", 0.0) for out in final_output.outputs]
        tool_calleds = [getattr(out, "tool_called", False) for out in final_output.outputs]
    else:
        # Use default values when tools are not used
        masks = [[1] * len(resp) for resp in response_ids]
        num_calls = [0] * len(response_ids)
        timeouts = [False] * len(response_ids)
        tool_errors = [""] * len(response_ids)
        tool_outputs = [""] * len(response_ids)
        tool_runtimes = [0.0] * len(response_ids)
        tool_calleds = [False] * len(response_ids)

    result = GenerationResult(
        responses=response_ids,
        finish_reasons=finish_reasons,
        masks=masks,
        request_info=RequestInfo(
            num_calls=num_calls,
            timeouts=timeouts,
            tool_errors=tool_errors,
            tool_outputs=tool_outputs,
            tool_runtimes=tool_runtimes,
            tool_calleds=tool_calleds,
        ),
        dataset_index=metadata["dataset_index"],
        epoch_number=metadata["epoch_number"],
        token_statistics=TokenStatistics(
            num_prompt_tokens=len(metadata["prompt_token_ids"]),
            num_response_tokens=total_generation_tokens,
            generation_time=current_time - metadata["start_time"],
        ),
        start_time=metadata["start_time"],
        logprobs=logprobs,
    )
    return result, metadata["is_eval"]


def ray_noset_visible_devices(env_vars=os.environ):
    # Refer to
    # https://github.com/ray-project/ray/blob/161849364a784442cc659fb9780f1a6adee85fce/python/ray/_private/accelerators/nvidia_gpu.py#L95-L96
    # https://github.com/ray-project/ray/blob/161849364a784442cc659fb9780f1a6adee85fce/python/ray/_private/accelerators/amd_gpu.py#L102-L103
    # https://github.com/ray-project/ray/blob/161849364a784442cc659fb9780f1a6adee85fce/python/ray/_private/accelerators/npu.py#L94-L95
    # https://github.com/ray-project/ray/blob/161849364a784442cc659fb9780f1a6adee85fce/python/ray/_private/accelerators/hpu.py#L116-L117
    # https://github.com/ray-project/ray/blob/161849364a784442cc659fb9780f1a6adee85fce/python/ray/_private/accelerators/neuron.py#L108-L109
    # https://github.com/ray-project/ray/blob/161849364a784442cc659fb9780f1a6adee85fce/python/ray/_private/accelerators/tpu.py#L171-L172
    # https://github.com/ray-project/ray/blob/161849364a784442cc659fb9780f1a6adee85fce/python/ray/_private/accelerators/intel_gpu.py#L97-L98
    NOSET_VISIBLE_DEVICES_ENV_VARS_LIST = [
        "RAY_EXPERIMENTAL_NOSET_CUDA_VISIBLE_DEVICES",
        "RAY_EXPERIMENTAL_NOSET_ROCR_VISIBLE_DEVICES",
        "RAY_EXPERIMENTAL_NOSET_ASCEND_RT_VISIBLE_DEVICES",
        "RAY_EXPERIMENTAL_NOSET_HABANA_VISIBLE_MODULES",
        "RAY_EXPERIMENTAL_NOSET_NEURON_RT_VISIBLE_CORES",
        "RAY_EXPERIMENTAL_NOSET_TPU_VISIBLE_CHIPS",
        "RAY_EXPERIMENTAL_NOSET_ONEAPI_DEVICE_SELECTOR",
    ]
    return any(env_vars.get(env_var) for env_var in NOSET_VISIBLE_DEVICES_ENV_VARS_LIST)


# Copy from pytorch to allow creating multiple main groups.
# https://github.com/pytorch/pytorch/blob/main/torch/distributed/distributed_c10d.py
def init_process_group(
    backend: Union[str, Backend] = None,
    init_method: Optional[str] = None,
    timeout: Optional[timedelta] = None,
    world_size: int = -1,
    rank: int = -1,
    store: Optional[Store] = None,
    group_name: Optional[str] = None,
    pg_options: Optional[Any] = None,
) -> ProcessGroup:
    assert (store is None) or (init_method is None), "Cannot specify both init_method and store."

    if store is not None:
        assert world_size > 0, "world_size must be positive if using store"
        assert rank >= 0, "rank must be non-negative if using store"
    elif init_method is None:
        init_method = "env://"

    if backend:
        backend = Backend(backend)
    else:
        backend = Backend("undefined")

    if timeout is None:
        timeout = default_pg_timeout

    # backward compatible API
    if store is None:
        rendezvous_iterator = rendezvous(init_method, rank, world_size, timeout=timeout)
        store, rank, world_size = next(rendezvous_iterator)
        store.set_timeout(timeout)

        # Use a PrefixStore to avoid accidental overrides of keys used by
        # different systems (e.g. RPC) in case the store is multi-tenant.
        store = PrefixStore(group_name, store)

    # NOTE: The pg_options parameter was renamed into backend_options in PyTorch 2.6.0
    # https://github.com/pytorch/pytorch/commit/a0c7029a75628cd5fa8df83c0de0ea98ee7fd844
    # We need to determine the appropriate parameter name based on PyTorch version
    pg_options_param_name = "backend_options" if str(torch.__version__) >= "2.6" else "pg_options"
    pg, _ = _new_process_group_helper(
        world_size,
        rank,
        [],
        backend,
        store,
        group_name=group_name,
        **{pg_options_param_name: pg_options},
        timeout=timeout,
    )

    _world.pg_group_ranks[pg] = {i: i for i in range(world_size)}

    return pg


def _prefetch_worker(actor: "LLMRayActor") -> None:
    while True:
        if actor._should_stop() or len(actor.active_tasks) >= actor.inference_batch_size:
            time.sleep(DRAIN_ACTIVE_TASKS_SLEEP_S)
            continue

        request = actor.prompt_queue.get()
        add_request(actor, request)


def add_request(actor: "LLMRayActor", request: PromptRequest) -> None:
    request_id = make_request_id(request)

    sampling_params = request.generation_config.clone()
    sampling_params.n = 1  # Use n=1 for tool processing

    actor.request_metadata[request_id] = {
        "is_eval": request.is_eval,
        "dataset_index": request.dataset_index,
        "epoch_number": request.epoch_number,
        "training_step": request.training_step,
        "sampling_params": sampling_params,
        "original_sampling_params": request.generation_config,
        "prompt_token_ids": list(request.prompt),
        "start_time": time.perf_counter(),
    }

    tokens_prompt = vllm.TokensPrompt(prompt_token_ids=request.prompt, cache_salt=request_id)

    for j in range(request.generation_config.n):
        sub_sampling_params = sampling_params.clone()
        if request.generation_config.seed is not None:
            sub_sampling_params.seed = request.generation_config.seed + j
        sub_request_id = f"{request_id}_{j}"
        actor.active_tasks[sub_request_id] = asyncio.run_coroutine_threadsafe(
            process_request_async(actor, sub_request_id, request_id, tokens_prompt, sub_sampling_params), actor.loop
        )


class LLMRayActor:
    """Ray actor for LLM generation with optional tool support."""

    def __init__(
        self,
        *args,
        tools: Optional[Dict[str, Tool]] = None,
        max_tool_calls: Optional[Dict[str, int]] = None,
        bundle_indices: Optional[List[int]] = None,
        prompt_queue: ray_queue.Queue,
        results_queue: ray_queue.Queue,
        eval_results_queue: ray_queue.Queue,
        actor_manager: ray.actor.ActorHandle,
        inference_batch_size: Optional[int],
        inflight_updates: bool,
        **kwargs,
    ):
        assert_threaded_actor(self)
        self._init_config(tools, max_tool_calls, inference_batch_size, inflight_updates)
        self._init_queues(prompt_queue, results_queue, eval_results_queue, actor_manager)
        self._init_executor()

        noset_visible_devices = kwargs.pop("noset_visible_devices")
        distributed_executor_backend = kwargs.get("distributed_executor_backend")
        self._setup_gpu_visibility(noset_visible_devices, distributed_executor_backend)
        self._setup_and_start_async_engine(args, bundle_indices, kwargs)

    def _init_config(
        self,
        tools: Optional[Dict[str, Tool]],
        max_tool_calls: Optional[Dict[str, int]],
        inference_batch_size: Optional[int],
        inflight_updates: bool,
    ) -> None:
        self.tools = tools or {}
        self.max_tool_calls = max_tool_calls or {}
        self.inference_batch_size = inference_batch_size
        self.inflight_updates = inflight_updates
        self.request_metadata = {}
        self.active_tasks = {}
        self.request_outputs = {}

    def _init_queues(self, prompt_queue, results_queue, eval_results_queue, actor_manager) -> None:
        self.completion_queue = queue.Queue()
        self.prompt_queue = prompt_queue
        self.results_queue = results_queue
        self.eval_results_queue = eval_results_queue
        self.actor_manager = actor_manager

        # For caching should_stop status.
        self._last_should_stop_update = float("-inf")
        self._should_stop_value = False

    def _init_executor(self) -> None:
        max_workers = NUM_PREFETCH_WORKERS + (NUM_TOOL_WORKERS if self.tools else 0)
        self.executor = futures.ThreadPoolExecutor(max_workers=max_workers)
        self._prefetch_future = self.executor.submit(_prefetch_worker, self)
        self._process_future = self.executor.submit(self.process_from_queue)

    def _setup_gpu_visibility(self, noset_visible_devices: bool, distributed_executor_backend: str) -> None:
        # a hack to make the script work.
        # stop ray from manipulating *_VISIBLE_DEVICES
        # at the top-level when the distributed_executor_backend is ray.
        if distributed_executor_backend == "ray":
            os.environ.pop("CUDA_VISIBLE_DEVICES", None)
            os.environ.pop("ROCR_VISIBLE_DEVICES", None)
        elif noset_visible_devices:
            # We need to set CUDA_VISIBLE_DEVICES to the ray assigned GPU
            # when the distributed_executor_backend is not ray and
            # RAY_EXPERIMENTAL_NOSET_*_VISIBLE_DEVICES is set.
            os.environ["CUDA_VISIBLE_DEVICES"] = str(ray.get_gpu_ids()[0])

    def _setup_and_start_async_engine(self, args, bundle_indices, kwargs) -> None:
        num_gpus = kwargs.pop("num_gpus")
        if bundle_indices is not None:
            os.environ["VLLM_RAY_PER_WORKER_GPUS"] = str(num_gpus)
            os.environ["VLLM_RAY_BUNDLE_INDICES"] = ",".join(map(str, bundle_indices))
            logger.debug(f"creating LLM with bundle_indices={bundle_indices}")

        engine_args = vllm.AsyncEngineArgs(*args, **kwargs)
        engine_args.disable_log_stats = True
        engine_args.disable_cascade_attn = True

        init_complete = threading.Event()
        self.loop = None
        self.llm_engine = None

        async def _init_engine():
            running_loop = asyncio.get_running_loop()
            assert running_loop == self.loop, f"Loop mismatch! running={running_loop}, actor.loop={self.loop}"
            return vllm.AsyncLLMEngine.from_engine_args(engine_args, start_engine_loop=False)

        def _run_loop():
            self.loop = asyncio.new_event_loop()
            asyncio.set_event_loop(self.loop)
            self.llm_engine = self.loop.run_until_complete(_init_engine())
            init_complete.set()
            self.loop.run_forever()

        self.loop_thread = threading.Thread(target=_run_loop, daemon=True)
        self.loop_thread.start()
        init_complete.wait()

    def get_model_dims_dict(self) -> Dict[str, int]:
        """Get only the model dimensions as a simple dict without loading weights."""
        model_config = self.llm_engine.model_config
        parallel_config = self.llm_engine.vllm_config.parallel_config

        # Extract only the necessary dimensions as simple Python types
        hidden_size = model_config.get_hidden_size()
        intermediate_size = getattr(model_config.hf_text_config, "intermediate_size", 4 * hidden_size)

        return {
            "num_layers": model_config.get_num_layers(parallel_config),
            "hidden_size": hidden_size,
            "intermediate_size": intermediate_size,
            "vocab_size": model_config.get_vocab_size(),
            "num_attn_heads": model_config.get_num_attention_heads(parallel_config),
            "num_kv_heads": model_config.get_num_kv_heads(parallel_config),
        }

    def _should_stop(self) -> bool:
        if (time.perf_counter() - self._last_should_stop_update) > SHOULD_STOP_TIMEOUT_S:
            should_stop_ref = self.actor_manager.should_stop.remote()
            ready_refs, _ = ray.wait([should_stop_ref], timeout=SHOULD_STOP_TIMEOUT_S)
            if ready_refs:
                self._should_stop_value = ray.get(ready_refs[0])
                self._last_should_stop_update = time.perf_counter()
            else:
                ray.cancel(should_stop_ref)
        return self._should_stop_value

    def _accumulate_sub_request(self, sub_request: dict) -> None:
        base_request_id = sub_request["base_request_id"]
        expected_n = sub_request["expected_n"]

        if base_request_id not in self.request_outputs:
            self.request_outputs[base_request_id] = {
                "outputs": [],
                "expected_n": expected_n,
                "tools": sub_request["tools"],
            }

        self.request_outputs[base_request_id]["outputs"].append(sub_request["request_output"])

        is_complete = len(self.request_outputs[base_request_id]["outputs"]) == expected_n
        if is_complete:
            self._finalize_completed_request(base_request_id)

    def _finalize_completed_request(self, base_request_id: str) -> None:
        outputs = self.request_outputs[base_request_id]["outputs"]
        ordered_outs = sorted(outputs, key=lambda x: split_request_id(x.request_id)["request_index"])

        current_time = time.perf_counter()
        result, is_eval = process_completed_request(
            base_request_id,
            ordered_outs,
            current_time,
            self.request_outputs[base_request_id]["tools"],
            self.request_metadata,
        )

        self.request_outputs.pop(base_request_id)
        self.request_metadata.pop(base_request_id, None)

        results_queue = self.eval_results_queue if is_eval else self.results_queue
        results_queue.put(result)

<<<<<<< HEAD
            last_prompt_token_ids = last_output.prompt_token_ids
            last_token_ids = last_o.token_ids
            tool_output_token_ids = tokenizer.encode(
                tool_result.start_str + tool_result.output + tool_result.end_str, add_special_tokens=False
            )
            tracking["timeout"][req_id] = tool_result.timeout
            tracking["tool_error"][req_id] += "" if tool_result.error is None else tool_result.error
            tracking["tool_output"][req_id] += tool_result.output
            tracking["tool_runtime"][req_id] += tool_result.runtime
            tracking["tool_called"][req_id] = True

            # Edge case 1: clip against model context length
            prompt_and_tool_output_token = last_prompt_token_ids + last_token_ids + tool_output_token_ids
            tracking["num_calls"][req_id] += 1
            excess = len(prompt_and_tool_output_token) - self.llm_engine.model_config.max_model_len
            if excess > 0:
                tool_output_token_ids = tool_output_token_ids[:-excess]
                can_make_new_request = False
            else:
                can_make_new_request = True

            # Edge case 2: clip against per-request max_tokens
            remaining = sampling_params.max_tokens - len(tracking["masks"][req_id])
            if remaining <= 0:
                tool_output_token_ids = []
            elif len(tool_output_token_ids) > remaining:
                tool_output_token_ids = tool_output_token_ids[:remaining]

            # Extend token_ids and logprobs for tool output tokens so lengths stay aligned
            concat_out = tracking["concat_outputs"][req_id].outputs[0]
            concat_out.token_ids.extend(tool_output_token_ids)
            # use placeholder logprobs for new tokens
            # TODO: can we do something fancier here, or allow it?
            concat_out.logprobs.extend([{tid: types.SimpleNamespace(logprob=0.0)} for tid in tool_output_token_ids])
            tracking["masks"][req_id].extend([0] * len(tool_output_token_ids))
            new_sample_tokens = sampling_params.max_tokens - len(tracking["masks"][req_id])
            can_make_new_request = can_make_new_request and new_sample_tokens > 0

            if can_make_new_request:
                new_sampling_params = sampling_params.clone()
                new_sampling_params.max_tokens = new_sample_tokens

                try:
                    self.llm_engine.add_request(
                        req_id, vllm.TokensPrompt(prompt_token_ids=prompt_and_tool_output_token), new_sampling_params
                    )
                    # Track tool continuation request as active
                    base_req_id = _extract_base_request_id(req_id)
                    if base_req_id in self.request_metadata:
                        self.vllm_active_requests.add(req_id)

                except Exception as e:
                    # Match original ToolUseLLM behavior - just log and continue
                    logger.error(f"[_poll_tool_futures] Error adding request {req_id}: {e}")
            else:
                # Can't make a new request (hit limits), finalize this sub-request
                base_req_id = _extract_base_request_id(req_id)

                # Log the state before finalizing
                other_pending = [
                    other_id
                    for other_id in tracking["pending_tool_futures"]
                    if _extract_base_request_id(other_id) == base_req_id and other_id != req_id
                ]
                logger.info(
                    f"[_poll_tool_futures] Finalizing {req_id} (can't continue). "
                    f"Other pending tools for {base_req_id}: {other_pending}"
                )

                # Remove from pending_tool_futures BEFORE finalization to ensure consistent state
                # This prevents the cleanup logic from seeing this as a pending tool future
                tracking["pending_tool_futures"].pop(req_id, None)

                complete_output = tracking["concat_outputs"][req_id].outputs[0]
                current_time = time.perf_counter()
                self._finalize_sub_request(req_id, last_output, complete_output, current_time)
                # Don't add to dict_keys_to_delete since we already removed it
                continue
            dict_keys_to_delete.append(req_id)

        # Remove the futures we just processed; do NOT clean up metadata here.
        for req_id in dict_keys_to_delete:
            tracking["pending_tool_futures"].pop(req_id, None)

        return completed_outputs
=======
    def process_from_queue(self) -> None:
        while True:
            sub_request = self.completion_queue.get()
            self._accumulate_sub_request(sub_request)
>>>>>>> 095b38c4

    def init_process_group(
        self,
        master_address: str,
        master_port: int,
        rank_offset: int,
        world_size: int,
        group_name: str,
        backend: str,
        use_ray: bool = False,
        timeout_minutes: int = 120,
    ) -> None:
        future = asyncio.run_coroutine_threadsafe(
            self.llm_engine.collective_rpc(
                "init_process_group",
                args=(
                    master_address,
                    master_port,
                    rank_offset,
                    world_size,
                    group_name,
                    backend,
                    use_ray,
                    timeout_minutes,
                ),
            ),
            self.loop,
        )
        return future.result(timeout=timeout_minutes * 60)

    def _run_async(self, coro: Awaitable[Any]) -> Any:
        future = asyncio.run_coroutine_threadsafe(coro, self.loop)
        return future.result()

    def _prepare_weight_update(self, name: str, dtype: str) -> None:
        # Wait for all active requests to complete.
        while not self.inflight_updates and len(self.active_tasks) > 0:
            self.check_background_threads()
            time.sleep(DRAIN_ACTIVE_TASKS_SLEEP_S)

        expected_dtype = str(self.llm_engine.model_config.dtype)
        assert dtype == expected_dtype, f"Mismatched dtype for {name}: received {dtype!r}, expected {expected_dtype!r}"

    def update_weight(self, name: str, dtype: str, shape: Tuple[int, ...], empty_cache: bool = False) -> None:
        self._prepare_weight_update(name, dtype)
        return self._run_async(self.llm_engine.collective_rpc("update_weight", args=(name, dtype, shape, empty_cache)))

    def update_weight_cuda_ipc(
        self, name: str, dtype: str, shape: Tuple[int, ...], ipc_handles: List[Any], empty_cache: bool = False
    ) -> None:
        self._prepare_weight_update(name, dtype)
        return self._run_async(
            self.llm_engine.collective_rpc(
                "update_weight_cuda_ipc", args=(name, dtype, shape, ipc_handles, empty_cache)
            )
        )

    def reset_prefix_cache(self) -> None:
        return self._run_async(self.llm_engine.reset_prefix_cache())

    def ready(self) -> bool:
        return True

    def check_background_threads(self) -> None:
        if self._prefetch_future.done():
            self._prefetch_future.result()
        if self._process_future.done():
            self._process_future.result()
        active_tasks = list(self.active_tasks.items())
        for task_id, task in active_tasks:
            if task.done():
                task.result()
        if not self.loop_thread.is_alive():
            raise RuntimeError(
                "vLLM engine loop thread has died. Check logs for errors in EngineCore or async engine."
            )

    def get_kv_cache_info(self) -> int:
        """Get KV cache max concurrency from the vLLM engine."""
        kv_cache_specs = self._run_async(self.llm_engine.collective_rpc("get_kv_cache_spec"))

        vllm_config = self.llm_engine.vllm_config
        gpu_memory_utilization = vllm_config.cache_config.gpu_memory_utilization
        total_gpu_memory = torch.cuda.get_device_properties(0).total_memory
        available_memory = int(gpu_memory_utilization * total_gpu_memory)

        kv_cache_groups = kv_cache_utils.get_kv_cache_groups(vllm_config, kv_cache_specs[0])

        kv_cache_config = kv_cache_utils.get_kv_cache_config_from_groups(
            vllm_config, kv_cache_groups, kv_cache_specs[0], available_memory
        )

        max_concurrency = kv_cache_utils.get_max_concurrency_for_kv_cache_config(vllm_config, kv_cache_config)

        return int(max_concurrency)


def get_cuda_arch_list() -> str:
    """Get CUDA compute capabilities and format them for TORCH_CUDA_ARCH_LIST."""
    if not torch.cuda.is_available():
        return ""

    cuda_capabilities = []
    for i in range(torch.cuda.device_count()):
        major, minor = torch.cuda.get_device_capability(i)
        cuda_capabilities.append(f"{major}.{minor}")

    # Remove duplicates and sort
    cuda_capabilities = sorted(set(cuda_capabilities))
    cuda_arch_list = ";".join(cuda_capabilities)
    logger.info(
        f"Detected CUDA compute capabilities: {cuda_capabilities}, setting TORCH_CUDA_ARCH_LIST={cuda_arch_list}"
    )
    return cuda_arch_list


def create_vllm_engines(
    num_engines: int,
    tensor_parallel_size: int,
    enforce_eager: bool,
    tokenizer_name_or_path: str,
    pretrain: str,
    revision: str,
    seed: int,
    enable_prefix_caching: bool,
    max_model_len: int,
    vllm_gpu_memory_utilization: float = 0.9,
    single_gpu_mode: bool = False,
    pg: Optional[ray.util.placement_group] = None,
    tools: Optional[Dict[str, Tool]] = None,
    max_tool_calls: List[int] = [5],
    prompt_queue=None,
    results_queue=None,
    eval_results_queue=None,
    actor_manager=None,
    inference_batch_size: Optional[int] = None,
    use_fp8_kv_cache=False,
    inflight_updates: bool = False,
) -> list[LLMRayActor]:
    # Convert max_tool_calls to a dict mapping tool end strings to their limits
    if tools:
        assert len(max_tool_calls) == 1 or len(max_tool_calls) == len(tools), (
            "max_tool_calls must have length 1 (applies to all tools) or same length as tools (per-tool limit)"
        )
        # tool key is the end_str
        if len(max_tool_calls) == 1:
            max_tool_calls_dict = {end_str: max_tool_calls[0] for end_str in tools.keys()}
        else:
            max_tool_calls_dict = {end_str: limit for end_str, limit in zip(tools.keys(), max_tool_calls)}
    else:
        max_tool_calls_dict = {}

    vllm_engines = []
    if tensor_parallel_size == 1:
        distributed_executor_backend = "uni"
    else:
        distributed_executor_backend = "ray"
    use_hybrid_engine = pg is not None
    num_gpus = int(tensor_parallel_size == 1)
    if use_hybrid_engine and tensor_parallel_size == 1 and single_gpu_mode:
        # every worker will use 0.5 GPU, so that we can schedule
        # 2 instances on the same GPUs.
        num_gpus = 0.5

    logger.info(f"num_gpus: {num_gpus}")

    if not use_hybrid_engine:
        # Create a big placement group to ensure that all engines are packed
        bundles = [{"GPU": 1, "CPU": 1} for _ in range(num_engines * tensor_parallel_size)]
        pg = placement_group(bundles, strategy="PACK")
        ray.get(pg.ready())

    # ensure we use bundles on the same node where possible if tp>1.
    bundle_indices_list = get_bundle_indices_list(pg)

    for i in range(num_engines):
        bundle_indices = None
        bundle_indices = bundle_indices_list[i * tensor_parallel_size : (i + 1) * tensor_parallel_size]

        scheduling_strategy = PlacementGroupSchedulingStrategy(
            placement_group=pg,
            placement_group_capture_child_tasks=True,
            placement_group_bundle_index=bundle_indices[0],
        )

        vllm_engines.append(
            ray.remote(LLMRayActor)
            .options(
                num_cpus=num_gpus,
                num_gpus=num_gpus,
                scheduling_strategy=scheduling_strategy,
                runtime_env=ray.runtime_env.RuntimeEnv(
                    env_vars={"VLLM_ENABLE_V1_MULTIPROCESSING": "0", "TORCH_CUDA_ARCH_LIST": get_cuda_arch_list()}
                ),
            )
            .remote(
                model=pretrain,
                revision=revision,
                tokenizer=tokenizer_name_or_path,
                tokenizer_revision=revision,
                worker_extension_cls="open_instruct.vllm_utils_workerwrap.WorkerWrap",
                tensor_parallel_size=tensor_parallel_size,
                enforce_eager=enforce_eager,
                dtype="bfloat16",
                seed=seed + i,
                distributed_executor_backend=distributed_executor_backend,
                enable_prefix_caching=enable_prefix_caching,
                max_model_len=max_model_len,
                gpu_memory_utilization=vllm_gpu_memory_utilization,
                bundle_indices=bundle_indices,
                num_gpus=0.2 if use_hybrid_engine else 1,
                noset_visible_devices=ray_noset_visible_devices(),
                prompt_queue=prompt_queue,
                results_queue=results_queue,
                eval_results_queue=eval_results_queue,
                actor_manager=actor_manager,
                tools=tools,
                max_tool_calls=max_tool_calls_dict,
                inference_batch_size=inference_batch_size,
                inflight_updates=inflight_updates,
                kv_cache_dtype="auto" if not use_fp8_kv_cache else "fp8",
                calculate_kv_scales=use_fp8_kv_cache,
            )
        )

    ray_get_with_progress([engine.ready.remote() for engine in vllm_engines], "Initializing vLLM engines", timeout=300)

    return vllm_engines<|MERGE_RESOLUTION|>--- conflicted
+++ resolved
@@ -48,7 +48,7 @@
 
 from open_instruct import logger_utils
 from open_instruct.queue_types import GenerationResult, PromptRequest, RequestInfo, TokenStatistics
-from open_instruct.tools.utils.tool_classes import MaxCallsExceededTool, Tool
+from open_instruct.tool_utils.tools import MaxCallsExceededTool, Tool
 from open_instruct.utils import ray_get_with_progress
 
 logger = logger_utils.setup_logger(__name__)
@@ -301,49 +301,7 @@
     return None, None
 
 
-<<<<<<< HEAD
-def _handle_output(output, tools, tracking, sampling_params, max_tool_calls, executor):
-    """
-    Handle a finished output. Returns the output if it should be added to results,
-    or None if it's being held for tool processing.
-
-    This is a free function to keep the processing logic separate from the actor state.
-    """
-    if not tools:
-        return output
-
-    assert len(output.outputs) <= 1, f"{len(output.outputs)=}"  # In tool mode, sampling_params.n == 1
-    o = output.outputs[0]
-
-    if output.request_id in tracking["concat_outputs"]:
-        stored = tracking["concat_outputs"][output.request_id].outputs[0]
-        stored.token_ids.extend(o.token_ids)
-        stored.logprobs.extend(o.logprobs)
-    else:
-        # First time seeing this request, store it and ensure logprobs are present.
-        # in reality, the first time seeing should involve model generation and always appear,
-        # but we'll handle there being some initial tool call here just in case.
-        if getattr(o, "logprobs", None) is None:
-            o.logprobs = [{tid: types.SimpleNamespace(logprob=0.0)} for tid in o.token_ids]
-        tracking["concat_outputs"][output.request_id] = output
-
-    tracking["masks"][output.request_id].extend([1] * len(o.token_ids))
-
-    tool, stop_str = get_triggered_tool(
-        o.text, tools, max_tool_calls, tracking["num_calls"][output.request_id], sampling_params
-    )
-    if tool is None:
-        return output
-
-    future = executor.submit(tool, o.text)
-    tracking["pending_tool_futures"][output.request_id] = (future, o, output)
-    return None
-
-
-def process_completed_request(request_id, outs, tracking, current_time, tools, request_metadata):
-=======
 def process_completed_request(request_id, outs, current_time, tools, request_metadata):
->>>>>>> 095b38c4
     """Process a completed request with all its samples and return the result.
 
     Args:
@@ -714,98 +672,10 @@
         results_queue = self.eval_results_queue if is_eval else self.results_queue
         results_queue.put(result)
 
-<<<<<<< HEAD
-            last_prompt_token_ids = last_output.prompt_token_ids
-            last_token_ids = last_o.token_ids
-            tool_output_token_ids = tokenizer.encode(
-                tool_result.start_str + tool_result.output + tool_result.end_str, add_special_tokens=False
-            )
-            tracking["timeout"][req_id] = tool_result.timeout
-            tracking["tool_error"][req_id] += "" if tool_result.error is None else tool_result.error
-            tracking["tool_output"][req_id] += tool_result.output
-            tracking["tool_runtime"][req_id] += tool_result.runtime
-            tracking["tool_called"][req_id] = True
-
-            # Edge case 1: clip against model context length
-            prompt_and_tool_output_token = last_prompt_token_ids + last_token_ids + tool_output_token_ids
-            tracking["num_calls"][req_id] += 1
-            excess = len(prompt_and_tool_output_token) - self.llm_engine.model_config.max_model_len
-            if excess > 0:
-                tool_output_token_ids = tool_output_token_ids[:-excess]
-                can_make_new_request = False
-            else:
-                can_make_new_request = True
-
-            # Edge case 2: clip against per-request max_tokens
-            remaining = sampling_params.max_tokens - len(tracking["masks"][req_id])
-            if remaining <= 0:
-                tool_output_token_ids = []
-            elif len(tool_output_token_ids) > remaining:
-                tool_output_token_ids = tool_output_token_ids[:remaining]
-
-            # Extend token_ids and logprobs for tool output tokens so lengths stay aligned
-            concat_out = tracking["concat_outputs"][req_id].outputs[0]
-            concat_out.token_ids.extend(tool_output_token_ids)
-            # use placeholder logprobs for new tokens
-            # TODO: can we do something fancier here, or allow it?
-            concat_out.logprobs.extend([{tid: types.SimpleNamespace(logprob=0.0)} for tid in tool_output_token_ids])
-            tracking["masks"][req_id].extend([0] * len(tool_output_token_ids))
-            new_sample_tokens = sampling_params.max_tokens - len(tracking["masks"][req_id])
-            can_make_new_request = can_make_new_request and new_sample_tokens > 0
-
-            if can_make_new_request:
-                new_sampling_params = sampling_params.clone()
-                new_sampling_params.max_tokens = new_sample_tokens
-
-                try:
-                    self.llm_engine.add_request(
-                        req_id, vllm.TokensPrompt(prompt_token_ids=prompt_and_tool_output_token), new_sampling_params
-                    )
-                    # Track tool continuation request as active
-                    base_req_id = _extract_base_request_id(req_id)
-                    if base_req_id in self.request_metadata:
-                        self.vllm_active_requests.add(req_id)
-
-                except Exception as e:
-                    # Match original ToolUseLLM behavior - just log and continue
-                    logger.error(f"[_poll_tool_futures] Error adding request {req_id}: {e}")
-            else:
-                # Can't make a new request (hit limits), finalize this sub-request
-                base_req_id = _extract_base_request_id(req_id)
-
-                # Log the state before finalizing
-                other_pending = [
-                    other_id
-                    for other_id in tracking["pending_tool_futures"]
-                    if _extract_base_request_id(other_id) == base_req_id and other_id != req_id
-                ]
-                logger.info(
-                    f"[_poll_tool_futures] Finalizing {req_id} (can't continue). "
-                    f"Other pending tools for {base_req_id}: {other_pending}"
-                )
-
-                # Remove from pending_tool_futures BEFORE finalization to ensure consistent state
-                # This prevents the cleanup logic from seeing this as a pending tool future
-                tracking["pending_tool_futures"].pop(req_id, None)
-
-                complete_output = tracking["concat_outputs"][req_id].outputs[0]
-                current_time = time.perf_counter()
-                self._finalize_sub_request(req_id, last_output, complete_output, current_time)
-                # Don't add to dict_keys_to_delete since we already removed it
-                continue
-            dict_keys_to_delete.append(req_id)
-
-        # Remove the futures we just processed; do NOT clean up metadata here.
-        for req_id in dict_keys_to_delete:
-            tracking["pending_tool_futures"].pop(req_id, None)
-
-        return completed_outputs
-=======
     def process_from_queue(self) -> None:
         while True:
             sub_request = self.completion_queue.get()
             self._accumulate_sub_request(sub_request)
->>>>>>> 095b38c4
 
     def init_process_group(
         self,
