# Copyright 2024 AllenAI. All rights reserved.
#
# Licensed under the Apache License, Version 2.0 (the "License");
# you may not use this file except in compliance with the License.
# You may obtain a copy of the License at
#
#     http://www.apache.org/licenses/LICENSE-2.0
#
# Unless required by applicable law or agreed to in writing, software
# distributed under the License is distributed on an "AS IS" BASIS,
# WITHOUT WARRANTIES OR CONDITIONS OF ANY KIND, either express or implied.
# See the License for the specific language governing permissions and
# limitations under the License.
# ---------------------------------------------------------------------
# Part of the code is adapted from https://github.com/OpenRLHF/OpenRLHF
# which has the following license:
# Copyright [yyyy] [name of copyright owner]
#
# Licensed under the Apache License, Version 2.0 (the "License");
# you may not use this file except in compliance with the License.
# You may obtain a copy of the License at
#
#     http://www.apache.org/licenses/LICENSE-2.0
#
# Unless required by applicable law or agreed to in writing, software
# distributed under the License is distributed on an "AS IS" BASIS,
# WITHOUT WARRANTIES OR CONDITIONS OF ANY KIND, either express or implied.
# See the License for the specific language governing permissions and
# limitations under the License.
# isort: off
import contextlib
import os
from concurrent import futures

os.environ["NCCL_CUMEM_ENABLE"] = "0"  # NOQA
with contextlib.suppress(Exception):
    import deepspeed

from open_instruct import utils

# isort: on
import asyncio
import json
import logging
import math
import random
import shutil
import socket
import threading
import time
from argparse import Namespace
from collections import defaultdict
from collections.abc import Callable, Iterator
from dataclasses import asdict, dataclass, field
from datetime import timedelta
from queue import Empty, Full, Queue
from typing import Any, Literal

import datasets
import numpy as np
import pandas as pd
import ray
import torch
import torch.distributed as dist
import torch.utils
import torch.utils.data
import vllm
import wandb
from datasets import Dataset
from huggingface_hub import HfApi
from peft import PeftModel, get_peft_model_state_dict
from ray.util import queue as ray_queue
from ray.util.placement_group import PlacementGroup, placement_group
from ray.util.scheduling_strategies import PlacementGroupSchedulingStrategy
from rich.pretty import pprint
from tqdm import tqdm
from transformers import AutoModelForCausalLM, PreTrainedModel, PreTrainedTokenizer, get_scheduler
from transformers.integrations import HfDeepSpeedConfig

from open_instruct import logger_utils, vllm_utils
from open_instruct.actor_manager import ActorManager
from open_instruct.dataset_transformation import (
    GROUND_TRUTHS_KEY,
    INPUT_IDS_PROMPT_KEY,
    RAW_PROMPT_KEY,
    VERIFIER_SOURCE_KEY,
    TokenizerConfig,
    get_cached_dataset_tulu,
    visualize_token,
)
from open_instruct.ground_truth_utils import (
    build_all_verifiers,
    cleanup_all_llm_judge_clients,
    soft_format_reward_func,
)
from open_instruct.model_utils import (
    Batch,
    ModelConfig,
    apply_verifiable_reward,
    disable_dropout_in_model,
    entropy_from_logits,
    get_olmo3_generation_config,
    log_softmax_and_gather,
    print_rich_single_line_metrics,
    print_rich_table,
    push_folder_to_hub,
)
from open_instruct.queue_types import GenerationResult, PromptRequest, RequestInfo, TokenStatistics
from open_instruct.rl_utils import PackedSequences, Timer, pack_sequences
from open_instruct.utils import (
    ArgumentParserPlus,
    BeakerRuntimeConfig,
    RayProcess,
    _z3_params_to_fetch,
    calibrate_checkpoint_state_dir,
    clean_last_n_checkpoints_deepspeed,
    combine_reward_metrics,
    download_latest_checkpoint_from_gs,
    get_beaker_whoami,
    get_eval_ds_config,
    get_optimizer_grouped_parameters,
    get_train_ds_config,
    get_wandb_tags,
    is_beaker_job,
    launch_ai2_evals_on_weka,
    maybe_get_beaker_config,
    maybe_update_beaker_description,
    maybe_use_ai2_hf_entity,
    maybe_use_ai2_wandb_entity,
    ray_get_with_progress,
    repeat_each,
    sync_gs_bucket,
)

logger = logger_utils.setup_logger(__name__)

INVALID_LOGPROB = 1.0


class ShutdownSentinel:
    """Sentinel value to signal thread shutdown via queue."""


@dataclass
class Args:
    # Dataset
    dataset_mixer_list: list[str] = field(default_factory=lambda: ["ai2-adapt-dev/rlvr_gsm8k_zs", "1.0"])
    """A list of datasets (local or HF) to sample from."""
    dataset_mixer_eval_list: list[str] = field(default_factory=lambda: ["ai2-adapt-dev/rlvr_gsm8k_zs", "1.0"])
    """A list of datasets (local or HF) to sample from for evaluation."""
    dataset_mixer_list_splits: list[str] = field(default_factory=lambda: ["train"])
    """The dataset splits to use for training"""
    dataset_mixer_eval_list_splits: list[str] = field(default_factory=lambda: ["test"])
    """The dataset splits to use for evaluation"""
    dataset_transform_fn: list[str] = field(default_factory=lambda: ["rlvr_tokenize_v1", "rlvr_max_length_filter_v1"])
    """The list of transform functions to apply to the dataset."""
    dataset_cache_mode: Literal["hf", "local"] = "local"
    """The mode to use for caching the dataset."""
    dataset_local_cache_dir: str = "local_dataset_cache"
    """The directory to save the local dataset cache to."""
    dataset_config_hash: str | None = None
    """The hash of the dataset configuration."""
    dataset_config_eval_hash: str | None = None
    """The hash of the dataset configuration for evaluation."""
    dataset_skip_cache: bool = False
    """Whether to skip the cache."""
    shuffle_eval_dataset: bool = False
    """Whether to shuffle the evaluation dataset."""
    max_prompt_token_length: int = 256
    """The maximum prompt token length to use for the dataset"""
    system_prompt_override_file: str | None = None
    """Path to a text file containing a system prompt to override the dataset's system prompts"""

    # Experiment
    exp_name: str = os.path.basename(__file__)[: -len(".py")]
    """The name of this experiment"""
    seed: int = 1
    """Seed of the experiment"""
    run_name: str | None = None
    """RUNTIME VALUE: A unique name of this run"""

    # Optimizer
    learning_rate: float = 2e-5
    """The initial learning rate for AdamW optimizer."""
    lr_scheduler_type: Literal[
        "linear", "cosine", "cosine_with_restarts", "polynomial", "constant", "constant_with_warmup"
    ] = "linear"
    """Which scheduler to use"""
    warm_up_steps: int = 0
    """Number of warm up steps for the scheduler"""
    warmup_ratio: float = 0.0
    """Ratio of warmup steps to total steps (takes precedence over `warm_up_steps`)"""
    weight_decay: float = 0.0
    """Weight decay for AdamW if we apply some."""
    set_weight_decay_on_bias_and_norm: bool = True
    """Whether to set weight decay on bias and norm layers"""
    fused_optimizer: bool = False
    """Whether to use fused optimizer"""

    # Batch sizes
    per_device_train_batch_size: int = 1
    """The forward batch size per device (local_micro_batch_size)"""
    total_episodes: int = 100000
    """The total number of episodes in the dataset"""
    world_size: int | None = None
    """RUNTIME VALUE: The number of processes (GPUs) to use"""
    num_training_steps: int | None = None
    """RUNTIME VALUE: The number of training_steps to train"""
    local_eval_every: int = 100
    """Run evaluation after this many training steps. This controls in-loop evals, which reuse the generation/reward verifier setup. Set to -1 to disable."""
    save_freq: int = 200
    """How many train steps to save the model"""
    allow_world_padding: bool = False
    """Whether to allow world padding. This is useful for model sweeps, but wastes compute."""
    backend_timeout: int = 120
    """Timeout for inference/training backends in minutes. Default is 2 hours (120 min)."""

    # Generation
    response_length: int = 256
    """the length of the response"""
    temperature: float = 0.7
    """the sampling temperature"""
    num_unique_prompts_rollout: int = 16
    """The number of unique prompts during rollout"""
    num_samples_per_prompt_rollout: int = 4
    """the number of samples to generate per prompt during rollout, useful for easy-star"""
    stop_strings: list[str] | None = None
    """List of strings that stop the generation when they are generated.
    The returned output will not contain the stop strings."""
    # Algorithm
    async_steps: int = 1
    """Number of steps ahead to generate responses. Set to 0 to make the code synchronous. Values greater than 0 learn from a policy up to async_steps old like Cleanba (https://arxiv.org/abs/2310.00036)"""
    num_epochs: int = 1
    """the number of epochs to train"""
    num_mini_batches: int = 1
    """Number of minibatches to split a batch into"""
    beta: float = 0.05
    """the beta value of the RLHF objective (KL coefficient)"""
    clip_lower: float = 0.2
    """the lower clip range"""
    clip_higher: float = 0.2
    """the higher clip range. Sometimes we want this to be higher, see DAPO (https://arxiv.org/abs/2503.14476)"""
    truncated_importance_sampling_ratio_cap: float = 0.0
    """The maximum cap for truncated importance sampling ratio (0 means disabled)"""
    inflight_updates: bool = False
    """Enable immediate stopping of request processing when should_stop is set, allowing for quick pausing and resumption"""
    kl_estimator: Literal["kl1", "kl2", "kl3", "kl4"] = "kl3"
    """the KL estimator to use"""
    pack_length: int = 512
    """the length of the pack (you should prob set to the max length of the model)"""
    masked_mean_axis: int | None = None
    """the axis to compute the mean of the masked values"""
    masked_mean_denominator: float | None = None
    """Optional constant denominator for masked_mean; if set, divides by this instead of mask.sum"""
    alpha: float = 0.6
    """The alpha value for doing polyak updates (ref_param = alpha * param + (1 - alpha) * ref_param)
    reference: [TR-DPO](https://huggingface.co/papers/2404.09656), but it's actually pretty commonly
    used. E.g., [TD3](https://arxiv.org/abs/1802.09477) uses https://github.com/vwxyzjn/cleanrl/blob/dcc289fc6f0bda492fa7360a155262cf826b12a5/cleanrl/td3_continuous_action.py#L269
    """
    ref_policy_update_freq: int | None = None
    """How many training steps to take before updating the reference policy."""
    advantage_normalization_type: Literal["standard", "centered"] = "standard"
    """The type of advantage normalization to use. Standard normalization is the default: it subtracts the mean and
    divides by the standard deviation. Centered normalization is the same but subtracts the mean only (e.g., used in
    DR.GRPO https://arxiv.org/pdf/2503.20783)."""
    mask_truncated_completions: bool = False
    """Whether to mask out truncated completions. Also called overlong filtering, from DAPO (https://arxiv.org/abs/2503.14476)."""

    active_sampling: bool = False
    """Whether to continue sampling responses until you get a full batch."""
    filter_zero_std_samples: bool = True
    """Whether to filter out prompts with zero reward std (all samples have the same score)."""
    no_resampling_pass_rate: float | None = None
    """If the response to a prompt is solved at a rate higher than this, do not resample this prompt again"""

    record_entropy: bool = False
    """whether to record the entropy of the policy during training. Uses extra memory."""
    use_vllm_logprobs: bool = False
    """whether to use vLLM's logprobs for training instead of calculating them via forward pass"""

    # Reward
    # -- r1 style format reward
    apply_r1_style_format_reward: bool = False
    """whether to add the R1 style format reward"""
    r1_style_format_reward: float = 1.0
    """the reward value for R1 style format reward"""
    additive_format_reward: bool = False
    """whether to add the format reward to the final reward"""

    # -- verifiable reward
    apply_verifiable_reward: bool = True
    """whether to apply verifiable reward"""
    verification_reward: float = 10.0
    """the reward value for verifiable responses"""
    remap_verifier: str = None
    """Remap verifier like string_f1=general-quality_ref. Currently can only remap once."""

    # -- llm verifiers
    llm_judge_model: str = "azure/gpt-4o-mini-standard"
    """the model to use for the llm judge"""
    llm_judge_max_tokens: int = 2048
    """the max tokens to use for the llm judge"""
    llm_judge_max_context_length: int = 8192
    """the max context length to use for the llm judge"""
    llm_judge_temperature: float = 1.0
    """the temperature to use for the llm judge"""
    llm_judge_timeout: int = 60
    """the timeout to use for the llm judge"""

    # -- code verifier
    code_api_url: str = os.environ.get("CODE_API_URL", "http://localhost:1234") + "/test_program"
    """the api url to use for the code verifier"""
    code_max_execution_time: float = 1.0
    """the max execution time to use for the code verifier"""
    code_pass_rate_reward_threshold: float = 0.0
    """the pass rate reward threshold for the code verifier. If pass rate is less than this threshold, reward is 0.0, otherwise reward is pass rate"""
    code_apply_perf_penalty: bool = False
    """whether to apply a performance penalty to the code verifier"""

    # -- max length verifier
    max_length_verifier_max_length: int = 32768
    """the max length to use for the max length verifier"""

    # -- non stop penalty
    non_stop_penalty: bool = False
    """whether to penalize responses which did not finish generation"""
    non_stop_penalty_value: float = 0.0
    """the reward value for responses which did not finish generation"""

    # Ray
    single_gpu_mode: bool = False
    """whether to collocate vLLM and actor on the same node (mostly for debugging purposes)"""
    num_learners_per_node: list[int] = field(default_factory=lambda: [1])
    """number of GPU deepspeed learners per node (e.g., --num_learners_per_node 2 4 means 2 learner processes
    on the first node and 4 learner processes on the second node; each process will have 1 GPU)"""
    vllm_num_engines: int = 1
    """number of vLLM Engines, set to 0 to disable vLLM"""
    vllm_tensor_parallel_size: int = 1
    """tensor parallel size of vLLM Engine for multi-GPU inference"""
    vllm_enforce_eager: bool = False
    """whether to enforce eager mode for vLLM -- slow inference but needed for multi-node"""
    vllm_sync_backend: str = "nccl"
    """DeepSpeed -> vLLM weight sync backend"""
    vllm_gpu_memory_utilization: float = 0.9
    """vLLM GPU memory utilization"""
    vllm_enable_prefix_caching: bool = False
    """whether to enable prefix caching"""
    vllm_top_p: float = 1.0
    """vLLM top p for nucleus sampling"""
    deepspeed_stage: int = 0
    """the deepspeed stage"""
    deepspeed_zpg: int = 8
    """the deepspeed zpg value. Higher values are more memory efficient but slower. Set to 1 to disable zpg, which uses less memory but is significantly slower. Ideally is set to the number of GPUs per node (usually 8, default)."""
    deepspeed_offload_param: bool = False
    """whether to offload parameters to CPU (reduces GPU memory usage)"""
    deepspeed_offload_optimizer: bool = False
    """whether to offload optimizer states to CPU (reduces GPU memory usage)"""
    gather_whole_model: bool = True
    """whether to gather the whole model to boardcast (not doable for 70B but can be faster for 8B)"""
    enable_queue_dashboard: bool = True
    """whether to enable the ActorManager queue monitoring dashboard"""
    queue_dashboard_port: int | None = None
    """optional port for the dashboard server (if None, finds a free port automatically)"""

    # Experiment tracking
    verbose: bool = False
    """If toggled, debug output will be shown"""
    update_progress_every: int = 10
    """How often to update the progress bar (in steps)."""
    with_tracking: bool = False
    """If toggled, this experiment will be tracked with Weights and Biases"""
    wandb_project_name: str = "open_instruct_internal"
    """The wandb's project name"""
    wandb_entity: str | None = None
    """The entity (team) of wandb's project"""
    push_to_hub: bool = True
    """Whether to upload the saved model to huggingface"""
    hf_entity: str | None = None
    """The user or org name of the model repository from the Hugging Face Hub"""
    hf_repo_id: str | None = None
    """The id of the saved model in the Hugging Face Hub (can be autoset if not given)"""
    hf_repo_revision: str | None = None
    """The revision of the saved model in the Hugging Face Hub (can be autoset if not given)"""
    hf_repo_url: str | None = None
    """The url of the saved model in the Hugging Face Hub (will be autoset)"""
    output_dir: str = "output"
    """Where to save the model"""
    save_traces: bool = False
    """Whether to save learning data traces"""
    cache_dataset_only: bool = False
    """Immediately exit after caching the dataset"""
    keep_last_n_checkpoints: int = 3
    """How many checkpoints to keep in the output directory. -1 for all."""
    checkpoint_state_freq: int = -1
    """How often to save the model checkpoint, optimizer states, and lr scheduler states (in steps)"""
    checkpoint_state_dir: str | None = None
    """Where to save the model checkpoint (if applicable)"""
    gs_checkpoint_state_dir: str | None = None
    """The actual `checkpoint_state_dir` to use (handling the case where gs_bucket_path is provided)"""

    # Ai2 specific settings
    try_launch_beaker_eval_jobs_on_weka: bool = False
    """Whether to launch beaker evaluation jobs after training on weka"""
    try_auto_save_to_beaker: bool = True
    """Whether to try to save the model to Beaker dataset `/output` after training"""
    gs_bucket_path: str | None = None
    """The path to the gs bucket to save the model to"""
    oe_eval_tasks: list[str] | None = None
    """The beaker evaluation tasks to launch"""
    oe_eval_max_length: int = 4096
    """the max generation length for evaluation for oe-eval"""
    oe_eval_beaker_image: str | None = None
    """the docker image for evaluation for oe-eval"""
    oe_eval_gpu_multiplier: int | None = None
    """multiply the gpus used for each oe-eval task"""
    eval_priority: Literal["low", "normal", "high", "urgent"] = "normal"
    """the priority of auto-launched evaluation jobs"""
    eval_workspace: str = "ai2/tulu-3-results"
    """the workspace to launch evaluation jobs on"""
    send_slack_alerts: bool = False
    """Whether to send Slack alerts on training failures"""

    # Evaluation behavior
    eval_on_step_0: bool = False
    """Whether to run local evaluation at training step 0. Defaults to False."""

    # Tool settings
    tools: list[str] | None = None
    """If set, use the tool mapped to the string. Currently only supports `search` and `code`"""
    max_tool_calls: list[int] = field(default_factory=lambda: [5])
    """Maximum number of tool calls allowed. If a list is provided, it must have length 1 (applies to all tools) or same length as tools (per-tool limit)."""
    mask_tool_use: bool = True
    """Whether to mask the tool output. By default on."""
    only_reward_good_outputs: bool = False
    """Whether to only reward good outputs. By default off. Useful to force the model to use the tool(s)."""

    # rl-rag specific settngs
    number_documents_to_search: int = 3
    """The maximum number of documents to retrieve for each query."""
    search_api_endpoint: str | None = None
    """The API endpoint for the search engine."""

    # code-tool specific settings
    code_tool_api_endpoint: str | None = None

    def __post_init__(self):
        if os.environ.get("VLLM_USE_V1") == "0":
            logger.warning("When using the v0 version of vLLM, caching is broken and will never be invalidated.")
            if self.vllm_enable_prefix_caching:
                raise ValueError("Prefix caching is currently not supported for v0.")
        if self.use_vllm_logprobs and self.truncated_importance_sampling_ratio_cap > 0.0:
            raise ValueError(
                "Cannot use both `use_vllm_logprobs` and `truncated_importance_sampling_ratio_cap`. "
                "use_vllm_logprobs sets old_logprobs to vLLM logprobs, making importance sampling pointless."
            )
        if self.masked_mean_denominator is not None:
            assert self.masked_mean_denominator > 0, (
                f"masked_mean_denominator (={self.masked_mean_denominator}) must be greater than 0!"
            )
        assert self.num_samples_per_prompt_rollout > 0, "Number of samples per prompt must be greater than 0!"
        if self.num_samples_per_prompt_rollout == 1:
            logger.warning("num_samples_per_prompt_rollout is 1. This reduces GRPO to REINFORCE.")
        assert self.apply_verifiable_reward or self.apply_r1_style_format_reward or self.non_stop_penalty, (
            "At least one reward must be applied!"
        )
        # Ensure we have enough prompts for all VLLM engines
        if self.num_unique_prompts_rollout < self.vllm_num_engines:
            logger.warning(
                f"With num_unique_prompts_rollout={self.num_unique_prompts_rollout} < "
                f"vllm_num_engines={self.vllm_num_engines}, vllm will be generating data for multiple "
                "batches simultaneously. This is fine but might be unexpected behaviour."
            )
        # Initialize stop_strings if None
        if self.stop_strings is None:
            self.stop_strings = []
        assert self.pack_length >= self.max_prompt_token_length + self.response_length, (
            "The `pack_length` needs to be greater than the sum of `max_prompt_token_length` and `response_length`!"
        )
        if self.checkpoint_state_freq > 0 and self.checkpoint_state_dir is None:
            raise ValueError("`checkpoint_state_dir` must be provided if `checkpoint_state_freq` is greater than 0!")
        if self.checkpoint_state_dir is not None and self.checkpoint_state_freq == -1:
            raise ValueError("`checkpoint_state_freq` must be greater than 0 if `checkpoint_state_dir` is provided!")

        if self.gs_checkpoint_state_dir is not None and not self.gs_checkpoint_state_dir.startswith("gs://"):
            raise ValueError(f"`gs_checkpoint_state_dir` must start with 'gs://', got: {self.gs_checkpoint_state_dir}")
        if self.gs_bucket_path is not None and not self.gs_bucket_path.startswith("gs://"):
            raise ValueError(f"`gs_bucket_path` must start with 'gs://', got: {self.gs_bucket_path}")

        if self.gs_bucket_path is not None and self.gs_checkpoint_state_dir is None:
            if self.checkpoint_state_dir is None:
                raise ValueError("`checkpoint_state_dir` must be provided when using `gs_bucket_path`!")
            checkpoint_dir_name = self.checkpoint_state_dir.rstrip("/")
            beaker_users = get_beaker_whoami()
            if beaker_users is not None:
                self.gs_checkpoint_state_dir = f"{self.gs_bucket_path}/{beaker_users}/{checkpoint_dir_name}"
            else:
                self.gs_checkpoint_state_dir = f"{self.gs_bucket_path}/{checkpoint_dir_name}"

        if self.checkpoint_state_dir is not None:
            if self.gs_checkpoint_state_dir is not None:
                download_latest_checkpoint_from_gs(self.gs_checkpoint_state_dir, self.checkpoint_state_dir)
            calibrate_checkpoint_state_dir(self.checkpoint_state_dir)
        if self.tools is not None and len(self.tools) > 0:
            for tool in self.tools:
                if tool not in ["search", "code"]:
                    raise ValueError(f"Tool {tool} is not supported. Supported tools are: search, code")
            assert len(self.tools) == len(set(self.tools)), "Duplicate tools are not allowed"
            if self.use_vllm_logprobs or self.truncated_importance_sampling_ratio_cap > 0.0:
                assert self.mask_tool_use, (
                    "Must mask tool use when using vLLM logprobs or truncated importance sampling."
                )

        # Figure out max possible RLVR score
        self.max_possible_score = 0
        if self.apply_verifiable_reward:
            self.max_possible_score += self.verification_reward
        if self.apply_r1_style_format_reward and self.additive_format_reward:
            self.max_possible_score += self.r1_style_format_reward

        if self.active_sampling:
            assert self.async_steps > 1, (
                "With active_sampling, you should set async_steps > 1 to account for filtering of the first batch. "
                "Otherwise, your generator only generates only one batch worth of prompts and a single filtered "
                "prompt will cause the trainer to stall waiting for more data  . "
            )
            assert self.filter_zero_std_samples, (
                "filter_zero_std_samples must be True when active_sampling is True. "
                "Active sampling requires filtering to work correctly."
            )
        if self.num_samples_per_prompt_rollout == 1 and self.filter_zero_std_samples:
            raise ValueError(
                "`filter_zero_std_samples` cannot be True when `num_samples_per_prompt_rollout` is 1, "
                "as the reward standard deviation will always be 0, causing all samples to be filtered."
            )


def masked_mean(
    values: torch.Tensor, mask: torch.Tensor, axis: int | None = None, denominator: float | None = None
) -> torch.Tensor:
    """Compute mean of tensor with a masked values."""
    numerator = (values * mask).sum(axis=axis)
    denom = mask.sum(axis=axis) if denominator is None else denominator
    return (numerator / denom).mean()


def collate_fn(tensors_list: list[torch.Tensor], pad_token_id: int, pin_memory: bool = True) -> torch.Tensor:
    padded_tensor = torch.nn.utils.rnn.pad_sequence(tensors_list, batch_first=True, padding_value=pad_token_id)
    if pin_memory:
        padded_tensor = padded_tensor.pin_memory()
    return padded_tensor


@Timer("🔄 [Data Preparation Thread] Prepare collated data for each worker")
def prepare_collated_data_for_workers(
    packed_sequences: PackedSequences,
    world_size: int,
    per_device_train_batch_size: int,
    pad_token_id: int,
    pin_memory: bool = True,
) -> list[dict[str, list[torch.Tensor]]]:
    """Distributes and collates packed sequences for distributed training.

    Splits packed sequences across workers, randomly shuffles each worker's data,
    and collates into micro-batches for training.

    Args:
        packed_sequences: Packed training sequences containing query responses,
            tool masks, attention masks, position IDs, advantages, response masks,
            and vllm logprobs.
        world_size: Number of distributed workers.
        per_device_train_batch_size: Batch size for each device's micro-batch.
        pad_token_id: Token ID used for padding sequences.
        pin_memory: Whether to pin memory for faster data transfer to GPU.

    Returns:
        List of dictionaries, one per worker, each containing collated tensors
        for query_responses, tool_masks, attention_masks, position_ids,
        advantages, response_masks, and vllm_logprobs.
    """
    B = len(packed_sequences.query_responses) // world_size  # essentially doing `drop_last=True`, which is fine.
    collated_data = []
    for i in range(world_size):
        per_device_packed_query_responses = packed_sequences.query_responses[B * i : B * (i + 1)]
        per_device_packed_tool_masks = packed_sequences.tool_masks[B * i : B * (i + 1)]
        per_device_packed_attention_masks = packed_sequences.attention_masks[B * i : B * (i + 1)]
        per_device_packed_position_ids = packed_sequences.position_ids[B * i : B * (i + 1)]
        per_device_packed_advantages = packed_sequences.advantages[B * i : B * (i + 1)]
        per_device_packed_response_masks = packed_sequences.response_masks[B * i : B * (i + 1)]
        per_device_packed_vllm_logprobs = packed_sequences.vllm_logprobs[B * i : B * (i + 1)]

        # Shuffle the batch and collate the data
        b_inds = np.random.permutation(len(per_device_packed_query_responses))
        collated_query_responses = []
        collated_tool_masks = []
        collated_attention_masks = []
        collated_position_ids = []
        collated_response_masks = []
        collated_advantages = []
        collated_vllm_logprobs = []
        for j in range(0, len(per_device_packed_query_responses), per_device_train_batch_size):
            micro_range = b_inds[j : j + per_device_train_batch_size]
            collated_query_responses.append(
                collate_fn([per_device_packed_query_responses[idx] for idx in micro_range], pad_token_id, pin_memory)
            )
            collated_tool_masks.append(
                collate_fn([per_device_packed_tool_masks[idx] for idx in micro_range], 0, pin_memory)
            )
            collated_attention_masks.append(
                collate_fn([per_device_packed_attention_masks[idx] for idx in micro_range], 0, pin_memory)
            )
            collated_position_ids.append(
                collate_fn([per_device_packed_position_ids[idx] for idx in micro_range], 0, pin_memory)
            )
            collated_response_masks.append(
                collate_fn([per_device_packed_response_masks[idx] for idx in micro_range], 0, pin_memory)
            )
            collated_advantages.append(
                collate_fn([per_device_packed_advantages[idx] for idx in micro_range], 0, pin_memory)
            )
            collated_vllm_logprobs.append(
                collate_fn([per_device_packed_vllm_logprobs[idx] for idx in micro_range], 0, pin_memory)
            )
        collated_data.append(
            {
                "collated_query_responses": collated_query_responses,
                "collated_tool_masks": collated_tool_masks,
                "collated_attention_masks": collated_attention_masks,
                "collated_position_ids": collated_position_ids,
                "collated_advantages": collated_advantages,
                "collated_response_masks": collated_response_masks,
                "collated_vllm_logprobs": collated_vllm_logprobs,
            }
        )
    return collated_data


def to_device_inplace(tensors_list: list[torch.Tensor], device: torch.device):
    for i in range(len(tensors_list)):
        tensors_list[i] = tensors_list[i].to(device, non_blocking=True)


class ShufflingIterator:
    def __init__(self, data: np.ndarray, batch_size: int, seed: int | None = None):
        self.data = data.copy()
        self.batch_size = batch_size
        self.index = 0
        self.epoch_number = 0
        self.rng = np.random.default_rng(seed)
        self.rng.shuffle(self.data)
        self.exclude_list = []

        self._update_effective_size()

    def __iter__(self) -> Iterator[list[int]]:
        return self

    def __next__(self) -> list[int] | int:
        """Return a list of next indices or a single index if batch size is 1"""
        if self.index >= self.effective_size:
            self.index = 0
            self._update_effective_size()
            self.epoch_number += 1
            self.rng.shuffle(self.data)

        end_index = self.index + self.batch_size
        batch = self.data[self.index : end_index].tolist()
        if self.batch_size == 1:
            batch = batch[0]
        self.index = end_index

        return batch

    def get_state(self) -> dict[str, Any]:
        """Get the current state of the iterator for checkpointing."""
        return {
            "index": self.index,
            "epoch_number": self.epoch_number,
            "data": self.data.copy(),
            "rng_state": self.rng.bit_generator.state,
            "exclude_list": self.exclude_list.copy(),
        }

    def set_state(self, state: dict[str, Any]) -> None:
        """Restore the iterator state from a checkpoint."""
        self.index = state["index"]
        self.epoch_number = state.get("epoch_number", 0)
        self.data = state["data"].copy()
        self.rng.bit_generator.state = state["rng_state"]
        self.exclude_list = state.get("exclude_list", [])
        self._update_effective_size()

    def exclude_index(self, index: int) -> None:
        """Exclude provided data points from future sampling."""
        self.exclude_list.append(index)

    def _update_effective_size(self) -> None:
        """Ensure the effective dataset size is divisible by batch_size and filter out all the indices excluded in the last epoch"""
        if self.exclude_list:
            mask = ~np.isin(self.data, self.exclude_list)
            self.data = self.data[mask]
            self.exclude_list = []

        self.effective_size = len(self.data) - (len(self.data) % self.batch_size)


@ray.remote(num_gpus=1)
class PolicyTrainerRayProcess(RayProcess):
    def from_pretrained(
        self,
        args: Args,
        model_config: ModelConfig,
        beaker_config: BeakerRuntimeConfig,
        wandb_url: str,
        tokenizer: PreTrainedTokenizer,
    ):
        # ------------------------------------------------------------
        # Monkey patch to load checkpoints with `weights_only=False`
        # otherwise it errors out with:
        # `_pickle.UnpicklingError: Weights only load failed. ` with pytorch 2.6.0
        from deepspeed.runtime.checkpoint_engine import torch_checkpoint_engine
        from deepspeed.utils import logger

        def load(self, path: str, map_location=None):
            logger.info(f"[Torch] Loading checkpoint from {path}...")
            partition = torch.load(path, map_location=map_location, weights_only=False)
            logger.info(f"[Torch] Loaded checkpoint from {path}.")
            return partition

        torch_checkpoint_engine.TorchCheckpointEngine.load = load

        # ------------------------------------------------------------
        self.args = args
        self.tokenizer = tokenizer
        self.model_config = model_config
        self.beaker_config = beaker_config
        self.wandb_url = wandb_url
        torch.cuda.set_device(self.local_rank)
        self.device = torch.device(self.local_rank)

        # Set seeds for this worker (different per rank to avoid correlation)
        worker_seed = args.seed + self.local_rank
        torch.manual_seed(worker_seed)
        torch.cuda.manual_seed(worker_seed)
        np.random.seed(worker_seed)
        random.seed(worker_seed)

        deepspeed.init_distributed(timeout=timedelta(minutes=args.backend_timeout))

        ds_config = get_train_ds_config(
            offload=args.deepspeed_offload_param,
            adam_offload=args.deepspeed_offload_optimizer,
            stage=args.deepspeed_stage,
            bf16=True,
            zpg=args.deepspeed_zpg,
        )
        ds_config["train_micro_batch_size_per_gpu"] = args.per_device_train_batch_size
        ds_config["gradient_accumulation_steps"] = 1
        # @vwxyzjn: MAGIC: it's actually needed to initialize this `dschf`, so
        # https://huggingface.co/docs/transformers/deepspeed#non-trainer-deepspeed-integration
        # next line instructs transformers to partition the model directly over multiple gpus using
        # deepspeed.zero.Init when model's `from_pretrained` method is called.
        if ds_config is not None and ds_config["zero_optimization"]["stage"] == 3:
            dschf = HfDeepSpeedConfig(ds_config)
        else:
            dschf = None
        logger.info(f"Deepspeed config: {dschf=}")

        self.policy: PreTrainedModel = AutoModelForCausalLM.from_pretrained(
            model_config.model_name_or_path,
            revision=model_config.model_revision,
            torch_dtype=torch.bfloat16,
            attn_implementation="flash_attention_2",
            use_cache=False,
            **({"device_map": {"": self.local_rank}} if args.deepspeed_stage != 3 else {}),
        )
        disable_dropout_in_model(self.policy)
        self.policy.gradient_checkpointing_enable()
        if args.set_weight_decay_on_bias_and_norm:
            optim_params = get_optimizer_grouped_parameters(self.policy, args.weight_decay)
        else:
            optim_params = self.policy.parameters()
        self.optimizer = torch.optim.AdamW(optim_params, lr=args.learning_rate, fused=args.fused_optimizer)
        num_scheduler_steps = args.num_training_steps * args.num_epochs * args.num_mini_batches
        warm_up_steps = args.warm_up_steps
        if args.warmup_ratio > 0.0:
            warm_up_steps = int(num_scheduler_steps * args.warmup_ratio)
        scheduler = get_scheduler(
            args.lr_scheduler_type,
            optimizer=self.optimizer,
            num_warmup_steps=warm_up_steps,
            num_training_steps=num_scheduler_steps,
        )
        self.model, self.optimizer, _, self.scheduler = deepspeed.initialize(
            model=self.policy,
            optimizer=self.optimizer,
            config=ds_config,
            lr_scheduler=scheduler,
            dist_init_required=True,
        )
        optimization_steps_done = 0
        if args.checkpoint_state_dir:
            # check if the dir exists
            if not os.path.exists(args.checkpoint_state_dir):
                logger.warning(
                    f"Skipping loading checkpoint state from {args.checkpoint_state_dir} because it does not exist!"
                )
            else:
                path, states = self.model.load_checkpoint(
                    args.checkpoint_state_dir,
                    load_module_strict=True,
                    load_optimizer_states=True,
                    load_lr_scheduler_states=True,
                    load_module_only=False,
                )
                if path is None:
                    raise ValueError(f"Failed to load checkpoint from {args.checkpoint_state_dir}")
                optimization_steps_done = states["training_step"]

                rng_states = states["rng_states"]
                torch.set_rng_state(rng_states["torch_cpu_rng_state"])
                np.random.set_state(rng_states["numpy_rng_state"])
                random.setstate(rng_states["python_rng_state"])

                if torch.cuda.is_available() and "torch_cuda_rng_states" in rng_states:
                    # device_str, e.g. "cuda:0"
                    for device_str, rng_state in rng_states["torch_cuda_rng_states"].items():
                        device_id = int(device_str.split(":")[1])
                        torch.cuda.set_rng_state(rng_state, device_id)
                    if "torch_cuda_rng_state_all" in rng_states:
                        torch.cuda.set_rng_state_all(rng_states["torch_cuda_rng_state_all"])

                logger.info(f"{self.rank=}: Restored RNG states from checkpoint")

                # Save reference policy path to load later (after ref_policy is initialized)
                self.ref_policy_checkpoint_path = None
                if states.get("ref_policy_saved", False):
                    ref_policy_dir = os.path.join(args.checkpoint_state_dir, "ref_policy")
                    model_path = os.path.join(ref_policy_dir, "pytorch_model.bin")
                    if os.path.exists(model_path):
                        self.ref_policy_checkpoint_path = model_path
                        logger.info(f"{self.rank=}: Will load reference policy from {model_path}")

                logger.info(
                    f"{self.rank=}: Loaded checkpoint from {args.checkpoint_state_dir} with {optimization_steps_done=}"
                )
        self.model.train()

        # reference model
        ds_config = get_eval_ds_config(
            offload=args.deepspeed_offload_param,
            # inference model only has stage 3 (sharding) or stage 0 (no sharding)
            # stage 2 is optimizer sharding which doesn't apply to inference
            stage=args.deepspeed_stage if args.deepspeed_stage == 3 else 0,
            bf16=True,
        )
        ds_config["train_micro_batch_size_per_gpu"] = args.per_device_train_batch_size
        ds_config["gradient_accumulation_steps"] = 1
        if ds_config is not None and ds_config["zero_optimization"]["stage"] == 3:
            dschf = HfDeepSpeedConfig(ds_config)
        else:
            dschf = None
        logger.info(f"DeepSpeed config: {dschf=}")

        self.ref_policy: PreTrainedModel = AutoModelForCausalLM.from_pretrained(
            model_config.model_name_or_path,
            revision=model_config.model_revision,
            torch_dtype=torch.bfloat16,
            attn_implementation="flash_attention_2",
            use_cache=False,
            **({"device_map": {"": self.local_rank}} if args.deepspeed_stage != 3 else {}),
        )
        disable_dropout_in_model(self.ref_policy)
        self.ref_policy, *_ = deepspeed.initialize(model=self.ref_policy, config=ds_config)
        self.ref_policy.eval()

        # Load reference policy checkpoint if available
        if hasattr(self, "ref_policy_checkpoint_path") and self.ref_policy_checkpoint_path:
            state_dict = torch.load(self.ref_policy_checkpoint_path, map_location=self.device)
            if hasattr(self.ref_policy, "module"):
                # If wrapped by DeepSpeed
                self.ref_policy.module.load_state_dict(state_dict)
            else:
                self.ref_policy.load_state_dict(state_dict)
            logger.info(f"{self.rank=}: Loaded reference policy checkpoint from {self.ref_policy_checkpoint_path}")
        self.local_metrics = utils.MetricsTracker(device=self.device)
        return optimization_steps_done

    def forward(
        self,
        model: PreTrainedModel,
        query_response: torch.LongTensor,
        attention_mask: torch.LongTensor,
        position_ids: torch.LongTensor,
        pad_token_id: int,
        temperature: float,
        return_entropy: bool = False,
    ) -> tuple[torch.Tensor, torch.Tensor]:
        # Replace pad tokens with 0s so that we don't run into index out of bounds errors
        padding_mask = query_response != pad_token_id
        input_ids = torch.masked_fill(query_response, ~padding_mask, 0)
        # NOTE: the [:-1] and [1:] are because the logits and generated tokens are off by 1 in index
        output = model(
            input_ids=input_ids[:, :-1],
            # @vwxyzjn: without clamp, we get index out of bounds errors; TODO: investigate
            attention_mask=attention_mask[:, :-1].clamp(0, 1),
            position_ids=position_ids[:, :-1],
            return_dict=True,
        )
        logits = output.logits
        logits /= temperature + 1e-7
        logprob = log_softmax_and_gather(logits, input_ids[:, 1:])

        # For now, entropy is just for monitoring, and we don't pass gradients through it.
        entropy = None
        if return_entropy:
            with torch.no_grad():
                entropy = entropy_from_logits(logits)

        return logprob, entropy

    def setup_model_update_group(self, vllm_engines):
        self.vllm_engines = vllm_engines
        if self.rank == 0:
            master_address = ray._private.services.get_node_ip_address()
            with socket.socket() as sock:
                sock.bind(("", 0))
                master_port = sock.getsockname()[1]
            vllm_num_engines, vllm_tensor_parallel_size = (
                self.args.vllm_num_engines,
                self.args.vllm_tensor_parallel_size,
            )
            world_size = vllm_num_engines * vllm_tensor_parallel_size + 1
            backend = self.args.vllm_sync_backend
            refs = [
                engine.init_process_group.remote(
                    master_address,
                    master_port,
                    i * vllm_tensor_parallel_size + 1,
                    world_size,
                    "openrlhf",
                    backend=backend,
                    timeout_minutes=self.args.backend_timeout,
                )
                for i, engine in enumerate(vllm_engines)
            ]
            self.model_update_group = vllm_utils.init_process_group(
                backend=backend,
                init_method=f"tcp://{master_address}:{master_port}",
                world_size=world_size,
                rank=0,
                group_name="openrlhf",
                timeout=timedelta(minutes=self.args.backend_timeout),
            )
            ray_get_with_progress(refs, desc="Initializing vLLM process groups", timeout=600)
        torch.distributed.barrier()

    def broadcast_to_vllm(self):
        # avoid OOM
        torch.cuda.empty_cache()
        model = self.model.module
        count, num_params = 0, len(list(model.named_parameters()))
        refss = []
        if self.args.gather_whole_model:
            with deepspeed.zero.GatheredParameters(model.parameters(), enabled=self.args.deepspeed_stage == 3):
                for name, param in model.named_parameters():
                    count += 1  # empty_cache at last param
                    # Fire all vllm engines for broadcast
                    if torch.distributed.get_rank() == 0:
                        shape = param.shape if self.args.deepspeed_stage != 3 else param.ds_shape
                        refs = [
                            engine.update_weight.remote(
                                name, dtype=str(param.dtype), shape=shape, empty_cache=count == num_params
                            )
                            for engine in self.vllm_engines
                        ]
                        refss.extend(refs)
                    if torch.distributed.get_rank() == 0:
                        torch.distributed.broadcast(param.data, 0, group=self.model_update_group)
        else:  # broadcast each parameter independently
            for name, param in model.named_parameters():
                count += 1
                if torch.distributed.get_rank() == 0:
                    shape = param.shape if self.args.deepspeed_stage != 3 else param.ds_shape
                    refs = [
                        engine.update_weight.remote(
                            name, dtype=str(param.dtype), shape=shape, empty_cache=count == num_params
                        )
                        for engine in self.vllm_engines
                    ]
                    refss.extend(refs)
                with deepspeed.zero.GatheredParameters([param], enabled=self.args.deepspeed_stage == 3):
                    if torch.distributed.get_rank() == 0:
                        torch.distributed.broadcast(param.data, 0, group=self.model_update_group)

        # Return futures instead of blocking - let caller handle completion
        all_refs = []
        if torch.distributed.get_rank() == 0:
            all_refs.extend(refss)
        return all_refs

    def update_ref_policy(self):
        for ref_param, param in zip(self.ref_policy.parameters(), self.model.parameters()):
            if self.args.deepspeed_stage == 3:
                with deepspeed.zero.GatheredParameters([param, ref_param], modifier_rank=0):
                    if deepspeed.comm.get_rank() == 0:
                        ref_param.data.mul_(1.0 - self.args.alpha).add_(param.data, alpha=self.args.alpha)
            else:
                ref_param.data.mul_(1.0 - self.args.alpha).add_(param.data, alpha=self.args.alpha)

    def train(
        self,
        collated_query_responses,
        collated_tool_masks,
        collated_attention_masks,
        collated_position_ids,
        collated_advantages,
        collated_response_masks,
        collated_vllm_logprobs,
        pad_token_id: int,
        num_mini_batches: int,
    ):
        args = self.args
        to_device_inplace(collated_query_responses, self.device)
        to_device_inplace(collated_tool_masks, self.device)
        to_device_inplace(collated_attention_masks, self.device)
        to_device_inplace(collated_position_ids, self.device)
        to_device_inplace(collated_advantages, self.device)
        to_device_inplace(collated_response_masks, self.device)
        to_device_inplace(collated_vllm_logprobs, self.device)
        # accumulation steps should always be at least 1
        accumulation_steps = max(math.ceil(len(collated_query_responses) / num_mini_batches - 0.5), 1)
        leftover = len(collated_query_responses) % accumulation_steps
        if leftover > 0:
            collated_query_responses = collated_query_responses[0:-leftover]
            collated_tool_masks = collated_tool_masks[0:-leftover]
            collated_attention_masks = collated_attention_masks[0:-leftover]
            collated_position_ids = collated_position_ids[0:-leftover]
            collated_advantages = collated_advantages[0:-leftover]
            collated_response_masks = collated_response_masks[0:-leftover]
            collated_vllm_logprobs = collated_vllm_logprobs[0:-leftover]
            logger.warning(f"{leftover} samples are dropped due to batch size {num_mini_batches}")

        # recalculate the "real" number of mini-batches
        num_mini_batches = len(collated_query_responses) // accumulation_steps

        # Calculate the logprob of the reference policy
        collated_ref_logprobs = []
        with Timer("Inference Calculation", noop=self.rank != 0), torch.no_grad():
            for i in range(len(collated_query_responses)):
                query_response = collated_query_responses[i]
                tool_mask = collated_tool_masks[i]
                attention_mask = collated_attention_masks[i]
                position_id = collated_position_ids[i]
                response_mask = collated_response_masks[i]
                ref_logprob, _ = self.forward(
                    self.ref_policy,
                    query_response,
                    attention_mask,
                    position_id,
                    pad_token_id,
                    args.temperature,
                    return_entropy=False,
                )
                if args.mask_tool_use and args.tool_use:
                    # mask logprobs for tool tokens
                    response_mask = response_mask.bool() & tool_mask.bool()
                else:
                    response_mask = response_mask.bool()
                ref_logprob = torch.masked_fill(ref_logprob, ~response_mask[:, 1:], INVALID_LOGPROB)
                collated_ref_logprobs.append(ref_logprob)
                torch.cuda.empty_cache()
        # if we have multiple minibatches, we need to calculate the old logprobs for each minibatch
        # following gtrl scripts in just doing this on the current active policy, rather than use the logprobs
        # from the generator (note that async mode means these are a bit diff!)
        old_logprobs = [None for _ in range(len(collated_query_responses))]
        if num_mini_batches > 1:
            with Timer("Old logprobs Calculation", noop=self.rank != 0), torch.no_grad():
                for i in range(len(collated_query_responses)):
                    query_response = collated_query_responses[i]
                    tool_mask = collated_tool_masks[i]
                    attention_mask = collated_attention_masks[i]
                    position_id = collated_position_ids[i]
                    response_mask = collated_response_masks[i]
                    if not args.use_vllm_logprobs:
                        local_old_logprob, _ = self.forward(
                            self.model,
                            query_response,
                            attention_mask,
                            position_id,
                            pad_token_id,
                            args.temperature,
                            return_entropy=False,
                        )
                    vllm_old_logprob = collated_vllm_logprobs[i][:, 1:]
                    if args.mask_tool_use and args.tool_use:
                        response_mask = response_mask.bool() & tool_mask.bool()
                    else:
                        response_mask = response_mask.bool()
                    if not args.use_vllm_logprobs:
                        local_old_logprob = torch.masked_fill(
                            local_old_logprob, ~response_mask[:, 1:], INVALID_LOGPROB
                        )
                    vllm_old_logprob = torch.masked_fill(vllm_old_logprob, ~response_mask[:, 1:], INVALID_LOGPROB)
                    vllm_old_logprob = torch.nan_to_num(vllm_old_logprob, nan=INVALID_LOGPROB)
                    if args.use_vllm_logprobs:
                        old_logprobs[i] = vllm_old_logprob
                    else:
                        old_logprobs[i] = local_old_logprob
                    torch.cuda.empty_cache()

        local_step = 0
        # Do multiple epochs of training on on-policy data (PPO-style), with a fresh random shuffle in each epoch
        with Timer("[Training Processes] Loss calculation", noop=self.rank != 0):
            kl1_stats = torch.zeros(len(collated_query_responses))
            kl2_stats = torch.zeros(len(collated_query_responses))
            kl3_stats = torch.zeros(len(collated_query_responses))
            kl4_stats = torch.zeros(len(collated_query_responses))
            kl_loss_stats = torch.zeros(len(collated_query_responses))
            pg_clipfrac_stats = torch.zeros(len(collated_query_responses))
            pg_loss_stats = torch.zeros(len(collated_query_responses))
            loss_stats = torch.zeros(len(collated_query_responses))
            ratio_stats = torch.zeros(len(collated_query_responses))
            entropy_stats = torch.zeros(len(collated_query_responses))
            for epoch_idx in range(args.num_epochs):
                for i in range(len(collated_query_responses)):
                    mb_ref_logprob = collated_ref_logprobs[i]
                    mb_query_responses = collated_query_responses[i]
                    mb_tool_mask = collated_tool_masks[i]
                    mb_advantages = collated_advantages[i]
                    mb_response_masks = collated_response_masks[i]
                    mb_response_masks_bool = mb_response_masks[:, 1:].bool()
                    # if masking snippets, do it here.
                    if args.mask_tool_use and args.tool_use:
                        mb_response_masks_bool = mb_response_masks[:, 1:].bool() & mb_tool_mask[:, 1:].bool()
                    mb_attention_mask = collated_attention_masks[i]
                    mb_position_id = collated_position_ids[i]
                    mb_local_logprobs, mb_entropy = self.forward(
                        self.model,
                        mb_query_responses,
                        mb_attention_mask,
                        mb_position_id,
                        pad_token_id,
                        args.temperature,
                        return_entropy=args.record_entropy,
                    )
                    mb_local_logprobs = torch.masked_fill(mb_local_logprobs, ~mb_response_masks_bool, INVALID_LOGPROB)
                    mb_vllm_logprobs = collated_vllm_logprobs[i][:, 1:]
                    mb_vllm_logprobs = torch.masked_fill(mb_vllm_logprobs, ~mb_response_masks_bool, INVALID_LOGPROB)
                    # Replace any remaining NaN values (query tokens in packed sequences are set to NaN by pack_sequences in rl_utils.py)
                    mb_vllm_logprobs = torch.nan_to_num(mb_vllm_logprobs, nan=INVALID_LOGPROB)

                    # Compare vLLM logprobs with local logprobs
                    with torch.no_grad():
                        valid_mask = mb_response_masks_bool & ~torch.isnan(mb_vllm_logprobs)
                        logprob_diff = (mb_local_logprobs - mb_vllm_logprobs).abs()
                        masked_diff = torch.masked_fill(logprob_diff, ~valid_mask, 0.0)
                        mean_diff = masked_diff.sum() / valid_mask.sum() if valid_mask.sum() > 0 else 0.0
                        max_diff = masked_diff.max()
                        std_diff = masked_diff[valid_mask].std() if valid_mask.sum() > 1 else 0.0

                        self.local_metrics["debug/vllm_vs_local_logprob_diff_mean"] = mean_diff.item()
                        self.local_metrics["debug/vllm_vs_local_logprob_diff_max"] = max_diff.item()
                        self.local_metrics["debug/vllm_vs_local_logprob_diff_std"] = std_diff.item()

                        reverse_kl = torch.exp(mb_vllm_logprobs) * (mb_vllm_logprobs - mb_local_logprobs)
                        masked_reverse_kl = torch.masked_fill(reverse_kl, ~valid_mask, 0.0)
                        mean_reverse_kl = masked_reverse_kl.sum() / valid_mask.sum() if valid_mask.sum() > 0 else 0.0
                        self.local_metrics["debug/vllm_local_reverse_kl"] = mean_reverse_kl.item()

                    mb_new_logprobs = mb_local_logprobs

                    # Cache the old logprobs
                    if num_mini_batches > 1:
                        mb_old_logprobs = old_logprobs[i]
                    else:
                        with torch.no_grad():
                            if epoch_idx == 0:
                                if args.use_vllm_logprobs:
                                    old_logprobs[i] = mb_vllm_logprobs
                                else:
                                    old_logprobs[i] = mb_local_logprobs.detach()
                            mb_old_logprobs = old_logprobs[i]

                    old_logprobs_mask = mb_old_logprobs != INVALID_LOGPROB
                    assert torch.all(old_logprobs_mask == mb_response_masks_bool), (
                        f"Old logprobs mask should match response mask. "
                        f"old_mask sum={old_logprobs_mask.sum()}, "
                        f"response_mask sum={mb_response_masks_bool.sum()}"
                    )

                    # Calculate the policy's loss
                    logprobs_diff = mb_new_logprobs - mb_old_logprobs
                    ratio = torch.exp(logprobs_diff)
                    pg_losses = -mb_advantages[:, 1:] * ratio
                    pg_losses2 = -mb_advantages[:, 1:] * torch.clamp(
                        ratio, 1.0 - args.clip_lower, 1.0 + args.clip_higher
                    )

                    # Apply truncated importance sampling if enabled
                    if args.truncated_importance_sampling_ratio_cap > 0 and mb_vllm_logprobs is not None:
                        old_logprobs_mask = mb_old_logprobs != INVALID_LOGPROB
                        vllm_logprobs_mask = mb_vllm_logprobs != INVALID_LOGPROB

                        assert torch.all(old_logprobs_mask == mb_response_masks_bool), (
                            f"Old logprobs mask should match response mask. "
                            f"old_mask sum={old_logprobs_mask.sum()}, "
                            f"response_mask sum={mb_response_masks_bool.sum()}"
                        )
                        assert torch.all(vllm_logprobs_mask == mb_response_masks_bool), (
                            f"vLLM logprobs mask should match response mask. "
                            f"vllm_mask sum={vllm_logprobs_mask.sum()}, "
                            f"response_mask sum={mb_response_masks_bool.sum()}"
                        )

                        valid_mask = mb_response_masks_bool

                        # Initialize importance ratio to 1.0 (no effect) for all positions
                        tis_imp_ratio = torch.ones_like(mb_old_logprobs)

                        if valid_mask.any():
                            # Calculate logprob difference only for valid positions
                            logprob_diff_is = mb_old_logprobs - mb_vllm_logprobs
                            # Clamp to prevent numerical overflow in exp
                            logprob_diff_is = torch.where(
                                valid_mask, logprob_diff_is.clamp(-10.0, 10.0), torch.zeros_like(logprob_diff_is)
                            )
                            # Compute importance ratio only for valid positions
                            tis_imp_ratio = torch.where(valid_mask, torch.exp(logprob_diff_is), tis_imp_ratio)
                            # Apply cap
                            tis_imp_ratio = torch.clamp(
                                tis_imp_ratio, max=args.truncated_importance_sampling_ratio_cap
                            )

                        # Apply importance sampling to losses
                        pg_losses = pg_losses * tis_imp_ratio
                        pg_losses2 = pg_losses2 * tis_imp_ratio

                    pg_loss_max = torch.max(pg_losses, pg_losses2)

                    # Here we recalculate kl: we want the KL loss to backpropagate through the model
                    # We also clamp the KL loss to avoid numerical instability
                    # https://chatgpt.com/share/679d0ed9-8f48-8011-926e-e274b15ae8ae
                    ref_logprobs_diff = (mb_new_logprobs - mb_ref_logprob).clamp(-40.0, 40.0)
                    kl1 = ref_logprobs_diff
                    kl2 = (ref_logprobs_diff) ** 2 / 2
                    kl3 = torch.expm1(-ref_logprobs_diff) + ref_logprobs_diff  # this is more numerically stable
                    kl4 = ratio * ref_logprobs_diff
                    if args.kl_estimator == "kl1":
                        kl = kl1
                    elif args.kl_estimator == "kl2":
                        kl = kl2
                    elif args.kl_estimator == "kl3":
                        kl = kl3
                    elif args.kl_estimator == "kl4":
                        kl = kl4

                    # grpo change: directly subtract KL in loss (add)
                    loss = masked_mean(
                        pg_loss_max + (args.beta * kl),
                        mb_response_masks_bool,
                        args.masked_mean_axis,
                        args.masked_mean_denominator,
                    )
                    loss = loss / accumulation_steps
                    # Clear CUDA cache before backward pass to free memory for reduce_scatter operations
                    torch.cuda.empty_cache()
                    self.model.backward(loss)
                    if (local_step + 1) % accumulation_steps == 0:
                        self.model.step()
                    local_step += 1
                    with torch.no_grad():
                        # NOTE: in packed implementation, kl calculation are averages over response tokens
                        kl1_stats[i] = masked_mean(
                            kl1, mb_response_masks_bool, args.masked_mean_axis, args.masked_mean_denominator
                        ).float()
                        kl2_stats[i] = masked_mean(
                            kl2, mb_response_masks_bool, args.masked_mean_axis, args.masked_mean_denominator
                        ).float()
                        kl3_stats[i] = masked_mean(
                            kl3, mb_response_masks_bool, args.masked_mean_axis, args.masked_mean_denominator
                        ).float()
                        kl4_stats[i] = masked_mean(
                            kl4, mb_response_masks_bool, args.masked_mean_axis, args.masked_mean_denominator
                        ).float()
                        if args.kl_estimator == "kl1":
                            kl_loss_stats[i] = kl1_stats[i] * args.beta
                        elif args.kl_estimator == "kl2":
                            kl_loss_stats[i] = kl2_stats[i] * args.beta
                        elif args.kl_estimator == "kl3":
                            kl_loss_stats[i] = kl3_stats[i] * args.beta
                        elif args.kl_estimator == "kl4":
                            kl_loss_stats[i] = kl4_stats[i] * args.beta
                        pg_clipfrac_stats[i] = masked_mean(
                            (pg_losses2 > pg_losses).float(),
                            mb_response_masks_bool,
                            args.masked_mean_axis,
                            args.masked_mean_denominator,
                        )
                        pg_loss_stats[i] = masked_mean(
                            pg_loss_max, mb_response_masks_bool, args.masked_mean_axis, args.masked_mean_denominator
                        )
                        loss_stats[i] = loss
                        ratio_stats[i] = masked_mean(
                            ratio, mb_response_masks_bool, args.masked_mean_axis, args.masked_mean_denominator
                        )
                        if args.record_entropy:
                            # Calculate entropy statistics
                            entropy_stats[i] = masked_mean(
                                mb_entropy, mb_response_masks_bool, args.masked_mean_axis, args.masked_mean_denominator
                            ).float()

            with torch.no_grad():
                self.local_metrics["objective/kl_avg"] = kl1_stats.mean()
                self.local_metrics["objective/kl2_avg"] = kl2_stats.mean()
                self.local_metrics["objective/kl3_avg"] = kl3_stats.mean()
                self.local_metrics["objective/kl4_avg"] = kl4_stats.mean()
                self.local_metrics["loss/policy_avg"] = pg_loss_stats.mean()
                self.local_metrics["loss/kl_avg"] = kl_loss_stats.mean()
                self.local_metrics["loss/total_avg"] = loss_stats.mean()
                self.local_metrics["policy/clipfrac_avg"] = pg_clipfrac_stats.mean()
                self.local_metrics["val/ratio"] = ratio_stats.mean()
                self.local_metrics["val/ratio_var"] = ratio_stats.var()
                if args.record_entropy:
                    self.local_metrics["policy/entropy_avg"] = entropy_stats.mean()
                self.local_metrics["lr"] = self.scheduler.get_last_lr()[0]
                return self.local_metrics.get_metrics_list()

    def save_checkpoint_state(self, checkpoint_state_dir: str, client_state: dict[str, Any]) -> None:
        args = self.args

        # Save comprehensive RNG states for each rank
        rng_states = {
            "torch_cpu_rng_state": torch.get_rng_state(),
            "numpy_rng_state": np.random.get_state(),
            "python_rng_state": random.getstate(),
        }

        # Save CUDA RNG states for all devices
        if torch.cuda.is_available():
            rng_states["torch_cuda_rng_states"] = {
                f"cuda:{i}": torch.cuda.get_rng_state(i) for i in range(torch.cuda.device_count())
            }
            rng_states["torch_cuda_rng_state_all"] = torch.cuda.get_rng_state_all()

        # Add RNG states to client_state
        client_state["rng_states"] = rng_states
        client_state["rank"] = self.rank

        # Save reference policy checkpoint (model only, no optimizer)
        if hasattr(self, "ref_policy") and self.ref_policy is not None:
            ref_policy_dir = os.path.join(checkpoint_state_dir, "ref_policy")
            os.makedirs(ref_policy_dir, exist_ok=True)

            # For reference policy, we save just the model weights
            # We can't use save_checkpoint because it would try to save DummyOptim
            # which doesn't have state_dict
            if self.rank == 0:
                # Only rank 0 saves the model state
                model_to_save = self.ref_policy.module if hasattr(self.ref_policy, "module") else self.ref_policy

                # Save the state dict
                torch.save(model_to_save.state_dict(), os.path.join(ref_policy_dir, "pytorch_model.bin"))
                logger.info(f"Saved reference policy model to {ref_policy_dir}")

            client_state["ref_policy_saved"] = True

        # Save the main model checkpoint with enhanced client state
        self.model.save_checkpoint(checkpoint_state_dir, client_state=client_state)

        # `save_checkpoint` needs to be called on all ranks, only rank 0 will have all the states
        if self.rank == 0:
            if args.keep_last_n_checkpoints >= 0:
                clean_last_n_checkpoints_deepspeed(checkpoint_state_dir, args.keep_last_n_checkpoints)

            # Sync to GCS if configured (check the actual target, not just gs_bucket_path)
            if args.gs_checkpoint_state_dir is not None:
                ray.remote(sync_gs_bucket).options(num_cpus=1).remote(
                    checkpoint_state_dir, args.gs_checkpoint_state_dir
                )

    def save_model(self, output_dir: str, chat_template_name: str, tokenizer: PreTrainedTokenizer) -> None:
        model_to_save = self.model
        if chat_template_name is not None and "olmo" in chat_template_name:
            # New chat template has no bos token, and two eos tokens: <|im_end|> and <|endoftext|>
            model_to_save.generation_config = get_olmo3_generation_config(tokenizer)

        if self.rank == 0:
            os.makedirs(output_dir, exist_ok=True)

        # save model weights for ZeRO2/3
        if hasattr(model_to_save, "module"):
            model_to_save = model_to_save.module

        # gather parameters
        output_state_dict = {}
        for k, v in model_to_save.named_parameters():
            # only gather z3 params
            params_to_fetch = _z3_params_to_fetch([v])
            with deepspeed.zero.GatheredParameters(params_to_fetch, enabled=len(params_to_fetch) > 0):
                vv = v.data.cpu()
                if self.rank == 0:
                    output_state_dict[k] = vv

        if self.rank == 0:
            state_dict = model_to_save.state_dict()

            # copy named_buffers with `persistent=True`
            for k, v in model_to_save.named_buffers():
                if k not in state_dict:
                    continue
                vv = v.data.cpu()
                output_state_dict[k] = vv

            state_dict_keys = set(state_dict.keys())
            output_state_dict_keys = set(output_state_dict.keys())

            # corner case for tie_word_embeddings, such as Qwen2-0.5B
            if getattr(model_to_save.config, "tie_word_embeddings", False) and "lm_head.weight" in state_dict_keys:
                state_dict_keys.remove("lm_head.weight")

            assert state_dict_keys.issubset(output_state_dict_keys), (
                f"mismatch keys {output_state_dict_keys.symmetric_difference(state_dict_keys)}"
            )

            # only save peft weights https://github.com/microsoft/DeepSpeed/issues/4295
            if isinstance(model_to_save, PeftModel):
                model_to_save.save_pretrained(output_dir)
                if self.stage == 3:
                    torch.save(
                        get_peft_model_state_dict(model_to_save, output_state_dict),
                        os.path.join(output_dir, "adapter_model.bin"),
                    )
            else:
                model_to_save.save_pretrained(output_dir, state_dict=output_state_dict)

            # save tokenizer
            self.tokenizer.save_pretrained(output_dir)

    # we need this because we don't know which node is rank 0 is on
    def launch_ai2_evals_on_weka_wrapper(self, step_dir, leaderboard_name, wandb_url, training_step):
        args = self.args
        if self.rank == 0:
            ray.remote(launch_ai2_evals_on_weka).options(num_cpus=1).remote(
                path=step_dir,
                leaderboard_name=leaderboard_name,
                oe_eval_max_length=args.oe_eval_max_length,
                wandb_url=wandb_url,
                training_step=training_step,
                oe_eval_tasks=args.oe_eval_tasks,
                stop_strings=args.stop_strings,
                gs_bucket_path=args.gs_bucket_path,
                eval_priority=args.eval_priority,
                eval_workspace=args.eval_workspace,
                beaker_image=args.oe_eval_beaker_image,
                oe_eval_gpu_multiplier=args.oe_eval_gpu_multiplier,
            )


class ModelGroup:
    def __init__(
        self, pg: PlacementGroup, ray_process_cls: RayProcess, num_gpus_per_node: list[int], single_gpu_mode: bool
    ):
        self.pg = pg
        self.ray_process_cls = ray_process_cls
        self.num_gpus_per_node = num_gpus_per_node
        self.num_gpus_per_actor = 0.48 if single_gpu_mode else 1
        self.num_cpus_per_actor = 4
        self.models = []
        world_size = sum(self.num_gpus_per_node)
        master_policy = ray_process_cls.options(
            num_cpus=self.num_cpus_per_actor,
            num_gpus=self.num_gpus_per_actor,
            scheduling_strategy=PlacementGroupSchedulingStrategy(
                placement_group=self.pg, placement_group_bundle_index=0
            ),
        ).remote(world_size, 0, 0, None, None)

        self.models.append(master_policy)
        results, _ = ray_get_with_progress(
            [master_policy.get_master_addr_port.remote()], desc="Getting master address"
        )
        (master_addr, master_port) = results[0]

        def get_bundle_index(rank, num_gpus_per_node):
            """given a rank and a list of num_gpus_per_node, return the index of the bundle that the rank belongs to"""
            bundle_idx = 0
            while rank >= num_gpus_per_node[bundle_idx]:
                rank -= num_gpus_per_node[bundle_idx]
                bundle_idx += 1
            return bundle_idx

        assert get_bundle_index(0, [7, 8, 4]) == 0
        assert get_bundle_index(1, [7, 8, 4]) == 0
        assert get_bundle_index(7, [7, 8, 4]) == 1
        assert get_bundle_index(8, [7, 8, 4]) == 1
        assert get_bundle_index(9, [7, 8, 4]) == 1
        assert get_bundle_index(16, [7, 8, 4]) == 2

        # Setup worker models
        for rank in range(1, world_size):
            logger.debug(f"{rank=}, {world_size=}, {rank=}, {master_addr=}, {master_port=}")
            scheduling_strategy = PlacementGroupSchedulingStrategy(
                placement_group=self.pg, placement_group_bundle_index=get_bundle_index(rank, self.num_gpus_per_node)
            )
            worker_policy = ray_process_cls.options(
                num_cpus=self.num_cpus_per_actor,
                num_gpus=self.num_gpus_per_actor,
                scheduling_strategy=scheduling_strategy,
            ).remote(world_size, rank, 0, master_addr, master_port)
            self.models.append(worker_policy)


class PendingQueriesMap:
    """Thread-safe map for tracking pending queries with reference counting."""

    def __init__(self):
        self._map = {}  # dataset_idx -> (query, ground_truth, dataset, count)
        self._lock = threading.Lock()

    def insert(self, dataset_idx, query, ground_truth, dataset, raw_query):
        """Insert or increment count for a dataset index."""
        with self._lock:
            if dataset_idx in self._map:
                # Already exists - just increment count
                existing_query, existing_ground_truth, existing_dataset, existing_raw_query, count = self._map[
                    dataset_idx
                ]
                self._map[dataset_idx] = (
                    existing_query,
                    existing_ground_truth,
                    existing_dataset,
                    existing_raw_query,
                    count + 1,
                )
            else:
                # New entry - count starts at 1
                self._map[dataset_idx] = (query, ground_truth, dataset, raw_query, 1)

    def pop(self, dataset_idx):
        """Retrieve data and decrement count. Removes entry when count reaches 0."""
        with self._lock:
            if dataset_idx not in self._map:
                raise RuntimeError(f"Dataset index {dataset_idx} not found in pending_queries_map")

            query, ground_truth, dataset, raw_query, count = self._map[dataset_idx]

            if count > 1:
                # More results expected - just decrement
                self._map[dataset_idx] = (query, ground_truth, dataset, raw_query, count - 1)
            else:
                # Last result - remove entry
                del self._map[dataset_idx]

            return query, ground_truth, dataset, raw_query

    def __len__(self):
        """Return the number of entries in the map."""
        with self._lock:
            return len(self._map)

    def __contains__(self, dataset_idx):
        """Check if a dataset index is in the map."""
        with self._lock:
            return dataset_idx in self._map

    def __getitem__(self, dataset_idx):
        """Get the value for a dataset index."""
        with self._lock:
            return self._map[dataset_idx]

    def keys(self):
        """Return a view of the keys in the map."""
        with self._lock:
            return list(self._map.keys())


def calculate_utilization_metrics(
    model_dims: utils.ModelDims,
    prompt_lengths: list[int],
    response_lengths: list[int],
    total_generation_time: float,
    samples_per_prompt: int,
    num_engines: int,
    num_gpus_per_engine: int,
    training_time: float,
    num_training_gpus: int,
) -> dict:
    """Calculate MFU and MBU metrics for model inference and training.

    Args:
        model_dims: Model dimensions with device information
        prompt_lengths: List of prompt lengths
        response_lengths: List of response lengths
        total_generation_time: Total time taken for generation (for actor metrics)
        samples_per_prompt: Number of samples generated per prompt
        num_engines: Number of vLLM engines for inference
        num_gpus_per_engine: Number of GPUs assigned to each vLLM engine (tensor parallel size)
        training_time: Time taken for training step (for learner metrics)
        num_training_gpus: Number of GPUs used for training (for learner metrics)

    Returns:
        Dict with the following keys:
            - actor_mfu: Model FLOPs utilization for inference (percentage)
            - actor_mbu: Model bandwidth utilization for inference (percentage)
            - learner_mfu: Model FLOPs utilization for training (percentage)
    """
    assert len(response_lengths) == len(prompt_lengths) * samples_per_prompt, (
        f"Expected {len(prompt_lengths) * samples_per_prompt} response lengths, got {len(response_lengths)}"
    )

    actor_metrics = model_dims.calculate_actor_utilization(
        prompt_lengths=prompt_lengths,
        response_lengths=response_lengths,
        total_generation_time=total_generation_time,
        samples_per_prompt=samples_per_prompt,
        num_engines=num_engines,
        num_gpus_per_engine=num_gpus_per_engine,
    )

    learner_metrics = model_dims.calculate_learner_utilization(
        prompt_lengths=prompt_lengths,
        response_lengths=response_lengths,
        training_time=training_time,
        samples_per_prompt=samples_per_prompt,
        num_training_gpus=num_training_gpus,
    )

    utilization_metrics = {f"actor_{k}": v for k, v in actor_metrics.items()}
    utilization_metrics["learner_mfu"] = learner_metrics["mfu"]

    return utilization_metrics


@dataclass
class BatchStatistics:
    prompt_lengths: list[int]
    response_lengths: list[int]
    filtered_prompts: int
    filtered_prompts_zero: int
    filtered_prompts_solved: int
    filtered_prompts_nonzero: int
    percent_solved_mean: float
    no_resampled_prompts: int
    total_prompts: int


def accumulate_inference_batches(
    inference_results_Q: ray_queue.Queue,
    pending_queries_map: PendingQueriesMap,
    args: Args,
    generation_config: vllm.SamplingParams,
    num_prompts: int,
    model_dims: utils.ModelDims,
    tokenizer: PreTrainedTokenizer,
    reward_fn: Callable,
    actor_manager=None,
    timeout: float | None = None,
    active_sampling: bool = False,
    filter_zero_std_samples: bool = False,
    replenish_prompts: bool = False,
    no_resampling_pass_rate: float | None = None,
    iter_dataloader: ShufflingIterator | None = None,
    prompt_dataset: Dataset = None,
    param_prompt_Q: ray_queue.Queue | None = None,
    training_step: int = None,
) -> tuple[GenerationResult, Batch, dict, BatchStatistics]:
    """Accumulate multiple inference results into a single training batch.

    Args:
        inference_results_Q: Queue containing individual GenerationResult objects (one per prompt)
        pending_queries_map: PendingQueriesMap instance for thread-safe query tracking
        args: Arguments containing vllm_num_engines and batch size info
        generation_config: Generation config containing n (number of samples per prompt)
        num_prompts: Number of prompts to accumulate
        timeout: Optional timeout in seconds for queue get operations. If None, blocks indefinitely.
        active_sampling: Whether to continue sampling until we have sampled num_prompts prompts with non-zero std
        filter_zero_std_samples: Whether to filter samples with zero reward std
        replenish_prompts: Add a prompt back onto the prompt_Q after receiving a finished result
        no_resampling_pass_rate: Optional rate at which to note samples solved at greater than this rate
            and exclude them from further sampling
        iter_dataloader: Optional, used for no_resampling_pass_rate
        param_prompt_Q: Queue containing prompts to send to generator, used to replenish used prompts

    Raises:
        queue.Empty: If timeout is specified and no data is available within timeout.

    Returns:
        Tuple of (combined_result, Batch with queries, ground_truths, datasets, prompt_lengths, response_lengths)
        or (ShutdownSentinel, None, None, None) if shutdown signal received
    """
    if no_resampling_pass_rate is not None:
        assert iter_dataloader is not None, "no_resampling requires the iter_dataloader passed"

    if replenish_prompts:
        assert param_prompt_Q is not None and iter_dataloader is not None and prompt_dataset is not None, (
            "replenish_prompts requires param_prompt_Q and iter_dataloader and prompt_dataset"
        )

    results = []
    all_queries = []
    all_ground_truths = []
    all_datasets = []
    all_raw_queries = []
    all_decoded_responses = []
    all_reward_metrics = []
    all_scores = []
    all_percent_solved = []
    total_filtered_prompts = 0
    filtered_prompt_zero = 0
    filtered_prompt_solved = 0
    filtered_prompt_nonzero = 0
    total_no_resampled = 0
    progress_bar = tqdm(
        total=num_prompts,
        desc=f"Accumulating Responses and Rewarding {num_prompts} prompts",
        bar_format="{l_bar}{bar}{r_bar}\n",
        disable=not args.verbose,
    )
    num_prompts_sampled = 0
    while num_prompts_sampled < num_prompts:
        result = inference_results_Q.get(timeout=timeout)

        if isinstance(result, ShutdownSentinel):
            return result, None, None, None

        # Validate that each individual result has the expected number of responses
        assert len(result.responses) == generation_config.n, (
            f"Mismatch: individual prompt result has {len(result.responses)} responses "
            f"but expected {generation_config.n} samples per prompt. "
            f"Dataset index: {result.dataset_index}, Epoch: {result.epoch_number}"
        )

        query, ground_truth, dataset_name, raw_query = pending_queries_map.pop(result.dataset_index)

        # Replenish generation queue with new prompt
        if replenish_prompts:
            dataset_index = next(iter_dataloader)
            add_prompt_to_generator(
                prompt_dataset[dataset_index],
                dataset_index,
                iter_dataloader.epoch_number,
                training_step,
                pending_queries_map,
                param_prompt_Q,
                generation_config,
                is_eval=False,
            )

        # TODO(finbarrtimbers): Move this to LLMRayActor.
        for i in range(len(result.finish_reasons)):
            if result.finish_reasons[i] == "stop" and len(result.responses[i]) == 0:
                result.responses[i].append(tokenizer.eos_token_id)
                result.masks[i].append(1)
                result.logprobs[i].append(float("nan"))

        decoded_responses = tokenizer.batch_decode(result.responses, skip_special_tokens=True)

        # TODO(finbarrtimbers): Make PendingQueriesMap.pop return a Batch, and add a Batch.repeat method.
        k_queries = repeat_each([query], generation_config.n)
        k_ground_truths = repeat_each([ground_truth], generation_config.n)
        k_datasets = repeat_each([dataset_name], generation_config.n)
        k_raw_queries = repeat_each([raw_query], generation_config.n)

        scores, reward_metrics = asyncio.run(
            reward_fn(
                result.responses,
                decoded_responses,
                k_ground_truths,
                k_datasets,
                result.finish_reasons,
                result.request_info,
                k_raw_queries,
            )
        )

        percent_solved = np.mean(scores).item() / args.max_possible_score
        # Don't resample prompt that was solved at more than no_resample_positive_rate
        if no_resampling_pass_rate is not None and percent_solved >= no_resampling_pass_rate:
            iter_dataloader.exclude_index(result.dataset_index)
            total_no_resampled += 1
            logging.debug(
                f"[Data Preparation Thread] Prompt solved at {percent_solved}, will be excluded from resampling, total no resampled: {total_no_resampled}"
            )

        # Filter out zero std prompts
        if filter_zero_std_samples and np.std(scores) == 0:
            # If we're not active sampling, still count this as a sample
            if not active_sampling:
                num_prompts_sampled += 1
                progress_bar.update(1)

            total_filtered_prompts += 1
            if scores[0] == 0:
                filtered_prompt_zero += 1
            elif scores[0] == args.max_possible_score:
                filtered_prompt_solved += 1
            else:
                filtered_prompt_nonzero += 1
            logging.debug(
                f"[Data Preparation Thread] Filtered prompt with reward std 0, total filtered {total_filtered_prompts}"
            )
            continue
        else:
            num_prompts_sampled += 1
            progress_bar.update(1)

        results.append(result)
        all_queries.extend(k_queries)
        all_ground_truths.extend(k_ground_truths)
        all_datasets.extend(k_datasets)
        all_raw_queries.extend(k_raw_queries)
        all_decoded_responses.extend(decoded_responses)
        all_scores.extend(scores)
        all_reward_metrics.append(reward_metrics)
        all_percent_solved.append(percent_solved)

    # Combine all results into a single GenerationResult
    combined_responses = []
    combined_finish_reasons = []
    combined_masks = []
    combined_num_calls = []
    combined_timeouts = []
    combined_tool_errors = []
    combined_tool_outputs = []
    combined_tool_runtimes = []
    combined_tool_calleds = []
    combined_logprobs = []

    earliest_start_time = float("inf")
    prompt_lengths = []
    response_lengths = []

    total_prompt_tokens = 0
    total_response_tokens = 0
    max_generation_time = 0

    for i, result in enumerate(results):
        combined_responses.extend(result.responses)
        combined_finish_reasons.extend(result.finish_reasons)
        combined_masks.extend(result.masks)
        combined_num_calls.extend(result.request_info.num_calls)
        combined_timeouts.extend(result.request_info.timeouts)
        combined_tool_errors.extend(result.request_info.tool_errors)
        combined_tool_outputs.extend(result.request_info.tool_outputs)
        combined_tool_runtimes.extend(result.request_info.tool_runtimes)
        combined_tool_calleds.extend(result.request_info.tool_calleds)

        combined_logprobs.extend(result.logprobs)

        earliest_start_time = min(earliest_start_time, result.start_time)

        prompt_lengths.append(len(all_queries[i * generation_config.n]))

        for response in result.responses:
            response_lengths.append(len(response))

        total_prompt_tokens += result.token_statistics.num_prompt_tokens
        total_response_tokens += result.token_statistics.num_response_tokens
        max_generation_time = max(max_generation_time, result.token_statistics.generation_time)

    # Use the maximum generation time across engines since they work in parallel
    # This avoids including queue overhead and accumulation time in MFU/MBU calculations
    total_generation_time = max_generation_time

    accumulated_stats = TokenStatistics(
        num_prompt_tokens=total_prompt_tokens,
        num_response_tokens=total_response_tokens,
        generation_time=total_generation_time,
        earliest_start_time=earliest_start_time,
    )

    # Create combined RequestInfo
    combined_request_info = RequestInfo(
        num_calls=combined_num_calls,
        timeouts=combined_timeouts,
        tool_errors=combined_tool_errors,
        tool_outputs=combined_tool_outputs,
        tool_runtimes=combined_tool_runtimes,
        tool_calleds=combined_tool_calleds,
    )

    # Create combined GenerationResult
    combined_result = GenerationResult(
        responses=combined_responses,
        finish_reasons=combined_finish_reasons,
        masks=combined_masks,
        request_info=combined_request_info,
        dataset_index=None,
        epoch_number=results[0].epoch_number,
        token_statistics=accumulated_stats,
        logprobs=combined_logprobs,
    )

    if actor_manager is not None:
        ray.get(actor_manager.report_token_statistics.remote(accumulated_stats))

    # Note: We don't have dataset_indices here, but they're not needed for the returned batch
    batch = Batch(
        queries=all_queries,
        ground_truths=all_ground_truths,
        datasets=all_datasets,
        raw_queries=all_raw_queries,
        decoded_responses=all_decoded_responses,
        indices=None,  # Not meaningful for combined results
        scores=all_scores,
    )

    combined_reward_metrics = combine_reward_metrics(all_reward_metrics)
    percent_solved_mean = np.mean(all_percent_solved) if all_percent_solved else 0.0

    batch_stats = BatchStatistics(
        prompt_lengths=prompt_lengths,
        response_lengths=response_lengths,
        filtered_prompts=total_filtered_prompts,
        filtered_prompts_zero=filtered_prompt_zero,
        filtered_prompts_solved=filtered_prompt_solved,
        filtered_prompts_nonzero=filtered_prompt_nonzero,
        percent_solved_mean=percent_solved_mean,
        no_resampled_prompts=total_no_resampled,
        total_prompts=len(results),
    )
    logging.info(
        f"[Data Preparation Thread] Calculating rewards took {combined_reward_metrics['time/reward']} seconds"
    )

    return combined_result, batch, combined_reward_metrics, batch_stats


def data_preparation_thread(
    reward_fn: Callable,
    inference_results_Q: ray_queue.Queue,  # Ray queue
    param_prompt_Q: ray_queue.Queue,
    packed_sequences_Q: Queue,
    pending_queries_map: dict,
    args: Args,
    tokenizer: PreTrainedTokenizer,
    num_training_steps: int,
    generation_config,
    resume_training_step: int,
    iter_dataloader: ShufflingIterator,
    train_dataset: Dataset,
    actor_manager=None,
    model_dims: utils.ModelDims = None,
):
    for training_step in range(resume_training_step, num_training_steps + 1):
        # Streaming accumulation: collect results as they arrive
        with Timer("🚀 [Data Preparation Thread] Getting response ids") as timer:
            result, batch, reward_metrics, batch_stats = accumulate_inference_batches(
                inference_results_Q,
                pending_queries_map,
                args,
                generation_config,
                num_prompts=args.num_unique_prompts_rollout,
                model_dims=model_dims,
                tokenizer=tokenizer,
                reward_fn=reward_fn,
                actor_manager=actor_manager,
                active_sampling=args.active_sampling,
                filter_zero_std_samples=args.filter_zero_std_samples,
                replenish_prompts=True,
                no_resampling_pass_rate=args.no_resampling_pass_rate,
                iter_dataloader=iter_dataloader,
                prompt_dataset=train_dataset,
                param_prompt_Q=param_prompt_Q,
                training_step=training_step,
            )
            if isinstance(result, ShutdownSentinel):
                logger.info("[Data Preparation Thread] Received shutdown sentinel, exiting")
                return

        getting_response_time = timer.duration
        scores = np.array(batch.scores)

        good_outputs = [
            len(result.request_info.tool_outputs[i]) > 0
            and result.request_info.tool_calleds[i]
            and not result.request_info.timeouts[i]
            and not result.request_info.tool_errors[i]
            for i in range(len(result.request_info.tool_outputs))
        ]
        scores_per_prompt = scores.reshape(-1, args.num_samples_per_prompt_rollout)
        mean_grouped_rewards = scores_per_prompt.mean(axis=-1)
        mean_grouped_rewards = np.repeat(mean_grouped_rewards, args.num_samples_per_prompt_rollout, axis=0)
        std_grouped_rewards = scores_per_prompt.std(axis=-1)
        std_grouped_rewards = np.repeat(std_grouped_rewards, args.num_samples_per_prompt_rollout, axis=0)
        if args.advantage_normalization_type == "standard":
            advantages = (scores - mean_grouped_rewards) / (std_grouped_rewards + 1e-8)
        elif args.advantage_normalization_type == "centered":
            advantages = scores - mean_grouped_rewards
        else:
            raise ValueError(f"Invalid advantage normalization type: {args.advantage_normalization_type}")

        if args.mask_truncated_completions:
            stop_idxes = torch.tensor(
                [i for i in range(len(result.finish_reasons)) if result.finish_reasons[i] == "stop"]
            )
            num_truncated = len(result.finish_reasons) - len(stop_idxes)
            if num_truncated > 0:
                logger.info(
                    f"[Truncated completions filtering] Filtered {num_truncated} responses that didn't finish with 'stop'. "
                    f"Retention rate: {len(stop_idxes) / len(result.finish_reasons):.2%}"
                )
            scores = scores[stop_idxes]
            advantages = advantages[stop_idxes]
            batch = batch[stop_idxes.tolist()]
            result.responses = [result.responses[i] for i in stop_idxes]
            result.masks = [result.masks[i] for i in stop_idxes]
            result.finish_reasons = [result.finish_reasons[i] for i in stop_idxes]
            result.logprobs = [result.logprobs[i] for i in stop_idxes]

        with Timer("📦 [Data Preparation Thread] Packing sequences"):
            packed_sequences = pack_sequences(
                queries=batch.queries,
                responses=result.responses,
                masks=result.masks,
                pack_length=args.pack_length,
                pad_token_id=tokenizer.pad_token_id,
                vllm_logprobs=result.logprobs,
            )
            num_new_tokens = sum(len(seq) for seq in packed_sequences.query_responses)
            # Vectorized advantage calculation: create a lookup array where each index corresponds to a response mask value
            # and each value is the corresponding advantage score: index 0 is set to 0 since response masks start from 1 (1-indexed)
            lookup_advantages = np.zeros(len(advantages) + 1, dtype=np.float32)
            lookup_advantages[1:] = advantages
            packed_advantages = [
                torch.tensor(lookup_advantages[packed_mask], dtype=torch.float32)
                for packed_mask in packed_sequences.response_masks
            ]
            packed_sequences.advantages = packed_advantages

        # if we have less batches than world size, we need to pad out so each world is fine
        # ideally, you should avoid this since its wasting computation.
        if args.allow_world_padding:
            with Timer("🤺 [Data Preparation Thread] Padding sequences for world size"):
                shortfall = args.world_size - len(packed_sequences.query_responses)
                if shortfall > 0:
                    logger.warning(
                        f"Padding {shortfall} sequences for world size. In future, you should adjust your compute this."
                    )
                    # construct "dummy" sequences for padding out the world size
                    dummy_qr = torch.tensor([tokenizer.pad_token_id, tokenizer.eos_token_id], dtype=torch.long)
                    dummy_tool_mask = torch.zeros_like(dummy_qr)
                    dummy_attention = torch.tensor([1, 1], dtype=torch.long)
                    dummy_position_ids = torch.arange(len(dummy_qr), dtype=torch.long)
                    dummy_response_mask = torch.zeros_like(dummy_qr)
                    dummy_advantage = torch.zeros_like(dummy_qr, dtype=torch.float)
                    # pad out the world size
                    for _ in range(shortfall):
                        packed_sequences.query_responses.append(dummy_qr)
                        packed_sequences.tool_masks.append(dummy_tool_mask)
                        packed_sequences.attention_masks.append(dummy_attention)
                        packed_sequences.position_ids.append(dummy_position_ids)
                        packed_sequences.response_masks.append(dummy_response_mask)
                        packed_sequences.advantages.append(dummy_advantage)

        collated_data = prepare_collated_data_for_workers(
            packed_sequences, args.world_size, args.per_device_train_batch_size, tokenizer.pad_token_id
        )
        B = len(packed_sequences.query_responses) // args.world_size

        # Create a result package with metrics and data
        if len(result.responses) == 0:
            # Handle empty responses case
            # in this case, we won't log metrics, so it should be fine.
            metrics = {}
            logger.warning(f"No responses in batch {training_step}.")
        else:
            real_num_responses = len(result.responses)
            expected_num_responses = args.num_samples_per_prompt_rollout * args.num_unique_prompts_rollout

            unsolved_num_responses = (scores < args.max_possible_score).sum()
            sequence_lengths = np.array([len(response) for response in result.responses])
            sequence_length_solved = (
                np.array([]) if np.all(scores == 0) else np.array(sequence_lengths[scores == args.max_possible_score])
            )
            sequence_length_unsolved = (
                np.array([]) if np.all(scores == args.max_possible_score) else np.array(sequence_lengths[scores == 0])
            )
            stop_rate = sum(int(finish_reason == "stop") for finish_reason in result.finish_reasons) / len(
                result.finish_reasons
            )

            batch_metrics = asdict(batch_stats)
            batch_metrics_prefixed = {f"batch/{k}": v for k, v in batch_metrics.items()}

            metrics = {
                "scores": scores.mean(),
                "real_batch_size_ratio": real_num_responses / expected_num_responses,
                "unsolved_batch_size_ratio": unsolved_num_responses / real_num_responses,
                "packed_ratio": len(packed_sequences.query_responses) / real_num_responses,
                "val/solve_rate_hist": None,
                "val/total_reward_groups": real_num_responses / args.num_samples_per_prompt_rollout,
                "val/sequence_lengths": sequence_lengths.mean(),
                "val/sequence_lengths_min": sequence_lengths.min(),
                "val/sequence_lengths_max": sequence_lengths.max(),
                "val/sequence_lengths_unsolved": (
                    0 if len(sequence_length_unsolved) == 0 else sequence_length_unsolved.mean()
                ),
                "val/sequence_lengths_solved": (
                    0 if len(sequence_length_solved) == 0 else sequence_length_solved.mean()
                ),
                "val/sequence_lengths_unsolved_hist": sequence_length_unsolved,
                "val/sequence_lengths_solved_hist": sequence_length_solved,
                "val/stop_rate": stop_rate,
                "val/advantages_mean": advantages.mean(),
                "val/advantages_min": advantages.min(),
                "val/advantages_max": advantages.max(),
                "val/advantages_hist": advantages,
                "val/num_calls_rate": np.array(result.request_info.num_calls).mean(),
                "val/timeouts_rate": np.array(result.request_info.timeouts).mean(),
                "val/tool_errors_rate": np.array([len(item) > 0 for item in result.request_info.tool_errors]).mean(),
                "val/good_outputs_rate": np.array(good_outputs).mean(),
                "val/tool_runtimes_rate": np.array(result.request_info.tool_runtimes).mean(),
                "val/tool_calleds_rate": np.array(result.request_info.tool_calleds).mean(),
                "time/getting_response": getting_response_time,
                **reward_metrics,
                **batch_metrics_prefixed,
            }

            total_tokens = result.token_statistics.num_prompt_tokens + result.token_statistics.num_response_tokens
            metrics["val/actor_tokens_per_second"] = total_tokens / result.token_statistics.generation_time

        if args.save_traces:
            traces = {
                "scores": scores.tolist(),
                "finish_reasons": result.finish_reasons,
                "responses": result.responses,
                "training_step": training_step,
                **asdict(batch),  # Unpack all batch fields
                **reward_metrics,
            }
            os.makedirs(args.output_dir, exist_ok=True)
            with open(f"{args.output_dir}/traces_{args.run_name}.jsonl", "a") as f:
                json.dump(traces, f)
                f.write("\n")

        # Put the packed sequences and metrics into the output queue
        packed_sequences_Q.put(
            {
                "packed_sequences": packed_sequences,  # for debugging purposes
                "collated_data": collated_data,
                "metrics": metrics,
                "responses_count": len(result.responses),
                "num_new_tokens": num_new_tokens,
                "B": B,
                "prompt_lengths": batch_stats.prompt_lengths,
                "response_lengths": batch_stats.response_lengths,
                "num_filtered_prompts": batch_stats.filtered_prompts,
            }
        )


def setup_runtime_variables(args: Args) -> Args:
    """Set up runtime variables for the experiment."""
    args.run_name = f"{args.exp_name}__{args.seed}__{int(time.time())}"
    args.output_dir = os.path.join(args.output_dir, args.run_name)
    args.dataset_local_cache_dir = os.path.abspath(args.dataset_local_cache_dir)
    if is_beaker_job():
        args.dataset_local_cache_dir = "/weka/oe-adapt-default/allennlp/deletable_open_instruct_dataset_cache"
    args.world_size = sum(args.num_learners_per_node)
    args.num_training_steps = args.total_episodes // (
        args.num_unique_prompts_rollout * args.num_samples_per_prompt_rollout
    )
    args.try_launch_beaker_eval_jobs_on_weka = args.try_launch_beaker_eval_jobs_on_weka and is_beaker_job()
    if args.push_to_hub:
        if args.hf_repo_id is None:  # auto-generate one
            args.hf_repo_id = "open_instruct_dev"
        if args.hf_entity is None:  # first try to use AI2 entity
            args.hf_entity = maybe_use_ai2_hf_entity()
        if args.hf_entity is None:  # then try to use the user's entity
            args.hf_entity = HfApi().whoami()["name"]
        args.hf_repo_id = f"{args.hf_entity}/{args.hf_repo_id}"
        if args.hf_repo_revision is None:  # auto-generate one
            args.hf_repo_revision = args.run_name
        args.hf_repo_url = f"https://huggingface.co/{args.hf_repo_id}/tree/{args.hf_repo_revision}"
    if args.with_tracking and args.wandb_entity is None:
        args.wandb_entity = maybe_use_ai2_wandb_entity()
    args.tool_use = args.tools is not None and len(args.tools) > 0
    return args


def setup_experiment_tracking(args: Args, tc: TokenizerConfig, model_config: ModelConfig):
    """Setup experiment tracking and seeds."""
    all_configs = {}
    beaker_config = None
    if is_beaker_job():
        beaker_config = maybe_get_beaker_config()
        all_configs.update(vars(beaker_config))
    all_configs.update(**asdict(args), **asdict(tc), **asdict(model_config))

    wandb_url = None
    if args.with_tracking:
        wandb.init(
            project=args.wandb_project_name,
            entity=args.wandb_entity,
            config=all_configs,
            name=args.run_name,
            save_code=True,
            tags=[args.exp_name] + get_wandb_tags(),
        )
        wandb_url = wandb.run.get_url()
        maybe_update_beaker_description(wandb_url=wandb_url)

    return beaker_config, wandb_url


def setup_datasets(args: Args, tc: TokenizerConfig, tokenizer: PreTrainedTokenizer):
    """Set up training and evaluation datasets."""
    system_prompt_override = None
    if args.system_prompt_override_file is not None:
        logger.info(f"Loading system prompt override from {args.system_prompt_override_file}")
        with open(args.system_prompt_override_file) as f:
            system_prompt_override = f.read().strip()
        logger.info(f"System prompt overriden to:\n#####\n{system_prompt_override}\n#####\n")

    transform_fn_args = [
        {"system_prompt_override": system_prompt_override},
        {"max_prompt_token_length": args.max_prompt_token_length},
    ]
    train_dataset = get_cached_dataset_tulu(
        dataset_mixer_list=args.dataset_mixer_list,
        dataset_mixer_list_splits=args.dataset_mixer_list_splits,
        tc=tc,
        dataset_transform_fn=args.dataset_transform_fn,
        transform_fn_args=transform_fn_args,
        dataset_cache_mode=args.dataset_cache_mode,
        dataset_config_hash=args.dataset_config_hash,
        hf_entity=args.hf_entity,
        dataset_local_cache_dir=args.dataset_local_cache_dir,
        dataset_skip_cache=args.dataset_skip_cache,
        system_prompt_override=system_prompt_override,
    )
    train_dataset = train_dataset.shuffle(seed=args.seed)

    eval_dataset = None
    if len(args.dataset_mixer_eval_list) > 0:
        eval_dataset = get_cached_dataset_tulu(
            dataset_mixer_list=args.dataset_mixer_eval_list,
            dataset_mixer_list_splits=args.dataset_mixer_eval_list_splits,
            tc=tc,
            dataset_transform_fn=args.dataset_transform_fn,
            transform_fn_args=transform_fn_args,
            hf_entity=args.hf_entity,
            dataset_cache_mode=args.dataset_cache_mode,
            dataset_config_hash=args.dataset_config_eval_hash,
            dataset_local_cache_dir=args.dataset_local_cache_dir,
            dataset_skip_cache=args.dataset_skip_cache,
            system_prompt_override=system_prompt_override,
        )
        if args.shuffle_eval_dataset:
            eval_dataset = eval_dataset.shuffle(seed=args.seed)

    visualize_token(train_dataset[0][INPUT_IDS_PROMPT_KEY], tokenizer)

    return train_dataset, eval_dataset


def create_model_and_optimizer(
    args: Args,
    tc: TokenizerConfig,
    model_config: ModelConfig,
    beaker_config: BeakerRuntimeConfig,
    wandb_url: str,
    tokenizer: PreTrainedTokenizer,
    inference_results_Q: ray_queue.Queue,
    param_prompt_Q: ray_queue.Queue,
    evaluation_inference_results_Q: ray_queue.Queue,
) -> tuple[ModelGroup, list[vllm_utils.LLMRayActor], dict, int, int]:
    """Create the model, optimizer, and vLLM engines."""
    # Create placement group
    bundles = [{"GPU": actor_num_gpus, "CPU": actor_num_gpus * 10} for actor_num_gpus in args.num_learners_per_node]
    pg = placement_group(bundles, strategy="STRICT_SPREAD")
    ray_get_with_progress([pg.ready()], desc="Waiting for placement group")
    inits = []
    policy_group = ModelGroup(pg, PolicyTrainerRayProcess, args.num_learners_per_node, args.single_gpu_mode)
    wandb_url = wandb.run.get_url() if args.with_tracking else None
    inits.extend(
        model.from_pretrained.remote(args, model_config, beaker_config, wandb_url, tokenizer)
        for model in policy_group.models
    )

    # Set up tools
    max_len = args.max_prompt_token_length + args.response_length
    tool_objects = {}
    if args.tools:
        for tool in args.tools:
            if tool.lower() == "search":
                from open_instruct.search_utils.search_tool import SearchTool

                tool = SearchTool(
                    start_str="<query>",
                    end_str="</query>",
                    api_endpoint=args.search_api_endpoint,
                    number_documents_to_search=args.number_documents_to_search,
                )
                tool_objects[tool.end_str] = tool
                # Add tool end string to stop_strings
                args.stop_strings.append(tool.end_str)
            elif tool.lower() == "code":
                from open_instruct.tool_utils.tools import PythonCodeTool

                tool = PythonCodeTool(start_str="<code>", end_str="</code>", api_endpoint=args.code_tool_api_endpoint)
                tool_objects[tool.end_str] = tool
                # Add tool end string to stop_strings
                args.stop_strings.append(tool.end_str)
            else:
                raise ValueError(f"Unknown tool: {tool}")

    queues_to_monitor = {
        "Inference Results Queue": inference_results_Q,
        "Param Prompt Queue": param_prompt_Q,
        "Evaluation Queue": evaluation_inference_results_Q,
    }
    actor_manager = ray.remote(ActorManager).remote(queues_to_monitor, args)

    # Create vLLM engines with queues
    vllm_engines = vllm_utils.create_vllm_engines(
        args.vllm_num_engines,
        args.vllm_tensor_parallel_size,
        args.vllm_enforce_eager,
        tc.tokenizer_name_or_path,
        model_config.model_name_or_path,
        model_config.model_revision,
        args.seed,
        args.vllm_enable_prefix_caching,
        max_len,
        args.vllm_gpu_memory_utilization,
        args.single_gpu_mode,
        pg=pg if args.single_gpu_mode else None,
        tools=tool_objects,
        max_tool_calls=args.max_tool_calls,
        prompt_queue=param_prompt_Q,
        results_queue=inference_results_Q,
        eval_results_queue=evaluation_inference_results_Q,
        actor_manager=actor_manager,
<<<<<<< HEAD
        inference_batch_size=args.inference_batch_size,
=======
        use_fp8_kv_cache=args.use_fp8_kv_cache,
>>>>>>> fcbb8942
        inflight_updates=args.inflight_updates,
    )

    results, _ = ray_get_with_progress(inits, desc="Initializing models")
    resume_training_step = results[0] + 1
    episode = (resume_training_step - 1) * args.num_unique_prompts_rollout * args.num_samples_per_prompt_rollout
    logger.info("======== ✅ all models and vLLM engines initialized =========")

<<<<<<< HEAD
    # Get and set KV cache max concurrency from the first engine (all engines have the same config)
    if vllm_engines:
        kv_cache_max_concurrency = ray.get(vllm_engines[0].get_kv_cache_info.remote())
        ray.get(actor_manager.set_kv_cache_max_concurrency.remote(kv_cache_max_concurrency))
    else:
        # dummy value
        ray.get(actor_manager.set_kv_cache_max_concurrency.remote(-1))
=======
    kv_cache_max_concurrency = ray.get(vllm_engines[0].get_kv_cache_info.remote())
    ray.get(actor_manager.set_kv_cache_max_concurrency.remote(kv_cache_max_concurrency))
    expected_batch_size = (
        args.num_unique_prompts_rollout * args.num_samples_per_prompt_rollout // args.vllm_num_engines
    )
    if kv_cache_max_concurrency < expected_batch_size:
        nodes_needed = (
            args.num_unique_prompts_rollout * args.num_samples_per_prompt_rollout // kv_cache_max_concurrency
        )
        logger.warning(
            f"kv_cache_max_concurrency ({kv_cache_max_concurrency}) is lower than "
            f"num_unique_prompts_rollout * num_samples_per_prompt_rollout // vllm_num_engines ({expected_batch_size}). "
            f"This means actors will have to run multiple sequential batches, hurting performance. "
            f"You might want to use more inference nodes ({nodes_needed} nodes to generate the entire batch simultaneously)."
        )
>>>>>>> fcbb8942

    ray_get_with_progress(
        [m.setup_model_update_group.remote(vllm_engines=vllm_engines) for m in policy_group.models],
        desc="Setting up model update group",
    )
    logger.info("======== ✅ model update group setup successfully =========")

    return policy_group, vllm_engines, tool_objects, resume_training_step, episode, actor_manager


def create_generation_configs(args: Args):
    """Create generation configs for training and evaluation."""
    generation_config = vllm.SamplingParams(
        temperature=args.temperature,
        top_p=args.vllm_top_p,  # prevent rare out-of-vocab tokens with qwen
        max_tokens=args.response_length,
        include_stop_str_in_output=True,
        skip_special_tokens=False,
        n=args.num_samples_per_prompt_rollout,
        stop=args.stop_strings,
        seed=args.seed,
        logprobs=1,  # Enable logprobs to compare with local calculations
        # IMPORTANT: Set output_kind to FINAL_ONLY to ensure vLLM V1 properly handles n>1
        # With the default CUMULATIVE mode, vLLM V1 returns separate outputs for each
        # completion, making it difficult to aggregate them correctly. FINAL_ONLY mode
        # ensures all n completions are returned together in a single output.
        output_kind=vllm.sampling_params.RequestOutputKind.FINAL_ONLY,
    )
    eval_generation_config = generation_config.clone()
    eval_generation_config.temperature = 0.0
    eval_generation_config.n = 1
    return {"train": generation_config, "eval": eval_generation_config}


def add_prompt_to_generator(
    example: dict[str, Any],
    example_index: int,
    epoch_number: int,
    training_step: int,
    pending_queries_map: PendingQueriesMap,
    param_prompt_Q: ray_queue.Queue,
    generation_config,
    is_eval: bool,
) -> None:
    """Split a batch into multiple inference batches and insert individual prompts into queues and mapping."""
    query = example[INPUT_IDS_PROMPT_KEY]
    ground_truth = example[GROUND_TRUTHS_KEY]
    dataset_name = example[VERIFIER_SOURCE_KEY]
    raw_query = example[RAW_PROMPT_KEY]
    pending_queries_map.insert(example_index, query, ground_truth, dataset_name, raw_query)

    param_prompt_Q.put(
        PromptRequest(
            prompt=query,
            generation_config=generation_config,
            epoch_number=epoch_number,
            training_step=training_step,
            dataset_index=example_index,
            is_eval=is_eval,
        )
    )


def load_data_from_packing_thread(
    packed_sequences_Q: Queue, num_total_tokens: int, stop_event: threading.Event, health_check_fn: Callable[[], None]
) -> tuple[list[dict[str, list[torch.Tensor]]] | None, dict[str, Any], int, int, list[int] | None, list[int] | None]:
    """Get the packed sequences with advantages from the packing thread."""
    with Timer("[Main Thread] 📦 Getting packed sequences from thread") as timer:
        while True:
            if stop_event.is_set():
                logger.warning("[Main Thread] Stop event detected while waiting for packed sequences")
                return None, {}, num_total_tokens, 0, None, None, 0
            try:
                packed_data = packed_sequences_Q.get(timeout=30.0)
                break
            except Empty:
                health_check_fn()
                logger.warning("[Main Thread] Timeout waiting for packed sequences. Retrying...")
        data_thread_metrics = packed_data["metrics"]
        B = packed_data["B"]
        collated_data = packed_data["collated_data"]
        num_step_tokens = packed_data["num_new_tokens"]
        num_total_tokens += num_step_tokens
        prompt_lengths = packed_data["prompt_lengths"]
        response_lengths = packed_data["response_lengths"]
        num_filtered_prompts = packed_data["num_filtered_prompts"]

    data_thread_metrics["time/trainer_idling"] = timer.duration
    if B == 0:
        logger.warning("[Main Thread] 🤡 After packing, there is not enough data to train")
        return None, data_thread_metrics, num_total_tokens, 0, None, None, 0
    return (
        collated_data,
        data_thread_metrics,
        num_total_tokens,
        num_step_tokens,
        prompt_lengths,
        response_lengths,
        num_filtered_prompts,
    )


def weight_sync_thread(
    args: Args,
    stop_event: threading.Event,
    weight_sync_trigger_event: threading.Event,
    policy_group: ModelGroup,
    actor_manager: ActorManager,
    weight_sync_metrics_Q: Queue,
    resume_training_step: int = 1,
):
    """Thread function that handles weight sync operations and actor manager coordination."""
    logger.info("[Weight Sync Thread] 🚀 Starting weight sync thread")
    if resume_training_step > 1:
        weight_sync_trigger_event.set()

    while not stop_event.is_set():
        # Wait for weight sync trigger from main thread
        if not weight_sync_trigger_event.wait(timeout=1.0):
            continue

        # Clear the event for next iteration
        weight_sync_trigger_event.clear()

        with Timer("[Weight Sync]") as timer:
            logger.debug("[Weight Sync Thread] Starting weight sync")

            # Set actors to stop
            ray.get(actor_manager.set_should_stop.remote(True))
            logger.debug("[Weight Sync Thread] Set should_stop to True for weight sync")

            # Broadcast weights to vLLM engines
            # First get the futures
            weight_broadcast_futures: list[ray.ObjectRef] = [m.broadcast_to_vllm.remote() for m in policy_group.models]

            # Wait for all weight updates to complete and collect individual timings
            _, actor_sync_times = ray_get_with_progress(
                weight_broadcast_futures,
                desc="[Weight Sync Thread] Waiting for weight updates to complete",
                enable=args.verbose,
            )

            # Allow actors to resume
            ray.get(actor_manager.set_should_stop.remote(False))
            logger.debug("[Weight Sync Thread] Set should_stop to False after weight sync")

        # Calculate distribution statistics
        sync_time_stats = {
            "time/weight_sync": timer.duration,
            "time/weight_sync_mean": np.mean(actor_sync_times),
            "time/weight_sync_min": np.min(actor_sync_times),
            "time/weight_sync_max": np.max(actor_sync_times),
            "time/weight_sync_median": np.median(actor_sync_times),
        }

        try:
            weight_sync_metrics_Q.put_nowait(sync_time_stats)
        except Full:
            logger.warning("[Weight Sync Thread] weight sync metrics queue full, skipping metric")

    logger.info("[Weight Sync Thread] 🛑 Stopping weight sync thread")


def one_training_step(
    args: Args,
    policy_group: ModelGroup,
    collated_data: list[dict[str, list[torch.Tensor]]],
    tokenizer: PreTrainedTokenizer,
    data_thread_metrics: dict[str, Any],
    episode: int,
    training_step: int,
    num_total_tokens: int,
    num_step_tokens: int,
    start_time: float,
    train_dataset: datasets.Dataset,
    training_start_time: float,
    wandb_url: str,
    chat_template_name: str,
    model_dims: utils.ModelDims,
    prompt_lengths: list[int],
    response_lengths: list[int],
    actor_manager: ActorManager | None = None,
    iter_dataloader: Iterator | None = None,
) -> None:
    """Train the model for one step."""
    update_ref_policy_future = []
    with Timer("[Main Thread] 🗡️ Training") as train_timer:
        metrics_list, _ = ray_get_with_progress(
            [
                policy_group.models[i].train.remote(
                    **collated_data[i], pad_token_id=tokenizer.pad_token_id, num_mini_batches=args.num_mini_batches
                )
                for i in range(args.world_size)
            ],
            desc=f"Running training step {training_step}",
        )
        if (
            args.ref_policy_update_freq is not None
            and training_step % args.ref_policy_update_freq == 0
            and args.alpha > 0
        ):
            update_ref_policy_future.extend(
                [policy_group.models[i].update_ref_policy.remote() for i in range(args.world_size)]
            )

    save_time = 0
    if args.save_freq > 0 and training_step % args.save_freq == 0 and (args.eval_on_step_0 or training_step > 1):
        with Timer("[Main Thread] 🗡️ Saving model") as timer:
            checkpoint_dir = f"{args.output_dir}_checkpoints"
            step_dir = os.path.join(checkpoint_dir, f"step_{training_step}")
            logger.info(f"Saving model at step {training_step} to {step_dir}")
            ray_get_with_progress(
                [
                    policy_group.models[i].save_model.remote(step_dir, chat_template_name, tokenizer)
                    for i in range(args.world_size)
                ],
                desc=f"Saving model at step {training_step}",
            )
            if args.try_launch_beaker_eval_jobs_on_weka and is_beaker_job():
                leaderboard_name = f"{args.hf_repo_revision}_step_{training_step}"
                for i in range(args.world_size):
                    policy_group.models[i].launch_ai2_evals_on_weka_wrapper.remote(
                        step_dir, leaderboard_name, wandb_url, training_step
                    )
        save_time += timer.duration

    if len(update_ref_policy_future) > 0:
        with Timer("[Main Thread] 🔃 Updating reference policy"):
            ray_get_with_progress(update_ref_policy_future, desc="Updating reference policy")

    ray.get(actor_manager.report_training_step_time.remote(train_timer.duration))

    average_metrics = {k: sum(m[k] for m in metrics_list) / len(metrics_list) for k in metrics_list[0]}
    step_time = time.perf_counter() - start_time
    total_training_time = time.perf_counter() - training_start_time

    total_generation_time = data_thread_metrics["time/getting_response"]

    utilization_metrics = calculate_utilization_metrics(
        model_dims=model_dims,
        prompt_lengths=prompt_lengths,
        response_lengths=response_lengths,
        total_generation_time=total_generation_time,
        samples_per_prompt=args.num_samples_per_prompt_rollout,
        num_engines=args.vllm_num_engines,
        num_gpus_per_engine=args.vllm_tensor_parallel_size,
        training_time=train_timer.duration,
        num_training_gpus=args.world_size,
    )

    metrics = {
        "episode": episode,
        "global_step": episode,
        "training_step": training_step,
        "val/num_total_tokens": num_total_tokens,
        "val/num_step_tokens": num_step_tokens,
        "epoch": episode / args.num_samples_per_prompt_rollout / len(train_dataset),
        "learner_tokens_per_second_overall": num_total_tokens / total_training_time,
        "learner_tokens_per_second_step": num_step_tokens / step_time,
        "time/total": step_time,
        "time/training": train_timer.duration,
        "time/saving": save_time,
        **data_thread_metrics,
        **average_metrics,
        **utilization_metrics,
    }
    # Print only scalar metrics
    scalar_metrics = {k: v for k, v in metrics.items() if isinstance(v, (float, int))}
    print_rich_single_line_metrics(scalar_metrics)

    if args.with_tracking:
        # Convert array/list metrics to wandb histograms for logging
        for key, value in metrics.items():
            if (isinstance(value, (np.ndarray, list))) and len(value) > 0:
                metrics[key] = wandb.Histogram(value)
        wandb.log(metrics, step=episode)


def maybe_evaluate(
    args: Args,
    training_step: int,
    evaluation_inference_results_Q: ray_queue.Queue,  # Ray queue
    tokenizer,
    reward_fn,
    episode,
    eval_pending_queries_map: PendingQueriesMap,
    eval_generation_config,
    generate_metrics_Q: Queue,
    num_eval_prompts: int,
    model_dims: utils.ModelDims,
    actor_manager=None,
):
    """Optionally evaluate the model."""
    try:
        # timeout 0.01 if this is the last training step or we're not evaluating
        # otherwise, wait to get the last evaluation generations (long timeout just in case)
        timeout = 0.01 if (training_step < args.num_training_steps or args.local_eval_every < 0) else 100

        # Accumulate evaluation results from all vLLM engines
        eval_result, eval_batch, eval_reward_metrics, _ = accumulate_inference_batches(
            evaluation_inference_results_Q,
            eval_pending_queries_map,
            args,
            eval_generation_config,
            num_prompts=num_eval_prompts,
            model_dims=model_dims,
            tokenizer=tokenizer,
            reward_fn=reward_fn,
            actor_manager=actor_manager,
            timeout=timeout,
            active_sampling=False,
            filter_zero_std_samples=False,
            replenish_prompts=False,
        )

        logger.info("[Main Thread] 📊 Evaluation responses received")

        eval_generate_metrics = {}
        try:
            eval_generate_metrics = generate_metrics_Q.get_nowait()
        except Empty:
            logger.info("[Main Thread] didn't get eval generation metrics")

        eval_sequence_lengths = np.array([len(response) for response in eval_result.responses])
        eval_stop_rate = sum(int(finish_reason == "stop") for finish_reason in eval_result.finish_reasons) / len(
            eval_result.finish_reasons
        )
        eval_reward_metrics = {f"eval/{key}": val for key, val in eval_reward_metrics.items()}
        eval_metrics = {
            "eval/scores": np.array(eval_batch.scores).mean(),
            "eval/sequence_lengths": eval_sequence_lengths.mean(),
            "eval/sequence_lengths_min": eval_sequence_lengths.min(),
            "eval/sequence_lengths_max": eval_sequence_lengths.max(),
            "eval/stop_rate": eval_stop_rate,
            **eval_reward_metrics,
        }
        if "time/generation" in eval_generate_metrics:
            eval_metrics["eval/generation_time"] = eval_generate_metrics["time/generation"]

        total_tokens = (
            eval_result.token_statistics.num_prompt_tokens + eval_result.token_statistics.num_response_tokens
        )
        eval_metrics["eval/actor_tokens_per_second"] = total_tokens / eval_result.token_statistics.generation_time

        print_rich_single_line_metrics(eval_metrics)

        table = {}
        table["prompt"] = tokenizer.batch_decode(eval_batch.queries if eval_batch else [])
        table["response"] = eval_batch.decoded_responses
        table["response"] = [item.replace(tokenizer.pad_token, "") for item in table["response"]]
        table["scores"] = eval_batch.scores
        table["ground_truth"] = eval_batch.ground_truths if eval_batch else []
        df = pd.DataFrame(table)

        if args.with_tracking:
            eval_metrics["sample_completions"] = wandb.Table(dataframe=df)
            wandb.log(eval_metrics, step=episode)
        else:
            print_rich_table(df.iloc[:1])
        del table
    except Empty:
        logger.warning("[Main Thread] 🙈 Evaluation responses not received")


def save_final_model(
    args: Args,
    policy_group: ModelGroup,
    tokenizer: PreTrainedTokenizer,
    training_step: int,
    wandb_url: str,
    chat_template_name: str,
):
    """Save the final model and launch evaluation jobs if configured."""
    logger.info(f"Saving final model at step {training_step} to {args.output_dir}")
    with Timer("[Main Thread] 🗡️ Saving model"):
        ray_get_with_progress(
            [
                policy_group.models[i].save_model.remote(args.output_dir, chat_template_name, tokenizer)
                for i in range(args.world_size)
            ],
            desc="Saving final model",
        )
        if args.try_launch_beaker_eval_jobs_on_weka and is_beaker_job():
            leaderboard_name = args.hf_repo_revision
            for i in range(args.world_size):
                policy_group.models[i].launch_ai2_evals_on_weka_wrapper.remote(
                    args.output_dir, leaderboard_name, wandb_url, training_step
                )


def make_tokenizer(tc: TokenizerConfig, model_config: ModelConfig):
    """Setup tokenizer with appropriate configuration."""
    tc.tokenizer_revision = model_config.model_revision if tc.tokenizer_revision is None else tc.tokenizer_revision
    tc.tokenizer_name_or_path = (
        model_config.model_name_or_path if tc.tokenizer_name_or_path is None else tc.tokenizer_name_or_path
    )
    if (
        tc.tokenizer_revision != model_config.model_revision
        and tc.tokenizer_name_or_path != model_config.model_name_or_path
    ):
        # Warn user if tokenizer and model use different revisions; this is an unusual
        # use case.
        warning = f"""Requested tokenizer revision `{tc.tokenizer_revision=}` is different
                   from the model revision `{model_config.model_revision=}` or the tokenizer name `{tc.tokenizer_name_or_path=}`
                   is different from the model name `{model_config.model_name_or_path=}`."""
        logger.warning(warning)
    return tc.tokenizer


def make_reward_fn(args: Args) -> Callable:
    """Create a reward function based on the provided arguments."""
    reward_fn_mapping = build_all_verifiers(args)

    async def reward_fn(
        responses: list[torch.Tensor],
        decoded_responses: list[str],
        ground_truths: list[Any],
        datasets: list[str],
        finish_reasons: list[str],
        infos: list[list[int]],
        queries: list[str] | None = None,
    ) -> (list[float], dict[str, Any]):
        timeouts = infos.timeouts
        tool_errors = infos.tool_errors
        tool_outputs = infos.tool_outputs
        tool_calleds = infos.tool_calleds
        good_outputs = [
            len(tool_outputs[i]) > 0 and tool_calleds[i] and not timeouts[i] and not tool_errors[i]
            for i in range(len(tool_outputs))
        ]
        scores = [0] * len(decoded_responses)
        metrics = {}

        reward_time = 0
        if args.apply_r1_style_format_reward:
            with Timer(
                "[Data Preparation Thread] Calculating rewards -- 🧮 Calculating format reward", noop=True
            ) as timer:
                format_scores = soft_format_reward_func(decoded_responses, args.r1_style_format_reward)
                if len(format_scores) != len(scores):
                    raise ValueError(f"{len(format_scores)=} != {len(scores)=}")
                for i in range(len(format_scores)):
                    scores[i] = format_scores[i] + scores[i]
                metrics["val/format_scores"] = np.array(format_scores).mean()

            reward_time += timer.duration

        if args.apply_verifiable_reward:
            with Timer(
                "[Data Preparation Thread] Calculating rewards -- 🏆 Applying verifiable reward", noop=True
            ) as timer:
                verifiable_rewards, per_func_rewards = await apply_verifiable_reward(
                    reward_fn_mapping,
                    responses,
                    decoded_responses,
                    ground_truths,
                    datasets,
                    reward_mult=args.verification_reward,
                    queries=queries,
                )
                if len(verifiable_rewards) != len(scores):
                    raise ValueError(f"{len(verifiable_rewards)=} != {len(scores)=}")
                # slightly complex combo of good outputs and additive format reward
                for i in range(len(verifiable_rewards)):
                    if not args.only_reward_good_outputs or (good_outputs[i] and args.only_reward_good_outputs):
                        if args.apply_r1_style_format_reward and args.additive_format_reward:
                            scores[i] = verifiable_rewards[i] + scores[i]
                        elif args.apply_r1_style_format_reward and not args.additive_format_reward:
                            scores[i] = verifiable_rewards[i] if format_scores[i] == 1 else 0
                        else:
                            scores[i] = verifiable_rewards[i]
                np_verifiable_rewards = np.array(verifiable_rewards)
                metrics["objective/verifiable_reward"] = np_verifiable_rewards.mean()
                metrics["objective/verifiable_correct_rate"] = (np_verifiable_rewards > 0.0).mean()
                # reshuffle around per_func rewards
                per_func_lists = defaultdict(list)
                for reward_dict in per_func_rewards:
                    for key, value in reward_dict.items():
                        per_func_lists[key].append(value)
                # log per function rewards
                for key, value in per_func_lists.items():
                    np_value = np.array(value)
                    metrics[f"objective/{key}_reward"] = np_value.mean()
                    metrics[f"objective/{key}_correct_rate"] = (np_value > 0.0).mean()

            reward_time += timer.duration

        # this gets applied at the very end since it replaces (rather than adds to) the existing reward.
        if args.non_stop_penalty:
            with Timer(
                "[Data Preparation Thread] Calculating rewards -- 🦖 Applying non stop penalty", noop=True
            ) as timer:
                assert len(finish_reasons) == len(scores)
                for i in range(len(finish_reasons)):
                    if finish_reasons[i] != "stop":
                        scores[i] = args.non_stop_penalty_value

            reward_time += timer.duration

        metrics["time/reward"] = reward_time

        return scores, metrics

    return reward_fn


def cleanup_judge_clients():
    """Cleans up all LLM judge clients."""
    asyncio.run(cleanup_all_llm_judge_clients())
    logger.info("✅ LLM judge clients cleaned up")


def cleanup_training_resources(
    stop_event: threading.Event,
    executor: futures.ThreadPoolExecutor,
    queues: list[ray_queue.Queue],
    actor_manager: ActorManager,
) -> None:
    """Clean up all training resources including threads and Ray queues."""
    stop_event.set()

    logger.info("Signaling all actors to stop...")
    ray.get(actor_manager.set_should_stop.remote(True))
    logger.info("✅ Signaled all actors to stop")

    # Clean up ActorManager resources
    logger.info("Cleaning up ActorManager resources...")
    ray.get(actor_manager.cleanup.remote())
    logger.info("✅ ActorManager resources cleaned up")

    logger.info("Pushing shutdown sentinel to queues...")
    # Push sentinel to the first queue (inference_results_Q)
    if queues and len(queues) > 0:
        queues[0].put(ShutdownSentinel(), timeout=1)

    logger.info("Shutting down Ray queues...")
    if queues and len(queues) > 0:
        [queue.shutdown() for queue in queues]
    logger.info("Shutting down thread pool executor...")
    executor.shutdown(wait=True)

    # Clean up judge clients
    cleanup_judge_clients()

    # Shutdown Ray only from the main process (rank 0) or when DDP isn't initialized
    try:
        is_ddp = dist.is_available() and dist.is_initialized()
        is_rank0 = (not is_ddp) or (dist.get_rank() == 0)
        if is_rank0 and ray.is_initialized():
            logger.info("Shutting down Ray...")
            ray.shutdown()
            logger.info("✅ Ray shut down")
    except Exception as e:
        logger.warning(f"Ray shutdown failed: {e}")

    # Clean up distributed process group if it was initialized
    if dist.is_initialized():
        logger.info("Destroying process group...")
        dist.destroy_process_group()
        logger.info("✅ Process group destroyed")


def run_training(
    args,
    tokenizer,
    train_dataset,
    eval_dataset,
    policy_group,
    vllm_engines,
    generation_configs,
    iter_dataloader,
    reward_fn,
    resume_training_step,
    episode,
    wandb_url,
    tc,
    stop_event,
    executor,
    inference_results_Q,
    param_prompt_Q,
    evaluation_inference_results_Q,
    packed_sequences_Q,
    pending_queries_map,
    eval_pending_queries_map,
    generate_metrics_Q,
    weight_sync_metrics_Q,
    actor_manager: ActorManager,
    model_dims: utils.ModelDims,
    checkpoint_state=None,
):
    if resume_training_step > 1:
        logger.info(f"[Main Thread] Resuming training from step {resume_training_step}")

    logger.info("======== ✅ weight sync thread starts =========")
    weight_sync_trigger_event = threading.Event()
    weight_sync_thread_future = executor.submit(
        weight_sync_thread,
        args,
        stop_event,
        weight_sync_trigger_event,
        policy_group,
        actor_manager,
        weight_sync_metrics_Q,
        resume_training_step,
    )

    """Run the main training loop with worker threads."""
    ray_get_with_progress(
        [engine.ready.remote() for engine in vllm_engines], "Checking engines are ready to work", timeout=300
    )

    logger.info("======== ✅ data preparation thread starts =========")
    packing_future = executor.submit(
        data_preparation_thread,
        reward_fn,
        inference_results_Q,
        param_prompt_Q,
        packed_sequences_Q,
        pending_queries_map,
        args,
        tokenizer,
        args.num_training_steps,
        generation_configs["train"],
        resume_training_step,
        iter_dataloader,
        train_dataset,
        actor_manager,
        model_dims,
    )

    def health_check_fn():
        [f.result() for f in [packing_future, weight_sync_thread_future] if f.done()]
        ray_get_with_progress(
            [engine.check_background_threads.remote() for engine in vllm_engines],
            desc="Checking vLLM engine health",
            enable=False,
        )

    # Send initial data to ensure we have a N-step offset.
    for _ in range(args.async_steps * args.num_unique_prompts_rollout):
        dataset_index = next(iter_dataloader)
        add_prompt_to_generator(
            train_dataset[dataset_index],
            dataset_index,
            iter_dataloader.epoch_number,
            resume_training_step,
            pending_queries_map,
            param_prompt_Q,
            generation_configs["train"],
            is_eval=False,
        )
    if checkpoint_state and "num_total_tokens" in checkpoint_state:
        num_total_tokens = checkpoint_state["num_total_tokens"]
        logger.info(f"Restored num_total_tokens: {num_total_tokens}")
    else:
        num_total_tokens = 0

    training_start_time = time.perf_counter()  # Track overall training start time
    for training_step in range(resume_training_step, args.num_training_steps + 1):
        start_time = time.perf_counter()

        if (
            training_step == resume_training_step
            or training_step % args.update_progress_every == 0
            or training_step == args.num_training_steps
        ):
            maybe_update_beaker_description(
                current_step=training_step,
                total_steps=args.num_training_steps,
                start_time=training_start_time,
                wandb_url=wandb_url,
            )

        # Check if any of the threads have raised an exception.
        health_check_start = time.perf_counter()
        health_check_fn()
        health_check_time = time.perf_counter() - health_check_start

        (
            collated_data,
            data_thread_metrics,
            num_total_tokens,
            num_step_tokens,
            prompt_lengths,
            response_lengths,
            num_filtered_prompts,
        ) = load_data_from_packing_thread(packed_sequences_Q, num_total_tokens, stop_event, health_check_fn)

        if (
            training_step % args.local_eval_every == 0
            and eval_dataset is not None
            and (args.eval_on_step_0 or training_step > 1)
        ):
            for eval_index, eval_example in enumerate(eval_dataset):
                add_prompt_to_generator(
                    eval_example,
                    eval_index,
                    iter_dataloader.epoch_number,
                    training_step,
                    eval_pending_queries_map,
                    param_prompt_Q,
                    generation_configs["eval"],
                    is_eval=True,
                )
        if collated_data is None:
            continue

        episode += args.num_unique_prompts_rollout * args.num_samples_per_prompt_rollout

        for metrics_Q in [generate_metrics_Q, weight_sync_metrics_Q]:
            try:
                data_thread_metrics |= metrics_Q.get_nowait()
            except Empty:
                logger.info("[Main Thread] didn't get train generation metrics")

        data_thread_metrics["time/health_check"] = health_check_time

        one_training_step(
            args,
            policy_group,
            collated_data,
            tokenizer,
            data_thread_metrics,
            episode,
            training_step,
            num_total_tokens,
            num_step_tokens,
            start_time,
            train_dataset,
            training_start_time,
            wandb_url,
            tc.chat_template_name,
            model_dims,
            prompt_lengths,
            response_lengths,
            actor_manager,
            iter_dataloader,
        )

        logger.debug(f"[Main Thread] Triggered weight sync for step {training_step}")
        weight_sync_trigger_event.set()

        # Checkpoint after one_training_step (or even if it was skipped)
        # This ensures we checkpoint progress even if the exact checkpoint step has no data
        if (
            args.checkpoint_state_freq > 0
            and training_step % args.checkpoint_state_freq == 0
            and args.checkpoint_state_dir is not None
        ):
            with Timer("[Main Thread] 🗡️ Saving checkpoint state"):
                # Save comprehensive client state including ShufflingIterator state
                client_state = {
                    "training_step": training_step,
                    "episode": episode,
                    "num_total_tokens": num_total_tokens,
                }

                # Save ShufflingIterator state
                if iter_dataloader is not None:
                    client_state["shuffling_iterator_state"] = iter_dataloader.get_state()

                ray_get_with_progress(
                    [
                        policy_group.models[i].save_checkpoint_state.remote(args.checkpoint_state_dir, client_state)
                        for i in range(args.world_size)
                    ],
                    desc=f"Saving checkpoint state at step {training_step}",
                )
                logger.info(f"Saved checkpoint state at step {training_step} to {args.checkpoint_state_dir}")

        maybe_evaluate(
            args,
            training_step,
            evaluation_inference_results_Q,
            tokenizer,
            reward_fn,
            episode,
            eval_pending_queries_map,
            generation_configs["eval"],
            generate_metrics_Q,
            len(eval_dataset) if eval_dataset else 0,
            model_dims,
            actor_manager,
        )

    if resume_training_step > args.num_training_steps:
        raise ValueError(f"Training didn't run since {resume_training_step=} > {args.num_training_steps=}")

    save_final_model(args, policy_group, tokenizer, training_step, wandb_url, tc.chat_template_name)


def main(args: Args, tc: TokenizerConfig, model_config: ModelConfig):
    tokenizer = make_tokenizer(tc, model_config)
    args = setup_runtime_variables(args)

    if args.verbose:
        logging.getLogger().setLevel(logging.DEBUG)
        for handler in logging.getLogger().handlers:
            handler.setLevel(logging.DEBUG)

    beaker_config, wandb_url = setup_experiment_tracking(args, tc, model_config)

    train_dataset, eval_dataset = setup_datasets(args, tc, tokenizer)

    if len(train_dataset) < (needed := max(args.async_steps, 1) * args.num_unique_prompts_rollout):
        raise ValueError(
            f"Train dataset is too small! Is {len(train_dataset)} prompts, but {needed} are needed to have enough prompts for bsz and prefill. Try reducing async_steps or num_unique_prompts_rollout, or increasing the dataset size."
        )

    if args.cache_dataset_only:
        return

    pprint([args, model_config])

    # Initialize Ray before creating Ray objects
    ray.init(dashboard_host="0.0.0.0", runtime_env={"excludes": [".git/"], "env_vars": dict(os.environ)})

    # Create Ray queues.
    # Since we now send/receive individual prompts, queue size should accommodate
    # all prompts from async_steps + 1 training steps
    queue_size = (args.async_steps + 1) * args.num_unique_prompts_rollout
    inference_results_Q = ray_queue.Queue(maxsize=queue_size)
    param_prompt_Q = ray_queue.Queue(maxsize=queue_size)
    # We don't care if we ever hit the max, so we let the queue be unbounded.
    evaluation_inference_results_Q = ray_queue.Queue()

    policy_group, vllm_engines, tool_objects, resume_training_step, episode, actor_manager = (
        create_model_and_optimizer(
            args,
            tc,
            model_config,
            beaker_config,
            wandb_url,
            tokenizer,
            inference_results_Q,
            param_prompt_Q,
            evaluation_inference_results_Q,
        )
    )

    # Get the model dimensions from one of the engines without loading weights
    model_dims = ray.get(vllm_engines[0].get_model_dims.remote())

    generation_configs = create_generation_configs(args)

    checkpoint_state = None
    if args.checkpoint_state_dir and os.path.exists(args.checkpoint_state_dir):
        # Try to load the checkpoint state from the first rank
        checkpoint_path = os.path.join(args.checkpoint_state_dir, "global_0", "state.pt")
        if os.path.exists(checkpoint_path):
            checkpoint_state = torch.load(checkpoint_path, map_location="cpu", weights_only=False)
            logger.info(f"Loaded checkpoint state from {checkpoint_path}")

            episode = checkpoint_state["episode"]
            logger.info(f"Restored episode count: {episode}")

    train_dataset_idxs = np.arange(len(train_dataset))
    iter_dataloader = ShufflingIterator(train_dataset_idxs, 1, seed=args.seed)

    if checkpoint_state and "shuffling_iterator_state" in checkpoint_state:
        iter_dataloader.set_state(checkpoint_state["shuffling_iterator_state"])
        logger.info("Restored ShufflingIterator state from checkpoint")

    # Create additional queues (main queues already created above)
    packed_sequences_Q = Queue(maxsize=args.async_steps)
    pending_queries_map = PendingQueriesMap()
    eval_pending_queries_map = PendingQueriesMap()
    generate_metrics_Q = Queue(maxsize=args.async_steps)
    weight_sync_metrics_Q = Queue(maxsize=args.async_steps)

    reward_fn = make_reward_fn(args)

    stop_event = threading.Event()
    executor = futures.ThreadPoolExecutor(max_workers=3, thread_name_prefix="grpo")

    try:
        episode = run_training(
            args,
            tokenizer,
            train_dataset,
            eval_dataset,
            policy_group,
            vllm_engines,
            generation_configs,
            iter_dataloader,
            reward_fn,
            resume_training_step,
            episode,
            wandb_url,
            tc,
            stop_event,
            executor,
            inference_results_Q,
            param_prompt_Q,
            evaluation_inference_results_Q,
            packed_sequences_Q,
            pending_queries_map,
            eval_pending_queries_map,
            generate_metrics_Q,
            weight_sync_metrics_Q,
            actor_manager,
            model_dims,
            checkpoint_state,
        )
    except Exception as e:
        if args.send_slack_alerts:
            utils.send_slack_alert(e)
        raise
    finally:
        cleanup_training_resources(
            stop_event, executor, [inference_results_Q, param_prompt_Q, evaluation_inference_results_Q], actor_manager
        )

    # Ai2 logic: we use /output to store the artifacts of the job, so we
    # make a copy of the model to `/output` in the end.
    if (
        args.try_auto_save_to_beaker
        and is_beaker_job()
        and len(beaker_config.beaker_dataset_id_urls) > 0
        and args.output_dir.rstrip("/") != "/output"
        and os.path.isdir(args.output_dir)
    ):
        shutil.copytree(args.output_dir, "/output", dirs_exist_ok=True)
    logger.info("finished training")

    accelerator = Namespace()
    accelerator.is_main_process = True  # hack
    if args.push_to_hub:
        logger.info("Pushing model to hub")
        push_folder_to_hub(accelerator, args.output_dir, args.hf_repo_id, args.hf_repo_revision)

    # Check for runtime leaks before exiting
    logger.info("Checking for runtime leaks...")

    utils.check_runtime_leaks()


if __name__ == "__main__":
    utils.check_oe_eval_internal()

    parser = ArgumentParserPlus((Args, TokenizerConfig, ModelConfig))
    args, tokenizer_config, model_config = parser.parse_args_into_dataclasses()
    assert isinstance(args, Args)
    assert isinstance(tokenizer_config, TokenizerConfig)
    assert isinstance(model_config, ModelConfig)

    main(args, tokenizer_config, model_config)<|MERGE_RESOLUTION|>--- conflicted
+++ resolved
@@ -2333,11 +2333,6 @@
         results_queue=inference_results_Q,
         eval_results_queue=evaluation_inference_results_Q,
         actor_manager=actor_manager,
-<<<<<<< HEAD
-        inference_batch_size=args.inference_batch_size,
-=======
-        use_fp8_kv_cache=args.use_fp8_kv_cache,
->>>>>>> fcbb8942
         inflight_updates=args.inflight_updates,
     )
 
@@ -2346,15 +2341,6 @@
     episode = (resume_training_step - 1) * args.num_unique_prompts_rollout * args.num_samples_per_prompt_rollout
     logger.info("======== ✅ all models and vLLM engines initialized =========")
 
-<<<<<<< HEAD
-    # Get and set KV cache max concurrency from the first engine (all engines have the same config)
-    if vllm_engines:
-        kv_cache_max_concurrency = ray.get(vllm_engines[0].get_kv_cache_info.remote())
-        ray.get(actor_manager.set_kv_cache_max_concurrency.remote(kv_cache_max_concurrency))
-    else:
-        # dummy value
-        ray.get(actor_manager.set_kv_cache_max_concurrency.remote(-1))
-=======
     kv_cache_max_concurrency = ray.get(vllm_engines[0].get_kv_cache_info.remote())
     ray.get(actor_manager.set_kv_cache_max_concurrency.remote(kv_cache_max_concurrency))
     expected_batch_size = (
@@ -2370,7 +2356,6 @@
             f"This means actors will have to run multiple sequential batches, hurting performance. "
             f"You might want to use more inference nodes ({nodes_needed} nodes to generate the entire batch simultaneously)."
         )
->>>>>>> fcbb8942
 
     ray_get_with_progress(
         [m.setup_model_update_group.remote(vllm_engines=vllm_engines) for m in policy_group.models],
