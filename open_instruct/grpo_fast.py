# Copyright 2024 AllenAI. All rights reserved.
#
# Licensed under the Apache License, Version 2.0 (the "License");
# you may not use this file except in compliance with the License.
# You may obtain a copy of the License at
#
#     http://www.apache.org/licenses/LICENSE-2.0
#
# Unless required by applicable law or agreed to in writing, software
# distributed under the License is distributed on an "AS IS" BASIS,
# WITHOUT WARRANTIES OR CONDITIONS OF ANY KIND, either express or implied.
# See the License for the specific language governing permissions and
# limitations under the License.
# ---------------------------------------------------------------------
# Part of the code is adapted from https://github.com/OpenRLHF/OpenRLHF
# which has the following license:
# Copyright [yyyy] [name of copyright owner]
#
# Licensed under the Apache License, Version 2.0 (the "License");
# you may not use this file except in compliance with the License.
# You may obtain a copy of the License at
#
#     http://www.apache.org/licenses/LICENSE-2.0
#
# Unless required by applicable law or agreed to in writing, software
# distributed under the License is distributed on an "AS IS" BASIS,
# WITHOUT WARRANTIES OR CONDITIONS OF ANY KIND, either express or implied.
# See the License for the specific language governing permissions and
# limitations under the License.
# isort: off
import os
from concurrent import futures

# We need to set NCCL_CUMEM_ENABLE=0 for performance reasons; see:
# https://github.com/vllm-project/vllm/issues/5723#issuecomment-2554389656
os.environ["NCCL_CUMEM_ENABLE"] = "0"  # NOQA
try:
    import deepspeed

    # @vwxyzjn: when importing on CPU-only machines, we get the following error:
    # RuntimeError: 0 active drivers ([]). There should only be one.
    # so we need to catch the exception and do nothing
    # https://github.com/deepspeedai/DeepSpeed/issues/7028
except Exception:
    pass

from open_instruct import utils

# isort: on
import asyncio
import json
import math
import random
import shutil
import socket
import threading
import time
from argparse import Namespace
from collections import defaultdict
from dataclasses import asdict, dataclass, field
from datetime import timedelta
from queue import Empty, Full, Queue
from typing import Any, Callable, Dict, Iterator, List, Literal, Optional

import datasets
import numpy as np
import pandas as pd
import ray
import torch
import torch.distributed as dist
import torch.utils
import torch.utils.data
import vllm
from huggingface_hub import HfApi
from peft import PeftModel, get_peft_model_state_dict
from ray.util import queue as ray_queue
from ray.util.placement_group import PlacementGroup, placement_group
from ray.util.scheduling_strategies import PlacementGroupSchedulingStrategy
from rich.pretty import pprint
from tqdm import tqdm
from transformers import AutoModelForCausalLM, PreTrainedModel, PreTrainedTokenizer, get_scheduler
from transformers.integrations import HfDeepSpeedConfig

<<<<<<< HEAD
import wandb
from open_instruct import vllm_utils3
=======
from open_instruct import logger_utils, vllm_utils3
>>>>>>> c523f663
from open_instruct.dataset_transformation import (
    GROUND_TRUTHS_KEY,
    INPUT_IDS_PROMPT_KEY,
    VERIFIER_SOURCE_KEY,
    TokenizerConfig,
    get_cached_dataset_tulu,
    visualize_token,
)
from open_instruct.ground_truth_utils import (
    build_all_verifiers,
    cleanup_all_llm_judge_clients,
    soft_format_reward_func,
)
from open_instruct.model_utils import (
    Batch,
    ModelConfig,
    apply_verifiable_reward,
    disable_dropout_in_model,
    entropy_from_logits,
    get_olmo3_generation_config,
    log_softmax_and_gather,
    print_rich_single_line_metrics,
    print_rich_table,
    push_folder_to_hub,
)
from open_instruct.queue_types import GenerationResult, PromptRequest, RequestInfo
from open_instruct.rl_utils2 import Timer, pack_sequences
from open_instruct.utils import (
    ArgumentParserPlus,
    BeakerRuntimeConfig,
    RayProcess,
    _z3_params_to_fetch,
    calibrate_checkpoint_state_dir,
    clean_last_n_checkpoints_deepspeed,
    download_latest_checkpoint_from_gs,
    extract_user_query,
    get_beaker_whoami,
    get_eval_ds_config,
    get_optimizer_grouped_parameters,
    get_train_ds_config,
    get_wandb_tags,
    is_beaker_job,
    launch_ai2_evals_on_weka,
    maybe_get_beaker_config,
    maybe_update_beaker_description,
    maybe_use_ai2_hf_entity,
    maybe_use_ai2_wandb_entity,
    ray_get_with_progress,
    repeat_each,
    sync_gs_bucket,
)

logger = logger_utils.setup_logger(__name__)

api = HfApi()
INVALID_LOGPROB = 1.0


class ShutdownSentinel:
    """Sentinel value to signal thread shutdown via queue."""


@dataclass
class Args:
    # Dataset
    dataset_mixer_list: List[str] = field(default_factory=lambda: ["ai2-adapt-dev/rlvr_gsm8k_zs", "1.0"])
    """A list of datasets (local or HF) to sample from."""
    dataset_mixer_eval_list: List[str] = field(default_factory=lambda: ["ai2-adapt-dev/rlvr_gsm8k_zs", "1.0"])
    """A list of datasets (local or HF) to sample from for evaluation."""
    dataset_mixer_list_splits: List[str] = field(default_factory=lambda: ["train"])
    """The dataset splits to use for training"""
    dataset_mixer_eval_list_splits: List[str] = field(default_factory=lambda: ["test"])
    """The dataset splits to use for evaluation"""
    dataset_transform_fn: list[str] = field(default_factory=lambda: ["rlvr_tokenize_v1", "rlvr_filter_v1"])
    """The list of transform functions to apply to the dataset."""
    dataset_cache_mode: Literal["hf", "local"] = "local"
    """The mode to use for caching the dataset."""
    dataset_local_cache_dir: str = "local_dataset_cache"
    """The directory to save the local dataset cache to."""
    dataset_config_hash: Optional[str] = None
    """The hash of the dataset configuration."""
    dataset_config_eval_hash: Optional[str] = None
    """The hash of the dataset configuration for evaluation."""
    dataset_skip_cache: bool = False
    """Whether to skip the cache."""
    shuffle_eval_dataset: bool = False
    """Whether to shuffle the evaluation dataset."""
    max_token_length: int = 512
    """The maximum token length to use for the dataset"""
    max_prompt_token_length: int = 256
    """The maximum prompt token length to use for the dataset"""

    # Experiment
    exp_name: str = os.path.basename(__file__)[: -len(".py")]
    """The name of this experiment"""
    seed: int = 1
    """Seed of the experiment"""
    run_name: Optional[str] = None
    """RUNTIME VALUE: A unique name of this run"""

    # Optimizer
    learning_rate: float = 2e-5
    """The initial learning rate for AdamW optimizer."""
    lr_scheduler_type: Literal[
        "linear", "cosine", "cosine_with_restarts", "polynomial", "constant", "constant_with_warmup"
    ] = "linear"
    """Which scheduler to use"""
    warm_up_steps: int = 0
    """Number of warm up steps for the scheduler"""
    warmup_ratio: float = 0.0
    """Ratio of warmup steps to total steps (takes precedence over `warm_up_steps`)"""
    weight_decay: float = 0.0
    """Weight decay for AdamW if we apply some."""
    set_weight_decay_on_bias_and_norm: bool = True
    """Whether to set weight decay on bias and norm layers"""
    fused_optimizer: bool = False
    """Whether to use fused optimizer"""

    # Batch sizes
    per_device_train_batch_size: int = 1
    """The forward batch size per device (local_micro_batch_size)"""
    total_episodes: int = 100000
    """The total number of episodes in the dataset"""
    world_size: Optional[int] = None
    """RUNTIME VALUE: The number of processes (GPUs) to use"""
    num_training_steps: Optional[int] = None
    """RUNTIME VALUE: The number of training_steps to train"""
    local_eval_every: int = 100
    """Run evaluation after this many training steps. This controls in-loop evals, which reuse the generation/reward verifier setup. Set to -1 to disable."""
    save_freq: int = 200
    """How many train steps to save the model"""
    allow_world_padding: bool = False
    """Whether to allow world padding. This is useful for model sweeps, but wastes compute."""
    backend_timeout: int = 120
    """Timeout for inference/training backends in minutes. Default is 2 hours (120 min)."""

    # Generation
    response_length: int = 256
    """the length of the response"""
    temperature: float = 0.7
    """the sampling temperature"""
    num_unique_prompts_rollout: int = 16
    """The number of unique prompts during rollout"""
    num_samples_per_prompt_rollout: int = 4
    """the number of samples to generate per prompt during rollout, useful for easy-star"""
    stop_strings: Optional[List[str]] = None
    """List of strings that stop the generation when they are generated.
    The returned output will not contain the stop strings."""

    # Algorithm
    async_steps: int = 1
    """Number of steps ahead to generate responses. Set to 0 to make the code synchronous. Values greater than 0 learn from a policy up to async_steps old like Cleanba (https://arxiv.org/abs/2310.00036)"""
    num_epochs: int = 1
    """the number of epochs to train"""
    num_mini_batches: int = 1
    """Number of minibatches to split a batch into"""
    beta: float = 0.05
    """the beta value of the RLHF objective (KL coefficient)"""
    clip_lower: float = 0.2
    """the lower clip range"""
    clip_higher: float = 0.2
    """the higher clip range. Sometimes we want this to be higher, see DAPO (https://arxiv.org/abs/2503.14476)"""
    kl_estimator: Literal["kl1", "kl2", "kl3", "kl4"] = "kl3"
    """the KL estimator to use"""
    pack_length: int = 512
    """the length of the pack (you should prob set to the max length of the model)"""
    masked_mean_axis: Optional[int] = None
    """the axis to compute the mean of the masked values"""
    alpha: float = 0.6
    """The alpha value for doing polyak updates (ref_param = alpha * param + (1 - alpha) * ref_param)
    reference: [TR-DPO](https://huggingface.co/papers/2404.09656), but it's actually pretty commonly
    used. E.g., [TD3](https://arxiv.org/abs/1802.09477) uses https://github.com/vwxyzjn/cleanrl/blob/dcc289fc6f0bda492fa7360a155262cf826b12a5/cleanrl/td3_continuous_action.py#L269
    """
    ref_policy_update_freq: Optional[int] = None
    """How many training steps to take before updating the reference policy."""
    advantage_normalization_type: Literal["standard", "centered"] = "standard"
    """The type of advantage normalization to use. Standard normalization is the default: it subtracts the mean and
    divides by the standard deviation. Centered normalization is the same but subtracts the mean only (e.g., used in
    DR.GRPO https://arxiv.org/pdf/2503.20783)."""
    mask_truncated_completions: bool = False
    """Whether to mask out truncated completions. Also called overlong filtering, from DAPO (https://arxiv.org/abs/2503.14476)."""

    fill_completions: bool = False
    """Whether to refill the batchsize with after filtering."""

    record_entropy: bool = False
    """whether to record the entropy of the policy during training. Uses extra memory."""

    # Reward
    # -- r1 style format reward
    apply_r1_style_format_reward: bool = False
    """whether to add the R1 style format reward"""
    r1_style_format_reward: float = 1.0
    """the reward value for R1 style format reward"""
    additive_format_reward: bool = False
    """whether to add the format reward to the final reward"""

    # -- verifiable reward
    apply_verifiable_reward: bool = True
    """whether to apply verifiable reward"""
    verification_reward: float = 10.0
    """the reward value for verifiable responses"""
    remap_verifier: str = None
    """Remap verifier like string_f1=general-quality_ref. Currently can only remap once."""

    # -- llm verifiers
    llm_judge_model: str = "azure/gpt-4o-mini-standard"
    """the model to use for the llm judge"""
    llm_judge_max_tokens: int = 2048
    """the max tokens to use for the llm judge"""
    llm_judge_max_context_length: int = 8192
    """the max context length to use for the llm judge"""
    llm_judge_temperature: float = 1.0
    """the temperature to use for the llm judge"""
    llm_judge_timeout: int = 60
    """the timeout to use for the llm judge"""

    # -- code verifier
    code_api_url: str = os.environ.get("CODE_API_URL", "http://localhost:1234") + "/test_program"
    """the api url to use for the code verifier"""
    code_max_execution_time: float = 1.0
    """the max execution time to use for the code verifier"""
    code_pass_rate_reward_threshold: float = 0.0
    """the pass rate reward threshold for the code verifier. If pass rate is less than this threshold, reward is 0.0, otherwise reward is pass rate"""
    code_apply_perf_penalty: bool = False
    """whether to apply a performance penalty to the code verifier"""

    # -- non stop penalty
    non_stop_penalty: bool = False
    """whether to penalize responses which did not finish generation"""
    non_stop_penalty_value: float = 0.0
    """the reward value for responses which did not finish generation"""

    # Ray
    single_gpu_mode: bool = False
    """whether to collocate vLLM and actor on the same node (mostly for debugging purposes)"""
    num_learners_per_node: List[int] = field(default_factory=lambda: [1])
    """number of GPU deepspeed learners per node (e.g., --num_learners_per_node 2 4 means 2 learner processes
    on the first node and 4 learner processes on the second node; each process will have 1 GPU)"""
    vllm_num_engines: int = 1
    """number of vLLM Engines, set to 0 to disable vLLM"""
    vllm_tensor_parallel_size: int = 1
    """tensor parallel size of vLLM Engine for multi-GPU inference"""
    vllm_enforce_eager: bool = False
    """whether to enforce eager mode for vLLM -- slow inference but needed for multi-node"""
    vllm_sync_backend: str = "nccl"
    """DeepSpeed -> vLLM weight sync backend"""
    vllm_gpu_memory_utilization: float = 0.9
    """vLLM GPU memory utilization"""
    vllm_enable_prefix_caching: bool = False
    """whether to enable prefix caching"""
    vllm_top_p: float = 1.0
    """vLLM top p for nucleus sampling"""
    deepspeed_stage: int = 0
    """the deepspeed stage"""
    gather_whole_model: bool = True
    """whether to gather the whole model to boardcast (not doable for 70B but can be faster for 8B)"""

    # Experiment tracking
    verbose: bool = False
    """If toggled, debug output will be shown"""
    with_tracking: bool = False
    """If toggled, this experiment will be tracked with Weights and Biases"""
    wandb_project_name: str = "open_instruct_internal"
    """The wandb's project name"""
    wandb_entity: Optional[str] = None
    """The entity (team) of wandb's project"""
    push_to_hub: bool = True
    """Whether to upload the saved model to huggingface"""
    hf_entity: Optional[str] = None
    """The user or org name of the model repository from the Hugging Face Hub"""
    hf_repo_id: Optional[str] = None
    """The id of the saved model in the Hugging Face Hub (can be autoset if not given)"""
    hf_repo_revision: Optional[str] = None
    """The revision of the saved model in the Hugging Face Hub (can be autoset if not given)"""
    hf_repo_url: Optional[str] = None
    """The url of the saved model in the Hugging Face Hub (will be autoset)"""
    output_dir: str = "output"
    """Where to save the model"""
    save_traces: bool = False
    """Whether to save learning data traces"""
    cache_dataset_only: bool = False
    """Immediately exit after caching the dataset"""
    keep_last_n_checkpoints: int = 3
    """How many checkpoints to keep in the output directory. -1 for all."""
    checkpoint_state_freq: int = -1
    """How often to save the model checkpoint, optimizer states, and lr scheduler states (in steps)"""
    checkpoint_state_dir: Optional[str] = None
    """Where to save the model checkpoint (if applicable)"""
    gs_checkpoint_state_dir: Optional[str] = None
    """The actual `checkpoint_state_dir` to use (handling the case where gs_bucket_path is provided)"""

    # Ai2 specific settings
    try_launch_beaker_eval_jobs_on_weka: bool = False
    """Whether to launch beaker evaluation jobs after training on weka"""
    try_auto_save_to_beaker: bool = True
    """Whether to try to save the model to Beaker dataset `/output` after training"""
    gs_bucket_path: Optional[str] = None
    """The path to the gs bucket to save the model to"""
    oe_eval_tasks: Optional[List[str]] = None
    """The beaker evaluation tasks to launch"""
    oe_eval_max_length: int = 4096
    """the max generation length for evaluation for oe-eval"""
    oe_eval_beaker_image: Optional[str] = None
    """the docker image for evaluation for oe-eval"""
    eval_priority: Literal["low", "normal", "high", "urgent"] = "normal"
    """the priority of auto-launched evaluation jobs"""

    # Evaluation behavior
    eval_on_step_0: bool = False
    """Whether to run local evaluation at training step 0. Defaults to False."""

    # Tool settings
    tools: Optional[List[str]] = None
    """If set, use the tool mapped to the string. Currently only supports `search` and `code`"""
    max_tool_calls: List[int] = field(default_factory=lambda: [5])
    """Maximum number of tool calls allowed. If a list is provided, it must have length 1 (applies to all tools) or same length as tools (per-tool limit)."""
    mask_tool_use: bool = True
    """Whether to mask the tool output. By default on."""
    only_reward_good_outputs: bool = False
    """Whether to only reward good outputs. By default off. Useful to force the model to use the tool(s)."""

    # rl-rag specific settngs
    number_documents_to_search: int = 3
    """The maximum number of documents to retrieve for each query."""
    search_api_endpoint: Optional[str] = None
    """The API endpoint for the search engine."""

    # code-tool specific settings
    code_tool_api_endpoint: Optional[str] = None

    def __post_init__(self):
        assert self.num_samples_per_prompt_rollout > 0, "Number of samples per prompt must be greater than 0!"
        if self.num_samples_per_prompt_rollout == 1:
            logger.warning("num_samples_per_prompt_rollout is 1. This reduces GRPO to REINFORCE.")
        assert self.apply_verifiable_reward or self.apply_r1_style_format_reward or self.non_stop_penalty, (
            "At least one reward must be applied!"
        )
        # Ensure we have enough prompts for all VLLM engines
        if self.num_unique_prompts_rollout < self.vllm_num_engines:
            raise ValueError(
                f"{self.num_unique_prompts_rollout=} must be >= {self.vllm_num_engines=} to avoid empty batches."
            )
        # Initialize stop_strings if None
        if self.stop_strings is None:
            self.stop_strings = []
        assert self.pack_length >= self.max_prompt_token_length + self.response_length, (
            "The `pack_length` needs to be greater than the sum of `max_prompt_token_length` and `response_length`!"
        )
        if self.checkpoint_state_freq > 0 and self.checkpoint_state_dir is None:
            raise ValueError("`checkpoint_state_dir` must be provided if `checkpoint_state_freq` is greater than 0!")
        if self.checkpoint_state_dir is not None and self.checkpoint_state_freq == -1:
            raise ValueError("`checkpoint_state_freq` must be greater than 0 if `checkpoint_state_dir` is provided!")
        if self.gs_bucket_path is not None and self.gs_checkpoint_state_dir is None:
            if self.checkpoint_state_dir is None:
                raise ValueError("`checkpoint_state_dir` must be provided when using `gs_bucket_path`!")
            # Use basename to avoid path issues
            checkpoint_dir_name = os.path.basename(self.checkpoint_state_dir.rstrip("/"))
            beaker_users = get_beaker_whoami()
            if beaker_users is not None:
                self.gs_checkpoint_state_dir = f"{self.gs_bucket_path}/{beaker_users}/{checkpoint_dir_name}"
            else:
                self.gs_checkpoint_state_dir = f"{self.gs_bucket_path}/{checkpoint_dir_name}"

        # Validate GCS paths
        if self.gs_checkpoint_state_dir is not None and not self.gs_checkpoint_state_dir.startswith("gs://"):
            raise ValueError(f"`gs_checkpoint_state_dir` must start with 'gs://', got: {self.gs_checkpoint_state_dir}")
        if self.gs_bucket_path is not None and not self.gs_bucket_path.startswith("gs://"):
            raise ValueError(f"`gs_bucket_path` must start with 'gs://', got: {self.gs_bucket_path}")

        if self.gs_checkpoint_state_dir is not None and self.checkpoint_state_dir is not None:
            download_latest_checkpoint_from_gs(self.gs_checkpoint_state_dir, self.checkpoint_state_dir)
        if self.checkpoint_state_dir is not None:
            calibrate_checkpoint_state_dir(self.checkpoint_state_dir)
        if self.tools is not None and len(self.tools) > 0:
            for tool in self.tools:
                if tool not in ["search", "code"]:
                    raise ValueError(f"Tool {tool} is not supported. Supported tools are: search, code")
            assert len(self.tools) == len(set(self.tools)), "Duplicate tools are not allowed"


def next_batch(dataset_indices: List[int], dataset: datasets.Dataset) -> Batch:
    """Extract next batch of data based on indices."""
    data_next = dataset[dataset_indices]
    return Batch(
        queries=data_next[INPUT_IDS_PROMPT_KEY],
        ground_truths=data_next[GROUND_TRUTHS_KEY],
        datasets=data_next[VERIFIER_SOURCE_KEY],
        indices=dataset_indices,
    )


def masked_mean(values: torch.Tensor, mask: torch.Tensor, axis: Optional[int] = None) -> torch.Tensor:
    """Compute mean of tensor with a masked values."""
    if axis is not None:
        return ((values * mask).sum(axis=axis) / mask.sum(axis=axis)).mean()
    else:
        return (values * mask).sum() / mask.sum()


class MetricsTracker:
    """A simple class to prellocate all metrics in an array
    so we can do only one allreduce operation to get the metrics mean"""

    def __init__(self, max_metrics: int = 32, device: torch.device = torch.device("cuda")):
        self.metrics = torch.zeros(max_metrics, device=device)
        self.names2idx = {}
        self.current_idx = 0
        self.max_metrics = max_metrics

    def add(self, name: str, value: torch.tensor):
        if name not in self.names2idx:
            if self.current_idx >= self.max_metrics:
                raise ValueError(f"Exceeded maximum number of metrics ({self.max_metrics})")
            self.names2idx[name] = self.current_idx
            self.current_idx += 1

        self.metrics[self.names2idx[name]] = value
        return self

    def get_metrics_list(self) -> dict[str, float]:
        metrics_list = self.metrics.tolist()
        return {name: metrics_list[idx] for name, idx in self.names2idx.items()}


def collate_fn(tensors_list: List[torch.Tensor], pad_token_id: int, pin_memory: bool = True) -> torch.Tensor:
    padded_tensor = torch.nn.utils.rnn.pad_sequence(tensors_list, batch_first=True, padding_value=pad_token_id)
    if pin_memory:
        padded_tensor = padded_tensor.pin_memory()
    return padded_tensor


def to_device_inplace(tensors_list: List[torch.Tensor], device: torch.device):
    for i in range(len(tensors_list)):
        tensors_list[i] = tensors_list[i].to(device, non_blocking=True)


class ShufflingIterator:
    def __init__(self, data: np.ndarray, batch_size: int, seed: Optional[int] = None):
        self.data = data.copy()
        self.batch_size = batch_size
        self.index = 0
        self.rng = np.random.default_rng(seed)
        self.rng.shuffle(self.data)

        # Ensure the effective dataset size is divisible by batch_size
        self.effective_size = len(self.data) - (len(self.data) % batch_size)

    def __iter__(self) -> Iterator[List[int]]:
        return self

    def __next__(self) -> List[int]:
        if self.index >= self.effective_size:
            self.index = 0
            self.rng.shuffle(self.data)

        end_index = self.index + self.batch_size
        batch = self.data[self.index : end_index].tolist()
        self.index = end_index

        return batch

    def get_state(self) -> Dict[str, Any]:
        """Get the current state of the iterator for checkpointing."""
        return {
            "index": self.index,
            "data": self.data.copy(),  # Current shuffled order
            "rng_state": self.rng.bit_generator.state,
        }

    def set_state(self, state: Dict[str, Any]) -> None:
        """Restore the iterator state from a checkpoint."""
        self.index = state["index"]
        self.data = state["data"].copy()
        self.rng.bit_generator.state = state["rng_state"]


@ray.remote(num_gpus=1)
class PolicyTrainerRayProcess(RayProcess):
    def from_pretrained(
        self,
        args: Args,
        model_config: ModelConfig,
        beaker_config: BeakerRuntimeConfig,
        wandb_url: str,
        tokenizer: PreTrainedTokenizer,
    ):
        # ------------------------------------------------------------
        # Monkey patch to load checkpoints with `weights_only=False`
        # otherwise it errors out with:
        # `_pickle.UnpicklingError: Weights only load failed. ` with pytorch 2.6.0
        from deepspeed.runtime.checkpoint_engine import torch_checkpoint_engine
        from deepspeed.utils import logger

        def load(self, path: str, map_location=None):
            logger.info(f"[Torch] Loading checkpoint from {path}...")
            partition = torch.load(path, map_location=map_location, weights_only=False)
            logger.info(f"[Torch] Loaded checkpoint from {path}.")
            return partition

        torch_checkpoint_engine.TorchCheckpointEngine.load = load

        # ------------------------------------------------------------
        self.args = args
        self.tokenizer = tokenizer
        self.model_config = model_config
        self.beaker_config = beaker_config
        self.wandb_url = wandb_url
        torch.cuda.set_device(self.local_rank)
        self.device = torch.device(self.local_rank)

        # Set seeds for this worker (different per rank to avoid correlation)
        worker_seed = args.seed + self.local_rank
        torch.manual_seed(worker_seed)
        torch.cuda.manual_seed(worker_seed)
        np.random.seed(worker_seed)
        random.seed(worker_seed)

        deepspeed.init_distributed(timeout=timedelta(minutes=args.backend_timeout))

        ds_config = get_train_ds_config(offload=False, adam_offload=False, stage=args.deepspeed_stage, bf16=True)
        ds_config["train_micro_batch_size_per_gpu"] = args.per_device_train_batch_size
        ds_config["gradient_accumulation_steps"] = 1
        # @vwxyzjn: MAGIC: it's actually needed to initialize this `dschf`, so
        # https://huggingface.co/docs/transformers/deepspeed#non-trainer-deepspeed-integration
        # next line instructs transformers to partition the model directly over multiple gpus using
        # deepspeed.zero.Init when model's `from_pretrained` method is called.
        if ds_config is not None and ds_config["zero_optimization"]["stage"] == 3:
            dschf = HfDeepSpeedConfig(ds_config)
        else:
            dschf = None
        logger.info(f"Deepspeed config: {dschf=}")

        self.policy: PreTrainedModel = AutoModelForCausalLM.from_pretrained(
            model_config.model_name_or_path,
            revision=model_config.model_revision,
            torch_dtype=torch.bfloat16,
            attn_implementation="flash_attention_2",
            use_cache=False,
        )
        disable_dropout_in_model(self.policy)
        self.policy.gradient_checkpointing_enable()
        # AdamOptimizer = DeepSpeedCPUAdam if self.adam_offload else FusedAdam
        # AdamOptimizer = FusedAdam
        if args.set_weight_decay_on_bias_and_norm:
            optim_params = get_optimizer_grouped_parameters(self.policy, args.weight_decay)
        else:
            optim_params = self.policy.parameters()
        # self.optimizer = AdamOptimizer(optim_params, lr=args.learning_rate)
        self.optimizer = torch.optim.AdamW(optim_params, lr=args.learning_rate, fused=args.fused_optimizer)
        num_scheduler_steps = args.num_training_steps * args.num_epochs * args.num_mini_batches
        warm_up_steps = args.warm_up_steps
        if args.warmup_ratio > 0.0:
            warm_up_steps = int(num_scheduler_steps * args.warmup_ratio)
        scheduler = get_scheduler(
            args.lr_scheduler_type,
            optimizer=self.optimizer,
            num_warmup_steps=warm_up_steps,
            num_training_steps=num_scheduler_steps,
        )
        self.model, self.optimizer, _, self.scheduler = deepspeed.initialize(
            model=self.policy,
            optimizer=self.optimizer,
            config=ds_config,
            lr_scheduler=scheduler,
            dist_init_required=True,
        )
        optimization_steps_done = 0
        if args.checkpoint_state_dir:
            # check if the dir exists
            if not os.path.exists(args.checkpoint_state_dir):
                logger.warning(
                    f"Skipping loading checkpoint state from {args.checkpoint_state_dir} because it does not exist!"
                )
            else:
                path, states = self.model.load_checkpoint(
                    args.checkpoint_state_dir,
                    load_module_strict=True,
                    load_optimizer_states=True,
                    load_lr_scheduler_states=True,
                    load_module_only=False,
                )
                if path is None:
                    raise ValueError(f"Failed to load checkpoint from {args.checkpoint_state_dir}")
                optimization_steps_done = states["training_step"]

                if "rng_states" in states:
                    rng_states = states["rng_states"]
                    torch.set_rng_state(rng_states["torch_cpu_rng_state"])
                    np.random.set_state(rng_states["numpy_rng_state"])
                    random.setstate(rng_states["python_rng_state"])

                    # Restore CUDA RNG states
                    if torch.cuda.is_available() and "torch_cuda_rng_states" in rng_states:
                        for device_str, rng_state in rng_states["torch_cuda_rng_states"].items():
                            device_id = int(device_str.split(":")[1])
                            torch.cuda.set_rng_state(rng_state, device_id)
                        if "torch_cuda_rng_state_all" in rng_states:
                            torch.cuda.set_rng_state_all(rng_states["torch_cuda_rng_state_all"])

                    logger.info(f"{self.rank=}: Restored RNG states from checkpoint")

                # Save reference policy path to load later (after ref_policy is initialized)
                self.ref_policy_checkpoint_path = None
                if states.get("ref_policy_saved", False):
                    ref_policy_dir = os.path.join(args.checkpoint_state_dir, "ref_policy")
                    model_path = os.path.join(ref_policy_dir, "pytorch_model.bin")
                    if os.path.exists(model_path):
                        self.ref_policy_checkpoint_path = model_path
                        logger.info(f"{self.rank=}: Will load reference policy from {model_path}")

                logger.info(
                    f"{self.rank=}: Loaded checkpoint from {args.checkpoint_state_dir} with {optimization_steps_done=}"
                )
        self.model.train()

        # reference model
        ds_config = get_eval_ds_config(
            offload=False,
            # inference model only has stage 3 (sharding) or stage 0 (no sharding)
            # stage 2 is optimizer sharding which doesn't apply to inference
            stage=args.deepspeed_stage if args.deepspeed_stage == 3 else 0,
            bf16=True,
        )
        ds_config["train_micro_batch_size_per_gpu"] = args.per_device_train_batch_size
        ds_config["gradient_accumulation_steps"] = 1
        if ds_config is not None and ds_config["zero_optimization"]["stage"] == 3:
            dschf = HfDeepSpeedConfig(ds_config)
        else:
            dschf = None
        logger.info(f"DeepSpeed config: {dschf=}")

        self.ref_policy: PreTrainedModel = AutoModelForCausalLM.from_pretrained(
            model_config.model_name_or_path,
            revision=model_config.model_revision,
            torch_dtype=torch.bfloat16,
            attn_implementation="flash_attention_2",
            use_cache=False,
        )
        disable_dropout_in_model(self.ref_policy)
        self.ref_policy, *_ = deepspeed.initialize(model=self.ref_policy, config=ds_config)
        self.ref_policy.eval()

        # Load reference policy checkpoint if available
        if hasattr(self, "ref_policy_checkpoint_path") and self.ref_policy_checkpoint_path:
            state_dict = torch.load(self.ref_policy_checkpoint_path, map_location=self.device)
            if hasattr(self.ref_policy, "module"):
                # If wrapped by DeepSpeed
                self.ref_policy.module.load_state_dict(state_dict)
            else:
                self.ref_policy.load_state_dict(state_dict)
            logger.info(f"{self.rank=}: Loaded reference policy checkpoint from {self.ref_policy_checkpoint_path}")
        self.local_metrics = MetricsTracker(max_metrics=32, device=self.device)
        return optimization_steps_done

    def forward(
        self,
        model: PreTrainedModel,
        query_response: torch.LongTensor,
        attention_mask: torch.LongTensor,
        position_ids: torch.LongTensor,
        pad_token_id: int,
        temperature: float,
        return_entropy: bool = False,
    ) -> tuple[torch.Tensor, torch.Tensor]:
        # Replace pad tokens with 0s so that we don't run into index out of bounds errors
        padding_mask = query_response != pad_token_id
        input_ids = torch.masked_fill(query_response, ~padding_mask, 0)
        # NOTE: the [:-1] and [1:] are because the logits and generated tokens are off by 1 in index
        output = model(
            input_ids=input_ids[:, :-1],
            # @vwxyzjn: without clamp, we get index out of bounds errors; TODO: investigate
            attention_mask=attention_mask[:, :-1].clamp(0, 1),
            position_ids=position_ids[:, :-1],
            return_dict=True,
        )
        logits = output.logits
        logits /= temperature + 1e-7
        logprob = log_softmax_and_gather(logits, input_ids[:, 1:])

        # For now, entropy is just for monitoring, and we don't pass gradients through it.
        entropy = None
        if return_entropy:
            with torch.no_grad():
                entropy = entropy_from_logits(logits)

        return logprob, entropy

    def setup_model_update_group(self, vllm_engines):
        self.vllm_engines = vllm_engines
        if self.rank == 0:
            master_address = ray._private.services.get_node_ip_address()
            with socket.socket() as sock:
                sock.bind(("", 0))
                master_port = sock.getsockname()[1]
            vllm_num_engines, vllm_tensor_parallel_size = (
                self.args.vllm_num_engines,
                self.args.vllm_tensor_parallel_size,
            )
            world_size = vllm_num_engines * vllm_tensor_parallel_size + 1
            backend = self.args.vllm_sync_backend
            refs = [
                engine.init_process_group.remote(
                    master_address,
                    master_port,
                    i * vllm_tensor_parallel_size + 1,
                    world_size,
                    "openrlhf",
                    backend=backend,
                    timeout_minutes=self.args.backend_timeout,
                )
                for i, engine in enumerate(vllm_engines)
            ]
            self.model_update_group = vllm_utils3.init_process_group(
                backend=backend,
                init_method=f"tcp://{master_address}:{master_port}",
                world_size=world_size,
                rank=0,
                group_name="openrlhf",
                timeout=timedelta(minutes=self.args.backend_timeout),
            )
            ray_get_with_progress(refs, desc="Initializing vLLM process groups", timeout=60)
        torch.distributed.barrier()

    def broadcast_to_vllm(self):
        # clear vllm cache if we need to
        cache_reset_refs = []
        if self.args.vllm_enable_prefix_caching and torch.distributed.get_rank() == 0:
            for engine in self.vllm_engines:
                cache_reset_refs.append(engine.reset_prefix_cache.remote())

        # avoid OOM
        torch.cuda.empty_cache()
        model = self.model.module
        count, num_params = 0, len(list(model.named_parameters()))
        refss = []
        if self.args.gather_whole_model:
            with deepspeed.zero.GatheredParameters(model.parameters(), enabled=self.args.deepspeed_stage == 3):
                for name, param in model.named_parameters():
                    count += 1  # empty_cache at last param
                    # Fire all vllm engines for broadcast
                    if torch.distributed.get_rank() == 0:
                        shape = param.shape if self.args.deepspeed_stage != 3 else param.ds_shape
                        refs = [
                            engine.update_weight.remote(
                                name, dtype=param.dtype, shape=shape, empty_cache=count == num_params
                            )
                            for engine in self.vllm_engines
                        ]
                        refss.extend(refs)
                    if torch.distributed.get_rank() == 0:
                        torch.distributed.broadcast(param.data, 0, group=self.model_update_group)
        else:  # broadcast each parameter independently
            for name, param in model.named_parameters():
                count += 1
                if torch.distributed.get_rank() == 0:
                    shape = param.shape if self.args.deepspeed_stage != 3 else param.ds_shape
                    refs = [
                        engine.update_weight.remote(
                            name, dtype=param.dtype, shape=shape, empty_cache=count == num_params
                        )
                        for engine in self.vllm_engines
                    ]
                    refss.extend(refs)
                with deepspeed.zero.GatheredParameters([param], enabled=self.args.deepspeed_stage == 3):
                    if torch.distributed.get_rank() == 0:
                        torch.distributed.broadcast(param.data, 0, group=self.model_update_group)
        if torch.distributed.get_rank() == 0:
            ray_get_with_progress(refss, desc="Broadcasting weights to vLLM", enable=self.args.verbose)
        if self.args.vllm_enable_prefix_caching and torch.distributed.get_rank() == 0:
            ray_get_with_progress(cache_reset_refs, desc="Resetting vLLM prefix cache", enable=self.args.verbose)

    def update_ref_policy(self):
        for ref_param, param in zip(self.ref_policy.parameters(), self.model.parameters()):
            if self.args.deepspeed_stage == 3:
                with deepspeed.zero.GatheredParameters([param, ref_param], modifier_rank=0):
                    if deepspeed.comm.get_rank() == 0:
                        ref_param.data.mul_(1.0 - self.args.alpha).add_(param.data, alpha=self.args.alpha)
            else:
                ref_param.data.mul_(1.0 - self.args.alpha).add_(param.data, alpha=self.args.alpha)

    def train(
        self,
        collated_query_responses,
        collated_tool_masks,
        collated_attention_masks,
        collated_position_ids,
        collated_advantages,
        collated_response_masks,
        pad_token_id: int,
        num_mini_batches: int,
    ):
        args = self.args
        to_device_inplace(collated_query_responses, self.device)
        to_device_inplace(collated_tool_masks, self.device)
        to_device_inplace(collated_attention_masks, self.device)
        to_device_inplace(collated_position_ids, self.device)
        to_device_inplace(collated_advantages, self.device)
        to_device_inplace(collated_response_masks, self.device)
        # accumulation steps should always be at least 1
        accumulation_steps = max(math.ceil(len(collated_query_responses) / num_mini_batches - 0.5), 1)
        leftover = len(collated_query_responses) % accumulation_steps
        if leftover > 0:
            collated_query_responses = collated_query_responses[0:-leftover]
            collated_tool_masks = collated_tool_masks[0:-leftover]
            collated_attention_masks = collated_attention_masks[0:-leftover]
            collated_position_ids = collated_position_ids[0:-leftover]
            collated_advantages = collated_advantages[0:-leftover]
            collated_response_masks = collated_response_masks[0:-leftover]
            logger.warning(f"{leftover} samples are dropped due to batch size {num_mini_batches}")

        # recalculate the "real" number of mini-batches
        num_mini_batches = len(collated_query_responses) // accumulation_steps

        # Calculate the logprob of the reference policy
        collated_ref_logprobs = []
        with Timer("Inference Calculation", noop=self.rank != 0):
            with torch.no_grad():
                for i in range(len(collated_query_responses)):
                    query_response = collated_query_responses[i]
                    tool_mask = collated_tool_masks[i]
                    attention_mask = collated_attention_masks[i]
                    position_id = collated_position_ids[i]
                    response_mask = collated_response_masks[i]
                    ref_logprob, _ = self.forward(
                        self.ref_policy,
                        query_response,
                        attention_mask,
                        position_id,
                        pad_token_id,
                        args.temperature,
                        return_entropy=False,
                    )
                    if args.mask_tool_use and args.tool_use:
                        # mask logprobs for tool tokens
                        response_mask = response_mask.bool() & tool_mask.bool()
                    else:
                        response_mask = response_mask.bool()
                    ref_logprob = torch.masked_fill(ref_logprob, ~response_mask[:, 1:], INVALID_LOGPROB)
                    collated_ref_logprobs.append(ref_logprob)
                    torch.cuda.empty_cache()
        # if we have multiple minibatches, we need to calculate the old logprobs for each minibatch
        # following gtrl scripts in just doing this on the current active policy, rather than use the logprobs
        # from the generator (note that async mode means these are a bit diff!)
        old_logprobs = [None for _ in range(len(collated_query_responses))]
        if num_mini_batches > 1:
            with Timer("Old logprobs Calculation", noop=self.rank != 0):
                with torch.no_grad():
                    for i in range(len(collated_query_responses)):
                        query_response = collated_query_responses[i]
                        tool_mask = collated_tool_masks[i]
                        attention_mask = collated_attention_masks[i]
                        position_id = collated_position_ids[i]
                        response_mask = collated_response_masks[i]
                        old_logprob, _ = self.forward(
                            self.model,
                            query_response,
                            attention_mask,
                            position_id,
                            pad_token_id,
                            args.temperature,
                            return_entropy=False,
                        )
                        if args.mask_tool_use and args.tool_use:
                            response_mask = response_mask.bool() & tool_mask.bool()
                        else:
                            response_mask = response_mask.bool()
                        old_logprob = torch.masked_fill(old_logprob, ~response_mask[:, 1:], INVALID_LOGPROB)
                        old_logprobs[i] = old_logprob
                        torch.cuda.empty_cache()

        local_step = 0
        # Do multiple epochs of training on on-policy data (PPO-style), with a fresh random shuffle in each epoch
        with Timer("[Training Processes] Loss calculation", noop=self.rank != 0):
            kl1_stats = torch.zeros(len(collated_query_responses))
            kl2_stats = torch.zeros(len(collated_query_responses))
            kl3_stats = torch.zeros(len(collated_query_responses))
            kl4_stats = torch.zeros(len(collated_query_responses))
            kl_loss_stats = torch.zeros(len(collated_query_responses))
            pg_clipfrac_stats = torch.zeros(len(collated_query_responses))
            pg_loss_stats = torch.zeros(len(collated_query_responses))
            loss_stats = torch.zeros(len(collated_query_responses))
            ratio_stats = torch.zeros(len(collated_query_responses))
            entropy_stats = torch.zeros(len(collated_query_responses))
            for epoch_idx in range(args.num_epochs):
                for i in range(len(collated_query_responses)):
                    mb_ref_logprob = collated_ref_logprobs[i]
                    mb_query_responses = collated_query_responses[i]
                    mb_tool_mask = collated_tool_masks[i]
                    mb_advantages = collated_advantages[i]
                    mb_response_masks = collated_response_masks[i]
                    mb_response_masks_bool = mb_response_masks[:, 1:].bool()
                    # if masking snippets, do it here.
                    if args.mask_tool_use and args.tool_use:
                        mb_response_masks_bool = mb_response_masks[:, 1:].bool() & mb_tool_mask[:, 1:].bool()
                    mb_attention_mask = collated_attention_masks[i]
                    mb_position_id = collated_position_ids[i]
                    mb_new_logprobs, mb_entropy = self.forward(
                        self.model,
                        mb_query_responses,
                        mb_attention_mask,
                        mb_position_id,
                        pad_token_id,
                        args.temperature,
                        return_entropy=args.record_entropy,
                    )
                    mb_new_logprobs = torch.masked_fill(mb_new_logprobs, ~mb_response_masks_bool, INVALID_LOGPROB)

                    # Cache the old logprobs
                    if num_mini_batches > 1:
                        mb_old_logprobs = old_logprobs[i]
                    else:
                        with torch.no_grad():
                            if epoch_idx == 0:
                                old_logprobs[i] = mb_new_logprobs
                            mb_old_logprobs = old_logprobs[i].detach()

                    # Calculate the policy's loss
                    logprobs_diff = mb_new_logprobs - mb_old_logprobs
                    ratio = torch.exp(logprobs_diff)
                    pg_losses = -mb_advantages[:, 1:] * ratio
                    pg_losses2 = -mb_advantages[:, 1:] * torch.clamp(
                        ratio, 1.0 - args.clip_lower, 1.0 + args.clip_higher
                    )
                    pg_loss_max = torch.max(pg_losses, pg_losses2)

                    # Here we recalculate kl: we want the KL loss to backpropagate through the model
                    # We also clamp the KL loss to avoid numerical instability
                    # https://chatgpt.com/share/679d0ed9-8f48-8011-926e-e274b15ae8ae
                    ref_logprobs_diff = (mb_new_logprobs - mb_ref_logprob).clamp(-40.0, 40.0)
                    kl1 = ref_logprobs_diff
                    kl2 = (ref_logprobs_diff) ** 2 / 2
                    kl3 = torch.expm1(-ref_logprobs_diff) + ref_logprobs_diff  # this is more numerically stable
                    kl4 = ratio * ref_logprobs_diff
                    if args.kl_estimator == "kl1":
                        kl = kl1
                    elif args.kl_estimator == "kl2":
                        kl = kl2
                    elif args.kl_estimator == "kl3":
                        kl = kl3
                    elif args.kl_estimator == "kl4":
                        kl = kl4

                    # grpo change: directly subtract KL in loss (add)
                    loss = masked_mean(pg_loss_max + (args.beta * kl), mb_response_masks_bool, args.masked_mean_axis)
                    loss = loss / accumulation_steps
                    self.model.backward(loss)
                    if (local_step + 1) % accumulation_steps == 0:
                        self.model.step()
                    local_step += 1
                    with torch.no_grad():
                        # NOTE: in packed implementation, kl calculation are averages over response tokens
                        kl1_stats[i] = masked_mean(kl1, mb_response_masks_bool, args.masked_mean_axis).float()
                        kl2_stats[i] = masked_mean(kl2, mb_response_masks_bool, args.masked_mean_axis).float()
                        kl3_stats[i] = masked_mean(kl3, mb_response_masks_bool, args.masked_mean_axis).float()
                        kl4_stats[i] = masked_mean(kl4, mb_response_masks_bool, args.masked_mean_axis).float()
                        if args.kl_estimator == "kl1":
                            kl_loss_stats[i] = kl1_stats[i] * args.beta
                        elif args.kl_estimator == "kl2":
                            kl_loss_stats[i] = kl2_stats[i] * args.beta
                        elif args.kl_estimator == "kl3":
                            kl_loss_stats[i] = kl3_stats[i] * args.beta
                        elif args.kl_estimator == "kl4":
                            kl_loss_stats[i] = kl4_stats[i] * args.beta
                        pg_clipfrac_stats[i] = masked_mean(
                            (pg_losses2 > pg_losses).float(), mb_response_masks_bool, args.masked_mean_axis
                        )
                        pg_loss_stats[i] = masked_mean(pg_loss_max, mb_response_masks_bool, args.masked_mean_axis)
                        loss_stats[i] = loss
                        ratio_stats[i] = masked_mean(ratio, mb_response_masks_bool, args.masked_mean_axis)
                        if args.record_entropy:
                            # Calculate entropy statistics
                            entropy_stats[i] = masked_mean(
                                mb_entropy, mb_response_masks_bool, args.masked_mean_axis
                            ).float()

            with torch.no_grad():
                self.local_metrics.add("objective/kl_avg", kl1_stats.mean())
                self.local_metrics.add("objective/kl2_avg", kl2_stats.mean())
                self.local_metrics.add("objective/kl3_avg", kl3_stats.mean())
                self.local_metrics.add("objective/kl4_avg", kl4_stats.mean())
                self.local_metrics.add("loss/policy_avg", pg_loss_stats.mean())
                self.local_metrics.add("loss/kl_avg", kl_loss_stats.mean())
                self.local_metrics.add("loss/total_avg", loss_stats.mean())
                self.local_metrics.add("policy/clipfrac_avg", pg_clipfrac_stats.mean())
                self.local_metrics.add("val/ratio", ratio_stats.mean())
                self.local_metrics.add("val/ratio_var", ratio_stats.var())
                if args.record_entropy:
                    self.local_metrics.add("policy/entropy_avg", entropy_stats.mean())
                self.local_metrics.add("lr", self.scheduler.get_last_lr()[0])
                return self.local_metrics.get_metrics_list()

    def save_checkpoint_state(self, checkpoint_state_dir: str, client_state: Dict[str, Any]) -> None:
        args = self.args

        # Save comprehensive RNG states for each rank
        rng_states = {
            "torch_cpu_rng_state": torch.get_rng_state(),
            "numpy_rng_state": np.random.get_state(),
            "python_rng_state": random.getstate(),
        }

        # Save CUDA RNG states for all devices
        if torch.cuda.is_available():
            rng_states["torch_cuda_rng_states"] = {
                f"cuda:{i}": torch.cuda.get_rng_state(i) for i in range(torch.cuda.device_count())
            }
            rng_states["torch_cuda_rng_state_all"] = torch.cuda.get_rng_state_all()

        # Add RNG states to client_state
        client_state["rng_states"] = rng_states
        client_state["rank"] = self.rank

        # Save reference policy checkpoint (model only, no optimizer)
        if hasattr(self, "ref_policy") and self.ref_policy is not None:
            ref_policy_dir = os.path.join(checkpoint_state_dir, "ref_policy")
            os.makedirs(ref_policy_dir, exist_ok=True)

            # For reference policy, we save just the model weights
            # We can't use save_checkpoint because it would try to save DummyOptim
            # which doesn't have state_dict
            if self.rank == 0:
                # Only rank 0 saves the model state
                if hasattr(self.ref_policy, "module"):
                    # If wrapped by DeepSpeed, get the underlying module
                    model_to_save = self.ref_policy.module
                else:
                    model_to_save = self.ref_policy

                # Save the state dict
                torch.save(model_to_save.state_dict(), os.path.join(ref_policy_dir, "pytorch_model.bin"))
                logger.info(f"Saved reference policy model to {ref_policy_dir}")

            client_state["ref_policy_saved"] = True

        # Save the main model checkpoint with enhanced client state
        self.model.save_checkpoint(checkpoint_state_dir, client_state=client_state)

        # `save_checkpoint` needs to be called on all ranks, only rank 0 will have all the states
        if self.rank == 0:
            if args.keep_last_n_checkpoints >= 0:
                clean_last_n_checkpoints_deepspeed(checkpoint_state_dir, args.keep_last_n_checkpoints)

            # Sync to GCS if configured (check the actual target, not just gs_bucket_path)
            if args.gs_checkpoint_state_dir is not None:
                ray.remote(sync_gs_bucket).options(num_cpus=1).remote(
                    checkpoint_state_dir, args.gs_checkpoint_state_dir
                )

    def save_model(self, output_dir: str, chat_template_name: str, tokenizer: PreTrainedTokenizer) -> None:
        model_to_save = self.model
        if "olmo" in chat_template_name:
            # New chat template has no bos token, and two eos tokens: <|im_end|> and <|endoftext|>
            model_to_save.generation_config = get_olmo3_generation_config(tokenizer)

        if self.rank == 0:
            os.makedirs(output_dir, exist_ok=True)

        # save model weights for ZeRO2/3
        if hasattr(model_to_save, "module"):
            model_to_save = model_to_save.module

        # gather parameters
        output_state_dict = {}
        for k, v in model_to_save.named_parameters():
            # only gather z3 params
            params_to_fetch = _z3_params_to_fetch([v])
            with deepspeed.zero.GatheredParameters(params_to_fetch, enabled=len(params_to_fetch) > 0):
                vv = v.data.cpu()
                if self.rank == 0:
                    output_state_dict[k] = vv

        if self.rank == 0:
            state_dict = model_to_save.state_dict()

            # copy named_buffers with `persistent=True`
            for k, v in model_to_save.named_buffers():
                if k not in state_dict:
                    continue
                vv = v.data.cpu()
                output_state_dict[k] = vv

            state_dict_keys = set(state_dict.keys())
            output_state_dict_keys = set(output_state_dict.keys())

            # corner case for tie_word_embeddings, such as Qwen2-0.5B
            if getattr(model_to_save.config, "tie_word_embeddings", False) and "lm_head.weight" in state_dict_keys:
                state_dict_keys.remove("lm_head.weight")

            assert state_dict_keys.issubset(output_state_dict_keys), (
                f"mismatch keys {output_state_dict_keys.symmetric_difference(state_dict_keys)}"
            )

            # only save peft weights https://github.com/microsoft/DeepSpeed/issues/4295
            if isinstance(model_to_save, PeftModel):
                model_to_save.save_pretrained(output_dir)
                if self.stage == 3:
                    torch.save(
                        get_peft_model_state_dict(model_to_save, output_state_dict),
                        os.path.join(output_dir, "adapter_model.bin"),
                    )
            else:
                model_to_save.save_pretrained(output_dir, state_dict=output_state_dict)

            # save tokenizer
            self.tokenizer.save_pretrained(output_dir)

    # we need this because we don't know which node is rank 0 is on
    def launch_ai2_evals_on_weka_wrapper(self, step_dir, leaderboard_name, wandb_url, training_step):
        args = self.args
        if self.rank == 0:
            ray.remote(launch_ai2_evals_on_weka).options(num_cpus=1).remote(
                step_dir,
                leaderboard_name,
                args.oe_eval_max_length,
                wandb_url,
                training_step,
                args.oe_eval_tasks,
                args.stop_strings,
                args.gs_bucket_path,
                args.eval_priority,
                args.oe_eval_beaker_image,
            )


class ModelGroup:
    def __init__(
        self, pg: PlacementGroup, ray_process_cls: RayProcess, num_gpus_per_node: List[int], single_gpu_mode: bool
    ):
        self.pg = pg
        self.ray_process_cls = ray_process_cls
        self.num_gpus_per_node = num_gpus_per_node
        self.num_gpus_per_actor = 0.48 if single_gpu_mode else 1
        self.num_cpus_per_actor = 4
        self.models = []
        world_size = sum(self.num_gpus_per_node)
        master_policy = ray_process_cls.options(
            num_cpus=self.num_cpus_per_actor,
            num_gpus=self.num_gpus_per_actor,
            scheduling_strategy=PlacementGroupSchedulingStrategy(
                placement_group=self.pg, placement_group_bundle_index=0
            ),
        ).remote(world_size, 0, 0, None, None)

        self.models.append(master_policy)
        master_addr, master_port = ray_get_with_progress(
            [master_policy.get_master_addr_port.remote()], desc="Getting master address"
        )[0]

        def get_bundle_index(rank, num_gpus_per_node):
            """given a rank and a list of num_gpus_per_node, return the index of the bundle that the rank belongs to"""
            bundle_idx = 0
            while rank >= num_gpus_per_node[bundle_idx]:
                rank -= num_gpus_per_node[bundle_idx]
                bundle_idx += 1
            return bundle_idx

        assert get_bundle_index(0, [7, 8, 4]) == 0
        assert get_bundle_index(1, [7, 8, 4]) == 0
        assert get_bundle_index(7, [7, 8, 4]) == 1
        assert get_bundle_index(8, [7, 8, 4]) == 1
        assert get_bundle_index(9, [7, 8, 4]) == 1
        assert get_bundle_index(16, [7, 8, 4]) == 2

        # Setup worker models
        for rank in range(1, world_size):
            logger.debug(f"{rank=}, {world_size=}, {rank=}, {master_addr=}, {master_port=}")
            scheduling_strategy = PlacementGroupSchedulingStrategy(
                placement_group=self.pg, placement_group_bundle_index=get_bundle_index(rank, self.num_gpus_per_node)
            )
            worker_policy = ray_process_cls.options(
                num_cpus=self.num_cpus_per_actor,
                num_gpus=self.num_gpus_per_actor,
                scheduling_strategy=scheduling_strategy,
            ).remote(world_size, rank, 0, master_addr, master_port)
            self.models.append(worker_policy)


class PendingQueriesMap:
    """Thread-safe map for tracking pending queries with reference counting."""

    def __init__(self):
        self._map = {}  # dataset_idx -> (query, ground_truth, dataset, count)
        self._lock = threading.Lock()

    def insert(self, dataset_idx, query, ground_truth, dataset):
        """Insert or increment count for a dataset index."""
        with self._lock:
            if dataset_idx in self._map:
                # Already exists - just increment count
                existing_query, existing_ground_truth, existing_dataset, count = self._map[dataset_idx]
                self._map[dataset_idx] = (existing_query, existing_ground_truth, existing_dataset, count + 1)
            else:
                # New entry - count starts at 1
                self._map[dataset_idx] = (query, ground_truth, dataset, 1)

    def insert_many(self, dataset_indices, queries, ground_truths, datasets):
        """Insert or increment count for multiple dataset indices at once."""
        with self._lock:
            for i, dataset_idx in enumerate(dataset_indices):
                if dataset_idx in self._map:
                    # Already exists - just increment count
                    existing_query, existing_ground_truth, existing_dataset, count = self._map[dataset_idx]
                    self._map[dataset_idx] = (existing_query, existing_ground_truth, existing_dataset, count + 1)
                else:
                    # New entry - count starts at 1
                    self._map[dataset_idx] = (queries[i], ground_truths[i], datasets[i], 1)

    def pop(self, dataset_idx):
        """Retrieve data and decrement count. Removes entry when count reaches 0."""
        with self._lock:
            if dataset_idx not in self._map:
                raise RuntimeError(f"Dataset index {dataset_idx} not found in pending_queries_map")

            query, ground_truth, dataset, count = self._map[dataset_idx]

            if count > 1:
                # More results expected - just decrement
                self._map[dataset_idx] = (query, ground_truth, dataset, count - 1)
            else:
                # Last result - remove entry
                del self._map[dataset_idx]

            return query, ground_truth, dataset

    def __len__(self):
        """Return the number of entries in the map."""
        with self._lock:
            return len(self._map)

    def __contains__(self, dataset_idx):
        """Check if a dataset index is in the map."""
        with self._lock:
            return dataset_idx in self._map

    def __getitem__(self, dataset_idx):
        """Get the value for a dataset index."""
        with self._lock:
            return self._map[dataset_idx]

    def keys(self):
        """Return a view of the keys in the map."""
        with self._lock:
            return list(self._map.keys())


def accumulate_inference_batches(
    inference_results_Q: ray_queue.Queue,
    pending_queries_map: PendingQueriesMap,
    args: Args,
    training_step: int,
    generation_config,
    timeout: Optional[float] = None,
) -> tuple[GenerationResult, Batch]:
    """Accumulate multiple inference results into a single training batch.

    Args:
        inference_results_Q: Queue containing GenerationResult objects
        pending_queries_map: PendingQueriesMap instance for thread-safe query tracking
        args: Arguments containing vllm_num_engines
        training_step: Current training step for error reporting
        generation_config: Generation config containing n (number of samples per prompt)
        timeout: Optional timeout in seconds for queue get operations. If None, blocks indefinitely.

    Raises:
        queue.Empty: If timeout is specified and no data is available within timeout.

    Returns:
        Tuple of (combined_result, Batch with queries, ground_truths, datasets) or (ShutdownSentinel, None) if shutdown signal received
    """
    # Collect results from all engines with non-blocking progress bar
    results = []
    all_queries = []
    all_ground_truths = []
    all_datasets = []
    for i in tqdm(
        range(args.vllm_num_engines),
        total=args.vllm_num_engines,
        desc=f"Accumulating results from {args.vllm_num_engines} engines",
        bar_format="{l_bar}{bar}{r_bar}\n",
        disable=not args.verbose,
    ):
        result = inference_results_Q.get(timeout=timeout)

        if isinstance(result, ShutdownSentinel):
            return result, None
        dataset_indices = result.dataset_index

        if dataset_indices is None:
            raise RuntimeError(f"Dataset indices is None for result {i}")

        # When generation_config.n > 1, vLLM generates multiple responses per prompt
        # but dataset_indices only contains the unique indices (not replicated)
        # So we expect: len(responses) == len(dataset_indices) * generation_config.n
        expected_responses = len(dataset_indices) * generation_config.n
        assert len(result.responses) == expected_responses, (
            f"Mismatch: number of responses ({len(result.responses)}) "
            f"doesn't match expected ({expected_responses}) for result {i}"
            f". {generation_config.n=}"
            f", {len(dataset_indices)=}"
        )

        # Get corresponding queries, ground_truths, datasets for each individual prompt
        batch_queries = []
        batch_ground_truths = []
        batch_datasets = []

        for dataset_idx in dataset_indices:
            query, ground_truth, dataset = pending_queries_map.pop(dataset_idx)
            batch_queries.append(query)
            batch_ground_truths.append(ground_truth)
            batch_datasets.append(dataset)

        results.append(result)
        all_queries.extend(batch_queries)
        all_ground_truths.extend(batch_ground_truths)
        all_datasets.extend(batch_datasets)

    # Combine all results into a single GenerationResult
    combined_responses = []
    combined_finish_reasons = []
    combined_masks = []
    combined_num_calls = []
    combined_timeouts = []
    combined_tool_errors = []
    combined_tool_outputs = []
    combined_tool_runtimes = []
    combined_tool_calleds = []

    for result in results:
        combined_responses.extend(result.responses)
        combined_finish_reasons.extend(result.finish_reasons)
        combined_masks.extend(result.masks)
        combined_num_calls.extend(result.request_info.num_calls)
        combined_timeouts.extend(result.request_info.timeouts)
        combined_tool_errors.extend(result.request_info.tool_errors)
        combined_tool_outputs.extend(result.request_info.tool_outputs)
        combined_tool_runtimes.extend(result.request_info.tool_runtimes)
        combined_tool_calleds.extend(result.request_info.tool_calleds)

    # Create combined RequestInfo
    combined_request_info = RequestInfo(
        num_calls=combined_num_calls,
        timeouts=combined_timeouts,
        tool_errors=combined_tool_errors,
        tool_outputs=combined_tool_outputs,
        tool_runtimes=combined_tool_runtimes,
        tool_calleds=combined_tool_calleds,
    )

    # Create combined GenerationResult
    combined_result = GenerationResult(
        responses=combined_responses,
        finish_reasons=combined_finish_reasons,
        masks=combined_masks,
        request_info=combined_request_info,
        dataset_index=None,  # Not meaningful for combined result
    )

    # Note: We don't have dataset_indices here, but they're not needed for the returned batch
    batch = Batch(
        queries=all_queries,
        ground_truths=all_ground_truths,
        datasets=all_datasets,
        indices=None,  # Not meaningful for combined results
    )
    return combined_result, batch


def data_preparation_thread(
    reward_fn: Callable,
    inference_results_Q: ray_queue.Queue,  # Ray queue
    packed_sequences_Q: Queue,
    pending_queries_map: dict,
    args: Args,
    tokenizer: PreTrainedTokenizer,
    num_training_steps: int,
    generation_config,
    resume_training_step: int,
):
    for training_step in range(resume_training_step, num_training_steps + 1):
        # Streaming accumulation: collect results as they arrive
        with Timer("🚀 [Data Preparation Thread] Getting response ids") as timer:
            result, batch = accumulate_inference_batches(
                inference_results_Q, pending_queries_map, args, training_step, generation_config
            )
            if isinstance(result, ShutdownSentinel):
                logger.info("[Data Preparation Thread] Received shutdown sentinel, exiting")
                return

        getting_response_time = timer.duration

        # ------------------------------------------------------------------------------------------------
        # Pack sequences
        if args.num_samples_per_prompt_rollout > 1:
            batch = Batch(
                queries=repeat_each(batch.queries, args.num_samples_per_prompt_rollout),
                ground_truths=repeat_each(batch.ground_truths, args.num_samples_per_prompt_rollout),
                datasets=repeat_each(batch.datasets, args.num_samples_per_prompt_rollout),
                indices=repeat_each(batch.indices, args.num_samples_per_prompt_rollout) if batch.indices else None,
            )
            good_outputs = [
                len(result.request_info.tool_outputs[i]) > 0
                and result.request_info.tool_calleds[i]
                and not result.request_info.timeouts[i]
                and not result.request_info.tool_errors[i]
                for i in range(len(result.request_info.tool_outputs))
            ]
            for i in range(len(result.finish_reasons)):
                # edge case: sometimes it outputs eos immediately, and we get an empty response
                # in that case, we need to add the eos token to the response
                # note that this also adds eos to the end of reponses that stopped for other reasons.
                if result.finish_reasons[i] == "stop" and (
                    len(result.responses[i]) == 0 or result.responses[i][-1] != tokenizer.eos_token_id
                ):
                    result.responses[i].append(tokenizer.eos_token_id)
                    result.masks[i].append(1)  # never mask the eos token for now?

        with Timer("🔥 [Data Preparation Thread] Decoding responses", noop=True):
            decoded_responses = tokenizer.batch_decode(result.responses, skip_special_tokens=True)
            decoded_queries = tokenizer.batch_decode(batch.queries, skip_special_tokens=True)
            decoded_queries = [extract_user_query(query) for query in decoded_queries]
            stop_rate = sum(int(finish_reason == "stop") for finish_reason in result.finish_reasons) / len(
                result.finish_reasons
            )

        with Timer("💰 [Data Preparation Thread] Calculating rewards and advantages"):
            scores, reward_metrics = asyncio.run(
                reward_fn(
                    result.responses,
                    decoded_responses,
                    batch,
                    result.finish_reasons,
                    result.request_info,
                    decoded_queries,
                )
            )
            scores = np.array(scores)
            scores_per_prompt = scores.reshape(-1, args.num_samples_per_prompt_rollout)
            mean_grouped_rewards = scores_per_prompt.mean(axis=-1)
            mean_grouped_rewards = np.repeat(mean_grouped_rewards, args.num_samples_per_prompt_rollout, axis=0)
            std_grouped_rewards = scores_per_prompt.std(axis=-1)
            std_grouped_rewards = np.repeat(std_grouped_rewards, args.num_samples_per_prompt_rollout, axis=0)
            if args.advantage_normalization_type == "standard":
                advantages = (scores - mean_grouped_rewards) / (std_grouped_rewards + 1e-8)
            elif args.advantage_normalization_type == "centered":
                advantages = scores - mean_grouped_rewards
            else:
                raise ValueError(f"Invalid advantage normalization type: {args.advantage_normalization_type}")

        with Timer("📦 [Data Preparation Thread] Filtering sequences"):
            # Here we get the max possible score for each prompt, and see how many prompts are unsolved
            max_possible_score = 0
            if args.apply_verifiable_reward:
                max_possible_score += args.verification_reward
            if args.apply_r1_style_format_reward and args.additive_format_reward:
                max_possible_score += args.r1_style_format_reward
            unsolved_batch_size_ratio = ((scores != max_possible_score) > 0).sum() / len(scores)
            # In GRPO, if the std of grouped rewards is 0, then there is zero gradient for the batch
            # of args.num_samples_per_prompt_rollout responses, so we need to filter out those batches
            non_zero_std_mask = scores_per_prompt.std(axis=-1) != 0
            real_batch_size_ratio = non_zero_std_mask.sum() * args.num_samples_per_prompt_rollout / len(scores)
            expanded_mask = np.repeat(non_zero_std_mask, args.num_samples_per_prompt_rollout)
            non_zero_gradient_index = np.where(expanded_mask)[0]
            advantages = advantages[non_zero_gradient_index]
            original_batch_size = len(scores)
            scores = scores[non_zero_gradient_index]
            responses = [result.responses[i] for i in non_zero_gradient_index]
            masks = [result.masks[i] for i in non_zero_gradient_index]
            batch = batch[non_zero_gradient_index.tolist()]
            finish_reasons = [result.finish_reasons[i] for i in non_zero_gradient_index]
            if args.mask_truncated_completions:
                stop_idxes = torch.tensor([i for i in range(len(finish_reasons)) if finish_reasons[i] == "stop"])
                scores = scores[stop_idxes]
                advantages = advantages[stop_idxes]
                responses = [responses[i] for i in stop_idxes]
                masks = [masks[i] for i in stop_idxes]
                batch = batch[stop_idxes.tolist()]
                finish_reasons = [finish_reasons[i] for i in stop_idxes]

            if args.fill_completions:
                with Timer("⏱ [Data Preparation Thread] Refill completions"):
                    current_batch_size = len(scores)
                    original_prompt_cnt = original_batch_size // args.num_samples_per_prompt_rollout
                    current_prompt_cnt = current_batch_size // args.num_samples_per_prompt_rollout
                    need_to_fill_prompt = original_prompt_cnt - current_prompt_cnt
                    k = args.num_samples_per_prompt_rollout

                    if need_to_fill_prompt > 0 and current_prompt_cnt > 0:
                        scores_matrix = scores.reshape(current_prompt_cnt, k)
                        stds = scores_matrix.std(axis=1) + 1e-8
                        probs = stds / stds.sum()

                        sampled_prompt_ids = np.random.choice(
                            current_prompt_cnt, size=need_to_fill_prompt, replace=True, p=probs
                        )

                        sampled_indices = []
                        for pid in sampled_prompt_ids:
                            start = pid * k
                            sampled_indices.extend(range(start, start + k))

                        advantages = np.concatenate([advantages, advantages[sampled_indices]])
                        scores = np.concatenate([scores, scores[sampled_indices]])
                        responses += [responses[i] for i in sampled_indices]
                        masks += [masks[i] for i in sampled_indices]

                        sampled_batch = batch[sampled_indices]

                        batch = Batch(
                            queries=batch.queries + sampled_batch.queries,
                            ground_truths=batch.ground_truths + sampled_batch.ground_truths,
                            datasets=batch.datasets + sampled_batch.datasets,
                            indices=batch.indices + sampled_batch.indices if batch.indices is not None else None,
                        )

                        finish_reasons += [finish_reasons[i] for i in sampled_indices]

                        print(
                            f"📊 Duplicated {need_to_fill_prompt} prompts from {len(sampled_indices)} total responses"
                        )

        with Timer("📦 [Data Preparation Thread] Packing sequences"):
            packed_sequences = pack_sequences(
                queries=batch.queries,
                responses=responses,
                masks=masks,
                pack_length=args.pack_length,
                pad_token_id=tokenizer.pad_token_id,
            )
            num_new_tokens = sum(len(seq) for seq in packed_sequences.query_responses)
            # Vectorized advantage calculation: create a lookup array where each index corresponds to a response mask value
            # and each value is the corresponding advantage score: index 0 is set to 0 since response masks start from 1 (1-indexed)
            lookup_advantages = np.zeros(len(advantages) + 1, dtype=np.float32)
            lookup_advantages[1:] = advantages
            packed_advantages = [
                torch.tensor(lookup_advantages[packed_mask], dtype=torch.float32)
                for packed_mask in packed_sequences.response_masks
            ]
            packed_sequences.advantages = packed_advantages

        # if we have less batches than world size, we need to pad out so each world is fine
        # ideally, you should avoid this since its wasting computation.
        if args.allow_world_padding:
            with Timer("🤺 [Data Preparation Thread] Padding sequences for world size"):
                shortfall = args.world_size - len(packed_sequences.query_responses)
                if shortfall > 0:
                    logger.warning(
                        f"Padding {shortfall} sequences for world size. In future, you should adjust your compute this."
                    )
                    # construct "dummy" sequences for padding out the world size
                    dummy_qr = torch.tensor([tokenizer.pad_token_id, tokenizer.eos_token_id], dtype=torch.long)
                    dummy_tool_mask = torch.zeros_like(dummy_qr)
                    dummy_attention = torch.tensor([1, 1], dtype=torch.long)
                    dummy_position_ids = torch.arange(len(dummy_qr), dtype=torch.long)
                    dummy_response_mask = torch.zeros_like(dummy_qr)
                    dummy_advantage = torch.zeros_like(dummy_qr, dtype=torch.float)
                    # pad out the world size
                    for _ in range(shortfall):
                        packed_sequences.query_responses.append(dummy_qr)
                        packed_sequences.tool_masks.append(dummy_tool_mask)
                        packed_sequences.attention_masks.append(dummy_attention)
                        packed_sequences.position_ids.append(dummy_position_ids)
                        packed_sequences.response_masks.append(dummy_response_mask)
                        packed_sequences.advantages.append(dummy_advantage)

        with Timer("🔄 [Data Preparation Thread] Prepare collated data for each worker"):
            B = (
                len(packed_sequences.query_responses) // args.world_size
            )  # essentially doing `drop_last=True`, which is fine.
            collated_data = []
            for i in range(args.world_size):
                per_device_packed_query_responses = packed_sequences.query_responses[B * i : B * (i + 1)]
                per_device_packed_tool_masks = packed_sequences.tool_masks[B * i : B * (i + 1)]
                per_device_packed_attention_masks = packed_sequences.attention_masks[B * i : B * (i + 1)]
                per_device_packed_position_ids = packed_sequences.position_ids[B * i : B * (i + 1)]
                per_device_packed_advantages = packed_sequences.advantages[B * i : B * (i + 1)]
                per_device_packed_response_masks = packed_sequences.response_masks[B * i : B * (i + 1)]

                # Shuffle the batch and collate the data
                b_inds = np.random.permutation(len(per_device_packed_query_responses))
                collated_query_responses = []
                collated_tool_masks = []
                collated_attention_masks = []
                collated_position_ids = []
                collated_response_masks = []
                collated_advantages = []
                for j in range(0, len(per_device_packed_query_responses), args.per_device_train_batch_size):
                    micro_range = b_inds[j : j + args.per_device_train_batch_size]
                    collated_query_responses.append(
                        collate_fn(
                            [per_device_packed_query_responses[idx] for idx in micro_range], tokenizer.pad_token_id
                        )
                    )
                    collated_tool_masks.append(
                        collate_fn([per_device_packed_tool_masks[idx] for idx in micro_range], 0)
                    )
                    collated_attention_masks.append(
                        collate_fn([per_device_packed_attention_masks[idx] for idx in micro_range], 0)
                    )
                    collated_position_ids.append(
                        collate_fn([per_device_packed_position_ids[idx] for idx in micro_range], 0)
                    )
                    collated_response_masks.append(
                        collate_fn([per_device_packed_response_masks[idx] for idx in micro_range], 0)
                    )
                    collated_advantages.append(
                        collate_fn([per_device_packed_advantages[idx] for idx in micro_range], 0)
                    )
                collated_data.append(
                    {
                        "collated_query_responses": collated_query_responses,
                        "collated_tool_masks": collated_tool_masks,
                        "collated_attention_masks": collated_attention_masks,
                        "collated_position_ids": collated_position_ids,
                        "collated_advantages": collated_advantages,
                        "collated_response_masks": collated_response_masks,
                    }
                )

        # Create a result package with metrics and data
        if len(responses) == 0:
            # Handle empty responses case
            # in this case, we won't log metrics, so it should be fine.
            metrics = {}
        else:
            sequence_lengths = np.array([len(response) for response in responses])
            sequence_length_solved = (
                np.array([]) if np.all(scores == 0) else np.array(sequence_lengths[scores == max_possible_score])
            )
            sequence_length_unsolved = (
                np.array([]) if np.all(scores == max_possible_score) else np.array(sequence_lengths[scores == 0])
            )
            metrics = {
                "scores": np.array(scores).mean(),
                "real_batch_size_ratio": real_batch_size_ratio,
                "unsolved_batch_size_ratio": unsolved_batch_size_ratio,
                "packed_ratio": len(packed_sequences.query_responses) / len(responses) if len(responses) > 0 else 0,
                "val/sequence_lengths": sequence_lengths.mean(),
                "val/sequence_lengths_min": sequence_lengths.min(),
                "val/sequence_lengths_max": sequence_lengths.max(),
                "val/sequence_lengths_unsolved": (
                    0 if len(sequence_length_unsolved) == 0 else sequence_length_unsolved.mean()
                ),
                "val/sequence_lengths_solved": (
                    0 if len(sequence_length_solved) == 0 else sequence_length_solved.mean()
                ),
                "val/sequence_lengths_unsolved_hist": sequence_length_unsolved,
                "val/sequence_lengths_solved_hist": sequence_length_solved,
                "val/stop_rate": stop_rate,
                "val/advantages_mean": advantages.mean(),
                "val/advantages_min": advantages.min(),
                "val/advantages_max": advantages.max(),
                "val/advantages_hist": advantages,
                "val/num_calls_rate": np.array(result.request_info.num_calls).mean(),
                "val/timeouts_rate": np.array(result.request_info.timeouts).mean(),
                "val/tool_errors_rate": np.array([len(item) > 0 for item in result.request_info.tool_errors]).mean(),
                "val/good_outputs_rate": np.array(good_outputs).mean(),
                "val/tool_runtimes_rate": np.array(result.request_info.tool_runtimes).mean(),
                "val/tool_calleds_rate": np.array(result.request_info.tool_calleds).mean(),
                "time/getting_response": getting_response_time,
                **reward_metrics,
            }

        if args.save_traces:
            traces = {
                "scores": scores.tolist(),
                "finish_reasons": finish_reasons,
                "responses": responses,
                "training_step": training_step,
                **asdict(batch),  # Unpack all batch fields
                **reward_metrics,
            }
            os.makedirs(args.output_dir, exist_ok=True)
            with open(f"{args.output_dir}/traces_{args.run_name}.jsonl", "a") as f:
                json.dump(traces, f)
                f.write("\n")

        if len(responses) == 0:
            logger.warning(f"No responses in batch {training_step}.")

        # Put the packed sequences and metrics into the output queue
        packed_sequences_Q.put(
            {
                "packed_sequences": packed_sequences,  # for debugging purposes
                "collated_data": collated_data,
                "metrics": metrics,
                "responses_count": len(responses),
                "num_new_tokens": num_new_tokens,
                "B": B,
            }
        )


def setup_runtime_variables(args: Args) -> Args:
    """Set up runtime variables for the experiment."""
    args.run_name = f"{args.exp_name}__{args.seed}__{int(time.time())}"
    args.output_dir = os.path.join(args.output_dir, args.run_name)
    args.dataset_local_cache_dir = os.path.abspath(args.dataset_local_cache_dir)
    if is_beaker_job():
        args.dataset_local_cache_dir = "/weka/oe-adapt-default/allennlp/deletable_open_instruct_dataset_cache"
    args.world_size = sum(args.num_learners_per_node)
    args.num_training_steps = args.total_episodes // (
        args.num_unique_prompts_rollout * args.num_samples_per_prompt_rollout
    )
    args.try_launch_beaker_eval_jobs_on_weka = args.try_launch_beaker_eval_jobs_on_weka and is_beaker_job()
    if args.push_to_hub:
        if args.hf_repo_id is None:  # auto-generate one
            args.hf_repo_id = "open_instruct_dev"
        if args.hf_entity is None:  # first try to use AI2 entity
            args.hf_entity = maybe_use_ai2_hf_entity()
        if args.hf_entity is None:  # then try to use the user's entity
            args.hf_entity = HfApi().whoami()["name"]
        args.hf_repo_id = f"{args.hf_entity}/{args.hf_repo_id}"
        if args.hf_repo_revision is None:  # auto-generate one
            args.hf_repo_revision = args.run_name
        args.hf_repo_url = f"https://huggingface.co/{args.hf_repo_id}/tree/{args.hf_repo_revision}"
    if args.with_tracking:
        if args.wandb_entity is None:
            args.wandb_entity = maybe_use_ai2_wandb_entity()
    args.tool_use = args.tools is not None and len(args.tools) > 0
    return args


def setup_experiment_tracking(args: Args, tc: TokenizerConfig, model_config: ModelConfig):
    """Setup experiment tracking and seeds."""
    all_configs = {}
    beaker_config = None
    if is_beaker_job():
        beaker_config = maybe_get_beaker_config()
        all_configs.update(vars(beaker_config))
    all_configs.update(**asdict(args), **asdict(tc), **asdict(model_config))

    wandb_url = None
    if args.with_tracking:
        wandb.init(
            project=args.wandb_project_name,
            entity=args.wandb_entity,
            config=all_configs,
            name=args.run_name,
            save_code=True,
            tags=[args.exp_name] + get_wandb_tags(),
        )
        wandb_url = wandb.run.get_url()
        logger.info(f"Initial Beaker description update with wandb_url: {wandb_url}")
        maybe_update_beaker_description(wandb_url=wandb_url)

    return beaker_config, wandb_url


def setup_datasets(args: Args, tc: TokenizerConfig, tokenizer: PreTrainedTokenizer):
    """Set up training and evaluation datasets."""
    transform_fn_args = [
        {},
        {"max_token_length": args.max_token_length, "max_prompt_token_length": args.max_prompt_token_length},
    ]
    train_dataset = get_cached_dataset_tulu(
        dataset_mixer_list=args.dataset_mixer_list,
        dataset_mixer_list_splits=args.dataset_mixer_list_splits,
        tc=tc,
        dataset_transform_fn=args.dataset_transform_fn,
        transform_fn_args=transform_fn_args,
        dataset_cache_mode=args.dataset_cache_mode,
        dataset_config_hash=args.dataset_config_hash,
        hf_entity=args.hf_entity,
        dataset_local_cache_dir=args.dataset_local_cache_dir,
        dataset_skip_cache=args.dataset_skip_cache,
    )
    train_dataset = train_dataset.shuffle(seed=args.seed)

    eval_dataset = None
    if len(args.dataset_mixer_eval_list) > 0:
        eval_dataset = get_cached_dataset_tulu(
            args.dataset_mixer_eval_list,
            args.dataset_mixer_eval_list_splits,
            tc,
            args.dataset_transform_fn,
            transform_fn_args,
            hf_entity=args.hf_entity,
            dataset_cache_mode=args.dataset_cache_mode,
            dataset_config_hash=args.dataset_config_eval_hash,
            dataset_local_cache_dir=args.dataset_local_cache_dir,
            dataset_skip_cache=args.dataset_skip_cache,
        )
        if args.shuffle_eval_dataset:
            eval_dataset = eval_dataset.shuffle(seed=args.seed)

    visualize_token(train_dataset[0][INPUT_IDS_PROMPT_KEY], tokenizer)

    return train_dataset, eval_dataset


def create_model_and_optimizer(
    args: Args,
    tc: TokenizerConfig,
    model_config: ModelConfig,
    beaker_config: BeakerRuntimeConfig,
    wandb_url: str,
    tokenizer: PreTrainedTokenizer,
    inference_results_Q: ray_queue.Queue,
    param_prompt_Q: ray_queue.Queue,
    evaluation_inference_results_Q: ray_queue.Queue,
) -> tuple[ModelGroup, list[vllm_utils3.LLMRayActor], dict, int, int]:
    """Create the model, optimizer, and vLLM engines."""
    # Create placement group
    bundles = [{"GPU": actor_num_gpus, "CPU": actor_num_gpus * 10} for actor_num_gpus in args.num_learners_per_node]
    pg = placement_group(bundles, strategy="STRICT_SPREAD")
    ray_get_with_progress([pg.ready()], desc="Waiting for placement group")
    inits = []
    policy_group = ModelGroup(pg, PolicyTrainerRayProcess, args.num_learners_per_node, args.single_gpu_mode)
    wandb_url = wandb.run.get_url() if args.with_tracking else None
    inits.extend(
        model.from_pretrained.remote(args, model_config, beaker_config, wandb_url, tokenizer)
        for model in policy_group.models
    )

    # Set up tools
    max_len = args.max_prompt_token_length + args.response_length
    tool_objects = {}
    if args.tools:
        for tool in args.tools:
            if tool.lower() == "search":
                from open_instruct.search_utils.search_tool import SearchTool

                tool = SearchTool(
                    start_str="<query>",
                    end_str="</query>",
                    api_endpoint=args.search_api_endpoint,
                    number_documents_to_search=args.number_documents_to_search,
                )
                tool_objects[tool.end_str] = tool
                # Add tool end string to stop_strings
                args.stop_strings.append(tool.end_str)
            elif tool.lower() == "code":
                from open_instruct.tool_utils.tool_vllm import PythonCodeTool

                tool = PythonCodeTool(start_str="<code>", end_str="</code>", api_endpoint=args.code_tool_api_endpoint)
                tool_objects[tool.end_str] = tool
                # Add tool end string to stop_strings
                args.stop_strings.append(tool.end_str)
            else:
                raise ValueError(f"Unknown tool: {tool}")

    actor_manager = vllm_utils3.ActorManager.remote()

    # Create vLLM engines with queues
    vllm_engines = vllm_utils3.create_vllm_engines(
        args.vllm_num_engines,
        args.vllm_tensor_parallel_size,
        args.vllm_enforce_eager,
        tc.tokenizer_name_or_path,
        model_config.model_name_or_path,
        model_config.model_revision,
        args.seed,
        args.vllm_enable_prefix_caching,
        max_len,
        args.vllm_gpu_memory_utilization,
        args.single_gpu_mode,
        pg=pg if args.single_gpu_mode else None,
        tools=tool_objects,
        max_tool_calls=args.max_tool_calls,
        prompt_queue=param_prompt_Q,
        results_queue=inference_results_Q,
        eval_results_queue=evaluation_inference_results_Q,
        actor_manager=actor_manager,
    )

    resume_training_step = ray_get_with_progress(inits, desc="Initializing models")[0] + 1
    episode = (resume_training_step - 1) * args.num_unique_prompts_rollout * args.num_samples_per_prompt_rollout
    logger.info("======== ✅ all models and vLLM engines initialized =========")

    ray_get_with_progress(
        [m.setup_model_update_group.remote(vllm_engines=vllm_engines) for m in policy_group.models],
        desc="Setting up model update group",
    )
    logger.info("======== ✅ model update group setup successfully =========")

    if resume_training_step > 1:
        logger.info(f"Resuming training from step {resume_training_step}... Broadcasting weights to vLLM engines.")
        with Timer("[Main Thread] 🔄 Loading weights using shared memory"):
            ray_get_with_progress(
                [m.broadcast_to_vllm.remote() for m in policy_group.models],
                desc="Broadcasting weights to vLLM engines",
                enable=args.verbose,
            )

    return policy_group, vllm_engines, tool_objects, resume_training_step, episode, actor_manager


def create_generation_configs(args: Args):
    """Create generation configs for training and evaluation."""
    generation_config = vllm.SamplingParams(
        temperature=args.temperature,
        top_p=args.vllm_top_p,  # prevent rare out-of-vocab tokens with qwen
        max_tokens=args.response_length,
        include_stop_str_in_output=True,
        skip_special_tokens=False,
        n=args.num_samples_per_prompt_rollout,
        stop=args.stop_strings,
        seed=args.seed,  # IMPORTANT: Set seed for reproducible generation
        # IMPORTANT: Set output_kind to FINAL_ONLY to ensure vLLM V1 properly handles n>1
        # With the default CUMULATIVE mode, vLLM V1 returns separate outputs for each
        # completion, making it difficult to aggregate them correctly. FINAL_ONLY mode
        # ensures all n completions are returned together in a single output.
        output_kind=vllm.sampling_params.RequestOutputKind.FINAL_ONLY,
    )
    eval_generation_config = generation_config.clone()
    eval_generation_config.temperature = 0.0
    eval_generation_config.n = 1
    return {"train": generation_config, "eval": eval_generation_config}


def split_and_insert_batch(
    batch: Batch,
    training_step,
    vllm_num_engines,
    pending_queries_map: PendingQueriesMap,
    param_prompt_Q,
    generation_config,
    is_eval: bool = False,
) -> None:
    """Split a batch into multiple inference batches and insert individual prompts into queues and mapping."""
    import math

    inference_batch_size = max(1, math.ceil(len(batch.queries) / vllm_num_engines))

    for batch_idx in range(vllm_num_engines):
        start_idx = batch_idx * inference_batch_size
        end_idx = min(start_idx + inference_batch_size, len(batch.queries))

        # Stop if we've distributed all queries
        if start_idx >= len(batch.queries):
            break

        sub_batch = batch[start_idx:end_idx]

        # Store prompts in the map using thread-safe insert_many
        pending_queries_map.insert_many(
            sub_batch.indices, sub_batch.queries, sub_batch.ground_truths, sub_batch.datasets
        )

        # Use PromptRequest for Ray queue with batch-specific dataset_index list
        param_prompt_Q.put(
            PromptRequest(
                prompts=sub_batch.queries,
                generation_config=generation_config,
                training_step=training_step,
                dataset_index=sub_batch.indices,
                is_eval=is_eval,
            )
        )


def sync_weights_and_prepare_prompts(
    training_step: int,
    args: Args,
    train_dataset: Any,
    iter_dataloader: Iterator[List[int]],
    policy_group: ModelGroup,
    pending_queries_map: PendingQueriesMap,
    param_prompt_Q: ray_queue.Queue,
    generation_configs: Dict[str, vllm.SamplingParams],
    actor_manager: vllm_utils3.ActorManager,
) -> Batch:
    """Sync weights and send the next batch of prompts to vLLM."""
    dataset_indices = next(iter_dataloader)
    batch = next_batch(dataset_indices, train_dataset)
    with Timer(
        "[Main Thread] 🔄 Loading weights using shared memory"
        if args.async_steps > 0
        else "🔄 Loading weights using shared memory"
    ):
        ray.get(actor_manager.set_should_stop.remote(True))
        logger.debug(f"[Main Thread] Set should_stop to True for weight sync at step {training_step}")

        ray_get_with_progress(
            [m.broadcast_to_vllm.remote() for m in policy_group.models],
            desc=f"[Main thread] Broadcasting weights to vLLM engines at training step {training_step}",
            enable=args.verbose,
        )

        ray.get(actor_manager.set_should_stop.remote(False))
        logger.debug(f"[Main Thread] Set should_stop to False after weight sync at step {training_step}")

    split_and_insert_batch(
        batch, training_step, args.vllm_num_engines, pending_queries_map, param_prompt_Q, generation_configs["train"]
    )

    return batch


def load_data_from_packing_thread(packed_sequences_Q: Queue, num_total_tokens: int, stop_event: threading.Event):
    """Get the packed sequences with advantages from the packing thread."""
    with Timer("[Main Thread] 📦 Getting packed sequences from thread") as timer:
        while True:
            if stop_event.is_set():
                logger.warning("[Main Thread] Stop event detected while waiting for packed sequences")
                return None, {}, num_total_tokens
            try:
                packed_data = packed_sequences_Q.get(timeout=30.0)
                break
            except Empty:
                logger.warning("[Main Thread] Timeout waiting for packed sequences. Retrying...")
        data_thread_metrics = packed_data["metrics"]
        B = packed_data["B"]
        collated_data = packed_data["collated_data"]
        num_total_tokens += packed_data["num_new_tokens"]

    data_thread_metrics["time/trainer_idling"] = timer.duration
    if B == 0:
        logger.warning("[Main Thread] 🤡 After packing, there is not enough data to train")
        return None, data_thread_metrics, num_total_tokens
    return collated_data, data_thread_metrics, num_total_tokens


def generate_thread(args, vllm_engines, resume_training_step, stop_event, generate_metrics_Q):
    """Thread function that repeatedly calls process_from_queue on vllm engines."""
    logger.info("[Generate Thread] 🚀 Starting generation thread")
    while not stop_event.is_set():
        with Timer("🔥 Generation time") as timer:
            processed_results = ray_get_with_progress(
                [engine.process_from_queue.remote(timeout=20) for engine in vllm_engines],
                desc="[Generate Thread] Waiting for vLLM engines to process",
                enable=args.verbose,
            )
            num_processed = sum(int(result) for result in processed_results)
            # Suppress timing output if nothing was processed
            if num_processed == 0:
                timer.noop = True
        if num_processed > 0:
            try:
                generate_metrics_Q.put_nowait({"time/generation": timer.duration})
            except Full:
                logger.warning("[Generate Thread] generate metrics queue full, skipping metric")
    logger.info("[Generate Thread] 🛑 Stopping generation thread")


def one_training_step(
    args: Args,
    policy_group: ModelGroup,
    collated_data,
    tokenizer,
    data_thread_metrics,
    episode,
    training_step,
    num_total_tokens,
    start_time,
    train_dataset,
    wandb_url,
    chat_template_name,
    iter_dataloader=None,
):
    """Train the model for one step."""
    update_ref_policy_future = []
    with Timer("[Main Thread] 🗡️ Training") as train_timer:
        metrics_list: List[dict[str, float]] = ray_get_with_progress(
            [
                policy_group.models[i].train.remote(
                    **collated_data[i], pad_token_id=tokenizer.pad_token_id, num_mini_batches=args.num_mini_batches
                )
                for i in range(args.world_size)
            ],
            desc=f"Running training step {training_step}",
        )
        if (
            args.ref_policy_update_freq is not None
            and training_step % args.ref_policy_update_freq == 0
            and args.alpha > 0
        ):
            update_ref_policy_future.extend(
                [policy_group.models[i].update_ref_policy.remote() for i in range(args.world_size)]
            )

    save_time = 0
    if args.save_freq > 0 and training_step % args.save_freq == 0 and (args.eval_on_step_0 or training_step > 1):
        with Timer("[Main Thread] 🗡️ Saving model") as timer:
            checkpoint_dir = f"{args.output_dir}_checkpoints"
            step_dir = os.path.join(checkpoint_dir, f"step_{training_step}")
            logger.info(f"Saving model at step {training_step} to {step_dir}")
            ray_get_with_progress(
                [
                    policy_group.models[i].save_model.remote(step_dir, chat_template_name, tokenizer)
                    for i in range(args.world_size)
                ],
                desc=f"Saving model at step {training_step}",
            )
            if args.try_launch_beaker_eval_jobs_on_weka and is_beaker_job():
                leaderboard_name = f"{args.hf_repo_revision}_step_{training_step}"
                for i in range(args.world_size):
                    policy_group.models[i].launch_ai2_evals_on_weka_wrapper.remote(
                        step_dir, leaderboard_name, wandb_url, training_step
                    )
        save_time += timer.duration

    # Checkpoint logic has been moved to the main training loop
    # to ensure checkpointing happens even when a step is skipped

    if len(update_ref_policy_future) > 0:
        with Timer("[Main Thread] 🔃 Updating reference policy"):
            ray_get_with_progress(update_ref_policy_future, desc="Updating reference policy")

    average_metrics = {k: sum(m[k] for m in metrics_list) / len(metrics_list) for k in metrics_list[0]}
    total_time = time.perf_counter() - start_time
    metrics = {
        "episode": episode,
        "global_step": episode,
        "training_step": training_step,
        "val/num_total_tokens": num_total_tokens,
        "epoch": episode / args.num_samples_per_prompt_rollout / len(train_dataset),
        "tokens_per_second": num_total_tokens / total_time,
        "time/total": total_time,
        "time/training": train_timer.duration,
        "time/saving": save_time,
        **data_thread_metrics,
        **average_metrics,
    }
    # Print only scalar metrics
    scalar_metrics = {k: v for k, v in metrics.items() if isinstance(v, (float, int))}
    print_rich_single_line_metrics(scalar_metrics)

    if args.with_tracking:
        # Convert array/list metrics to wandb histograms for logging
        for key, value in metrics.items():
            if isinstance(value, np.ndarray) or isinstance(value, list):
                if len(value) > 0:
                    metrics[key] = wandb.Histogram(value)
        wandb.log(metrics, step=episode)


def maybe_evaluate(
    args: Args,
    training_step: int,
    evaluation_inference_results_Q: ray_queue.Queue,  # Ray queue
    tokenizer,
    eval_batch: Optional[Batch],
    reward_fn,
    episode,
    eval_pending_queries_map: PendingQueriesMap,
    eval_generation_config,
    generate_metrics_Q: Queue,
):
    """Optionally evaluate the model."""
    try:
        # timeout 0.01 if this is the last training step or we're not evaluating
        # otherwise, wait to get the last evaluation generations (long timeout just in case)
        timeout = 0.01 if (training_step < args.num_training_steps or args.local_eval_every < 0) else 100

        # Accumulate evaluation results from all vLLM engines
        eval_result, eval_batch = accumulate_inference_batches(
            evaluation_inference_results_Q,
            eval_pending_queries_map,
            args,
            training_step,
            eval_generation_config,
            timeout=timeout,
        )

        logger.info("[Main Thread] 📊 Evaluation responses received")

        eval_generate_metrics = {}
        try:
            eval_generate_metrics = generate_metrics_Q.get_nowait()
        except Empty:
            logger.info("[Main Thread] didn't get eval generation metrics")

        eval_sequence_lengths = np.array([len(response) for response in eval_result.responses])
        eval_decoded_responses = tokenizer.batch_decode(eval_result.responses, skip_special_tokens=True)
        eval_stop_rate = sum(int(finish_reason == "stop") for finish_reason in eval_result.finish_reasons) / len(
            eval_result.finish_reasons
        )

        # get and log evaluation metrics
        eval_scores, eval_reward_metrics = asyncio.run(
            reward_fn(
                eval_result.responses,
                eval_decoded_responses,
                eval_batch if eval_batch else Batch(queries=[], ground_truths=[], datasets=[], indices=None),
                eval_result.finish_reasons,
                eval_result.request_info,
            )
        )
        eval_reward_metrics = {f"eval/{key}": val for key, val in eval_reward_metrics.items()}
        eval_metrics = {
            "eval/scores": np.array(eval_scores).mean(),
            "eval/sequence_lengths": eval_sequence_lengths.mean(),
            "eval/sequence_lengths_min": eval_sequence_lengths.min(),
            "eval/sequence_lengths_max": eval_sequence_lengths.max(),
            "eval/stop_rate": eval_stop_rate,
            **eval_reward_metrics,
        }
        if "time/generation" in eval_generate_metrics:
            eval_metrics["eval/generation_time"] = eval_generate_metrics["time/generation"]
        print_rich_single_line_metrics(eval_metrics)

        table = {}
        table["prompt"] = tokenizer.batch_decode(eval_batch.queries if eval_batch else [])
        table["response"] = eval_decoded_responses
        table["response"] = [item.replace(tokenizer.pad_token, "") for item in table["response"]]
        table["scores"] = eval_scores
        table["ground_truth"] = eval_batch.ground_truths if eval_batch else []
        df = pd.DataFrame(table)

        if args.with_tracking:
            eval_metrics["sample_completions"] = wandb.Table(dataframe=df)
            wandb.log(eval_metrics, step=episode)
        else:
            print_rich_table(df.iloc[:1])
        del table
    except Empty:
        logger.warning("[Main Thread] 🙈 Evaluation responses not received")


def save_final_model(
    args: Args,
    policy_group: ModelGroup,
    tokenizer: PreTrainedTokenizer,
    training_step: int,
    wandb_url: str,
    chat_template_name: str,
):
    """Save the final model and launch evaluation jobs if configured."""
    logger.info(f"Saving final model at step {training_step} to {args.output_dir}")
    with Timer("[Main Thread] 🗡️ Saving model"):
        ray_get_with_progress(
            [
                policy_group.models[i].save_model.remote(args.output_dir, chat_template_name, tokenizer)
                for i in range(args.world_size)
            ],
            desc="Saving final model",
        )
        if args.try_launch_beaker_eval_jobs_on_weka and is_beaker_job():
            leaderboard_name = args.hf_repo_revision
            for i in range(args.world_size):
                policy_group.models[i].launch_ai2_evals_on_weka_wrapper.remote(
                    args.output_dir, leaderboard_name, wandb_url, training_step
                )


def make_tokenizer(tc: TokenizerConfig, model_config: ModelConfig):
    """Setup tokenizer with appropriate configuration."""
    tc.tokenizer_revision = model_config.model_revision if tc.tokenizer_revision is None else tc.tokenizer_revision
    tc.tokenizer_name_or_path = (
        model_config.model_name_or_path if tc.tokenizer_name_or_path is None else tc.tokenizer_name_or_path
    )
    if (
        tc.tokenizer_revision != model_config.model_revision
        and tc.tokenizer_name_or_path != model_config.model_name_or_path
    ):
        # Warn user if tokenizer and model use different revisions; this is an unusual
        # use case.
        warning = f"""Requested tokenizer revision `{tc.tokenizer_revision=}` is different
                   from the model revision `{model_config.model_revision=}` or the tokenizer name `{tc.tokenizer_name_or_path=}`
                   is different from the model name `{model_config.model_name_or_path=}`."""
        logger.warning(warning)
    return tc.tokenizer


def make_reward_fn(args: Args) -> Callable:
    """Create a reward function based on the provided arguments."""
    reward_fn_mapping = build_all_verifiers(args)

    async def reward_fn(
        responses: List[torch.Tensor],
        decoded_responses: List[str],
        batch: Batch,
        finish_reasons: List[str],
        infos: List[List[int]],
        queries: Optional[List[str]] = None,
    ) -> List[float]:
        timeouts = infos.timeouts
        tool_errors = infos.tool_errors
        tool_outputs = infos.tool_outputs
        tool_calleds = infos.tool_calleds
        good_outputs = [
            len(tool_outputs[i]) > 0 and tool_calleds[i] and not timeouts[i] and not tool_errors[i]
            for i in range(len(tool_outputs))
        ]
        scores = [0] * len(decoded_responses)
        metrics = {}

        if args.apply_r1_style_format_reward:
            with Timer("[Data Preparation Thread] Calculating rewards -- 🧮 Calculating format reward"):
                format_scores = soft_format_reward_func(decoded_responses, args.r1_style_format_reward)
                if len(format_scores) != len(scores):
                    raise ValueError(f"{len(format_scores)=} != {len(scores)=}")
                for i in range(len(format_scores)):
                    scores[i] = format_scores[i] + scores[i]
                metrics["val/format_scores"] = np.array(format_scores).mean()

        if args.apply_verifiable_reward:
            with Timer("[Data Preparation Thread] Calculating rewards -- 🏆 Applying verifiable reward"):
                verifiable_rewards, per_func_rewards = await apply_verifiable_reward(
                    reward_fn_mapping,
                    responses,
                    decoded_responses,
                    batch,
                    reward_mult=args.verification_reward,
                    queries=queries,
                )
                if len(verifiable_rewards) != len(scores):
                    raise ValueError(f"{len(verifiable_rewards)=} != {len(scores)=}")
                # slightly complex combo of good outputs and additive format reward
                for i in range(len(verifiable_rewards)):
                    if not args.only_reward_good_outputs or (good_outputs[i] and args.only_reward_good_outputs):
                        if args.apply_r1_style_format_reward and args.additive_format_reward:
                            scores[i] = verifiable_rewards[i] + scores[i]
                        elif args.apply_r1_style_format_reward and not args.additive_format_reward:
                            scores[i] = verifiable_rewards[i] if format_scores[i] == 1 else 0
                        else:
                            scores[i] = verifiable_rewards[i]
                np_verifiable_rewards = np.array(verifiable_rewards)
                metrics["objective/verifiable_reward"] = np_verifiable_rewards.mean()
                metrics["objective/verifiable_correct_rate"] = (np_verifiable_rewards > 0.0).mean()
                # reshuffle around per_func rewards
                per_func_lists = defaultdict(list)
                for reward_dict in per_func_rewards:
                    for key, value in reward_dict.items():
                        per_func_lists[key].append(value)
                # log per function rewards
                for key, value in per_func_lists.items():
                    np_value = np.array(value)
                    metrics[f"objective/{key}_reward"] = np_value.mean()
                    metrics[f"objective/{key}_correct_rate"] = (np_value > 0.0).mean()

        # this gets applied at the very end since it replaces (rather than adds to) the existing reward.
        if args.non_stop_penalty:
            with Timer("[Data Preparation Thread] Calculating rewards -- 🦖 Applying non stop penalty"):
                assert len(finish_reasons) == len(scores)
                for i in range(len(finish_reasons)):
                    if finish_reasons[i] != "stop":
                        scores[i] = args.non_stop_penalty_value

        return scores, metrics

    return reward_fn


def cleanup_judge_clients():
    """Cleans up all LLM judge clients and shutdown Ray."""
    asyncio.run(cleanup_all_llm_judge_clients())
    logger.info("✅ LLM judge clients cleaned up")
    ray.shutdown()
    logger.info("✅ Ray shut down")


def cleanup_training_resources(
    stop_event: threading.Event,
    executor: futures.ThreadPoolExecutor,
    queues: list[ray_queue.Queue],
    actor_manager: vllm_utils3.ActorManager,
) -> None:
    """Clean up all training resources including threads and Ray queues."""
    # Signal generate_thread to stop
    stop_event.set()

    logger.info("Signaling all actors to stop...")
    ray.get(actor_manager.set_should_stop.remote(True))
    logger.info("✅ Signaled all actors to stop")

    logger.info("Pushing shutdown sentinel to queues...")
    # Push sentinel to the first queue (inference_results_Q)
    if queues and len(queues) > 0:
        queues[0].put(ShutdownSentinel(), timeout=1)

    logger.info("Shutting down Ray queues...")
    if queues and len(queues) > 0:
        [queue.shutdown() for queue in queues]
    logger.info("Shutting down thread pool executor...")
    executor.shutdown(wait=True)

    # Clean up judge clients
    cleanup_judge_clients()

    # Clean up distributed process group if it was initialized
    if dist.is_initialized():
        logger.info("Destroying process group...")
        dist.destroy_process_group()
        logger.info("✅ Process group destroyed")


def run_training(
    args,
    tokenizer,
    train_dataset,
    eval_batch,
    policy_group,
    vllm_engines,
    generation_configs,
    iter_dataloader,
    reward_fn,
    resume_training_step,
    episode,
    wandb_url,
    tc,
    stop_event,
    executor,
    inference_results_Q,
    param_prompt_Q,
    evaluation_inference_results_Q,
    packed_sequences_Q,
    pending_queries_map,
    eval_pending_queries_map,
    generate_metrics_Q,
    actor_manager: vllm_utils3.ActorManager,
    checkpoint_state=None,
):
    """Run the main training loop with worker threads."""
    ray_get_with_progress(
        [engine.ready.remote() for engine in vllm_engines], "Checking engines are ready to work", timeout=300
    )

    logger.info("======== ✅ data preparation thread starts =========")
    packing_future = executor.submit(
        data_preparation_thread,
        reward_fn,
        inference_results_Q,
        packed_sequences_Q,
        pending_queries_map,
        args,
        tokenizer,
        args.num_training_steps,
        generation_configs["train"],
        resume_training_step,
    )

    logger.info("======== ✅ generation thread starts =========")
    generation_future = executor.submit(
        generate_thread, args, vllm_engines, resume_training_step, stop_event, generate_metrics_Q
    )

    # Send initial data to ensure we have a N-step offset.
    for _ in range(args.async_steps):
        dataset_indices = next(iter_dataloader)
        batch = next_batch(dataset_indices, train_dataset)
        split_and_insert_batch(
            batch,
            resume_training_step,
            args.vllm_num_engines,
            pending_queries_map,
            param_prompt_Q,
            generation_configs["train"],
        )
<<<<<<< HEAD
    # Restore num_total_tokens if available from checkpoint
    if checkpoint_state and "num_total_tokens" in checkpoint_state:
        num_total_tokens = checkpoint_state["num_total_tokens"]
        logger.info(f"Restored num_total_tokens: {num_total_tokens}")
    else:
        num_total_tokens = 0

=======
    num_total_tokens = 0
    training_start_time = time.time()  # Track overall training start time
>>>>>>> c523f663
    for training_step in range(resume_training_step, args.num_training_steps + 1):
        start_time = time.perf_counter()

        if (
            training_step == resume_training_step
            or training_step % 10 == 0
            or training_step == args.num_training_steps
        ):
            logger.info(f"Progress update for Beaker description: step {training_step}/{args.num_training_steps}")
            maybe_update_beaker_description(
                current_step=training_step,
                total_steps=args.num_training_steps,
                start_time=training_start_time,
                wandb_url=wandb_url,
            )

        # Check if any of the threads have raised an exception.
        [f.result() for f in [packing_future, generation_future] if f.done()]

        episode += args.num_unique_prompts_rollout * args.num_samples_per_prompt_rollout
        batch = sync_weights_and_prepare_prompts(
            training_step,
            args,
            train_dataset,
            iter_dataloader,
            policy_group,
            pending_queries_map,
            param_prompt_Q,
            generation_configs,
            actor_manager,
        )
        if (
            training_step % args.local_eval_every == 0
            and eval_batch is not None
            and (args.eval_on_step_0 or training_step > 1)
        ):
            split_and_insert_batch(
                eval_batch,
                training_step,
                args.vllm_num_engines,
                eval_pending_queries_map,
                param_prompt_Q,
                generation_configs["eval"],
                is_eval=True,
            )

        # The generate_thread is now handling vLLM processing asynchronously
        collated_data, data_thread_metrics, num_total_tokens = load_data_from_packing_thread(
            packed_sequences_Q, num_total_tokens, stop_event
        )
        if collated_data is None:
            continue

        generate_metrics = {}
        try:
            generate_metrics = generate_metrics_Q.get_nowait()
        except Empty:
            logger.info("[Main Thread] didn't get generation metrics")

        data_thread_metrics = {**data_thread_metrics, **generate_metrics}

        one_training_step(
            args,
            policy_group,
            collated_data,
            tokenizer,
            data_thread_metrics,
            episode,
            training_step,
            num_total_tokens,
            start_time,
            train_dataset,
            wandb_url,
            tc.chat_template_name,
            iter_dataloader,
        )

        # Checkpoint after one_training_step (or even if it was skipped)
        # This ensures we checkpoint progress even if the exact checkpoint step has no data
        if (
            args.checkpoint_state_freq > 0
            and training_step % args.checkpoint_state_freq == 0
            and args.checkpoint_state_dir is not None
        ):
            with Timer("[Main Thread] 🗡️ Saving checkpoint state"):
                # Save comprehensive client state including ShufflingIterator state
                client_state = {
                    "training_step": training_step,
                    "episode": episode,
                    "num_total_tokens": num_total_tokens,
                }

                # Save ShufflingIterator state
                if iter_dataloader is not None:
                    client_state["shuffling_iterator_state"] = iter_dataloader.get_state()

                ray_get_with_progress(
                    [
                        policy_group.models[i].save_checkpoint_state.remote(args.checkpoint_state_dir, client_state)
                        for i in range(args.world_size)
                    ],
                    desc=f"Saving checkpoint state at step {training_step}",
                )
                logger.info(f"Saved checkpoint state at step {training_step} to {args.checkpoint_state_dir}")

        maybe_evaluate(
            args,
            training_step,
            evaluation_inference_results_Q,
            tokenizer,
            eval_batch,
            reward_fn,
            episode,
            eval_pending_queries_map,
            generation_configs["eval"],
            generate_metrics_Q,
        )

    if resume_training_step > args.num_training_steps:
        raise ValueError(f"Training didn't run since {resume_training_step=} > {args.num_training_steps=}")

    save_final_model(args, policy_group, tokenizer, training_step, wandb_url, tc.chat_template_name)


def main(args: Args, tc: TokenizerConfig, model_config: ModelConfig, num_eval_samples: int = 32):
    tokenizer = make_tokenizer(tc, model_config)
    args = setup_runtime_variables(args)
    beaker_config, wandb_url = setup_experiment_tracking(args, tc, model_config)

    train_dataset, eval_dataset = setup_datasets(args, tc, tokenizer)
    if args.cache_dataset_only:
        return

    pprint([args, model_config])

    # Initialize Ray before creating Ray objects
    ray.init(dashboard_host="0.0.0.0")

    # Create Ray queues.
    queue_size = (args.async_steps + 1) * args.vllm_num_engines
    inference_results_Q = ray_queue.Queue(maxsize=queue_size)
    param_prompt_Q = ray_queue.Queue(maxsize=queue_size)
    evaluation_inference_results_Q = ray_queue.Queue(maxsize=args.vllm_num_engines)

    policy_group, vllm_engines, tool_objects, resume_training_step, episode, actor_manager = (
        create_model_and_optimizer(
            args,
            tc,
            model_config,
            beaker_config,
            wandb_url,
            tokenizer,
            inference_results_Q,
            param_prompt_Q,
            evaluation_inference_results_Q,
        )
    )

    generation_configs = create_generation_configs(args)

    # Load checkpoint state if available
    checkpoint_state = None
    if args.checkpoint_state_dir and os.path.exists(args.checkpoint_state_dir):
        # Try to load the checkpoint state from the first rank
        checkpoint_path = os.path.join(args.checkpoint_state_dir, "global_0", "state.pt")
        if os.path.exists(checkpoint_path):
            checkpoint_state = torch.load(checkpoint_path, map_location="cpu", weights_only=False)
            logger.info(f"Loaded checkpoint state from {checkpoint_path}")

            # Restore episode count if available
            if "episode" in checkpoint_state:
                episode = checkpoint_state["episode"]
                logger.info(f"Restored episode count: {episode}")

    train_dataset_idxs = np.arange(len(train_dataset))
    iter_dataloader = ShufflingIterator(train_dataset_idxs, args.num_unique_prompts_rollout, seed=args.seed)

    # Restore ShufflingIterator state if available
    if checkpoint_state and "shuffling_iterator_state" in checkpoint_state:
        iter_dataloader.set_state(checkpoint_state["shuffling_iterator_state"])
        logger.info("Restored ShufflingIterator state from checkpoint")

    # Create additional queues (main queues already created above)
    packed_sequences_Q = Queue(maxsize=args.async_steps)
    pending_queries_map = PendingQueriesMap()
    eval_pending_queries_map = PendingQueriesMap()
    generate_metrics_Q = Queue(maxsize=args.async_steps)

    if eval_dataset is None:
        eval_batch = None
    else:
        eval_dataset_indices = list(range(min(num_eval_samples, len(eval_dataset))))
        eval_batch = next_batch(eval_dataset_indices, eval_dataset)
    reward_fn = make_reward_fn(args)

    stop_event = threading.Event()
    executor = futures.ThreadPoolExecutor(max_workers=2, thread_name_prefix="grpo")

    try:
        episode = run_training(
            args,
            tokenizer,
            train_dataset,
            eval_batch,
            policy_group,
            vllm_engines,
            generation_configs,
            iter_dataloader,
            reward_fn,
            resume_training_step,
            episode,
            wandb_url,
            tc,
            stop_event,
            executor,
            inference_results_Q,
            param_prompt_Q,
            evaluation_inference_results_Q,
            packed_sequences_Q,
            pending_queries_map,
            eval_pending_queries_map,
            generate_metrics_Q,
            actor_manager,
            checkpoint_state,
        )
    finally:
        cleanup_training_resources(
            stop_event, executor, [inference_results_Q, param_prompt_Q, evaluation_inference_results_Q], actor_manager
        )

    # Ai2 logic: we use /output to store the artifacts of the job, so we
    # make a copy of the model to `/output` in the end.
    if (
        args.try_auto_save_to_beaker
        and is_beaker_job()
        and len(beaker_config.beaker_dataset_id_urls) > 0
        and args.output_dir.rstrip("/") != "/output"
    ):
        shutil.copytree(args.output_dir, "/output", dirs_exist_ok=True)
    logger.info("finished training")

    accelerator = Namespace()
    accelerator.is_main_process = True  # hack
    if args.push_to_hub:
        logger.info("Pushing model to hub")
        push_folder_to_hub(accelerator, args.output_dir, args.hf_repo_id, args.hf_repo_revision)

    # Check for runtime leaks before exiting
    logger.info("Checking for runtime leaks...")

    utils.check_runtime_leaks()


if __name__ == "__main__":
    parser = ArgumentParserPlus((Args, TokenizerConfig, ModelConfig))
    args, tokenizer_config, model_config = parser.parse_args_into_dataclasses()
    assert isinstance(args, Args)
    assert isinstance(tokenizer_config, TokenizerConfig)
    assert isinstance(model_config, ModelConfig)

    main(args, tokenizer_config, model_config)<|MERGE_RESOLUTION|>--- conflicted
+++ resolved
@@ -81,12 +81,7 @@
 from transformers import AutoModelForCausalLM, PreTrainedModel, PreTrainedTokenizer, get_scheduler
 from transformers.integrations import HfDeepSpeedConfig
 
-<<<<<<< HEAD
-import wandb
-from open_instruct import vllm_utils3
-=======
 from open_instruct import logger_utils, vllm_utils3
->>>>>>> c523f663
 from open_instruct.dataset_transformation import (
     GROUND_TRUTHS_KEY,
     INPUT_IDS_PROMPT_KEY,
@@ -98,7 +93,7 @@
 from open_instruct.ground_truth_utils import (
     build_all_verifiers,
     cleanup_all_llm_judge_clients,
-    soft_format_reward_func,
+    soft_format_reward_func, d
 )
 from open_instruct.model_utils import (
     Batch,
@@ -2529,7 +2524,6 @@
             param_prompt_Q,
             generation_configs["train"],
         )
-<<<<<<< HEAD
     # Restore num_total_tokens if available from checkpoint
     if checkpoint_state and "num_total_tokens" in checkpoint_state:
         num_total_tokens = checkpoint_state["num_total_tokens"]
@@ -2537,10 +2531,8 @@
     else:
         num_total_tokens = 0
 
-=======
     num_total_tokens = 0
     training_start_time = time.time()  # Track overall training start time
->>>>>>> c523f663
     for training_step in range(resume_training_step, args.num_training_steps + 1):
         start_time = time.perf_counter()
 
