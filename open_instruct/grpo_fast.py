--- conflicted
+++ resolved
@@ -465,19 +465,12 @@
             "At least one reward must be applied!"
         )
         # Ensure we have enough prompts for all VLLM engines
-<<<<<<< HEAD
-        # if self.num_unique_prompts_rollout < self.vllm_num_engines:
-        #     raise ValueError(
-        #         f"{self.num_unique_prompts_rollout=} must be >= {self.vllm_num_engines=} to avoid empty batches."
-        #     )
-=======
         if self.num_unique_prompts_rollout < self.vllm_num_engines:
             logger.warning(
                 f"With num_unique_prompts_rollout={self.num_unique_prompts_rollout} < "
                 f"vllm_num_engines={self.vllm_num_engines}, vllm will be generating data for multiple "
                 "batches simultaneously. This is fine but might be unexpected behaviour."
             )
->>>>>>> 7ba4cd01
         # Initialize stop_strings if None
         if self.stop_strings is None:
             self.stop_strings = []
@@ -602,11 +595,8 @@
 
         if self.index >= self.effective_size:
             self.index = 0
-<<<<<<< HEAD
             self._update_effective_size()
-=======
             self.epoch_number += 1
->>>>>>> 7ba4cd01
             self.rng.shuffle(self.data)
 
         end_index = self.index + self.batch_size
@@ -1751,7 +1741,6 @@
     model_dims: utils.ModelDims = None,
     train_iterator: ShufflingIterator = None,
 ):
-<<<<<<< HEAD
     def combine_reward_metrics(metric_records: list[tuple[Dict[str, Any], int]]) -> Dict[str, Any]:
         if not metric_records:
             return {}
@@ -1783,54 +1772,6 @@
                 # Fallback: keep the latest value if aggregation strategy is unclear.
                 combined[key] = records[-1][0]
         return combined
-=======
-    for training_step in range(resume_training_step, num_training_steps + 1):
-        # Streaming accumulation: collect results as they arrive
-        with Timer("🚀 [Data Preparation Thread] Getting response ids") as timer:
-            result, batch, prompt_lengths, response_lengths = accumulate_inference_batches(
-                inference_results_Q,
-                pending_queries_map,
-                args,
-                generation_config,
-                num_prompts=args.num_unique_prompts_rollout,
-                model_dims=model_dims,
-                actor_manager=actor_manager,
-            )
-            if isinstance(result, ShutdownSentinel):
-                logger.info("[Data Preparation Thread] Received shutdown sentinel, exiting")
-                return
-
-        getting_response_time = timer.duration
-
-        # ------------------------------------------------------------------------------------------------
-        # Pack sequences
-        if args.num_samples_per_prompt_rollout > 1:
-            batch = Batch(
-                queries=repeat_each(batch.queries, args.num_samples_per_prompt_rollout),
-                ground_truths=repeat_each(batch.ground_truths, args.num_samples_per_prompt_rollout),
-                datasets=repeat_each(batch.datasets, args.num_samples_per_prompt_rollout),
-                raw_queries=repeat_each(batch.raw_queries, args.num_samples_per_prompt_rollout),
-                indices=repeat_each(batch.indices, args.num_samples_per_prompt_rollout) if batch.indices else None,
-            )
-            good_outputs = [
-                len(result.request_info.tool_outputs[i]) > 0
-                and result.request_info.tool_calleds[i]
-                and not result.request_info.timeouts[i]
-                and not result.request_info.tool_errors[i]
-                for i in range(len(result.request_info.tool_outputs))
-            ]
-        for i in range(len(result.finish_reasons)):
-            if result.finish_reasons[i] == "stop" and len(result.responses[i]) == 0:
-                result.responses[i].append(tokenizer.eos_token_id)
-                result.masks[i].append(1)
-                result.logprobs[i].append(float("nan"))
-        with Timer("🔥 [Data Preparation Thread] Decoding responses", noop=True):
-            decoded_responses = tokenizer.batch_decode(result.responses, skip_special_tokens=True)
-            decoded_queries = batch.raw_queries
-            stop_rate = sum(int(finish_reason == "stop") for finish_reason in result.finish_reasons) / len(
-                result.finish_reasons
-            )
->>>>>>> 7ba4cd01
 
     for training_step in range(resume_training_step, num_training_steps + 1):
         per_prompt_rollout = args.num_samples_per_prompt_rollout
@@ -1869,12 +1810,12 @@
         fill_iteration = 0
         while prompts_to_request > 0:
             fill_iteration += 1
+            # Streaming accumulation: collect results as they arrive
             with Timer(f"🚀 [Data Preparation Thread] Getting {prompts_to_request} response ids") as timer:
                 result_step, batch_step, prompt_lengths_step, response_lengths_step = accumulate_inference_batches(
                     inference_results_Q,
                     pending_queries_map,
                     args,
-                    training_step,
                     generation_config,
                     num_prompts=prompts_to_request,
                     model_dims=model_dims,
