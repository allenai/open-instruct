--- conflicted
+++ resolved
@@ -1415,38 +1415,16 @@
                         kl_4BT = estimate_kl(ref_logprobs_diff, ratio)
                         kl = kl_4BT[args.kl_estimator]
                         # grpo change: directly subtract KL in loss (add)
-                    if args.sequence_parallel_size == 1:
                         loss = masked_mean(
                             pg_loss_max + (args.beta * kl), mb_response_masks_bool, None, loss_denominator
                         )
                     else:
-<<<<<<< HEAD
-                        # SP: gather loss sums from all ranks, divide by total valid tokens
-                        local_loss_sum = ((pg_loss_max + args.beta * kl) * mb_response_masks_bool.float()).sum()
-                        good_tokens = mb_response_masks_bool.sum()
-                        loss_sums_per_rank = torch.distributed.nn.functional.all_gather(
-                            local_loss_sum, group=self.sp_group
-                        )
-                        good_tokens_per_rank = torch.distributed.nn.functional.all_gather(
-                            good_tokens, group=self.sp_group
-                        )
-                        total_loss_sum = sum(loss_sums_per_rank)
-                        total_good_tokens = sum(good_tokens_per_rank)
-
-                        loss = (
-                            total_loss_sum / total_good_tokens
-                            if total_good_tokens > 0
-                            else torch.tensor(0.0, device=local_loss_sum.device)
-                        )
-                    loss = loss / accumulation_steps
-=======
                         loss = masked_mean(pg_loss_max, mb_response_masks_bool, None, loss_denominator)
 
                     # we already took world size into account via the tokens
                     if dist.is_available() and dist.is_initialized():
                         loss *= dist.get_world_size()
 
->>>>>>> 7708f0ad
                     # Clear CUDA cache before backward pass to free memory for reduce_scatter operations
                     torch.cuda.empty_cache()
                     self.model.backward(loss)
@@ -1454,31 +1432,28 @@
                         self.model.step()
                     local_step += 1
                     with torch.no_grad():
-<<<<<<< HEAD
                         if args.sequence_parallel_size == 1:
                             if args.load_ref_policy:
                                 # NOTE: in packed implementation, kl calculation are averages over response tokens
                                 kl_stats_4M[:, i] = masked_mean(
-                                    kl_4BT, mb_response_masks_bool, args.masked_mean_axis, args.masked_mean_denominator
+                                    kl_4BT, mb_response_masks_bool
                                 ).float()
                                 kl_loss_stats[i] = kl_stats_4M[args.kl_estimator, i] * args.beta
                             pg_clipfrac_stats[i] = masked_mean(
                                 (pg_losses2 > pg_losses).float(),
                                 mb_response_masks_bool,
-                                args.masked_mean_axis,
-                                args.masked_mean_denominator,
                             )
                             pg_loss_stats[i] = masked_mean(
-                                pg_loss_max, mb_response_masks_bool, args.masked_mean_axis, args.masked_mean_denominator
+                                pg_loss_max, mb_response_masks_bool
                             )
                             loss_stats[i] = loss
                             ratio_stats[i] = masked_mean(
-                                ratio, mb_response_masks_bool, args.masked_mean_axis, args.masked_mean_denominator
+                                ratio, mb_response_masks_bool
                             )
                             if args.record_entropy:
                                 # Calculate entropy statistics
                                 entropy_stats[i] = masked_mean(
-                                    mb_entropy, mb_response_masks_bool, args.masked_mean_axis, args.masked_mean_denominator
+                                    mb_entropy, mb_response_masks_bool
                                 ).float()
                         else:
                             # do the rank gather thing like for the main loss.
@@ -1513,20 +1488,6 @@
                             ratio_stats[i] = gather_mean_stats(ratio, mb_response_masks_bool)
                             if args.record_entropy:
                                 entropy_stats[i] = gather_mean_stats(mb_entropy, mb_response_masks_bool)
-=======
-                        if args.load_ref_policy:
-                            # NOTE: in packed implementation, kl calculation are averages over response tokens
-                            kl_stats_4M[:, i] = masked_mean(kl_4BT, mb_response_masks_bool).float()
-                            kl_loss_stats[i] = kl_stats_4M[args.kl_estimator, i] * args.beta
-                        pg_clipfrac_stats[i] = masked_mean((pg_losses2 > pg_losses).float(), mb_response_masks_bool)
-                        pg_loss_stats[i] = masked_mean(pg_loss_max, mb_response_masks_bool)
-                        loss_stats[i] = loss
-                        ratio_stats[i] = masked_mean(ratio, mb_response_masks_bool)
-                        if args.record_entropy:
-                            # Calculate entropy statistics
-                            entropy_stats[i] = masked_mean(mb_entropy, mb_response_masks_bool).float()
-
->>>>>>> 7708f0ad
             with torch.no_grad():
                 if args.load_ref_policy:
                     for j in range(4):
