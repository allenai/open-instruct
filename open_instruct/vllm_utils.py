--- conflicted
+++ resolved
@@ -587,13 +587,9 @@
         **kwargs,
     ):
         assert_threaded_actor(self)
-<<<<<<< HEAD
-        self._init_config(tools, max_tool_calls, mask_tool_use, inflight_updates)
-=======
         self._init_config(
             tools, max_tool_calls, mask_tool_use, inflight_updates, reward_config, train_dataset, eval_dataset
         )
->>>>>>> 2d9ba7d0
         self._init_queues(prompt_queue, results_queue, eval_results_queue, actor_manager)
 
         noset_visible_devices = kwargs.pop("noset_visible_devices")
@@ -609,12 +605,9 @@
         max_tool_calls: dict[str, int] | None,
         mask_tool_use: bool,
         inflight_updates: bool,
-<<<<<<< HEAD
-=======
         reward_config: RewardConfig | None,
         train_dataset,
         eval_dataset,
->>>>>>> 2d9ba7d0
     ) -> None:
         self.tools = tools or {}
         self.max_tool_calls = max_tool_calls or {}
