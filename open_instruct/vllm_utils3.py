--- conflicted
+++ resolved
@@ -137,7 +137,6 @@
     return output
 
 
-<<<<<<< HEAD
 def process_completed_request(request_id, outs, tracking, current_time, tools, request_metadata):
     """Process a completed request with all its samples and return the result.
 
@@ -168,36 +167,11 @@
     response_ids = [list(out.token_ids) for out in final_output.outputs]
     finish_reasons = [out.finish_reason for out in final_output.outputs]
     use_tools = bool(tools)
-=======
-def _process_outputs(
-    output: vllm.RequestOutput,
-    dataset_index: int,
-    training_step: int,
-    token_statistics: TokenStatistics,
-    start_time: float,
-    use_tools: bool = False,
-) -> "GenerationResult":
-    """Process a vLLM RequestOutput into GenerationResult format.
-
-    Args:
-        output: The vLLM request output to process
-        dataset_index: Index in the dataset
-        training_step: Current training step
-        token_statistics: Token usage statistics
-        start_time: Request start time
-        use_tools: Whether tools are being used
-
-    Returns:
-        GenerationResult containing processed outputs
-    """
-    response_ids = [list(out.token_ids) for out in output.outputs]
-    finish_reasons = [out.finish_reason for out in output.outputs]
->>>>>>> 4f41042e
+
 
     # Extract attributes based on whether tools are used
     if use_tools:
         # Extract tool-specific attributes from outputs
-<<<<<<< HEAD
         masks = [getattr(out, "mask", [1] * len(out.token_ids)) for out in final_output.outputs]
         num_calls = [getattr(out, "num_calls", 0) for out in final_output.outputs]
         timeouts = [getattr(out, "timeout", False) for out in final_output.outputs]
@@ -205,15 +179,6 @@
         tool_outputs = [getattr(out, "tool_output", "") for out in final_output.outputs]
         tool_runtimes = [getattr(out, "tool_runtime", 0.0) for out in final_output.outputs]
         tool_calleds = [getattr(out, "tool_called", False) for out in final_output.outputs]
-=======
-        masks = [getattr(out, "mask", [1] * len(out.token_ids)) for out in output.outputs]
-        num_calls = [getattr(out, "num_calls", 0) for out in output.outputs]
-        timeouts = [getattr(out, "timeout", False) for out in output.outputs]
-        tool_errors = [getattr(out, "tool_error", "") for out in output.outputs]
-        tool_outputs = [getattr(out, "tool_output", "") for out in output.outputs]
-        tool_runtimes = [getattr(out, "tool_runtime", 0.0) for out in output.outputs]
-        tool_calleds = [getattr(out, "tool_called", False) for out in output.outputs]
->>>>>>> 4f41042e
     else:
         # Use default values when tools are not used
         masks = [[1] * len(resp) for resp in response_ids]
@@ -224,11 +189,7 @@
         tool_runtimes = [0.0] * len(response_ids)
         tool_calleds = [False] * len(response_ids)
 
-<<<<<<< HEAD
-    result = GenerationResult(
-=======
     return GenerationResult(
->>>>>>> 4f41042e
         responses=response_ids,
         finish_reasons=finish_reasons,
         masks=masks,
@@ -240,7 +201,6 @@
             tool_runtimes=tool_runtimes,
             tool_calleds=tool_calleds,
         ),
-<<<<<<< HEAD
         dataset_index=metadata["dataset_index"],
         training_step=metadata["training_step"],
         token_statistics=TokenStatistics(
@@ -249,71 +209,6 @@
             generation_time=current_time - metadata["start_time"],
         ),
         start_time=metadata["start_time"],
-=======
-        dataset_index=dataset_index,
-        training_step=training_step,
-        token_statistics=token_statistics,
-        start_time=start_time,
-    )
-
-
-def _finalize_outputs(
-    output: vllm.RequestOutput,
-    tracking: Dict[str, Any],
-    dataset_index: int,
-    training_step: int,
-    tools: Optional[Dict[str, Tool]],
-    original_sampling_params: vllm.SamplingParams,
-    token_statistics: TokenStatistics,
-    start_time: float,
-) -> GenerationResult:
-    """Prepare final outputs based on whether tools were used."""
-
-    if not tools:
-        return _process_outputs(
-            output,
-            dataset_index=dataset_index,
-            training_step=training_step,
-            token_statistics=token_statistics,
-            start_time=start_time,
-            use_tools=False,
-        )
-
-    # Collect all sub-request outputs for this request
-    all_outputs = []
-    for j in range(original_sampling_params.n):
-        sub_req_id = f"{output.request_id}_{j}"
-
-        # Set tool metadata attributes on the output
-        sub_output = tracking["concat_outputs"][sub_req_id].outputs[0]
-        setattr(sub_output, "mask", tracking["masks"][sub_req_id])
-        setattr(sub_output, "num_calls", tracking["num_calls"][sub_req_id])
-        setattr(sub_output, "timeout", tracking["timeout"][sub_req_id])
-        setattr(sub_output, "tool_error", tracking["tool_error"][sub_req_id])
-        setattr(sub_output, "tool_output", tracking["tool_output"][sub_req_id])
-        setattr(sub_output, "tool_runtime", tracking["tool_runtime"][sub_req_id])
-        setattr(sub_output, "tool_called", tracking["tool_called"][sub_req_id])
-
-        all_outputs.append(sub_output)
-
-    # Create merged output with all sub-request outputs
-    merged_output = vllm.RequestOutput(
-        request_id=output.request_id,
-        prompt=output.prompt,
-        prompt_token_ids=output.prompt_token_ids,
-        prompt_logprobs=output.prompt_logprobs,
-        outputs=all_outputs,
-        finished=output.finished,
-    )
-
-    return _process_outputs(
-        merged_output,
-        dataset_index=dataset_index,
-        training_step=training_step,
-        token_statistics=token_statistics,
-        start_time=start_time,
-        use_tools=True,
->>>>>>> 4f41042e
     )
     return result, metadata["is_eval"]
 
@@ -483,17 +378,10 @@
         engine_args = vllm.EngineArgs(*args, **kwargs)
         # Log stats causes a crash in the engine at assert outputs.scheduler_stats is not None when we call step() and there is nothing to step.
         engine_args.disable_log_stats = True
-<<<<<<< HEAD
 
         # Cascade attention has known performance issues: https://github.com/vllm-project/vllm/issues/17652
         engine_args.disable_cascade_attn = True
 
-=======
-
-        # Cascade attention has known performance issues: https://github.com/vllm-project/vllm/issues/17652
-        engine_args.disable_cascade_attn = True
-
->>>>>>> 4f41042e
         self.llm_engine = vllm.LLMEngine.from_engine_args(engine_args)
 
         self.prompt_queue = prompt_queue
@@ -522,7 +410,6 @@
                 ray.cancel(should_stop_ref)
         return self._should_stop_value
 
-<<<<<<< HEAD
     def _prefetch_worker(self, sleep_length_s: int = 1):
         """Background worker that prefetches requests until we have enough buffered."""
         while True:
@@ -533,27 +420,6 @@
             if current_unfinished >= self.inference_batch_size:
                 time.sleep(sleep_length_s)
                 continue
-=======
-    def _insert_result_to_queue(self, result, is_eval: bool):
-        """Insert result into the appropriate queue with blocking put."""
-        results_queue = self.eval_results_queue if is_eval else self.results_queue
-        results_queue.put(result)
-
-    def fill_engine(self, timeout: float):
-        """Fill the LLM engine queue with requests until inference_batch_size is reached.
-
-        Args:
-            timeout: Timeout for getting requests from the queue
-
-        Returns:
-            int: Number of requests added to the engine
-        """
-        num_added = 0
-        if self._should_stop():
-            return num_added
-        num_to_add = self.inference_batch_size - self.llm_engine.get_num_unfinished_requests()
-        while num_added < num_to_add:
->>>>>>> 4f41042e
             try:
                 request = self.prompt_queue.get(timeout=0.1)
                 add_request(
@@ -604,7 +470,6 @@
             self._poll_tool_futures(self.tracking, self.llm_engine.tokenizer)
             current_time = time.time()
             if self.llm_engine.has_unfinished_requests():
-<<<<<<< HEAD
                 for output in [o for o in self.llm_engine.step() if o.finished]:
                     # Fix the index field for all sub-requests
                     # When we have n>1, we create sub-requests with IDs like
@@ -619,11 +484,6 @@
                     # Fix the index on the CompletionOutput
                     correct_index = int(parts[1])
                     output.outputs = [dataclasses.replace(o, index=correct_index) for o in output.outputs]
-
-=======
-                step_outputs = [o for o in self.llm_engine.step() if o.finished]
-                for output in step_outputs:
->>>>>>> 4f41042e
                     base_req_id = _extract_base_request_id(output.request_id)
                     result = _handle_output(
                         output,
@@ -666,7 +526,6 @@
             if final_unfinished + pending_tools == 0:
                 break
 
-<<<<<<< HEAD
         return total_processed
 
     def _maybe_process_and_insert(
@@ -861,38 +720,6 @@
                 prompt_logprobs=request_output_for_prompts.prompt_logprobs,
                 outputs=[],
                 finished=True,
-=======
-        end_time = time.time()
-        request_outputs = defaultdict(list)
-        for output in outputs:
-            request_id = _extract_base_request_id(output.request_id)
-            request_outputs[request_id].append(output)
-        for request_id, outs in request_outputs.items():
-            final_output = vllm.RequestOutput(
-                request_id=request_id,
-                prompt=outs[0].prompt,
-                prompt_token_ids=outs[0].prompt_token_ids,
-                prompt_logprobs=outs[0].prompt_logprobs,
-                outputs=[completion for out in outs for completion in out.outputs],
-                finished=outs[0].finished,
-            )
-            total_generation_tokens = sum(len(completion.token_ids) for out in outs for completion in out.outputs)
-            metadata = self.request_metadata.pop(request_id)
-
-            result = _finalize_outputs(
-                final_output,
-                tracking,
-                metadata["dataset_index"],
-                metadata["training_step"],
-                self.tools,
-                metadata["original_sampling_params"],
-                TokenStatistics(
-                    num_prompt_tokens=metadata["prompt_tokens"],
-                    num_response_tokens=total_generation_tokens,
-                    generation_time=end_time - metadata["start_time"],
-                ),
-                metadata["start_time"],
->>>>>>> 4f41042e
             )
 
         # Add the completion output (with index field already set if needed)
