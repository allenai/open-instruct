import gc
import os
import unittest
from unittest.mock import Mock

import ray
from parameterized import parameterized
from ray.util import queue as ray_queue

from open_instruct import grpo_fast, model_utils, utils
from open_instruct.queue_types import GenerationResult, PromptRequest, RequestInfo


class TestGrpoFastBase(unittest.TestCase):
    """Base class with common test utilities."""

    def _get_resource_tracker_state(self):
        """Get current resource tracker state for debugging."""
        tracked_resources = {}
        try:
            # Try to access resource tracker directly
            from multiprocessing.resource_tracker import _resource_tracker

            if hasattr(_resource_tracker, "_cache"):
                for name, rtype in list(_resource_tracker._cache.items()):
                    if rtype not in tracked_resources:
                        tracked_resources[rtype] = []
                    tracked_resources[rtype].append(name)
        except Exception:
            # Alternative approach: check via resource_tracker module
            try:
                import multiprocessing.resource_tracker as rt

                if hasattr(rt, "getfd"):
                    # This is a hack to get the cache info

                    # Try to find the cache in the module
                    for attr_name in dir(rt):
                        attr = getattr(rt, attr_name)
                        if isinstance(attr, dict) and any("semaphore" in str(v) for v in attr.values()):
                            for k, v in attr.items():
                                if v not in tracked_resources:
                                    tracked_resources[v] = []
                                tracked_resources[v].append(k)
            except Exception:
                pass
        return tracked_resources

    def setUp(self):
        """Initialize Ray and check for pre-existing leaks."""
        # Save original environment variable value
        self._original_nccl_cumem = os.environ.get("NCCL_CUMEM_ENABLE")

        # Record initial resource tracker state
        self._initial_resources = self._get_resource_tracker_state()

        # Track Ray queues for cleanup
        self._ray_queues = []

        utils.check_runtime_leaks()

        # Initialize Ray for this test
        ray.init(include_dashboard=False)

    def _cleanup_ray_queues(self):
        """Clean up all Ray queues created during the test."""
        for queue in self._ray_queues:
            try:
                queue.shutdown()
            except Exception as e:
                print(f"Warning: Failed to shutdown Ray queue: {e}")
        self._ray_queues.clear()

    def tearDown(self):
        """Check for leaks and shutdown Ray."""
        # Clean up Ray queues BEFORE shutting down Ray
        self._cleanup_ray_queues()

        # Shutdown Ray
        if ray.is_initialized():
            ray.shutdown()

        # Force garbage collection to clean up any lingering objects
        gc.collect()

        # Get final resource tracker state
        final_resources = self._get_resource_tracker_state()

        # Check for new resources that weren't there initially
        new_resources = {}
        for rtype, names in final_resources.items():
            initial_names = set(self._initial_resources.get(rtype, []))
            new_names = [n for n in names if n not in initial_names]
            if new_names:
                new_resources[rtype] = new_names

        utils.check_runtime_leaks()

        # Check for semaphore leaks
        if new_resources:
            # Report all new resources, especially semaphores
            leak_msg = f"Resource leaks detected after test {self._testMethodName}:\n"
            for rtype, names in new_resources.items():
                leak_msg += f"  {rtype}: {names}\n"

            # Fail if there are semaphore leaks
            if "semaphore" in new_resources:
                self.fail(leak_msg)

        # Restore original environment variable value
        if self._original_nccl_cumem is None:
            os.environ.pop("NCCL_CUMEM_ENABLE", None)
        else:
            os.environ["NCCL_CUMEM_ENABLE"] = self._original_nccl_cumem

    def create_test_data(self, num_prompts, prefix="", start_idx=0):
        """Create test data with consistent naming."""
        indices = list(range(start_idx, start_idx + num_prompts))
        queries = [f"{prefix}query_{i}" for i in indices]
        ground_truths = [f"{prefix}truth_{i}" for i in indices]
        datasets = [f"{prefix}dataset_{i}" for i in indices]
        return queries, ground_truths, datasets, indices

    def create_mock_args(self, num_engines=4, num_samples=1):
        """Create mock args object."""
        mock_args = Mock()
        mock_args.vllm_num_engines = num_engines
        mock_args.num_samples_per_prompt_rollout = num_samples
        return mock_args

    def create_mock_result(self, dataset_indices, training_step, num_samples_per_prompt=1):
        """Create a mock GenerationResult."""
        batch_size = len(dataset_indices)
        total_responses = batch_size * num_samples_per_prompt

        return GenerationResult(
            responses=[[1, 2, 3] for _ in range(total_responses)],
            finish_reasons=["stop"] * total_responses,
            masks=[[1, 1, 1] for _ in range(total_responses)],
            request_info=RequestInfo(
                num_calls=[0] * total_responses,
                timeouts=[0] * total_responses,
                tool_errors=[""] * total_responses,
                tool_outputs=[""] * total_responses,
                tool_runtimes=[0.0] * total_responses,
                tool_calleds=[False] * total_responses,
            ),
            dataset_index=dataset_indices,
        )

    def setup_and_split_batch(self, queries, ground_truths, datasets, indices, num_engines, training_step=1):
        """Setup queues and split batch - common pattern."""
        param_prompt_Q = ray_queue.Queue(maxsize=num_engines * 2)
        inference_results_Q = ray_queue.Queue(maxsize=num_engines * 2)
        pending_queries_map = grpo_fast.PendingQueriesMap()

        # Track queues for cleanup
        self._ray_queues.extend([param_prompt_Q, inference_results_Q])

        batch = model_utils.Batch(queries=queries, ground_truths=ground_truths, datasets=datasets, indices=indices)

        # Create a mock generation_config for testing
        from unittest.mock import MagicMock

        mock_generation_config = MagicMock()
        mock_generation_config.n = 4

        grpo_fast.split_and_insert_batch(
            batch, training_step, num_engines, pending_queries_map, param_prompt_Q, mock_generation_config
        )

        return param_prompt_Q, inference_results_Q, pending_queries_map


class TestGrpoFastVLLM(TestGrpoFastBase):
<<<<<<< HEAD
=======
    def test_vllm_queue_system_single_prompt(self):
        """Test the new queue-based vLLM system with a single prompt 'What is the capital of France?'"""
        # Check if CUDA is available
        if not torch.cuda.is_available():
            self.skipTest("CUDA is not available, skipping test")

        # Set up tokenizer
        tokenizer_name = "EleutherAI/pythia-14m"  # Using a small model for testing
        tokenizer = AutoTokenizer.from_pretrained(tokenizer_name)

        # Tokenize the test prompt
        test_prompt = "What is the capital of France?"
        prompt_token_ids = tokenizer.encode(test_prompt, return_tensors="pt").tolist()[0]

        # Create Ray queues
        param_prompt_Q = ray_queue.Queue(maxsize=1)
        inference_results_Q = ray_queue.Queue(maxsize=1)

        # Track queues for cleanup
        self._ray_queues.extend([param_prompt_Q, inference_results_Q])

        # Create vLLM engines with queues
        vllm_engines = create_vllm_engines(
            num_engines=1,
            tensor_parallel_size=1,
            enforce_eager=True,
            tokenizer_name_or_path=tokenizer_name,
            pretrain=tokenizer_name,
            revision="main",
            seed=42,
            enable_prefix_caching=False,
            max_model_len=512,
            vllm_gpu_memory_utilization=0.5,  # Use less GPU memory for testing
            prompt_queue=param_prompt_Q,
            results_queue=inference_results_Q,
        )

        # Set up generation config
        generation_config = SamplingParams(
            temperature=0.0,  # Deterministic generation
            top_p=1.0,
            max_tokens=5,
            seed=42,
        )

        # Start vLLM engines to process from queues
        [e.process_from_queue.remote() for e in vllm_engines]

        # Put the test prompt in the queue using PromptRequest
        param_prompt_Q.put(
            PromptRequest(prompts=[prompt_token_ids], dataset_index=0, sampling_params=generation_config)
        )

        # Get the result
        result = inference_results_Q.get()

        # Verify it's a GenerationResult dataclass
        self.assertIsInstance(result, GenerationResult)

        # Check that we got a response
        self.assertGreater(len(result.responses), 0)
        response_ids = result.responses[0]

        # Decode the response
        generated_text = tokenizer.decode(response_ids, skip_special_tokens=True)

        self.assertIsInstance(generated_text, str)
        self.assertGreater(len(generated_text), 0)

        # Send stop signal
        param_prompt_Q.put(None)

>>>>>>> 0394a8e6
    @parameterized.expand([(1, 16), (2, 32), (4, 64), (8, 128)])
    def test_batch_splitting_and_engine_configurations(self, vllm_num_engines: int, num_unique_prompts_rollout: int):
        """Test batch splitting and accumulation with various engine configurations."""
        # Create test data
        queries_next, ground_truths_next, datasets_next, dataset_indices = self.create_test_data(
            num_unique_prompts_rollout
        )

        # Setup and split batch
        param_prompt_Q, inference_results_Q, pending_queries_map = self.setup_and_split_batch(
            queries_next, ground_truths_next, datasets_next, dataset_indices, vllm_num_engines
        )

        # Verify that we have individual prompts in the map (not batches)
        self.assertEqual(len(pending_queries_map), num_unique_prompts_rollout)

        # Verify that we have the expected number of items in the queue
        self.assertEqual(param_prompt_Q.qsize(), vllm_num_engines)

        # Simulate vLLM processing
        batch_idx = 0
        while not param_prompt_Q.empty():
            request = param_prompt_Q.get()
            self.assertIsInstance(request, PromptRequest)
            self.assertEqual(request.training_step, 1)
            self.assertIsInstance(request.dataset_index, list)

            mock_result = self.create_mock_result(request.dataset_index, request.training_step)
            inference_results_Q.put(mock_result)
            batch_idx += 1

        # Simulate streaming accumulation (simplified version for testing)
        combined_responses = []
        combined_queries = []
        combined_ground_truths = []
        combined_datasets = []

        for _ in range(vllm_num_engines):
            result = inference_results_Q.get()
            dataset_indices = result.dataset_index

            # Get queries from pending_queries_map
            batch_queries = []
            batch_ground_truths = []
            batch_datasets = []
            for idx in dataset_indices:
                q, gt, d = pending_queries_map.pop(idx)
                batch_queries.append(q)
                batch_ground_truths.append(gt)
                batch_datasets.append(d)

            combined_responses.extend(result.responses)
            combined_queries.extend(batch_queries)
            combined_ground_truths.extend(batch_ground_truths)
            combined_datasets.extend(batch_datasets)

        combined_result = GenerationResult(
            responses=combined_responses,
            finish_reasons=["stop"] * len(combined_responses),
            masks=[[1, 1, 1]] * len(combined_responses),
            request_info=RequestInfo(
                num_calls=[0] * len(combined_responses),
                timeouts=[0] * len(combined_responses),
                tool_errors=[""] * len(combined_responses),
                tool_outputs=[""] * len(combined_responses),
                tool_runtimes=[0.0] * len(combined_responses),
                tool_calleds=[False] * len(combined_responses),
            ),
            dataset_index=None,
        )

        # Verify that the combined results match the original input
        self.assertEqual(combined_queries, queries_next)
        self.assertEqual(combined_ground_truths, ground_truths_next)
        self.assertEqual(combined_datasets, datasets_next)

        # Verify that the combined result has the correct structure
        self.assertIsInstance(combined_result, GenerationResult)
        self.assertEqual(len(combined_result.responses), len(queries_next))
        self.assertEqual(len(combined_result.finish_reasons), len(queries_next))
        self.assertEqual(len(combined_result.masks), len(queries_next))

        # Verify that the pending_queries_map is empty after accumulation
        self.assertEqual(len(pending_queries_map), 0)

        # Verify that the inference_results_Q is empty after accumulation
        self.assertEqual(inference_results_Q.qsize(), 0)

    def test_dataset_index_preservation_through_pipeline(self):
        """Test that dataset indices are correctly preserved through the pipeline."""
        vllm_num_engines = 4
        num_unique_prompts_rollout = 32

        # Create test data
        queries_next, ground_truths_next, datasets_next, dataset_indices = self.create_test_data(
            num_unique_prompts_rollout
        )

        # Setup and split batch
        param_prompt_Q, inference_results_Q, pending_queries_map = self.setup_and_split_batch(
            queries_next, ground_truths_next, datasets_next, dataset_indices, vllm_num_engines
        )

        # Simulate vLLM processing
        batch_idx = 0
        while not param_prompt_Q.empty():
            request = param_prompt_Q.get()
            mock_result = self.create_mock_result(request.dataset_index, request.training_step)
            inference_results_Q.put(mock_result)
            batch_idx += 1

        # Simulate streaming accumulation
        combined_queries = []
        combined_ground_truths = []
        combined_datasets = []

        for _ in range(vllm_num_engines):
            result = inference_results_Q.get()
            dataset_indices = result.dataset_index

            for idx in dataset_indices:
                q, gt, d = pending_queries_map.pop(idx)
                combined_queries.append(q)
                combined_ground_truths.append(gt)
                combined_datasets.append(d)

        # Verify results
        self.assertEqual(combined_queries, queries_next)
        self.assertEqual(combined_ground_truths, ground_truths_next)
        self.assertEqual(combined_datasets, datasets_next)
        self.assertEqual(len(pending_queries_map), 0)

    @parameterized.expand([(1, 16), (2, 8), (4, 4)])
    def test_multiple_samples_per_prompt(self, vllm_num_engines: int, num_samples_per_prompt: int):
        """Test handling of multiple samples per prompt."""
        num_unique_prompts_rollout = 16

        # Create test data
        queries_next, ground_truths_next, datasets_next, dataset_indices = self.create_test_data(
            num_unique_prompts_rollout
        )

        # Setup and split batch
        param_prompt_Q, inference_results_Q, pending_queries_map = self.setup_and_split_batch(
            queries_next, ground_truths_next, datasets_next, dataset_indices, vllm_num_engines
        )

        # Simulate vLLM processing with multiple samples
        batch_idx = 0
        while not param_prompt_Q.empty():
            request = param_prompt_Q.get()
            mock_result = self.create_mock_result(request.dataset_index, request.training_step, num_samples_per_prompt)
            inference_results_Q.put(mock_result)
            batch_idx += 1

        # Simulate streaming accumulation
        combined_responses = []
        combined_queries = []
        combined_ground_truths = []
        combined_datasets = []

        for _ in range(vllm_num_engines):
            result = inference_results_Q.get()
            dataset_indices = result.dataset_index

            batch_queries = []
            batch_ground_truths = []
            batch_datasets = []
            for idx in dataset_indices:
                q, gt, d = pending_queries_map.pop(idx)
                batch_queries.append(q)
                batch_ground_truths.append(gt)
                batch_datasets.append(d)

            combined_responses.extend(result.responses)
            combined_queries.extend(batch_queries)
            combined_ground_truths.extend(batch_ground_truths)
            combined_datasets.extend(batch_datasets)

        combined_result = GenerationResult(
            responses=combined_responses,
            finish_reasons=["stop"] * len(combined_responses),
            masks=[[1, 1, 1]] * len(combined_responses),
            request_info=RequestInfo(
                num_calls=[0] * len(combined_responses),
                timeouts=[0] * len(combined_responses),
                tool_errors=[""] * len(combined_responses),
                tool_outputs=[""] * len(combined_responses),
                tool_runtimes=[0.0] * len(combined_responses),
                tool_calleds=[False] * len(combined_responses),
            ),
            dataset_index=None,
        )

        # Verify results - streaming accumulation should NOT replicate
        self.assertEqual(combined_queries, queries_next)
        self.assertEqual(combined_ground_truths, ground_truths_next)
        self.assertEqual(combined_datasets, datasets_next)
        self.assertEqual(len(pending_queries_map), 0)

        # Verify correct number of responses
        expected_responses = num_unique_prompts_rollout * num_samples_per_prompt
        self.assertEqual(len(combined_result.responses), expected_responses)


class GrpoIntegrationTests(TestGrpoFastBase):
    """Integration tests for GRPO with parallel processing."""

    @ray.remote
    def mock_vllm_engine(engine_id, prompt_queue, results_queue, num_samples_per_prompt=1):
        """Mock vLLM engine that processes prompts from queue."""
        import random
        import time

        while True:
            # Get request from queue
            request = prompt_queue.get()
            if request is None:  # Stop signal
                break

            # Simulate processing time
            time.sleep(random.uniform(0.01, 0.05))

            # Create mock generation result
            batch_size = len(request.prompts)
            total_responses = batch_size * num_samples_per_prompt

            # Important: vLLM keeps dataset_index as the original unique indices
            mock_result = GenerationResult(
                responses=[[1, 2, 3] for _ in range(total_responses)],
                finish_reasons=["stop"] * total_responses,
                masks=[[1, 1, 1] for _ in range(total_responses)],
                request_info=RequestInfo(
                    num_calls=[0] * total_responses,
                    timeouts=[0] * total_responses,
                    tool_errors=[""] * total_responses,
                    tool_outputs=[""] * total_responses,
                    tool_runtimes=[0.0] * total_responses,
                    tool_calleds=[False] * total_responses,
                ),
                dataset_index=request.dataset_index,  # Original indices, not replicated
            )

            # Push to results queue
            results_queue.put(mock_result)

    def test_out_of_order_processing(self):
        """Test that dataset indices can be processed out of order."""
        num_engines = 4
        num_prompts = 16
        num_samples_per_prompt = 4

        # Create test data
        queries, ground_truths, datasets, indices = self.create_test_data(num_prompts)

        # Setup and split batch
        param_prompt_Q, inference_results_Q, pending_queries_map = self.setup_and_split_batch(
            queries, ground_truths, datasets, indices, num_engines
        )

        # Get all requests and process in reverse order
        requests = []
        while not param_prompt_Q.empty():
            requests.append(param_prompt_Q.get())

        # Put results back in REVERSE order to simulate out-of-order processing
        for request in reversed(requests):
            mock_result = self.create_mock_result(request.dataset_index, request.training_step, num_samples_per_prompt)
            inference_results_Q.put(mock_result)

        # Accumulate results
        mock_args = self.create_mock_args(num_engines, num_samples_per_prompt)
        # Create a mock generation config with n
        mock_generation_config = Mock()
        mock_generation_config.n = num_samples_per_prompt

        combined_result, batch = grpo_fast.accumulate_inference_batches(
            inference_results_Q,
            pending_queries_map,
            mock_args,
            training_step=1,
            generation_config=mock_generation_config,
        )

        # Verify results work correctly even with out-of-order processing
        self.assertEqual(len(batch.queries), num_prompts)
        self.assertEqual(len(combined_result.responses), num_prompts * num_samples_per_prompt)
        self.assertEqual(len(pending_queries_map), 0)

    def test_thread_safety_pending_queries_map(self):
        """Test concurrent access to pending_queries_map."""
        import threading
        import time

        pending_queries_map = grpo_fast.PendingQueriesMap()
        errors = []
        num_threads = 4
        entries_per_thread = 50

        def add_and_remove_entries(thread_id):
            """Add and then remove entries from the map."""
            try:
                start_idx = thread_id * 100
                # Add entries
                for i in range(start_idx, start_idx + entries_per_thread):
                    pending_queries_map.insert(
                        i, f"query_{thread_id}_{i}", f"truth_{thread_id}_{i}", f"dataset_{thread_id}_{i}"
                    )
                    time.sleep(0.0001)

                # Remove entries
                for i in range(start_idx, start_idx + entries_per_thread):
                    if i in pending_queries_map:
                        pending_queries_map.pop(i)
            except Exception as e:
                errors.append(f"Thread {thread_id}: {e}")

        # Run threads concurrently
        threads = []
        for i in range(num_threads):
            t = threading.Thread(target=add_and_remove_entries, args=(i,))
            threads.append(t)
            t.start()

        # Wait for all threads
        for t in threads:
            t.join()

        # Verify no errors and map is empty
        self.assertEqual(len(errors), 0, f"Thread safety errors: {errors}")
        self.assertEqual(len(pending_queries_map), 0)

    def test_accumulate_waits_for_all_engines(self):
        """Test that accumulate_inference_batches waits for all engines."""
        num_engines = 4
        num_prompts = 16

        # Setup with results from only 3 engines
        inference_results_Q = ray_queue.Queue(maxsize=num_engines * 2)

        # Track queue for cleanup
        self._ray_queues.append(inference_results_Q)

        pending_queries_map = grpo_fast.PendingQueriesMap()

        # Add entries to map
        for i in range(num_prompts):
            pending_queries_map.insert(i, f"q_{i}", f"t_{i}", f"d_{i}")

        # Add results from only 3 engines (missing one)
        for engine_id in range(3):
            indices = list(range(engine_id * 4, (engine_id + 1) * 4))
            mock_result = self.create_mock_result(indices, 1)
            inference_results_Q.put(mock_result)

        mock_args = self.create_mock_args(num_engines)

        # Test that accumulate blocks when missing an engine
        import threading

        completed = threading.Event()

        def run_accumulate():
            try:
                # Create a mock generation config with n=1 (default)
                mock_generation_config = Mock()
                mock_generation_config.n = 1

                grpo_fast.accumulate_inference_batches(
                    inference_results_Q,
                    pending_queries_map,
                    mock_args,
                    training_step=1,
                    generation_config=mock_generation_config,
                )
                completed.set()
            except Exception:
                completed.set()

        thread = threading.Thread(target=run_accumulate, daemon=True)
        thread.start()

        # Should timeout waiting for 4th engine
        self.assertFalse(completed.wait(timeout=1.0))
        self.assertTrue(thread.is_alive())

        # Queue should be empty after consuming 3 results
        self.assertEqual(inference_results_Q.qsize(), 0)
        # Some entries should be removed
        self.assertLess(len(pending_queries_map), num_prompts)


class TestStreamingAccumulation(TestGrpoFastBase):
    """Test the new streaming accumulation functionality."""

    def test_streaming_accumulation_basic(self):
        """Test basic streaming accumulation with in-order results."""
        num_engines = 2
        num_prompts = 8

        # Create test data
        queries, ground_truths, datasets, indices = self.create_test_data(num_prompts)

        # Create queues and maps
        inference_results_Q = ray_queue.Queue(maxsize=num_engines * 2)
        pending_queries_map = grpo_fast.PendingQueriesMap()

        # Track queue for cleanup
        self._ray_queues.append(inference_results_Q)

        # Insert data into pending_queries_map
        for i in range(num_prompts):
            pending_queries_map.insert(i, queries[i], ground_truths[i], datasets[i])

        # Create mock results with batch indices
        batch_size = num_prompts // num_engines
        for batch_idx in range(num_engines):
            start = batch_idx * batch_size
            end = start + batch_size
            mock_result = self.create_mock_result(list(range(start, end)), training_step=1)
            inference_results_Q.put(mock_result)

        # Simulate streaming accumulation logic
        results_list = []
        queries_list = []
        expected_batches = num_engines

        while len(results_list) < expected_batches:
            result = inference_results_Q.get()
            batch_idx = len(results_list)

            results_list.append(result)

            # Get queries for this batch
            dataset_indices = result.dataset_index
            batch_queries = []
            batch_ground_truths = []
            batch_datasets = []
            for idx in dataset_indices:
                q, gt, d = pending_queries_map.pop(idx)
                batch_queries.append(q)
                batch_ground_truths.append(gt)
                batch_datasets.append(d)

            queries_list.append((batch_queries, batch_ground_truths, batch_datasets))

        # Verify all batches processed
        self.assertEqual(len(results_list), expected_batches)
        self.assertEqual(len(pending_queries_map), 0)

        # Combine in order
        combined_queries = []
        for i in range(num_engines):
            q, _, _ = queries_list[i]
            combined_queries.extend(q)

        # Verify order is preserved
        self.assertEqual(combined_queries, queries)

    def test_streaming_with_multiple_samples(self):
        """Test streaming accumulation with multiple samples per prompt."""
        num_engines = 2
        num_prompts = 4
        num_samples = 3

        # Create test data
        queries, ground_truths, datasets, indices = self.create_test_data(num_prompts)

        # Create queues and maps
        inference_results_Q = ray_queue.Queue(maxsize=num_engines * 2)
        pending_queries_map = grpo_fast.PendingQueriesMap()

        # Track queue for cleanup
        self._ray_queues.append(inference_results_Q)

        # Insert data with reference counting for multiple samples
        for i in range(num_prompts):
            for _ in range(num_samples):
                pending_queries_map.insert(i, queries[i], ground_truths[i], datasets[i])

        # Create results with multiple samples per prompt
        batch_size = num_prompts // num_engines
        for batch_idx in range(num_engines):
            start = batch_idx * batch_size
            end = start + batch_size
            dataset_indices = list(range(start, end))

            # Create result with num_samples responses per prompt
            mock_result = self.create_mock_result(dataset_indices, training_step=1, num_samples_per_prompt=num_samples)
            inference_results_Q.put(mock_result)

        # Process results
        total_responses = 0
        while not inference_results_Q.empty():
            result = inference_results_Q.get()

            # Verify number of responses matches num_samples * num_prompts_in_batch
            batch_prompts = len(result.dataset_index)
            expected_responses = batch_prompts * num_samples
            self.assertEqual(len(result.responses), expected_responses)
            total_responses += len(result.responses)

            # Clean up pending_queries_map
            for idx in result.dataset_index:
                for _ in range(num_samples):
                    if idx in pending_queries_map:
                        pending_queries_map.pop(idx)

        # Verify total responses
        self.assertEqual(total_responses, num_prompts * num_samples)
        self.assertEqual(len(pending_queries_map), 0)


if __name__ == "__main__":
    unittest.main()<|MERGE_RESOLUTION|>--- conflicted
+++ resolved
@@ -173,82 +173,8 @@
 
 
 class TestGrpoFastVLLM(TestGrpoFastBase):
-<<<<<<< HEAD
-=======
-    def test_vllm_queue_system_single_prompt(self):
-        """Test the new queue-based vLLM system with a single prompt 'What is the capital of France?'"""
-        # Check if CUDA is available
-        if not torch.cuda.is_available():
-            self.skipTest("CUDA is not available, skipping test")
-
-        # Set up tokenizer
-        tokenizer_name = "EleutherAI/pythia-14m"  # Using a small model for testing
-        tokenizer = AutoTokenizer.from_pretrained(tokenizer_name)
-
-        # Tokenize the test prompt
-        test_prompt = "What is the capital of France?"
-        prompt_token_ids = tokenizer.encode(test_prompt, return_tensors="pt").tolist()[0]
-
-        # Create Ray queues
-        param_prompt_Q = ray_queue.Queue(maxsize=1)
-        inference_results_Q = ray_queue.Queue(maxsize=1)
-
-        # Track queues for cleanup
-        self._ray_queues.extend([param_prompt_Q, inference_results_Q])
-
-        # Create vLLM engines with queues
-        vllm_engines = create_vllm_engines(
-            num_engines=1,
-            tensor_parallel_size=1,
-            enforce_eager=True,
-            tokenizer_name_or_path=tokenizer_name,
-            pretrain=tokenizer_name,
-            revision="main",
-            seed=42,
-            enable_prefix_caching=False,
-            max_model_len=512,
-            vllm_gpu_memory_utilization=0.5,  # Use less GPU memory for testing
-            prompt_queue=param_prompt_Q,
-            results_queue=inference_results_Q,
-        )
-
-        # Set up generation config
-        generation_config = SamplingParams(
-            temperature=0.0,  # Deterministic generation
-            top_p=1.0,
-            max_tokens=5,
-            seed=42,
-        )
-
-        # Start vLLM engines to process from queues
-        [e.process_from_queue.remote() for e in vllm_engines]
-
-        # Put the test prompt in the queue using PromptRequest
-        param_prompt_Q.put(
-            PromptRequest(prompts=[prompt_token_ids], dataset_index=0, sampling_params=generation_config)
-        )
-
-        # Get the result
-        result = inference_results_Q.get()
-
-        # Verify it's a GenerationResult dataclass
-        self.assertIsInstance(result, GenerationResult)
-
-        # Check that we got a response
-        self.assertGreater(len(result.responses), 0)
-        response_ids = result.responses[0]
-
-        # Decode the response
-        generated_text = tokenizer.decode(response_ids, skip_special_tokens=True)
-
-        self.assertIsInstance(generated_text, str)
-        self.assertGreater(len(generated_text), 0)
-
-        # Send stop signal
-        param_prompt_Q.put(None)
-
->>>>>>> 0394a8e6
-    @parameterized.expand([(1, 16), (2, 32), (4, 64), (8, 128)])
+
+  @parameterized.expand([(1, 16), (2, 32), (4, 64), (8, 128)])
     def test_batch_splitting_and_engine_configurations(self, vllm_num_engines: int, num_unique_prompts_rollout: int):
         """Test batch splitting and accumulation with various engine configurations."""
         # Create test data
