# Copyright 2024 AllenAI. All rights reserved.
#
# Licensed under the Apache License, Version 2.0 (the "License");
# you may not use this file except in compliance with the License.
# You may obtain a copy of the License at
#
#     http://www.apache.org/licenses/LICENSE-2.0
#
# Unless required by applicable law or agreed to in writing, software
# distributed under the License is distributed on an "AS IS" BASIS,
# WITHOUT WARRANTIES OR CONDITIONS OF ANY KIND, either express or implied.
# See the License for the specific language governing permissions and
# limitations under the License.
# isort: off
import os

# We need to set NCCL_CUMEM_ENABLE=0 for performance reasons; see:
# https://github.com/vllm-project/vllm/issues/5723#issuecomment-2554389656
os.environ["NCCL_CUMEM_ENABLE"] = "0"  # NOQA
try:
    from deepspeed.runtime.zero.partition_parameters import ZeroParamStatus
    from deepspeed.runtime.zero.offload_config import OffloadDeviceEnum

    # @vwxyzjn: when importing on CPU-only machines, we get the following error:
    # RuntimeError: 0 active drivers ([]). There should only be one.
    # so we need to catch the exception and do nothing
    # https://github.com/deepspeedai/DeepSpeed/issues/7028
except Exception:
    pass
# isort: on
import dataclasses
import functools
import json
import logging
import math
import multiprocessing as mp
import os
import random
import re
import shutil
import socket
import subprocess
import sys
import threading
import time
from collections import defaultdict
from collections.abc import Iterable
from concurrent import futures
from ctypes import CDLL, POINTER, Structure, c_char_p, c_int, c_ulong, c_void_p
from dataclasses import dataclass
from multiprocessing import resource_tracker as _rt
from typing import Any, NewType

import beaker
import numpy as np
import ray
import requests
import torch
import vllm.config
from datasets import DatasetDict, concatenate_datasets, load_dataset, load_from_disk
from datasets.builder import DatasetGenerationError
from dateutil import parser
from huggingface_hub import HfApi
from ray.util import state as ray_state
from rich.pretty import pprint
from tqdm import tqdm
from transformers import MODEL_FOR_CAUSAL_LM_MAPPING, HfArgumentParser

from open_instruct import logger_utils

MODEL_CONFIG_CLASSES = list(MODEL_FOR_CAUSAL_LM_MAPPING.keys())
MODEL_TYPES = tuple(conf.model_type for conf in MODEL_CONFIG_CLASSES)


logger = logger_utils.setup_logger(__name__)

DataClassType = NewType("DataClassType", Any)


def max_num_processes() -> int:
    """Returns a reasonable default number of processes to run for multiprocessing."""
    if hasattr(os, "sched_getaffinity"):
        return len(os.sched_getaffinity(0))
    else:
        return os.cpu_count() or 1


def repeat_each(seq, k):
    """Repeat each element in a sequence k times."""
    return [item for item in seq for _ in range(k)]


def ray_get_with_progress(
    ray_refs: list[ray.ObjectRef], desc: str = "Processing", enable: bool = True, timeout: float | None = None
):
    """Execute ray.get() with a progress bar using futures and collect timings.

    Args:
        ray_refs: List of ray object references
        desc: Description for the progress bar
        enable: Whether to show the progress bar (default: True)
        timeout: Optional timeout in seconds for all operations to complete

    Returns:
        (results, completion_times)
        - results: List of results in the same order as ray_refs
        - completion_times: time from function start until each ref completed (seconds), aligned to ray_refs

    Raises:
        TimeoutError: If timeout is specified and operations don't complete in time
    """
    t0 = time.perf_counter()

    ray_futures = [ref.future() for ref in ray_refs]
    fut_to_idx = {f: i for i, f in enumerate(ray_futures)}

    results = [None] * len(ray_refs)
    completion_times = [None] * len(ray_refs)

    futures_iter = futures.as_completed(ray_futures, timeout=timeout)
    if enable:
        futures_iter = tqdm(futures_iter, total=len(ray_futures), desc=desc, bar_format="{l_bar}{bar}{r_bar}\n")

    for future in futures_iter:
        idx = fut_to_idx[future]
        results[idx] = future.result()
        completion_times[idx] = time.perf_counter() - t0

    return results, completion_times


"""
Notes:
Inspired by Alignment Handbook Parser and Dataset Mixer
https://github.com/huggingface/alignment-handbook/blob/main/src/alignment/configs.py
https://github.com/huggingface/alignment-handbook/blob/main/src/alignment/data.py

Migrated Args from
https://github.com/allenai/open-instruct/blob/98ccfb460ae4fb98140783b6cf54241926160a06/open_instruct/finetune_trainer.py

Commented out Args not currently used
"""


# ----------------------------------------------------------------------------
# Dataset utilities
def is_openai_format(messages: Any) -> bool:
    """
    Check if the input messages are in OpenAI format.
    Args:
        messages (`Any`):
            Messages to check.
    Returns:
        `bool`: Whether the messages are in OpenAI format.
    """
    if isinstance(messages, list) and all(isinstance(message, dict) for message in messages):
        return all("role" in message and "content" in message for message in messages)
    return False


# functions for handling different formats of messages
def convert_alpaca_gpt4_to_messages(example):
    """
    Convert an instruction in inst-output to a list of messages.
    e.g. vicgalle/alpaca-gpt4"""
    messages = [
        {
            "role": "user",
            "content": (
                "Below is an instruction that describes a task, paired with an input that provides "
                "further context. Write a response that appropriately completes the request.\n\n"
                f"### Instruction:\n{example['instruction']}\n\n"
                f"### Input:\n{example['input']}\n\n"
                "### Response:"
            ),
        },
        {"role": "assistant", "content": example["output"]},
    ]
    example["messages"] = messages
    return example


def convert_codefeedback_single_turn_to_messages(example):
    """
    Convert a query-answer pair to a list of messages.
    e.g. m-a-p/CodeFeedback-Filtered-Instruction"""
    messages = [{"role": "user", "content": example["query"]}, {"role": "assistant", "content": example["answer"]}]
    example["messages"] = messages
    return example


def convert_metamath_qa_to_messages(example):
    """
    Convert a query-response pair to a list of messages.
    e.g. meta-math/MetaMathQA"""
    messages = [{"role": "user", "content": example["query"]}, {"role": "assistant", "content": example["response"]}]
    example["messages"] = messages
    return example


def convert_code_alpaca_to_messages(example):
    """
    Convert a prompt-completion pair to a list of messages.
    e.g. HuggingFaceH4/CodeAlpaca_20K"""
    messages = [
        {"role": "user", "content": example["prompt"]},
        {"role": "assistant", "content": example["completion"]},
    ]
    example["messages"] = messages
    return example


def convert_open_orca_to_messages(example):
    """
    Convert a question-response pair to a list of messages.
    e.g. Open-Orca/OpenOrca"""
    messages = [
        {"role": "system", "content": example["system_prompt"]},
        {"role": "user", "content": example["question"]},
        {"role": "assistant", "content": example["response"]},
    ]
    example["messages"] = messages
    return example


def conversations_to_messages(example):
    """
    Convert from conversations format to messages.

    E.g. change "from": "user" to "role": "user"
        and "value" to "content"
        and "gpt" to "assistant"

    WizardLMTeam/WizardLM_evol_instruct_V2_196k
    """
    name_mapping = {
        "gpt": "assistant",
        "Assistant": "assistant",
        "assistant": "assistant",
        "user": "user",
        "User": "user",
        "human": "user",
    }
    messages = [{"role": name_mapping[conv["from"]], "content": conv["value"]} for conv in example["conversations"]]
    example["messages"] = messages
    return example


def convert_rejection_samples_to_messages(example):
    """
    Convert a rejection sampling dataset to messages.
    """
    example["messages"] = example["chosen"]
    return example


def get_datasets(
    dataset_mixer: dict | list,
    splits: list[str] | None = None,
    configs: list[str] | None = None,
    columns_to_keep: list[str] | None = None,
    shuffle: bool = True,
    save_data_dir: str | None = None,
    need_columns: list[str] | None = None,
    keep_ids: bool = False,
    add_source_col: bool = False,
) -> DatasetDict:
    """
    Loads and mixes datasets according to proportions specified in `dataset_mixer`.

    Args:
        dataset_mixer (`list` or `dict`):
            Dictionary or list containing the dataset names and their training proportions.
            By default, all test proportions are 1. Lists are formatted as
            `key1 value1 key2 value2 ...` If a list is passed in, it will be converted to a dictionary.
        splits (Optional[List[str]], *optional*, defaults to `None`):
            Dataset splits to load and mix. Assumes the splits exist in
            all datasets and have a `train_` or `test_` prefix.
        configs (Optional[List[str]], *optional*, defaults to `None`):
            List of dataset config names. If given must be the same length as 'dataset_mixer' keys.
        columns_to_keep (Optional[List[str]], *optional*, defaults to `None`):
            Column names to keep in the dataset. Useful in the datamixer to avoid schema conflicts,
            and for cpt this should be (at least) the text column.
        shuffle (`bool`, *optional*, defaults to `True`):
            Whether to shuffle the training and testing/validation data.
        save_data_dir (Optional[str], *optional*, defaults to `None`):
            Optional directory to save training/test mixes on.
        need_columns (Optional[List[str]], *optional*, defaults to `None`):
            Column names that are required to be in the dataset.
            Quick debugging when mixing heterogeneous datasets.
        keep_ids (`bool`, *optional*, defaults to `False`):
            Whether to keep ids for training that are added during mixing.
            Used primarily in mix_data.py for saving, or the saved dataset has IDs already.
        add_source_col (`bool`, *optional*, defaults to `False`):
            Whether to add a column to the dataset that indicates the source of the data explicitly.
    """
    if isinstance(dataset_mixer, list):
        assert len(dataset_mixer) % 2 == 0, f"Data mixer list length is not even: {dataset_mixer}"
        mixer_dict = {}
        i = 0
        while i < len(dataset_mixer) - 1:
            assert isinstance(dataset_mixer[i], str), f"Invalid type in data mixer: {dataset_mixer}"
            value = float(dataset_mixer[i + 1]) if "." in dataset_mixer[i + 1] else int(dataset_mixer[i + 1])
            mixer_dict[dataset_mixer[i]] = value
            i += 2
        dataset_mixer = mixer_dict

    splits = ["train", "test"] if splits is None else splits
    configs = configs if configs else [None] * len(dataset_mixer)
    columns_to_keep = [] if columns_to_keep is None else columns_to_keep

    if configs is not None and len(configs) != len(dataset_mixer):
        raise ValueError("The number of given dataset config names must be the same as the given number of datasets.")

    # print save location
    if save_data_dir:
        print(f"Saving mixed dataset to {save_data_dir}")

    raw_datasets = DatasetDict()
    raw_train_datasets = []
    raw_val_datasets = []
    frac_or_sample_list = []
    for (ds, frac_or_samples), ds_config in zip(dataset_mixer.items(), configs):
        frac_or_sample_list.append(frac_or_samples)
        for split in splits:
            # if dataset ends with .json or .jsonl, load from file
            if ds.endswith(".json") or ds.endswith(".jsonl"):
                dataset = load_dataset("json", data_files=ds, split=split, num_proc=max_num_processes())
            elif ds.endswith(".parquet"):
                dataset = load_dataset("parquet", data_files=ds, split=split, num_proc=max_num_processes())
            else:
                try:
                    # Try first if dataset on a Hub repo
                    dataset = load_dataset(ds, ds_config, split=split, num_proc=max_num_processes())
                except DatasetGenerationError:
                    # If not, check local dataset
                    dataset = load_from_disk(os.path.join(ds, split))

            # shuffle dataset if set
            if shuffle:
                dataset = dataset.shuffle(seed=42)

            # assert that needed columns are present
            if need_columns and not all(col in dataset.column_names for col in need_columns):
                raise ValueError(f"Needed column {need_columns} not found in dataset {dataset.column_names}.")

            # handle per-case conversions
            # if "instruction" and "output" columns are present and "messages" is not, convert to messages
            if (
                "instruction" in dataset.column_names
                and "output" in dataset.column_names
                and "messages" not in dataset.column_names
            ):
                dataset = dataset.map(convert_alpaca_gpt4_to_messages, num_proc=10)
            elif (
                "prompt" in dataset.column_names
                and "completion" in dataset.column_names
                and "messages" not in dataset.column_names
            ):
                dataset = dataset.map(convert_code_alpaca_to_messages, num_proc=10)
            elif "conversations" in dataset.column_names and "messages" not in dataset.column_names:
                dataset = dataset.map(conversations_to_messages, num_proc=10)
            elif (
                "question" in dataset.column_names
                and "response" in dataset.column_names
                and "messages" not in dataset.column_names
            ):
                dataset = dataset.map(convert_open_orca_to_messages, num_proc=10)
            elif (
                "query" in dataset.column_names
                and "answer" in dataset.column_names
                and "messages" not in dataset.column_names
            ):
                dataset = dataset.map(convert_codefeedback_single_turn_to_messages, num_proc=10)
            elif (
                "query" in dataset.column_names
                and "response" in dataset.column_names
                and "messages" not in dataset.column_names
            ):
                dataset = dataset.map(convert_metamath_qa_to_messages, num_proc=10)
            elif (
                "chosen" in dataset.column_names
                and "rejected" in dataset.column_names
                and "reference_completion" in dataset.column_names
                and "messages" not in dataset.column_names
            ):
                dataset = dataset.map(convert_rejection_samples_to_messages, num_proc=10)

            # if id not in dataset, create it as ds-{index}
            if "id" not in dataset.column_names:
                id_col = [f"{ds}_{i}" for i in range(len(dataset))]
                dataset = dataset.add_column("id", id_col)

            # Remove redundant columns to avoid schema conflicts on load
            dataset = dataset.remove_columns(
                [col for col in dataset.column_names if col not in (columns_to_keep + ["id"])]
            )

            # if add_source_col, add that column
            if add_source_col:
                source_col = [ds] * len(dataset)
                dataset = dataset.add_column("source", source_col)

            # for cols in columns_to_keep, if one is not present, add "None" to the column
            for col in columns_to_keep:
                if col not in dataset.column_names:
                    dataset = dataset.add_column(col, [None] * len(dataset))

            # add tag to the dataset corresponding to where it was sourced from, for
            if "train" in split:
                raw_train_datasets.append(dataset)
            elif "test" in split:
                raw_val_datasets.append(dataset)
            else:
                raise ValueError(f"Split type {split} not recognized as one of test or train.")

    if len(raw_val_datasets) == 0 and len(raw_train_datasets) == 0:
        raise ValueError("No datasets loaded.")
    elif len(raw_train_datasets) == 0:
        # target features are the features of the first dataset post load
        target_features = raw_val_datasets[0].features
    else:
        # target features are the features of the first dataset post load
        target_features = raw_train_datasets[0].features

    if any(frac_or_samples < 0 for frac_or_samples in frac_or_sample_list):
        raise ValueError("Dataset fractions / lengths cannot be negative.")

    # if any > 1, use count
    if any(frac_or_samples > 1 for frac_or_samples in frac_or_sample_list):
        is_count = True
        # assert that all are integers
        if not all(isinstance(frac_or_samples, int) for frac_or_samples in frac_or_sample_list):
            raise NotImplementedError("Cannot mix fractions and counts, yet.")
    else:
        is_count = False

    if len(raw_train_datasets) > 0:
        train_subsets = []
        # Manage proportions
        for dataset, frac_or_samples in zip(raw_train_datasets, frac_or_sample_list):
            # cast features (TODO, add more feature regularization)
            dataset = dataset.cast(target_features)
            # TODO selection can be randomized.
            if is_count:
                train_subset = dataset.select(range(frac_or_samples))
            else:
                train_subset = dataset.select(range(int(frac_or_samples * len(dataset))))
            train_subsets.append(train_subset)

        raw_datasets["train"] = concatenate_datasets(train_subsets)

    # No subsampling for test datasets to enable fair comparison across models
    if len(raw_val_datasets) > 0:
        for dataset in raw_val_datasets:
            # cast features (TODO, add more feature regularization)
            dataset = dataset.cast(target_features)

        raw_datasets["test"] = concatenate_datasets(raw_val_datasets)

    if len(raw_datasets) == 0:
        raise ValueError(
            f"Dataset {dataset_mixer} not recognized with splits {splits}."
            "Check the dataset has been correctly formatted."
        )

    # optional save
    if save_data_dir:
        for split in raw_datasets:
            raw_datasets[split].to_json(save_data_dir + f"mixed_ds_{split}.json")

    if not keep_ids:
        # remove id column
        if len(raw_train_datasets) > 0 and "id" in raw_datasets["train"].column_names:
            raw_datasets["train"] = raw_datasets["train"].remove_columns("id")
        if len(raw_val_datasets) > 0 and "id" in raw_datasets["test"].column_names:
            raw_datasets["test"] = raw_datasets["test"].remove_columns("id")

    return raw_datasets


def combine_dataset(
    dataset_mixer: dict | list,
    splits: list[str],
    configs: list[str] | None = None,
    columns_to_keep: list[str] | None = None,
    shuffle: bool = False,
    save_data_dir: str | None = None,
    keep_ids: bool = False,
) -> DatasetDict:
    """
    Loads and mixes datasets according to proportions specified in `dataset_mixer`.

    Args:
        dataset_mixer (`dict`):
            Dictionary containing the dataset names and their training proportions.
        splits (Optional[List[str]], *optional*, defaults to `None`):
            Dataset splits to load and mix. Assumes the splits exist in
            all datasets and have a `train_` or `test_` prefix.
        configs (Optional[List[str]], *optional*, defaults to `None`):
            List of dataset config names. If given must be the same length as 'dataset_mixer' keys.
        columns_to_keep (Optional[List[str]], *optional*, defaults to `None`):
            Column names to keep in the dataset. Useful in the datamixer to avoid schema conflicts,
            and for cpt this should be (at least) the text column.
        shuffle (`bool`, *optional*, defaults to `False`):
            Whether to shuffle the training and testing/validation data.
        save_data_dir (Optional[str], *optional*, defaults to `None`):
            Optional directory to save training/test mixes on.
        keep_ids (`bool`, *optional*, defaults to `False`):
            Whether to keep ids for training that are added during mixing.
            Used primarily in mix_data.py for saving, or the saved dataset has IDs already.
    """
    assert len(splits) == len(dataset_mixer), "Number of splits must match the number of datasets."
    if isinstance(dataset_mixer, list):
        assert len(dataset_mixer) % 2 == 0, f"Data mixer list length is not even: {dataset_mixer}"
        mixer_dict = {}
        i = 0
        while i < len(dataset_mixer) - 1:
            assert isinstance(dataset_mixer[i], str), f"Invalid type in data mixer: {dataset_mixer}"
            value = float(dataset_mixer[i + 1]) if "." in dataset_mixer[i + 1] else int(dataset_mixer[i + 1])
            mixer_dict[dataset_mixer[i]] = value
            i += 2
        dataset_mixer = mixer_dict

    if any(frac_or_samples < 0 for frac_or_samples in dataset_mixer.values()):
        raise ValueError("Dataset fractions / lengths cannot be negative.")

    configs = configs if configs else [None] * len(dataset_mixer)
    columns_to_keep = [] if columns_to_keep is None else columns_to_keep

    if configs is not None and len(configs) != len(dataset_mixer):
        raise ValueError("The number of given dataset config names must be the same as the given number of datasets.")

    # print save location
    if save_data_dir:
        print(f"Saving mixed dataset to {save_data_dir}")

    datasets = []
    for (ds, frac_or_samples), ds_config, split in zip(dataset_mixer.items(), configs, splits):
        # if dataset ends with .json or .jsonl, load from file
        if ds.endswith(".json") or ds.endswith(".jsonl"):
            dataset = load_dataset("json", data_files=ds, split=split, num_proc=max_num_processes())
        else:
            try:
                # Try first if dataset on a Hub repo
                dataset = load_dataset(ds, ds_config, split=split, num_proc=max_num_processes())
            except DatasetGenerationError:
                # If not, check local dataset
                dataset = load_from_disk(os.path.join(ds, split))

        # shuffle dataset if set
        if shuffle:
            dataset = dataset.shuffle(seed=42)

        # select a fraction of the dataset
        samples = int(frac_or_samples) if frac_or_samples > 1.0 else int(frac_or_samples * len(dataset))
        dataset = dataset.select(range(samples))

        # if id not in dataset, create it as ds-{index}
        if "id" not in dataset.column_names:
            id_col = [f"{ds}_{i}_{split}" for i in range(len(dataset))]
            dataset = dataset.add_column("id", id_col)

        # Remove redundant columns to avoid schema conflicts on load
        dataset = dataset.remove_columns(
            [col for col in dataset.column_names if col not in (columns_to_keep + ["id"])]
        )
        datasets.append(dataset)

    datasets = concatenate_datasets(datasets)

    # optional save
    if save_data_dir:
        datasets.to_json(save_data_dir + "mixed_ds.json")

    if not keep_ids and "id" in datasets.column_names:
        datasets = datasets.remove_columns("id")

    return datasets


# ----------------------------------------------------------------------------
# Arguments utilities
class ArgumentParserPlus(HfArgumentParser):
    def parse_yaml_and_args(self, yaml_arg: str, other_args: list[str] | None = None) -> list[dataclass]:
        """
        Parse a YAML file and overwrite the default/loaded values with the values provided to the command line.

        Args:
            yaml_arg (`str`):
                The path to the config file used
            other_args (`List[str]`, *optional`):
                A list of strings to parse as command line arguments, e.g. ['--arg=val', '--arg2=val2'].

        Returns:
            [`List[dataclass]`]: a list of dataclasses with the values from the YAML file and the command line
        """
        arg_list = self.parse_yaml_file(os.path.abspath(yaml_arg))

        outputs = []
        # strip other args list into dict of key-value pairs
        other_args = {arg.split("=")[0].strip("-"): arg.split("=")[1] for arg in other_args}
        used_args = {}

        # overwrite the default/loaded value with the value provided to the command line
        # noqa adapted from https://github.com/huggingface/transformers/blob/d0b5002378daabf62769159add3e7d66d3f83c3b/src/transformers/hf_argparser.py#L327
        for data_yaml, data_class in zip(arg_list, self.dataclass_types):
            keys = {f.name for f in dataclasses.fields(data_yaml) if f.init}
            inputs = {k: v for k, v in vars(data_yaml).items() if k in keys}
            for arg, val in other_args.items():
                # add only if in keys

                if arg in keys:
                    base_type = data_yaml.__dataclass_fields__[arg].type
                    inputs[arg] = val

                    # cast type for ints, floats (default to strings)
                    if base_type in [int, float]:
                        inputs[arg] = base_type(val)

                    if base_type == list[str]:
                        inputs[arg] = [str(v) for v in val.split(",")]

                    # bool of a non-empty string is True, so we manually check for bools
                    if base_type is bool:
                        if val in ["true", "True"]:
                            inputs[arg] = True
                        else:
                            inputs[arg] = False

                    # add to used-args so we can check if double add
                    if arg not in used_args:
                        used_args[arg] = val
                    else:
                        raise ValueError(f"Duplicate argument provided: {arg}, may cause unexpected behavior")

            obj = data_class(**inputs)
            outputs.append(obj)

        return outputs

    def parse(self) -> DataClassType | tuple[DataClassType]:
        if len(sys.argv) == 2 and sys.argv[1].endswith(".yaml"):
            # If we pass only one argument to the script and it's the path to a YAML file,
            # let's parse it to get our arguments.
            output = self.parse_yaml_file(os.path.abspath(sys.argv[1]))
        # parse command line args and yaml file
        elif len(sys.argv) > 2 and sys.argv[1].endswith(".yaml"):
            output = self.parse_yaml_and_args(os.path.abspath(sys.argv[1]), sys.argv[2:])
        # parse command line args only
        else:
            output = self.parse_args_into_dataclasses()

        if len(output) == 1:
            output = output[0]
        return output


# ----------------------------------------------------------------------------
# Experiment tracking utilities
def get_wandb_tags() -> list[str]:
    """Get tags for Weights & Biases (e.g., `no-tag-404-g98dc659,pr-123,branch-main`)"""
    tags = [t for t in os.environ.get("WANDB_TAGS", "").split(",") if t != ""]
    if "GIT_COMMIT" in os.environ:
        git_commit = os.environ["GIT_COMMIT"]
        tags.append(f"commit: {git_commit}")
        try:
            prs = requests.get(f"https://api.github.com/search/issues?q=repo:allenai/open-instruct+is:pr+{git_commit}")
            if prs.status_code == 200:
                prs = prs.json()
                if len(prs["items"]):
                    pr = prs["items"][0]
                    tags.append(f"pr: {pr['number']}")
        except requests.exceptions.ConnectionError as e:
            logger.warning(f"Failed to fetch PR information from GitHub API: {e}")
    if "GIT_BRANCH" in os.environ:
        tags.append(f"branch: {os.environ['GIT_BRANCH']}")
    tags = [tag[:64] for tag in tags if len(tag) > 64]
    return tags


# ----------------------------------------------------------------------------
# Check pointing utilities
def get_last_checkpoint(folder: str, incomplete: bool = False) -> str | None:
    content = os.listdir(folder)
    checkpoint_steps = [path for path in content if path.startswith("step_")]
    checkpoint_epochs = [path for path in content if path.startswith("epoch_")]
    if len(checkpoint_steps) > 0 and len(checkpoint_epochs) > 0:
        logger.info("Mixed step and epoch checkpoints found. Using step checkpoints.")
        checkpoints = checkpoint_steps
    elif len(checkpoint_steps) == 0:
        checkpoints = checkpoint_epochs
    else:
        checkpoints = checkpoint_steps
    if not incomplete:
        checkpoints = [path for path in checkpoints if os.path.exists(os.path.join(folder, path, "COMPLETED"))]
    if len(checkpoints) == 0:
        return
    return os.path.join(folder, max(checkpoints, key=lambda x: int(x.split("_")[-1])))


def get_last_checkpoint_path(args, incomplete: bool = False) -> str:
    # if output already exists and user does not allow overwriting, resume from there.
    # otherwise, resume if the user specifies a checkpoint.
    # else, start from scratch.
    # if incomplete is true, include folders without "COMPLETE" in the folder.
    last_checkpoint_path = None
    if args.output_dir and os.path.isdir(args.output_dir):
        last_checkpoint_path = get_last_checkpoint(args.output_dir, incomplete=incomplete)
        if last_checkpoint_path is None:
            logger.warning("Output directory exists but no checkpoint found. Starting from scratch.")
    elif args.resume_from_checkpoint:
        last_checkpoint_path = args.resume_from_checkpoint
    return last_checkpoint_path


def is_checkpoint_folder(dir: str, folder: str) -> bool:
    return (folder.startswith("step_") or folder.startswith("epoch_")) and os.path.isdir(os.path.join(dir, folder))


def clean_last_n_checkpoints(output_dir: str, keep_last_n_checkpoints: int) -> None:
    # remove the last checkpoint to save space
    folders = [f for f in os.listdir(output_dir) if is_checkpoint_folder(output_dir, f)]
    # find the checkpoint with the largest step
    checkpoints = sorted(folders, key=lambda x: int(x.split("_")[-1]))
    if keep_last_n_checkpoints >= 0 and len(checkpoints) > keep_last_n_checkpoints:
        for checkpoint in checkpoints[: len(checkpoints) - keep_last_n_checkpoints]:
            logger.info(f"Removing checkpoint {checkpoint}")
            shutil.rmtree(os.path.join(output_dir, checkpoint))
    logger.info("Remaining files:" + str(os.listdir(output_dir)))


def clean_last_n_checkpoints_deepspeed(output_dir: str, keep_last_n_checkpoints: int) -> None:
    # Identify checkpoint files that follow the pattern global_step{number}
    all_files = os.listdir(output_dir)
    checkpoint_files = []
    for file in all_files:
        if file.startswith("global_step") and file[len("global_step") :].isdigit():
            checkpoint_files.append(file)

    # Sort checkpoints by step number
    checkpoints = sorted(checkpoint_files, key=lambda x: int(x[len("global_step") :]), reverse=True)

    # Keep the N most recent checkpoints and remove the rest
    if keep_last_n_checkpoints >= 0 and len(checkpoints) > keep_last_n_checkpoints:
        for checkpoint in checkpoints[keep_last_n_checkpoints:]:
            print(f"Removing checkpoint {checkpoint}")
            checkpoint_path = os.path.join(output_dir, checkpoint)
            if os.path.isdir(checkpoint_path):
                shutil.rmtree(checkpoint_path)
            elif os.path.isfile(checkpoint_path):
                os.remove(checkpoint_path)

    # Keep special files like zero_to_fp32.py and latest
    print("Remaining files:" + str(os.listdir(output_dir)))


def calibrate_checkpoint_state_dir(checkpoint_state_dir: str) -> None:
    """
    Find the latest valid checkpoint directory and update the 'latest' file.

    Edge case:
    it's possible sometimes the checkpoint save / upload (1) completely or (2) partially failed (i.e., having incomplete files),
    so we should fall back to a checkpoint that actually exists -- we should pick the latest folder which has the most files.
    The folders look like this:
    checkpoint_state_dir/global_step14
    checkpoint_state_dir/global_step15
    ...
    checkpoint_state_dir/global_step20
    we would then update the `checkpoint_state_dir/latest` file
    with the latest global_step number.
    """
    if not os.path.exists(checkpoint_state_dir):
        return

    # Get all checkpoint directories
    checkpoint_dirs = [
        d
        for d in os.listdir(checkpoint_state_dir)
        if d.startswith("global_step") and os.path.isdir(os.path.join(checkpoint_state_dir, d))
    ]

    if not checkpoint_dirs:
        return

    # Create a list of (dir_name, step_number, file_count) tuples
    checkpoint_info = []
    for dir_name in checkpoint_dirs:
        step_number = int(dir_name.replace("global_step", ""))
        dir_path = os.path.join(checkpoint_state_dir, dir_name)
        # Count files in the directory, not directories
        file_count = len(os.listdir(dir_path))
        checkpoint_info.append((dir_name, step_number, file_count))

    # Find the maximum file count
    max_file_count = max(info[2] for info in checkpoint_info)

    # Filter to only include checkpoints with the maximum file count
    valid_checkpoints = [info for info in checkpoint_info if info[2] >= max_file_count]
    invalid_checkpoints = [info for info in checkpoint_info if info[2] < max_file_count]

    # Remove invalid checkpoint directories
    for dir_name, _, _ in invalid_checkpoints:
        checkpoint_path = os.path.join(checkpoint_state_dir, dir_name)
        print(f"Removing incomplete checkpoint: {dir_name}")
        shutil.rmtree(checkpoint_path)

    # Sort by step number (descending)
    valid_checkpoints.sort(key=lambda x: x[1], reverse=True)

    # Get the latest valid checkpoint
    latest_checkpoint, latest_step, file_count = valid_checkpoints[0]

    # Update the 'latest' file
    with open(os.path.join(checkpoint_state_dir, "latest"), "w") as f:
        f.write(f"global_step{latest_step}")

    print(
        f"Found latest checkpoint: {latest_checkpoint} with {file_count} files, "
        f"updated 'latest' file to global_step{latest_step}"
    )


# ----------------------------------------------------------------------------
# Ai2 user utilities
@dataclass
class BeakerRuntimeConfig:
    beaker_workload_id: str
    beaker_node_hostname: list[str] | None = None
    beaker_experiment_url: list[str] | None = None
    beaker_dataset_ids: list[str] | None = None
    beaker_dataset_id_urls: list[str] | None = None


def is_beaker_job() -> bool:
    return "BEAKER_JOB_ID" in os.environ


def get_beaker_experiment_info(experiment_id: str) -> dict | None:
    get_experiment_command = f"beaker experiment get {experiment_id} --format json"
    process = subprocess.Popen(["bash", "-c", get_experiment_command], stdout=subprocess.PIPE, stderr=subprocess.PIPE)
    stdout, stderr = process.communicate()
    if process.returncode != 0:
        print(f"Failed to get Beaker experiment: {stderr}")
        return None
    return json.loads(stdout)[0]


def beaker_experiment_succeeded(experiment_id: str) -> bool:
    experiment = get_beaker_experiment_info(experiment_id)
    if "replicas" in experiment["jobs"][0]["execution"]["spec"]:
        num_replicas = experiment["jobs"][0]["execution"]["spec"]["replicas"]
    else:
        num_replicas = 1
    if not experiment:
        return False
    pprint(experiment)
    finalizeds = [
        "finalized" in job["status"] and "exitCode" in job["status"] and job["status"]["exitCode"] == 0
        for job in experiment["jobs"]
    ]
    pprint(finalizeds)
    return sum(finalizeds) == num_replicas


@dataclass
class DatasetInfo:
    id: str
    committed: Any
    non_empty: bool


def get_beaker_dataset_ids(experiment_id: str, sort=False) -> list[str] | None:
    """if sort is True, the non-empty latest dataset will be availble at the end of the list"""
    experiment = get_beaker_experiment_info(experiment_id)
    if not experiment:
        return None
    result_ids = [job["result"]["beaker"] for job in experiment["jobs"]]
    dataset_infos = []
    for result_id in result_ids:
        get_dataset_command = f"beaker dataset get {result_id} --format json"
        process = subprocess.Popen(["bash", "-c", get_dataset_command], stdout=subprocess.PIPE, stderr=subprocess.PIPE)
        stdout, stderr = process.communicate()
        if process.returncode != 0:
            print(f"Failed to get Beaker dataset: {stderr}")
            return None
        datasets = json.loads(stdout)
        dataset_infos.extend(
            [
                DatasetInfo(
                    id=dataset["id"],
                    committed=dataset["committed"],
                    non_empty=(
                        False if dataset["storage"]["totalSize"] is None else dataset["storage"]["totalSize"] > 0
                    ),
                )
                for dataset in datasets
            ]
        )
    if sort:
        # sort based on empty, then commited
        dataset_infos.sort(key=lambda x: (x.non_empty, parser.parse(x.committed)))
    pprint(dataset_infos)
    return [dataset.id for dataset in dataset_infos]


@functools.lru_cache(maxsize=1)
def get_beaker_whoami() -> str | None:
    get_beaker_whoami_command = "beaker account whoami --format json"
    process = subprocess.Popen(
        ["bash", "-c", get_beaker_whoami_command], stdout=subprocess.PIPE, stderr=subprocess.PIPE
    )
    stdout, stderr = process.communicate()
    if process.returncode != 0:
        print(f"Failed to get Beaker account: {stderr}")
        return None
    accounts = json.loads(stdout)
    return accounts[0]["name"]


def maybe_get_beaker_config():
    beaker_dataset_ids = get_beaker_dataset_ids(os.environ["BEAKER_WORKLOAD_ID"])
    # fix condition on basic interactive jobs
    if beaker_dataset_ids is None:
        beaker_dataset_id_urls = []
    else:
        beaker_dataset_id_urls = [f"https://beaker.org/ds/{dataset_id}" for dataset_id in beaker_dataset_ids]
    return BeakerRuntimeConfig(
        beaker_workload_id=os.environ["BEAKER_WORKLOAD_ID"],
        beaker_node_hostname=os.environ["BEAKER_NODE_HOSTNAME"],
        beaker_experiment_url=f"https://beaker.org/ex/{os.environ['BEAKER_WORKLOAD_ID']}/",
        beaker_dataset_ids=get_beaker_dataset_ids(os.environ["BEAKER_WORKLOAD_ID"]),
        beaker_dataset_id_urls=beaker_dataset_id_urls,
    )


def format_eta(seconds: float) -> str:
    """Format ETA in a human-readable format."""
    seconds = int(seconds)
    days = seconds // 86400
    hours = (seconds % 86400) // 3600
    minutes = (seconds % 3600) // 60

    if days > 0:
        return f"{days}d {hours}h {minutes}m"
    elif hours > 0:
        return f"{hours}h {minutes}m"
    else:
        return f"{minutes}m"


def maybe_update_beaker_description(
    current_step: int | None = None,
    total_steps: int | None = None,
    start_time: float | None = None,
    wandb_url: str | None = None,
    original_descriptions: dict[str, str] = {},  # noqa: B006
) -> None:
    """Update Beaker experiment description with training progress and/or wandb URL.

    Args:
        current_step: Current training step (for progress tracking)
        total_steps: Total number of training steps (for progress tracking)
        start_time: Training start time (from time.time()) (for progress tracking)
        wandb_url: Optional wandb URL to include
        original_descriptions: Cache of original descriptions for progress updates
    """
    if not is_beaker_job():
        return

    experiment_id = os.environ.get("BEAKER_WORKLOAD_ID")
    if not experiment_id:
        logger.warning(
            f"BEAKER_WORKLOAD_ID not found in environment. Available env vars: {', '.join(sorted([k for k in os.environ if 'BEAKER' in k]))}"
        )
        return

    try:
        client = beaker.Beaker.from_env()
    except beaker.exceptions.BeakerConfigurationError as e:
        logger.warning(f"Failed to initialize Beaker client: {e}")
        return

    try:
        # Get the workload first (experiment_id is actually BEAKER_WORKLOAD_ID)
        workload = client.workload.get(experiment_id)
        # Then get the experiment spec from the workload
        spec = client.experiment.get_spec(workload)
    except (beaker.exceptions.BeakerExperimentNotFound, ValueError):
        logger.warning(
            f"Failed to get Beaker experiment with ID: {experiment_id}"
            "This might be fine if you are e.g. running in an interactive job."
        )
        return

    if experiment_id not in original_descriptions:
        original_descriptions[experiment_id] = spec.description or ""

    # Build description from scratch each time
    description_components = [
        original_descriptions[experiment_id],
        f"git_commit: {os.environ.get('GIT_COMMIT', 'unknown')}",
        f"git_branch: {os.environ.get('GIT_BRANCH', 'unknown')}",
    ]

    if wandb_url:
        description_components.append(wandb_url)

    if current_step is not None:
        progress_pct = (current_step / total_steps) * 100
        elapsed_time = time.perf_counter() - start_time

        if current_step >= total_steps:
            time_str = format_eta(elapsed_time)
            time_label = "finished in"
        else:
            if current_step > 0:
                time_per_step = elapsed_time / current_step
                remaining_steps = total_steps - current_step
                eta_seconds = time_per_step * remaining_steps
                time_str = format_eta(eta_seconds)
            else:
                time_str = "calculating..."
            time_label = "eta"

        progress_bar = f"[{progress_pct:.1f}% complete (step {current_step}/{total_steps}), {time_label} {time_str}]"
        description_components.append(progress_bar)
    new_description = " ".join(description_components)
    try:
        # Update the workload description using the workload object we got earlier
        client.workload.update(workload, description=new_description)
    except requests.exceptions.HTTPError as e:
        logger.warning(
            f"Failed to update Beaker description due to HTTP error: {e}"
            "Continuing without updating description - this is likely a temporary Beaker service issue"
        )


def live_subprocess_output(cmd: list[str]) -> str:
    output_lines = []
    process = subprocess.Popen(cmd, stdout=subprocess.PIPE, stderr=subprocess.STDOUT, text=True, bufsize=1)
    # Display output in real-time and collect it
    for line in iter(process.stdout.readline, ""):
        if line.strip():
            print(line.strip())
            output_lines.append(line.strip())
    process.wait()
    if process.returncode != 0:
        # Get the actual error message from the process
        process_error = process.stderr.read() if process.stderr else "No error message available"
        error_message = f"gsutil command failed with return code {process.returncode}: {process_error}"
        print(error_message)
        raise Exception(error_message)

    return "\n".join(output_lines)


def download_from_hf(model_name_or_path: str, revision: str) -> None:
    cmd = ["huggingface-cli", "download", model_name_or_path, "--revision", revision]
    print(f"Downloading from HF with command: {cmd}")
    output = live_subprocess_output(cmd)
    # for some reason, sometimes the output includes the line including some loading message.
    # so do some minor cleaning.
    if "\n" in output:
        output = output.split("\n")[-1].strip()
    return output


def download_from_gs_bucket(src_path: str, dest_path: str) -> None:
    cmd = [
        "gsutil",
        "-o",
        "GSUtil:parallel_thread_count=1",
        "-o",
        "GSUtil:sliced_object_download_threshold=150",
        "-m",
        "cp",
        "-r",
        src_path,
        dest_path,
    ]
    print(f"Downloading from GS bucket with command: {cmd}")
    live_subprocess_output(cmd)


def gs_folder_exists(path: str) -> bool:
    cmd = ["gsutil", "ls", path]
    process = subprocess.Popen(cmd, stdout=subprocess.PIPE, stderr=subprocess.PIPE)
    stdout, stderr = process.communicate()
    # print(f"GS stat command: {cmd}")
    # print(f"GS stat stdout: {stdout}")
    # print(f"GS stat stderr: {stderr}")
    return process.returncode == 0


def upload_to_gs_bucket(src_path: str, dest_path: str) -> None:
    cmd = ["gsutil", "-o", "GSUtil:parallel_composite_upload_threshold=150M", "cp", "-r", src_path, dest_path]
    print(f"Copying model to GS bucket with command: {cmd}")
    live_subprocess_output(cmd)


def sync_gs_bucket(src_path: str, dest_path: str) -> None:
    cmd = [
        "gsutil",
        "-o",
        "GSUtil:parallel_composite_upload_threshold=150M",
        "-m",
        "rsync",
        "-r",
        "-d",
        src_path,
        dest_path,
    ]
    print(f"Copying model to GS bucket with command: {cmd}")
    live_subprocess_output(cmd)


def download_latest_checkpoint_from_gs(gs_checkpoint_state_dir: str, checkpoint_state_dir: str) -> None:
    """Download the latest checkpoint from GCS and update the latest file."""
    if gs_folder_exists(gs_checkpoint_state_dir):
        os.makedirs(checkpoint_state_dir, exist_ok=True)
        print(f"Downloading model checkpoint from GCS to {checkpoint_state_dir}")
        sync_gs_bucket(gs_checkpoint_state_dir, checkpoint_state_dir)


def launch_ai2_evals_on_weka(
    path: str,
    leaderboard_name: str,
    oe_eval_max_length: int | None = None,
    wandb_url: str | None = None,
    training_step: int | None = None,
    oe_eval_tasks: list[str] | None = None,
    stop_strings: list[str] | None = None,
    gs_bucket_path: str | None = None,
<<<<<<< HEAD
    eval_priority: str | None = "urgent",
    eval_workspace: str | None = "ai2/olmo-instruct",
=======
    eval_priority: str | None = "normal",
    eval_workspace: str | None = "ai2/tulu-3-results",
>>>>>>> c9ba57cf
    beaker_image: str | None = None,
    oe_eval_gpu_multiplier: int | None = None,
) -> None:
    weka_cluster = "ai2/saturn ai2/neptune ai2/jupiter ai2/ceres"
    gcp_cluster = "ai2/augusta"
    cluster = weka_cluster if gs_bucket_path is None else gcp_cluster
    beaker_users = get_beaker_whoami()

    if gs_bucket_path is not None:
        if beaker_users is not None:
            gs_saved_path = f"{gs_bucket_path}/{beaker_users}/{path}"
        else:
            gs_saved_path = f"{gs_bucket_path}/{path}"
        # save the model to the gs bucket first
        # TODO: use upload_to_gs_bucket instead
        gs_command = f"""gsutil \\
            -o "GSUtil:parallel_composite_upload_threshold=150M" \\
            cp -r {path} \\
            {gs_saved_path}"""
        print(f"Copying model to GS bucket with command: {gs_command}")
        process = subprocess.Popen(["bash", "-c", gs_command], stdout=subprocess.PIPE, stderr=subprocess.PIPE)
        stdout, stderr = process.communicate()
        print(f"GS bucket copy stdout:\n{stdout.decode()}")
        print(f"GS bucket copy stderr:\n{stderr.decode()}")
        print(f"GS bucket copy process return code: {process.returncode}")

        # Update path to use the GS bucket path for evaluation
        path = gs_saved_path

    command = f"""\
python scripts/submit_eval_jobs.py \
--model_name {leaderboard_name} \
--location {path} \
--cluster {cluster} \
--is_tuned \
--workspace {eval_workspace} \
--priority {eval_priority} \
--preemptible \
--use_hf_tokenizer_template \
--run_oe_eval_experiments \
--skip_oi_evals"""
    if wandb_url is not None:
        command += f" --run_id {wandb_url}"
        wandb_run_path = wandb_url_to_run_path(wandb_url)
        command += f" --wandb_run_path {wandb_run_path}"
    if oe_eval_max_length is not None:
        command += f" --oe_eval_max_length {oe_eval_max_length}"
    if training_step is not None:
        command += f" --step {training_step}"
    if cluster == weka_cluster:
        command += " --evaluate_on_weka"
    if oe_eval_tasks is not None:
        command += f" --oe_eval_tasks {','.join(oe_eval_tasks)}"
    if stop_strings is not None:
        command += f" --oe_eval_stop_sequences '{','.join(stop_strings)}'"
    if beaker_image is not None:
        command += f" --beaker_image {beaker_image}"
    if oe_eval_gpu_multiplier is not None:
        command += f" --gpu_multiplier {oe_eval_gpu_multiplier}"
    print(f"Launching eval jobs with command: {command}")
    process = subprocess.Popen(["bash", "-c", command], stdout=subprocess.PIPE, stderr=subprocess.PIPE)
    stdout, stderr = process.communicate()
    print(f"Submit jobs after model training is finished - Stdout:\n{stdout.decode()}")
    print(f"Submit jobs after model training is finished - Stderr:\n{stderr.decode()}")
    print(f"Submit jobs after model training is finished - process return code: {process.returncode}")


def wandb_url_to_run_path(url: str) -> str:
    """
    Convert a wandb URL to a wandb run path.

    Args:
        url (str): wandb URL in format https://wandb.ai/entity/project/runs/run_id

    Returns:
        str: wandb run path in format entity/project/run_id

    >>> wandb_url_to_run_path("https://wandb.ai/org/project/runs/runid")
    org/project/runid

    >>> wandb_url_to_run_path("https://wandb.ai/ai2-llm/open_instruct_internal/runs/5nigq0mz")
    ai2-llm/open_instruct_internal/5nigq0mz
    """
    # Remove the base URL and split by '/'
    path_parts = url.replace("https://wandb.ai/", "").split("/")

    # Extract entity, project, and run_id
    entity = path_parts[0]
    project = path_parts[1]
    run_id = path_parts[3]  # Skip 'runs' at index 2

    return f"{entity}/{project}/{run_id}"


# ----------------------------------------------------------------------------
# HF utilities


def retry_on_exception(max_attempts=4, delay=1, backoff=2):
    """
    Retry a function on exception. Useful for HF API calls that may fail due to
    network issues. E.g., https://beaker.org/ex/01J69P87HJQQ7X5DXE1CPWF974
    `huggingface_hub.utils._errors.HfHubHTTPError: 429 Client Error`

    We can test it with the following code.
    @retry_on_exception(max_attempts=4, delay=1, backoff=2)
    def test():
        raise Exception("Test exception")

    test()
    """

    def decorator(func):
        @functools.wraps(func)
        def wrapper(*args, **kwargs):
            attempts = 0
            local_delay = delay
            while attempts < max_attempts:
                try:
                    return func(*args, **kwargs)
                except Exception as e:
                    attempts += 1
                    if attempts == max_attempts:
                        raise e
                    print(f"Attempt {attempts} failed. Retrying in {local_delay} seconds...")
                    time.sleep(local_delay)
                    local_delay *= backoff
            return None

        return wrapper

    return decorator


@retry_on_exception()
@functools.lru_cache(maxsize=1)
def maybe_use_ai2_wandb_entity() -> str | None:
    """Ai2 internal logic: try use the ai2-llm team if possible. Should not affect external users."""
    import wandb

    wandb.login()
    api = wandb.Api()
    current_user = api.viewer
    teams = current_user.teams
    if "ai2-llm" in teams:
        return "ai2-llm"
    else:
        return None


@retry_on_exception()
@functools.lru_cache(maxsize=1)
def hf_whoami() -> list[str]:
    return HfApi().whoami()


@functools.lru_cache(maxsize=1)
def maybe_use_ai2_hf_entity() -> str | None:
    """Ai2 internal logic: try use the allenai entity if possible. Should not affect external users."""
    orgs = hf_whoami()
    orgs = [item["name"] for item in orgs["orgs"]]
    if "allenai" in orgs:
        return "allenai"
    else:
        return None


@retry_on_exception()
def upload_metadata_to_hf(metadata_dict, filename, hf_dataset_name, hf_dataset_save_dir):
    # upload a random dict to HF. Originally for uploading metadata to HF
    # about a model for leaderboard displays.
    with open("tmp.json", "w") as f:
        json.dump(metadata_dict, f)
    api = HfApi()
    api.upload_file(
        path_or_fileobj="tmp.json",
        path_in_repo=f"{hf_dataset_save_dir}/{filename}",
        repo_id=hf_dataset_name,
        repo_type="dataset",
    )
    os.remove("tmp.json")


# ----------------------------------------------------------------------------
# Ray utilities
# Taken from https://github.com/Open-Reasoner-Zero/Open-Reasoner-Zero
def get_train_ds_config(
    offload,
    adam_offload=False,
    stage=0,
    bf16=True,
    max_norm=1.0,
    zpg=8,
    grad_accum_dtype=None,
    disable_trace_cache=False,
):
    device = "cpu" if offload else "none"
    zero_opt_dict = {
        "stage": stage,
        "offload_param": {"device": device},
        "offload_optimizer": {"device": "cpu" if adam_offload else "none", "pin_memory": True},
        "sub_group_size": "auto",
        "stage3_max_live_parameters": "auto",
        "stage3_max_reuse_distance": "auto",
        "stage3_param_persistence_threshold": "auto",
        "stage3_prefetch_bucket_size": "auto",
        "reduce_bucket_size": "auto",
        # ZeRO++
        "zero_hpz_partition_size": zpg,
        "zero_quantized_weights": False,
        "zero_quantized_gradients": False,
    }
    if disable_trace_cache:
        zero_opt_dict["stage3_prefetch_bucket_size"] = 0
        zero_opt_dict["stage3_max_live_parameters"] = 0
        zero_opt_dict["stage3_max_reuse_distance"] = 0

    return {
        "steps_per_print": 100,
        "zero_optimization": zero_opt_dict,
        "bf16": {"enabled": bf16},
        "gradient_clipping": max_norm,
        "prescale_gradients": False,
        "wall_clock_breakdown": False,
        "data_types": {"grad_accum_dtype": grad_accum_dtype if grad_accum_dtype else "fp32"},
    }


def get_eval_ds_config(offload, stage=0, bf16=True):
    zero_opt_dict = {
        "stage": stage,
        "stage3_param_persistence_threshold": "auto",
        "offload_param": {"device": "cpu" if offload else "none", "pin_memory": True},
    }
    return {
        "steps_per_print": 100,
        "zero_optimization": zero_opt_dict,
        "bf16": {"enabled": bf16},
        "prescale_gradients": False,
        "wall_clock_breakdown": False,
    }


def get_optimizer_grouped_parameters(
    model: torch.nn.Module,
    weight_decay: float,
    no_decay_name_list=("bias", "layer_norm.weight", "layernorm.weight", "norm.weight", "ln_f.weight"),
):
    optimizer_grouped_parameters = [
        {
            "params": [
                p
                for n, p in model.named_parameters()
                if (not any(nd in n for nd in no_decay_name_list) and p.requires_grad)
            ],
            "weight_decay": weight_decay,
        },
        {
            "params": [
                p
                for n, p in model.named_parameters()
                if (any(nd in n for nd in no_decay_name_list) and p.requires_grad)
            ],
            "weight_decay": 0.0,
        },
    ]
    return optimizer_grouped_parameters


def _z3_params_to_fetch(param_list):
    return [p for p in param_list if hasattr(p, "ds_id") and p.ds_status == ZeroParamStatus.NOT_AVAILABLE]


def get_ray_address() -> str | None:
    """Get the Ray address from the environment variable."""
    return os.environ.get("RAY_ADDRESS")


_SET_AFFINITY = False


class RayProcess:
    def __init__(self, world_size, rank, local_rank, master_addr, master_port):
        logger_utils.setup_logger()
        self.world_size = world_size
        self.rank = rank
        self.local_rank = local_rank
        self.master_addr = master_addr if master_addr else self.get_current_node_ip()
        self.master_port = master_port if master_port else self.get_free_port()
        os.environ["MASTER_ADDR"] = self.master_addr
        os.environ["MASTER_PORT"] = str(self.master_port)
        os.environ["WORLD_SIZE"] = str(self.world_size)
        os.environ["RANK"] = str(self.rank)
        # NOTE: Ray will automatically set the CUDA_VISIBLE_DEVICES
        # environment variable for each actor, so always set device to 0
        # os.environ["LOCAL_RANK"] = str(self._local_rank)
        os.environ["LOCAL_RANK"] = "0"
        random.seed(self.rank)
        np.random.seed(self.rank)
        torch.manual_seed(self.rank)

    @staticmethod
    def get_current_node_ip():
        address = ray._private.services.get_node_ip_address()
        # strip ipv6 address
        return address.strip("[]")

    @staticmethod
    def get_free_port():
        with socket.socket() as sock:
            sock.bind(("", 0))
            return sock.getsockname()[1]

    def get_master_addr_port(self):
        return self.master_addr, self.master_port

    def empty_cache(self) -> None:
        torch.cuda.empty_cache()

    def _set_numa_affinity(self, rank):
        def local_rank_to_real_gpu_id(local_rank):
            cuda_visible_devices = [
                int(x) for x in os.environ.get("CUDA_VISIBLE_DEVICES", "0,1,2,3,4,5,6,7").split(",")
            ]
            return cuda_visible_devices[local_rank]

        rank = local_rank_to_real_gpu_id(rank)

        global _SET_AFFINITY
        if _SET_AFFINITY:
            return

        from ctypes.util import find_library

        class bitmask_t(Structure):
            _fields_ = [("size", c_ulong), ("maskp", POINTER(c_ulong))]

        LIBNUMA = CDLL(find_library("numa"))
        LIBNUMA.numa_parse_nodestring.argtypes = [c_char_p]
        LIBNUMA.numa_parse_nodestring.restype = POINTER(bitmask_t)
        LIBNUMA.numa_run_on_node_mask.argtypes = [POINTER(bitmask_t)]
        LIBNUMA.numa_run_on_node_mask.restype = c_int
        LIBNUMA.numa_set_membind.argtypes = [POINTER(bitmask_t)]
        LIBNUMA.numa_set_membind.restype = c_void_p
        LIBNUMA.numa_num_configured_nodes.argtypes = []
        LIBNUMA.numa_num_configured_nodes.restype = c_int

        def numa_bind(nid: int):
            bitmask = LIBNUMA.numa_parse_nodestring(bytes(str(nid), "ascii"))
            LIBNUMA.numa_run_on_node_mask(bitmask)
            LIBNUMA.numa_set_membind(bitmask)

        numa_nodes = LIBNUMA.numa_num_configured_nodes()
        num_gpu_pre_numa_node = 8 // numa_nodes
        numa_bind(self.local_rank // num_gpu_pre_numa_node)
        _SET_AFFINITY = True

    def offload_to_cpu(self, model, pin_memory=True, non_blocking=True):
        """This function guaratees the memory are all released (only torch context cache <100M will remain)."""
        self._set_numa_affinity(torch.distributed.get_rank() % torch.cuda.device_count())

        if model.zero_optimization_stage() == 3:
            from deepspeed.runtime.zero.offload_config import OffloadStateTypeEnum

            model.optimizer.offload_states(
                include=[
                    OffloadStateTypeEnum.optim_states,
                    OffloadStateTypeEnum.contiguous_grad_buffer,
                    OffloadStateTypeEnum.hp_params,
                    # OffloadStateTypeEnum.lp_grads,
                    # OffloadStateTypeEnum.lp_params, # dangerous
                ],
                device=OffloadDeviceEnum.cpu,
                pin_memory=pin_memory,
                non_blocking=non_blocking,
            )
            torch.cuda.synchronize()
            return

        raise NotImplementedError("Zero stage 2 is not supported yet")

    def backload_to_gpu(self, model, non_blocking=True):
        # NOTE: this function reloads the weights, ensuring the calculation
        if model.zero_optimization_stage() == 3:
            model.reload_states(non_blocking=non_blocking)
            torch.cuda.synchronize()
            return

        raise NotImplementedError("Zero stage 2 is not supported yet")


def extract_user_query(conversation: str, chat_template_name: str = None) -> str:
    pattern = re.compile(
        r"(?:"
        r"<\|user\|\>\n(?P<simple>.*?)\n<\|assistant\|\>\n<think>"  # template 0 (your original)
        r"|"
        r"<\|im_start\|\>user\n(?P<im>.*?)(?:\n<functions>.*?</functions>)?<\|im_end\|\>\n"  # templates 1 & 2
        r"(?=[\s\S]*?<\|im_start\|\>assistant\n<think>)"  # ensure it's the turn before <think>
        r")",
        re.DOTALL,
    )
    # Get the last user query matched (most recent user turn before assistant <think>)
    matches = list(pattern.finditer(conversation))
    if matches:
        m = matches[-1]
        user_query = (m.group("simple") or m.group("im")).strip()
    else:
        user_query = conversation

    return user_query


def extract_final_answer(prediction: str) -> str:
    """
    Extract the substring between <answer> and </answer>.
    If no match is found, extract the substring after </think>.
    If neither condition matches, clean the prediction by removing the <|assistant|> tag.
    If none of the above applies, return the original string.

    Args:
        prediction (str): The input string.

    Returns:
        str: The extracted substring or the cleaned/original string.
    """
    answer_match = re.search(r"<answer>(.*?)</answer>", prediction, re.DOTALL)
    if answer_match:
        return answer_match.group(1).strip()

    think_match = re.search(r"</think>(.*)", prediction, re.DOTALL)
    if think_match:
        return think_match.group(1).strip()

    cleaned = re.sub(r"<\|assistant\|>", "", prediction)
    if cleaned != prediction:
        return cleaned.strip()

    return prediction


# ---- Runtime leak detection -----------------------------------------------------------------

DEFAULT_THREAD_ALLOWLIST = {
    "MainThread",
    "pytest-watcher",  # pytest
    "pydevd.",  # debugger
    "IPythonHistorySavingThread",
    "raylet_client",  # ray internal when still up during test body
}

DEFAULT_THREAD_ALLOW_PREFIXES = {
    "ThreadPoolExecutor-",  # executors create transient threads; adjust if you join them
    "ray-",  # ray internal threads
    "grpc-default-executor",  # grpc internal
}


def check_runtime_leaks(
    thread_allowlist: Iterable[str] = DEFAULT_THREAD_ALLOWLIST,
    thread_allow_prefixes: Iterable[str] = DEFAULT_THREAD_ALLOW_PREFIXES,
    include_daemon_threads: bool = False,
) -> None:
    """
    Inspect runtime state for leftovers and log any leaks immediately.
    """
    leak_logger = logging.getLogger(__name__)

    def is_allowed_thread(t):
        return (
            t.name in thread_allowlist
            or any(t.name.startswith(p) for p in thread_allow_prefixes)
            or t is threading.main_thread()
            or (not include_daemon_threads and t.daemon)
            or not t.is_alive()
        )

    bad_threads = [t for t in threading.enumerate() if not is_allowed_thread(t)]
    if bad_threads:
        leak_logger.warning("Leaked threads:")
        for t in bad_threads:
            target = getattr(t, "_target", None)
            tgt_name = getattr(target, "__name__", repr(target)) if target else "?"
            leak_logger.warning(f"  - {t.name} (alive={t.is_alive()}, daemon={t.daemon}, target={tgt_name})")

    bad_processes = [p for p in mp.active_children() if p.is_alive()]
    if bad_processes:
        leak_logger.warning("Leaked multiprocessing children:")
        for p in bad_processes:
            leak_logger.warning(f"  - PID {p.pid} alive={p.is_alive()} name={p.name}")

    if ray_state and ray and ray.is_initialized():
        ray_checks = [
            (
                "Live Ray actors:",
                ray_state.list_actors(filters=[("state", "=", "ALIVE")]),
                lambda a: f"  - {a.get('class_name')} id={a.get('actor_id')}",
            ),
            (
                "Live Ray tasks:",
                ray_state.list_tasks(filters=[("state", "=", "RUNNING")]),
                lambda t: f"  - {t.get('name')} id={t.get('task_id')}",
            ),
            (
                "Live Ray workers:",
                ray_state.list_workers(filters=[("is_alive", "=", True)]),
                lambda w: f"  - pid={w.get('pid')} id={w.get('worker_id')}",
            ),
        ]

        for header, items, formatter in ray_checks:
            if items:
                leak_logger.warning(header)
                for item in items:
                    leak_logger.warning(formatter(item))

    if _rt and hasattr(_rt, "_resource_tracker"):
        cache = getattr(_rt._resource_tracker, "_cache", {})
        for count, rtype in cache.values():
            if count > 0:
                leak_logger.warning(f"Leaked {rtype} resources: {count}")


def check_oe_eval_internal():
    """Check if oe-eval-internal is available when running in Beaker.

    Raises an error if we're running in Beaker but oe-eval-internal is not present.
    This is needed because oe-eval-internal is required for certain evaluation tasks
    but is only available internally at AI2.
    """
    # Return early if not running in Beaker
    if not os.environ.get("BEAKER_EXPERIMENT_ID"):
        return

    # We're in Beaker, check if oe-eval-internal exists
    if not os.path.exists("/stage/oe-eval-internal"):
        raise RuntimeError(
            "Running in Beaker but oe-eval-internal directory is not found. "
            "The oe-eval-internal repository is required for evaluation tasks "
            "when running in Beaker. Please ensure the Docker image was built "
            "with access to the oe-eval-internal repository."
        )


# For FLOPS, we assume bf16 and ignore sparsity.
# Memory bandwidth values are peak theoretical bandwidth.
GPU_SPECS = {
    "a100": {"flops": 312e12, "memory_size": 80e9, "memory_bandwidth": 2.0e12},  # 2.0 TB/s HBM2e (80GB variant)
    "b200": {"flops": 2250e12, "memory_size": 192e9, "memory_bandwidth": 8e12},  # 8 TB/s HBM3e
    "h100": {"flops": 990e12, "memory_size": 80e9, "memory_bandwidth": 3.35e12},  # 3.35 TB/s HBM3
    "a6000": {"flops": 155e12, "memory_size": 48e9, "memory_bandwidth": 768e9},  # 768 GB/s GDDR6
    "l40s": {"flops": 362e12, "memory_size": 48e9, "memory_bandwidth": 864e9},  # 864 GB/s GDDR6
    "pro 6000": {"flops": 503.8e12, "memory_size": 96e9, "memory_bandwidth": 1792e9},  # 1792 GB/s GDDR7
    "6000": {"flops": 728.5e12, "memory_size": 48e9, "memory_bandwidth": 960e9},  # 960 GB/s GDDR6
}

# Conventions for FLOPs calculations (fixed; not switches)
FLOP_PER_MAC = 2
# Approximate softmax cost per attention score:
# ~4 scalar ops/score: exp + subtract max (stabilization) + sum + divide.
SOFTMAX_FLOPS_PER_SCORE = 4


@dataclasses.dataclass
class ModelDims:
    num_layers: int
    hidden_size: int
    intermediate_size: int
    vocab_size: int
    num_attn_heads: int
    head_dim: int
    num_kv_heads: int | None = None
    num_params: int | None = None
    device_name: str | None = None
    sliding_window: int | None = None
    num_sliding_window_layers: int = 0

    def __post_init__(self):
        if self.num_kv_heads is None:
            self.num_kv_heads = self.num_attn_heads

        self.num_params = self.num_params or self._calculate_num_params()

        if self.device_name is None:
            self.device_name = get_device_name(torch.cuda.get_device_name(0))

        assert self.hidden_size % self.num_attn_heads == 0, "hidden_size must be divisible by num_attn_heads"
        assert self.num_attn_heads % self.num_kv_heads == 0, (
            "num_attn_heads must be divisible by num_kv_heads (GQA/MQA)"
        )
        assert self.num_sliding_window_layers <= self.num_layers, (
            f"num_sliding_window_layers ({self.num_sliding_window_layers}) cannot exceed num_layers ({self.num_layers})"
        )

    def _calculate_num_params(self) -> int:
        embedding_params = self.vocab_size * self.hidden_size

        q_params = self.hidden_size * (self.num_attn_heads * self.head_dim)
        kv_params = self.hidden_size * (self.num_kv_heads * self.head_dim) * 2
        o_params = (self.num_attn_heads * self.head_dim) * self.hidden_size
        mlp_up_params = self.hidden_size * self.intermediate_size * 2
        mlp_down_params = self.intermediate_size * self.hidden_size

        per_layer_params = q_params + kv_params + o_params + mlp_up_params + mlp_down_params
        layer_params = self.num_layers * per_layer_params

        lm_head_params = self.vocab_size * self.hidden_size

        return embedding_params + layer_params + lm_head_params

    @classmethod
    def from_vllm_config(cls, vllm_config: vllm.config.VllmConfig) -> "ModelDims":
        """Create ModelDims from a vLLM config object."""
        model_config = vllm_config.model_config
        hidden_size = model_config.get_hidden_size()

        # Try to get intermediate_size, default to 4x hidden_size if not present
        intermediate_size = getattr(model_config.hf_text_config, "intermediate_size", 4 * hidden_size)

        sliding_window = getattr(model_config.hf_text_config, "sliding_window", None)
        num_sliding_window_layers = 0

        if sliding_window is not None:
            layer_types = getattr(model_config.hf_text_config, "layer_types", None)
            if layer_types is not None:
                num_sliding_window_layers = sum(1 for lt in layer_types if lt == "sliding_attention")

        return cls(
            num_layers=model_config.get_num_layers(vllm_config.parallel_config),
            hidden_size=hidden_size,
            intermediate_size=intermediate_size,
            vocab_size=model_config.get_vocab_size(),
            num_attn_heads=model_config.hf_text_config.num_attention_heads,
            num_kv_heads=model_config.hf_text_config.num_key_value_heads,
            head_dim=model_config.get_head_size(),
            sliding_window=sliding_window,
            num_sliding_window_layers=num_sliding_window_layers,
            device_name=get_device_name(torch.cuda.get_device_name(0)),
        )

    @property
    def device_flops(self) -> float:
        assert self.device_name is not None, "device_name must be set"
        assert self.device_name in GPU_SPECS, f"Unknown device: {self.device_name}"
        return GPU_SPECS[self.device_name]["flops"]

    @property
    def device_memory_bandwidth(self) -> float:
        assert self.device_name is not None, "device_name must be set"
        assert self.device_name in GPU_SPECS, f"Unknown device: {self.device_name}"
        return GPU_SPECS[self.device_name]["memory_bandwidth"]

    def attn_flops(self, query_len: int, kv_len: int, sliding_window: int | None = None) -> int:
        """FLOPs for one layer of self-attention given query_len and kv_len.

        Assumptions:
          - 1 MAC = 2 FLOPs (FLOP_PER_MAC).
          - Efficient GQA/MQA K/V projections with width = num_kv_heads * head_dim.
          - Softmax ≈ 4 FLOPs per score (see SOFTMAX_FLOPS_PER_SCORE).
          - LayerNorms and minor ops ignored (dominated by matmuls).
        """
        d = self.head_dim
        mul = FLOP_PER_MAC

        q_dim = self.num_attn_heads * d
        kv_dim = self.num_kv_heads * d

        kv_len = min(kv_len, sliding_window or float("inf"))

        # Projections for the query_len new tokens
        q_proj = mul * query_len * self.hidden_size * q_dim
        kv_proj = mul * 2 * query_len * self.hidden_size * kv_dim  # GQA/MQA

        # Scores and attention-weighted values
        qk = mul * self.num_attn_heads * query_len * kv_len * d
        softmax = SOFTMAX_FLOPS_PER_SCORE * self.num_attn_heads * query_len * kv_len
        av = mul * self.num_attn_heads * query_len * kv_len * d

        # Output projection
        out_proj = mul * query_len * q_dim * self.hidden_size

        return q_proj + kv_proj + qk + softmax + av + out_proj

    def mlp_flops(self, seq_len: int) -> int:
        """Two matmuls dominate; activation cost under-counted on purpose."""
        mul = FLOP_PER_MAC
        first = mul * seq_len * self.hidden_size * (self.intermediate_size * 2)  # times 2 due to SwiGLU
        act = seq_len * self.intermediate_size  # under-counted on purpose
        second = mul * seq_len * self.intermediate_size * self.hidden_size
        return first + act + second

    def prefill_flops(self, prompt_lengths: list[int]) -> int:
        """Prefill builds the KV cache; logits are computed once after each prompt."""
        num_full_attn_layers = self.num_layers - self.num_sliding_window_layers
        num_sliding_layers = self.num_sliding_window_layers

        total = 0
        for L in prompt_lengths:
            if num_full_attn_layers > 0:
                total += num_full_attn_layers * (self.attn_flops(L, L, sliding_window=None) + self.mlp_flops(L))

            if num_sliding_layers > 0:
                total += num_sliding_layers * (
                    self.attn_flops(L, L, sliding_window=self.sliding_window) + self.mlp_flops(L)
                )

            # Always include a single LM head after prefill (next-token logits)
            total += FLOP_PER_MAC * self.hidden_size * self.vocab_size

        return total

    def decode_flops(self, prompt_lengths: list[int], response_lengths: list[int], samples_per_prompt: int = 1) -> int:
        """Decode/generation FLOPs.

        Args:
            prompt_lengths: List of prompt lengths (one per unique prompt)
            response_lengths: List of response lengths (samples_per_prompt * len(prompt_lengths) total)
            samples_per_prompt: Number of samples generated per prompt

        Embedding lookups are ignored by design.
        """
        assert len(response_lengths) == len(prompt_lengths) * samples_per_prompt, (
            f"Expected {len(prompt_lengths) * samples_per_prompt} response lengths, got {len(response_lengths)}"
        )

        num_full_attn_layers = self.num_layers - self.num_sliding_window_layers
        num_sliding_layers = self.num_sliding_window_layers

        total = 0
        response_idx = 0
        for P in prompt_lengths:
            # Process all samples for this prompt
            for _ in range(samples_per_prompt):
                R = response_lengths[response_idx]
                total += R * self.num_layers * self.mlp_flops(seq_len=1)
                for t in range(R):
                    kv_len = P + t + 1  # prompt + generated so far + current
                    if num_full_attn_layers > 0:
                        total += num_full_attn_layers * self.attn_flops(
                            query_len=1, kv_len=kv_len, sliding_window=None
                        )
                    if num_sliding_layers > 0:
                        total += num_sliding_layers * self.attn_flops(
                            query_len=1, kv_len=kv_len, sliding_window=self.sliding_window
                        )
                total += R * FLOP_PER_MAC * self.hidden_size * self.vocab_size
                response_idx += 1
        return total

    def flops(
        self,
        prompt_lengths: list[int],
        response_lengths: list[int] | None = None,
        samples_per_prompt: int = 1,
        is_training: bool = False,
    ) -> int:
        """Total FLOPs for prefill and (optionally) decode.

        Args:
            prompt_lengths: List of prompt lengths (one per unique prompt)
            response_lengths: List of response lengths (samples_per_prompt * len(prompt_lengths) total)
            samples_per_prompt: Number of samples generated per prompt
            is_training: If True, multiply FLOPs by 3 to account for forward and backward passes
        """
        total = self.prefill_flops(prompt_lengths)
        if response_lengths is not None:
            total += self.decode_flops(prompt_lengths, response_lengths, samples_per_prompt)
        if is_training:
            # Training includes forward pass (1x) + backward pass (2x)
            total *= 3
        return total

    def weight_memory_bytes(self, num_tokens: int, dtype_bytes: int = 2) -> int:
        """Memory bytes for reading model weights for a given number of tokens.

        Args:
            num_tokens: Number of tokens to process
            dtype_bytes: Bytes per element (2 for FP16/BF16)

        Returns:
            Total bytes for weight reads across all layers
        """
        hidden_q = self.num_attn_heads * self.head_dim
        hidden_kv = self.num_kv_heads * self.head_dim

        # Per-layer weight params (Q, K, V, O, MLP up, MLP down)
        w_q = self.hidden_size * hidden_q
        w_k = self.hidden_size * hidden_kv
        w_v = self.hidden_size * hidden_kv
        w_o = hidden_q * self.hidden_size
        w_up = self.hidden_size * (self.intermediate_size * 2)  # times 2 due to SwiGLU
        w_dn = self.intermediate_size * self.hidden_size

        per_layer_weight_bytes = (w_q + w_k + w_v + w_o + w_up + w_dn) * dtype_bytes
        return self.num_layers * num_tokens * per_layer_weight_bytes

    def kv_cache_write_bytes(self, num_tokens: int, dtype_bytes: int = 2) -> int:
        """Memory bytes for writing KV cache for a given number of tokens.

        Args:
            num_tokens: Number of tokens being cached
            dtype_bytes: Bytes per element (2 for FP16/BF16)

        Returns:
            Total bytes for KV cache writes across all layers
        """
        # 2x for K and V
        kv_write_bytes_per_token = 2 * self.num_kv_heads * self.head_dim * dtype_bytes
        return self.num_layers * num_tokens * kv_write_bytes_per_token

    def kv_cache_read_bytes(
        self, prompt_lengths: list[int], response_lengths: list[int], samples_per_prompt: int = 1, dtype_bytes: int = 2
    ) -> int:
        """Memory bytes for reading KV cache during decode.

        For each new token generated, we read all previous tokens' KV cache.
        When generating multiple samples per prompt, the prompt KV cache is shared.

        Args:
            prompt_lengths: List of prompt lengths (one per unique prompt)
            response_lengths: List of response lengths (samples_per_prompt * len(prompt_lengths) total)
            samples_per_prompt: Number of samples generated per prompt
            dtype_bytes: Bytes per element (2 for FP16/BF16)

        Returns:
            Total bytes for KV cache reads during decode
        """
        assert len(response_lengths) == len(prompt_lengths) * samples_per_prompt, (
            f"Expected {len(prompt_lengths) * samples_per_prompt} response lengths, got {len(response_lengths)}"
        )

        num_full_attn_layers = self.num_layers - self.num_sliding_window_layers
        num_sliding_layers = self.num_sliding_window_layers

        # For batched sampling with shared prompt KV cache:
        # - Prompt KV is read once per new token position across ALL samples (not per sample)
        # - Each sample has its own KV for generated tokens
        kv_read_terms = 0
        response_idx = 0

        for P in prompt_lengths:
            # For this prompt, collect all response lengths
            prompt_responses = []
            for _ in range(samples_per_prompt):
                prompt_responses.append(response_lengths[response_idx])
                response_idx += 1

            # Prompt KV reads: In synchronized batch generation with vLLM n>1,
            # the prompt KV cache is stored once but each sample reads it independently.
            # At each decoding position, each sample reads the prompt KV cache.
            # Number of positions = max response length (all generate synchronously).
            max_response_length = max(prompt_responses) if prompt_responses else 0
            # Each of the samples_per_prompt samples reads prompt KV at each position
            kv_read_terms += max_response_length * samples_per_prompt * P * num_full_attn_layers

            # Per-sample generated KV reads: Each sample reads its own previously generated tokens
            for R in prompt_responses:
                # Each token in this sample reads its previously generated tokens
                kv_read_terms += num_full_attn_layers * R * (R - 1) // 2
                if num_sliding_layers > 0:
                    # ... unless we have a sliding window, at which point we cap the max tokens to read.
                    # Note that we also account for the prompt KV values here as well.
                    kv_read_terms += num_sliding_layers * sum(min(P + t, self.sliding_window) for t in range(R))
        # 2x for K and V
        kv_bytes_per_token = 2 * self.num_kv_heads * self.head_dim * dtype_bytes
        return kv_bytes_per_token * kv_read_terms

    def prefill_memory_bytes(self, prompt_lengths: list[int], dtype_bytes: int = 2) -> int:
        """Memory bytes for prefill phase.

        During prefill:
        - Read weights once per prefill operation
        - Write KV cache for each token

        Args:
            prompt_lengths: List of prompt lengths
            dtype_bytes: Bytes per element (2 for FP16/BF16)

        Returns:
            Total memory bytes for prefill
        """
        num_prefill_ops = 1
        weight_bytes = self.weight_memory_bytes(num_prefill_ops, dtype_bytes)
        total_prefill_tokens = sum(prompt_lengths)
        kv_write_bytes = self.kv_cache_write_bytes(total_prefill_tokens, dtype_bytes)
        return weight_bytes + kv_write_bytes

    def decode_memory_bytes(
        self, prompt_lengths: list[int], response_lengths: list[int], samples_per_prompt: int = 1, dtype_bytes: int = 2
    ) -> int:
        """Memory bytes for decode/generation phase.

        During decode:
        - Read weights for each new token position (shared across samples in batch)
        - Write KV cache for each new token
        - Read all previous KV cache for attention

        Args:
            prompt_lengths: List of prompt lengths (one per unique prompt)
            response_lengths: List of response lengths (samples_per_prompt * len(prompt_lengths) total)
            samples_per_prompt: Number of samples generated per prompt
            dtype_bytes: Bytes per element (2 for FP16/BF16)

        Returns:
            Total memory bytes for decode
        """
        # In synchronized batch generation, weights are read once per position,
        # not once per token. With multiple samples per prompt generating in parallel,
        # we only need to read weights for the number of unique positions.
        unique_positions = 0
        response_idx = 0
        for _ in prompt_lengths:
            # Get response lengths for this prompt's samples
            prompt_responses = response_lengths[response_idx : response_idx + samples_per_prompt]
            response_idx += samples_per_prompt
            # In synchronized generation, all samples generate the same number of positions
            # (up to the max length among them)
            unique_positions += max(prompt_responses) if prompt_responses else 0

        weight_bytes = self.weight_memory_bytes(unique_positions, dtype_bytes)

        # KV writes happen for all tokens (each sample writes its own KV)
        total_decode_tokens = sum(response_lengths)
        kv_write_bytes = self.kv_cache_write_bytes(total_decode_tokens, dtype_bytes)

        kv_read_bytes = self.kv_cache_read_bytes(prompt_lengths, response_lengths, samples_per_prompt, dtype_bytes)
        return weight_bytes + kv_write_bytes + kv_read_bytes

    def memory_bytes(
        self,
        prompt_lengths: list[int],
        num_engines: int,
        num_gpus_per_engine: int,
        response_lengths: list[int] | None = None,
        samples_per_prompt: int = 1,
        dtype_bytes: int = 2,
    ) -> int:
        """Approximate total HBM bytes moved per engine for prefill + decode.

        When multiple engines process work in parallel, this calculates the bytes
        moved by ONE engine processing its fraction of the prompts.

        Args:
            prompt_lengths: List of ALL prompt lengths across all engines
            num_engines: Number of vLLM engines working in parallel
            num_gpus_per_engine: Number of GPUs per engine (tensor parallelism)
            response_lengths: List of response lengths (samples_per_prompt * len(prompt_lengths) total)
            samples_per_prompt: Number of samples generated per prompt
            dtype_bytes: Bytes per element (2 for FP16/BF16)

        Returns:
            Memory bytes moved by ONE engine (not total across all engines)

        Assumptions:
          - Prompts are evenly distributed across engines
          - Each engine processes its subset independently
          - Weights are read once per token per layer (Q,K,V,O + MLP up/down)
          - KV cache: write K/V for every token; during decode, read all past K/V per new token
          - When batching samples, prompt KV cache is shared across samples
          - Embedding and LM head reads are ignored (usually dominated by matmul weight traffic)
        """
        if num_engines < 1:
            raise ValueError(f"num_engines must be >= 1, got {num_engines}")
        if num_gpus_per_engine < 1:
            raise ValueError(f"num_gpus_per_engine must be >= 1, got {num_gpus_per_engine}")

        if not prompt_lengths:
            return 0

        def _split_evenly(seq: list[int], parts: int) -> list[list[int]]:
            base, extra = divmod(len(seq), parts)
            result: list[list[int]] = []
            start = 0
            for i in range(parts):
                size = base + (1 if i < extra else 0)
                result.append(seq[start : start + size])
                start += size
            return result

        prompt_chunks = _split_evenly(prompt_lengths, num_engines)

        response_chunks: list[list[int] | None]
        if response_lengths is not None:
            assert len(response_lengths) == len(prompt_lengths) * samples_per_prompt, (
                f"Expected {len(prompt_lengths) * samples_per_prompt} response lengths, got {len(response_lengths)}"
            )
            response_chunks = []
            response_idx = 0
            for chunk in prompt_chunks:
                num_responses = len(chunk) * samples_per_prompt
                response_chunks.append(response_lengths[response_idx : response_idx + num_responses])
                response_idx += num_responses
        else:
            response_chunks = [None] * num_engines

        per_engine_totals: list[int] = []
        for chunk_prompts, chunk_responses in zip(prompt_chunks, response_chunks):
            if not chunk_prompts:
                per_engine_totals.append(0)
                continue

            total = self.prefill_memory_bytes(chunk_prompts, dtype_bytes)
            if chunk_responses is not None:
                total += self.decode_memory_bytes(chunk_prompts, chunk_responses, samples_per_prompt, dtype_bytes)
            per_engine_totals.append(total)

        if len(per_engine_totals) < num_engines:
            per_engine_totals.extend([0] * (num_engines - len(per_engine_totals)))

        avg_bytes_per_engine = math.ceil(sum(per_engine_totals) / num_engines)
        return avg_bytes_per_engine

    def calculate_mfu(
        self,
        prompt_lengths: list[int],
        generation_time: float,
        response_lengths: list[int] | None = None,
        samples_per_prompt: int = 1,
        num_gpus: int = 1,
    ) -> float:
        total_flops = self.flops(prompt_lengths, response_lengths, samples_per_prompt=samples_per_prompt)
        flops_per_second = total_flops / generation_time if generation_time > 0 else 0
        total_device_flops = self.device_flops * num_gpus
        return 100 * flops_per_second / total_device_flops

    def calculate_mbu(
        self,
        prompt_lengths: list[int],
        generation_time: float,
        response_lengths: list[int] | None = None,
        samples_per_prompt: int = 1,
        num_engines: int = 1,
        num_gpus_per_engine: int = 1,
    ) -> float:
        total_memory_bytes = self.memory_bytes(
            prompt_lengths,
            num_engines,
            num_gpus_per_engine,
            response_lengths=response_lengths,
            samples_per_prompt=samples_per_prompt,
        )
        bytes_per_second = total_memory_bytes / generation_time if generation_time > 0 else 0
        # Normalize against total system bandwidth. This is correct because prompt_lengths and
        # generation_time represent aggregated data from all engines already.
        total_device_bandwidth = self.device_memory_bandwidth * num_engines * num_gpus_per_engine
        return 100 * bytes_per_second / total_device_bandwidth

    def calculate_actor_utilization(
        self,
        prompt_lengths: list[int],
        response_lengths: list[int],
        total_generation_time: float,
        samples_per_prompt: int,
        num_engines: int,
        num_gpus_per_engine: int,
    ) -> dict[str, float]:
        actor_mfu = self.calculate_mfu(
            prompt_lengths,
            total_generation_time,
            response_lengths=response_lengths,
            samples_per_prompt=samples_per_prompt,
            num_gpus=num_engines * num_gpus_per_engine,
        )
        actor_mbu = self.calculate_mbu(
            prompt_lengths,
            total_generation_time,
            response_lengths=response_lengths,
            samples_per_prompt=samples_per_prompt,
            num_engines=num_engines,
            num_gpus_per_engine=num_gpus_per_engine,
        )

        check_calculation(
            actor_mfu,
            "Actor MFU",
            self,
            total_generation_time,
            prompt_lengths,
            response_lengths,
            samples_per_prompt,
            num_engines,
            num_gpus_per_engine,
        )

        check_calculation(
            actor_mbu,
            "Actor MBU",
            self,
            total_generation_time,
            prompt_lengths,
            response_lengths,
            samples_per_prompt,
            num_engines,
            num_gpus_per_engine,
        )

        return {"mfu": actor_mfu, "mbu": actor_mbu}

    def calculate_learner_utilization(
        self,
        prompt_lengths: list[int],
        response_lengths: list[int],
        training_time: float,
        samples_per_prompt: int,
        num_training_gpus: int,
    ) -> dict[str, float]:
        total_sequence_lengths = [
            prompt_lengths[i // samples_per_prompt] + response_len for i, response_len in enumerate(response_lengths)
        ]

        training_flops = self.flops(
            prompt_lengths=total_sequence_lengths, response_lengths=None, samples_per_prompt=1, is_training=True
        )

        training_flops_per_second = training_flops / training_time
        total_training_device_flops = self.device_flops * num_training_gpus
        learner_mfu = 100 * training_flops_per_second / total_training_device_flops

        check_calculation(
            learner_mfu, "Learner MFU", self, training_time, total_sequence_lengths, None, 1, 1, num_training_gpus
        )

        return {"mfu": learner_mfu}

    def approximate_learner_utilization(
        self, total_tokens: int, avg_sequence_length: float, training_time: float, num_training_gpus: int
    ) -> dict[str, float]:
        num_sequences = int(total_tokens / avg_sequence_length)
        sequence_lengths = [int(avg_sequence_length)] * num_sequences

        training_flops = self.flops(
            prompt_lengths=sequence_lengths, response_lengths=None, samples_per_prompt=1, is_training=True
        )

        training_flops_per_second = training_flops / training_time
        total_training_device_flops = self.device_flops * num_training_gpus
        learner_mfu = 100 * training_flops_per_second / total_training_device_flops

        return {"mfu": learner_mfu}


def get_device_name(device_name: str) -> str:
    """Normalize a GPU device name to a standard key used in GPU_SPECS.

    The function converts device names from torch.cuda.get_device_name() format
    to a standardized key that can be used to look up GPU specifications.

    Args:
        device_name: Raw device name string (e.g., "NVIDIA H100 80GB HBM3")

    Returns:
        Standardized GPU key (e.g., "h100")

    Raises:
        ValueError: If the device name is not recognized

    Examples:
        >>> get_device_name("NVIDIA H100 80GB HBM3")
        'h100'

        >>> get_device_name("NVIDIA RTX PRO 6000 Blackwell Server Edition")
        'pro 6000'
    """
    normalized_device_name = device_name.lower().replace("-", " ")

    for key in GPU_SPECS:
        if key in normalized_device_name:
            return key
    raise ValueError(
        f"Unknown device name: {device_name}. Expected one of: {list(GPU_SPECS.keys())}. "
        f"Please raise an issue at https://github.com/allenai/open-instruct/issues with the device you need. In the interim, you can add the specs for your device using the name {normalized_device_name} to the GPU_SPECS dictionary in utils.py."
    )


def check_calculation(
    percentage: float,
    metric_name: str,
    model_dims: ModelDims,
    timing: float,
    prompt_lengths: list[int],
    response_lengths: list[int] | None,
    samples_per_prompt: int,
    num_engines: int,
    num_gpus_per_engine: int,
) -> None:
    if percentage <= 100:
        return

    import json

    full_device_name = torch.cuda.get_device_name(0) if torch.cuda.is_available() else "CPU"

    avg_prompt_length = sum(prompt_lengths) / len(prompt_lengths)
    avg_response_length = sum(response_lengths) / len(response_lengths) if response_lengths else 0

    test_case_json = {
        "model_name": "REPLACE_WITH_MODEL_NAME",
        "total_generation_time": timing,
        "samples_per_prompt": samples_per_prompt,
        "num_engines": num_engines,
        "num_gpus_per_engine": num_gpus_per_engine,
        "training_time": "REPLACE_WITH_TRAINING_TIME",
        "num_training_gpus": "REPLACE_WITH_NUM_TRAINING_GPUS",
        "prompt_lengths": prompt_lengths,
        "response_lengths": response_lengths,
    }

    warning_message = (
        f"{metric_name} exceeded 100%: {percentage:.2f}%\n"
        f"\n"
        f"{model_dims}\n"
        f"\n"
        f"Timing and GPU info:\n"
        f"  timing: {timing:.6f}s\n"
        f"  num_engines: {num_engines}\n"
        f"  num_gpus_per_engine: {num_gpus_per_engine}\n"
        f"  full_device_name: {full_device_name}\n"
        f"\n"
        f"Batch/sequence info:\n"
        f"  num_prompts: {len(prompt_lengths)}\n"
        f"  samples_per_prompt: {samples_per_prompt}\n"
        f"  avg_prompt_length: {avg_prompt_length:.1f}\n"
        f"  avg_response_length: {avg_response_length:.1f}\n"
        f"\n"
        f"To reproduce this calculation, use these exact parameters:\n"
        f"  prompt_lengths = {prompt_lengths}\n"
        f"  response_lengths = {response_lengths}\n"
        f"  timing = {timing}\n"
        f"  samples_per_prompt = {samples_per_prompt}\n"
        f"  num_engines = {num_engines}\n"
        f"  num_gpus_per_engine = {num_gpus_per_engine}\n"
        f"\n"
        f"JSON format for test case (copy this to mbu_reproduction_cases.json):\n"
        f"{json.dumps(test_case_json, indent=2)}\n"
        f"\n"
        f"This may indicate an issue with the MFU/MBU calculation logic or GPU specifications.\n"
        f"Please raise an issue at https://github.com/allenai/open-instruct/issues with the above information."
    )

    logger.warning(warning_message)


def combine_reward_metrics(reward_metrics: list[dict[str, Any]]) -> dict[str, Any]:
    """Assumes same number of metric_records in each dict in the list"""
    buckets = defaultdict(list)
    for metrics in reward_metrics:
        for key, value in metrics.items():
            buckets[key].append(value)

    combined: dict[str, Any] = {}
    for key, records in buckets.items():
        sample_value = records[0]
        if isinstance(sample_value, np.ndarray):
            combined[key] = [x for value in records for x in value]
        elif isinstance(sample_value, (list | tuple)):
            concatenated: list[Any] = []
            for value in records:
                concatenated.extend(list(value))
            combined[key] = concatenated
        elif isinstance(sample_value, (int | float | bool | np.integer | np.floating)):
            # combine and get average value
            combined[key] = sum(value for value in records) / len(records) if len(records) > 0 else sample_value
        else:
            # Fallback: keep the latest value if aggregation strategy is unclear.
            combined[key] = records[-1]
    return combined<|MERGE_RESOLUTION|>--- conflicted
+++ resolved
@@ -1132,13 +1132,8 @@
     oe_eval_tasks: list[str] | None = None,
     stop_strings: list[str] | None = None,
     gs_bucket_path: str | None = None,
-<<<<<<< HEAD
     eval_priority: str | None = "urgent",
     eval_workspace: str | None = "ai2/olmo-instruct",
-=======
-    eval_priority: str | None = "normal",
-    eval_workspace: str | None = "ai2/tulu-3-results",
->>>>>>> c9ba57cf
     beaker_image: str | None = None,
     oe_eval_gpu_multiplier: int | None = None,
 ) -> None:
