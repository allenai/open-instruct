import argparse
import hashlib
import os
import random
import re
import secrets
import select
import string
import sys
import time

import backoff
import beaker
import requests
from rich.console import Console
from rich.text import Text

from open_instruct.utils import GCP_CLUSTERS, INTERCONNECT_CLUSTERS, WEKA_CLUSTERS, download_from_gs_bucket

console = Console()


# ----------------------------------------------------------------------
# Open Instruct logic
OPEN_INSTRUCT_COMMANDS = [
    "open_instruct/finetune.py",
    "open_instruct/dpo_tune_cache.py",
    "open_instruct/grpo_fast.py",
    "open_instruct/ppo.py",
    "open_instruct/reward_modeling.py",
]

OPEN_INSTRUCT_RESUMABLES = ["open_instruct/grpo_fast.py"]

CACHE_EXCLUDED_ARGS = {
    "--with_tracking": False,
    "--checkpoint_state_freq": True,
    "--checkpoint_state_dir": True,
    "--gs_checkpoint_state_dir": True,
}


# ----------------------------------------------------------------------
# Mason logic
def build_command_without_args(command, args_to_remove):
    """Build new command list excluding specified arguments.

    Args:
        command: List of command arguments
        args_to_remove: Dict mapping argument names to boolean indicating if they have values
                       e.g., {"--with_tracking": False, "--checkpoint_state_dir": True}

    Returns:
        New command list with specified arguments removed
    """
    result = []
    skip_next = False

    for item in command:
        if skip_next:
            skip_next = False
            continue

        if item in args_to_remove:
            if args_to_remove[item]:
                skip_next = True
            continue

        result.append(item)

    return result


def parse_beaker_dataset(dataset_str: str) -> dict[str, str]:
    splt = dataset_str.split(":")
    if len(splt) != 2:
        raise argparse.ArgumentTypeError(f"Invalid dataset format: {dataset_str}. Expected 'mount_path:beaker_id'")

    return {"mount_path": splt[0], "beaker": splt[1]}


def parse_env_var(env_var_str: str) -> dict[str, str]:
    """Parse environment variable string in the format 'name=value'"""
    if "=" not in env_var_str:
        raise argparse.ArgumentTypeError(f"Environment variable must be in format 'name=value', got: {env_var_str}")
    name, value = env_var_str.split("=", 1)
    if not name:
        raise argparse.ArgumentTypeError("Environment variable name cannot be empty")
    return {"name": name, "value": value}


# by default, we turn off vllm compile cache
# torch compile caching seems consistently broken, but the actual compiling isn't.
# Not sure why, for now we have disabled the caching (VLLM_DISABLE_COMPILE_CACHE=1).
DEFAULT_ENV_VARS = {
    "RAY_CGRAPH_get_timeout": "300",
    "VLLM_DISABLE_COMPILE_CACHE": "1",
    "NCCL_DEBUG": "ERROR",
    "VLLM_LOGGING_LEVEL": "WARNING",
    "VLLM_USE_V1": "1",
    "VLLM_ALLOW_INSECURE_SERIALIZATION": "1",
}


def get_args():
    parser = argparse.ArgumentParser()
    parser.add_argument(
        "--cluster", type=str, nargs="+", help="Beaker clusters on which the job could be run.", required=True
    )
    parser.add_argument(
        "--hostname", type=str, nargs="+", help="Beaker hostname on which the job could be run.", default=None
    )
    parser.add_argument("--max_retries", type=int, help="Number of retries", default=0)
    parser.add_argument("--budget", type=str, help="Budget to use.", required=True)
    parser.add_argument("--gpus", type=int, help="Number of gpus", default=0)
    parser.add_argument(
        "--shared_memory", type=str, help="Shared memory size (e.g., '10gb', '10.24gb')", default="10.24gb"
    )
    parser.add_argument("--num_nodes", type=int, help="Number of nodes", default=1)
    parser.add_argument(
        "--image",
        type=str,
        help="Beaker base image; usually fine to use AI2 base image.",
        default="ai2/cuda11.8-cudnn8-dev-ubuntu20.04",
    )
    parser.add_argument(
        "--workspace", type=str, help="The Beaker workspace to use. If not set, use your default.", default=None
    )
    parser.add_argument(
        "--beaker_datasets",
        nargs="*",
        help="""Beaker datasets to mount. You may give more than one, separated by
        spaces. Each dataset should be formatted like `[mount-point]:[beaker-dataset-id]`;
        for instance `/models:01HQXGAYGCS6D4ZK51K83CM49Y`.
        """,
        type=parse_beaker_dataset,
        default=[],
    )
    parser.add_argument(
        "--description",
        type=str,
        help="Optionally, a description for this job in Beaker.",
        default="Beaker-Mason job.",
    )
    parser.add_argument("--task_name", type=str, help="Name for the Beaker task.", default="beaker_mason")
    parser.add_argument("--priority", type=str, help="Beaker job priority.", default="normal")
    parser.add_argument("--preemptible", action="store_true", help="If given, run as preemptible")
    parser.add_argument("--pure_docker_mode", action="store_true", help="If given, run in pure docker mode")
    parser.add_argument("--no_hf_cache_env", action="store_true", help="Getting deprecated; it does nothing")
    parser.add_argument("--no_mount_nfs", action="store_true", help="Getting deprecated; it does nothing")
    parser.add_argument("--non_resumable", action="store_true", help="If given, disable resumable mode")
    parser.add_argument(
        "--no_auto_dataset_cache", action="store_true", help="If given, don't cache the dataset automatically"
    )
    parser.add_argument(
        "--auto_output_dir_path",
        type=str,
        default="/weka/oe-adapt-default/allennlp/deletable_checkpoint",
        help="If given, automatically replace the `--output_dir` argument with this path, essentially using it as a prefix",
    )
    parser.add_argument(
        "--auto_checkpoint_state_dir",
        type=str,
        default="/weka/oe-adapt-default/allennlp/deletable_checkpoint_states",
        help="If given, automatically replace the `--checkpoint_state_dir` argument with this path, essentially using it as a prefix",
    )
    parser.add_argument(
        "--gs_model_name",
        type=str,
        default=None,
        help="If given, set as the name of the model uploaded to GS for Augusta",
    )
    parser.add_argument(
        "--env",
        type=parse_env_var,
        action="append",
        help="""Additional environment variables in the format 'name=value'.
        Can be specified multiple times. Example: --env MY_VAR=value1 --env OTHER_VAR=value2""",
        default=[],
    )
    parser.add_argument(
        "--secret",
        type=parse_env_var,
        action="append",
        help="""Additional secret env variables in the format 'name=value'.
        Can be specified multiple times. Example: --secret MY_VAR=value1 --secret OTHER_VAR=value2""",
        default=[],
    )
    parser.add_argument(
        "--no-host-networking",
        action="store_true",
        help="If set, don't use host networking in experiment. Note this will make multi-node jobs error.",
    )
    parser.add_argument(
        "--timeout",
        type=str,
        help="Timeout for the Beaker task as a duration string (e.g., '15m', '1h', '2h30m'). If not specified, no timeout is set.",
        default=None,
    )
    # Split up the mason args from the Python args.
    mason_args, command_args = parser.parse_known_args()
    commands = parse_commands(command_args)

    def _commands_include_resumable_target(cmds: list[list[str]]) -> bool:
        for cmd in cmds:
            for target in OPEN_INSTRUCT_RESUMABLES:
                if target in cmd:
                    return True
        return False

    # can resume if the command is in OPEN_INSTRUCT_RESUMABLES and --non_resumable is not set
    is_resumable = _commands_include_resumable_target(commands) and not mason_args.non_resumable
    if not is_resumable and not mason_args.non_resumable:
        console.log(
            "--non_resumable is not set, but the command is not in OPEN_INSTRUCT_RESUMABLES, so the job will not be resumable"
        )
    mason_args.resumable = is_resumable

    return mason_args, commands


def generate_id(length: int = 8) -> str:
    """Generate a random base-36 string of `length` digits."""
    # There are ~2.8T base-36 8-digit strings. If we generate 210k ids,
    # we'll have a ~1% chance of collision.
    alphabet = string.ascii_lowercase + string.digits
    return "".join(secrets.choice(alphabet) for _ in range(length))


global_wandb_id = generate_id()


def parse_commands(command_args: list[str]) -> list[list[str]]:
    """the inputs are ['--', 'which', 'python', '--', 'echo', 'hello'], and this function converts it into [['which', 'python'], ['echo', 'hello']]"""
    if command_args[0] != "--":
        msg = (
            "Please separate the Python command you want to run with ' -- ', like "
            "`mason [mason-args] -- python [python-args]`."
        )
        raise Exception(msg)

    commands = []
    command = []
    for item in command_args:
        if item == "--":
            if command:
                commands.append(command)
                command = []
        else:
            command.append(item)
    if command:
        commands.append(command)
    return commands


def get_env_vars(
    pure_docker_mode: bool,
    cluster: list[str],
    beaker_secrets: list[str],
    whoami: str,
    resumable: bool,
    num_nodes: int,
    additional_env_vars: list[dict[str, str]],
    additional_secrets: list[dict[str, str]],
):
    additional_env_var_names = {var["name"] for var in additional_env_vars}

    env_vars = [
        beaker.BeakerEnvVar(name=name, value=value)
        for name, value in DEFAULT_ENV_VARS.items()
        if name not in additional_env_var_names
    ]

    env_vars.extend(
        [beaker.BeakerEnvVar(name=env_var["name"], value=env_var["value"]) for env_var in additional_env_vars]
    )

    # add user-specific secrets
    env_vars.extend(
        [beaker.BeakerEnvVar(name=secret["name"], secret=secret["value"]) for secret in additional_secrets]
    )

    useful_secrets = [
        "HF_TOKEN",
        "WANDB_API_KEY",
        "BEAKER_TOKEN",
        "OPENAI_API_KEY",
        # litellm expects these env vars
        "AZURE_API_KEY",
        "AZURE_API_BASE",
        "ANTHROPIC_API_KEY",
    ]
    for useful_secret in useful_secrets:
        if f"{whoami}_{useful_secret}" in beaker_secrets:
            env_vars.append(beaker.BeakerEnvVar(name=useful_secret, secret=f"{whoami}_{useful_secret}"))
        elif useful_secret in beaker_secrets:
            env_vars.append(beaker.BeakerEnvVar(name=useful_secret, secret=useful_secret))

    # use the user's PATH; including the conda / python PATH
    if not pure_docker_mode:
        env_vars.extend([beaker.BeakerEnvVar(name="PATH", value=os.getenv("PATH"))])

    # if all cluster is in weka, we mount the weka
    if all(c in WEKA_CLUSTERS for c in cluster):
        env_vars.extend(
            [
                beaker.BeakerEnvVar(name="HF_HOME", value="/weka/oe-adapt-default/allennlp/.cache/huggingface"),
                beaker.BeakerEnvVar(
                    name="HF_DATASETS_CACHE", value="/weka/oe-adapt-default/allennlp/.cache/huggingface"
                ),
                beaker.BeakerEnvVar(name="HF_HUB_CACHE", value="/weka/oe-adapt-default/allennlp/.cache/hub"),
                beaker.BeakerEnvVar(
                    name="CHECKPOINT_OUTPUT_DIR",
                    value=f"/weka/oe-adapt-default/allennlp/deletable_checkpoint_states/{global_wandb_id}",
                ),
            ]
        )
        if num_nodes > 1:
            env_vars.extend(
                [
                    beaker.BeakerEnvVar(name="NCCL_SOCKET_IFNAME", value="ib"),
                    beaker.BeakerEnvVar(name="NCCL_IB_HCA", value="^=mlx5_bond_0"),
                ]
            )
    # if all cluster is in gcp we add the following env

    elif all(c in GCP_CLUSTERS for c in cluster):
        env_vars.extend(
            [
                beaker.BeakerEnvVar(name="HF_HOME", value="/filestore/.cache/huggingface"),
                beaker.BeakerEnvVar(name="HF_DATASETS_CACHE", value="/filestore/.cache/huggingface"),
                beaker.BeakerEnvVar(name="HF_HUB_CACHE", value="/filestore/.cache/hub"),
                beaker.BeakerEnvVar(
                    name="HF_HUB_ENABLE_HF_TRANSFER",
                    value="0",  # we disable it because GCP is weird on uploading to the hub
                ),
            ]
        )
        if num_nodes > 1:
            env_vars.extend(
                [
                    # NOTE: For single-node training we still need all of these settings and we also
                    # need host networking enabled so that the ethernet interface names don't change.
                    beaker.BeakerEnvVar(name="NCCL_CROSS_NIC", value="0"),
                    beaker.BeakerEnvVar(name="NCCL_PROTO", value="Simple,LL128"),
                    beaker.BeakerEnvVar(name="NCCL_MIN_NCHANNELS", value="4"),
                    beaker.BeakerEnvVar(name="NCCL_P2P_NET_CHUNKSIZE", value="524288"),
                    beaker.BeakerEnvVar(name="NCCL_P2P_PCI_CHUNKSIZE", value="524288"),
                    beaker.BeakerEnvVar(name="NCCL_P2P_NVL_CHUNKSIZE", value="1048576"),
                    beaker.BeakerEnvVar(name="NCCL_NVLSTREE_MAX_CHUNKSIZE", value="131072"),
                    beaker.BeakerEnvVar(name="NCCL_FASTRAK_NUM_FLOWS", value="2"),
                    beaker.BeakerEnvVar(name="NCCL_FASTRAK_ENABLE_CONTROL_CHANNEL", value="0"),
                    beaker.BeakerEnvVar(name="NCCL_BUFFSIZE", value="8388608"),
                    beaker.BeakerEnvVar(name="NCCL_FASTRAK_USE_SNAP", value="1"),
                    beaker.BeakerEnvVar(name="CUDA_VISIBLE_DEVICES", value="0,1,2,3,4,5,6,7"),
                    beaker.BeakerEnvVar(name="NCCL_NET_GDR_LEVEL", value="PIX"),
                    beaker.BeakerEnvVar(name="NCCL_FASTRAK_ENABLE_HOTPATH_LOGGING", value="0"),
                    beaker.BeakerEnvVar(name="NCCL_FASTRAK_PLUGIN_ACCEPT_TIMEOUT_MS", value="600000"),
                    beaker.BeakerEnvVar(name="NCCL_USE_SNAP", value="1"),
                    beaker.BeakerEnvVar(name="NCCL_FASTRAK_USE_LLCM", value="1"),
                    beaker.BeakerEnvVar(name="NCCL_FASTRAK_LLCM_DEVICE_DIRECTORY", value="/dev/aperture_devices"),
                    beaker.BeakerEnvVar(name="NCCL_TUNER_PLUGIN", value="libnccl-tuner.so"),
                    beaker.BeakerEnvVar(
                        name="NCCL_TUNER_CONFIG_PATH", value="/var/lib/tcpxo/lib64/a3plus_tuner_config_ll128.textproto"
                    ),
                    beaker.BeakerEnvVar(
                        name="NCCL_SHIMNET_GUEST_CONFIG_CHECKER_CONFIG_FILE",
                        value="/var/lib/tcpxo/lib64/a3plus_guest_config_ll128.textproto",
                    ),
                    beaker.BeakerEnvVar(name="NCCL_FASTRAK_CTRL_DEV", value="enp0s12"),
                    beaker.BeakerEnvVar(
                        name="NCCL_FASTRAK_IFNAME",
                        value="enp6s0,enp7s0,enp13s0,enp14s0,enp134s0,enp135s0,enp141s0,enp142s0",
                    ),
                    beaker.BeakerEnvVar(name="NCCL_SOCKET_IFNAME", value="enp0s12"),
                    # Add COLL here to log all collective operations. Extreamly verbose, dont use for production.
                    beaker.BeakerEnvVar(name="NCCL_DEBUG_SUBSYS", value="INIT,NET"),
                ]
            )
    # don't mount anything; assume no cache
    else:
        pass

    if resumable:
        env_vars.extend(
            [
                beaker.BeakerEnvVar(name="WANDB_RUN_ID", value=global_wandb_id),
                beaker.BeakerEnvVar(name="WANDB_RESUME", value="allow"),
            ]
        )

    return env_vars


def get_datasets(beaker_datasets, cluster: list[str]):
    """if pure docker mode we don't mount the NFS; so we can run it on jupiter2"""
    res = []
    # if all cluster is in weka, we mount the weka
    if all(c in WEKA_CLUSTERS for c in cluster):
        res = [
            beaker.BeakerDataMount(
                source=beaker.BeakerDataSource(weka="oe-adapt-default"), mount_path="/weka/oe-adapt-default"
            ),
            beaker.BeakerDataMount(
                source=beaker.BeakerDataSource(weka="oe-training-default"), mount_path="/weka/oe-training-default"
            ),
        ]
    elif all(c in GCP_CLUSTERS for c in cluster):
        res = [
            beaker.BeakerDataMount(
                source=beaker.BeakerDataSource(host_path="/mnt/filestore_1"), mount_path="/filestore"
            )
        ]
    for beaker_dataset in beaker_datasets:
        to_append = beaker.BeakerDataMount(
            source=beaker.BeakerDataSource(beaker=beaker_dataset["beaker"]), mount_path=beaker_dataset["mount_path"]
        )
        res.append(to_append)

    return res


def make_internal_command(command: list[str], args: argparse.Namespace, whoami: str, is_external_user: bool) -> str:
    # pass through WANDB_ENTITY and WANDB_PROJECT
    if "WANDB_ENTITY" in os.environ:
        command = [f"WANDB_ENTITY={os.environ['WANDB_ENTITY']}"] + command
    if "WANDB_PROJECT" in os.environ:
        command = [f"WANDB_PROJECT={os.environ['WANDB_PROJECT']}"] + command
    if "WANDB_TAGS" in os.environ:
        command = [f"WANDB_TAGS={os.environ['WANDB_TAGS']}"] + command

    # escape the command (e.g., --stop_strings "</answer>")
    for i in range(len(command)):
        if "</" in command[i]:
            command[i] = f"'{command[i]}'"
    # breakpoint()

    is_open_instruct_training = any(cmd in command for cmd in OPEN_INSTRUCT_COMMANDS)
    if is_open_instruct_training:
        from open_instruct.dataset_transformation import get_commit_hash
        from open_instruct.utils import download_from_hf, gs_folder_exists, upload_to_gs_bucket

        # HACK: Cache dataset logic:
        # Here we basically try to run the tokenization full_command locally before running it on beaker
        # We could in theory submit a cpu only job to beaker to do this, but that requires setting up
        # dependency jobs somehow. Since tokenization is like ~5 minutes, we can just run it locally.
        # Once it's cached, we don't need to cache it again.

        # Add the whoami parts if not already present
        if not any("hf_entity" in c for c in command):
            command.append("--hf_entity")
            command.append("allenai")
        if not any("wandb_entity" in c for c in command):
            command.append("--wandb_entity")
            command.append("ai2-llm")

        dataset_cache_paths = []
        dataset_config_hashes = []
        if not args.no_auto_dataset_cache:
            for file in OPEN_INSTRUCT_COMMANDS:
                try:
                    idx = command.index(file)
                except ValueError:
                    continue

                filtered_command = build_command_without_args(command[idx:], CACHE_EXCLUDED_ARGS)
                filtered_command = maybe_download_tokenizer_from_gs_bucket(
                    filtered_command, args.auto_output_dir_path, whoami
                )
                caching_command = "python " + " ".join(filtered_command) + " --cache_dataset_only"
                console.log("📦📦📦 Running the caching command with `--cache_dataset_only`")
                import subprocess

                # Use Popen to get real-time output while also capturing it
                process = subprocess.Popen(
                    caching_command, shell=True, stdout=subprocess.PIPE, stderr=subprocess.PIPE, text=True, bufsize=1
                )

                stdout_data, stderr_data = [], []

                # Set up select to monitor both stdout and stderr
                assert process.stdout is not None and process.stderr is not None
                streams = [process.stdout, process.stderr]
                while True:
                    # Wait for output on either stream
                    reads = select.select(streams, [], [])[0]

                    done = True
                    for stream in reads:
                        line = stream.readline()
                        if line:
                            done = False
                            is_stdout = stream == process.stdout
                            print(line.rstrip(), file=sys.stdout if is_stdout else sys.stderr)
                            if is_stdout:
                                stdout_data.append(line)
                            else:
                                stderr_data.append(line)

                    if done and process.poll() is not None:
                        break

                result = type(
                    "SubprocessResult",
                    (),
                    {"returncode": process.returncode, "stdout": "".join(stdout_data), "stderr": "".join(stderr_data)},
                )()
                stdout = result.stdout
                # Extract the cached dataset path from stdout if it exists
                for line in stdout.splitlines():
                    if "✅ Found cached dataset at" in line:
                        dataset_cache_path = line.split("✅ Found cached dataset at")[1].strip()
                        dataset_config_hash = dataset_cache_path.split("/")[-1]
                        console.log(f"📦 Found cached dataset at: {dataset_cache_path}")
                        console.log(f"📦 Found cached dataset config hash: {dataset_config_hash}")
                        dataset_cache_paths.append(dataset_cache_path)
                        dataset_config_hashes.append(dataset_config_hash)
                return_code = result.returncode
                if return_code != 0:
                    raise Exception(f"Error code {return_code} when creating cached dataset")
                console.log("✅✅✅ Finished running the caching command")

                if file in OPEN_INSTRUCT_RESUMABLES and idx != -1 and len(args.auto_checkpoint_state_dir) > 0:
                    need_to_override_checkpoint_state_dir = True
                    default_checkpoint_state_freq = 200
                    for idx, cmd in enumerate(command):
                        if cmd == "--checkpoint_state_dir" and idx + 1 < len(command) and "/weka/" in command[idx + 1]:
                            need_to_override_checkpoint_state_dir = False
                        if cmd == "--checkpoint_state_freq" and idx + 1 < len(command):
                            default_checkpoint_state_freq = command[idx + 1]

                    if need_to_override_checkpoint_state_dir and is_open_instruct_training and not is_external_user:
                        new_checkpoint_state_dir = f"{args.auto_checkpoint_state_dir}/{whoami}/{int(time.time())}_{random.randint(0, 1000000)}"
                        console.log(
                            f"🔍🔍🔍 Automatically overriding the `--checkpoint_state_dir` argument to be in `{new_checkpoint_state_dir}`"
                        )
                        command.append("--checkpoint_state_dir")
                        command.append(new_checkpoint_state_dir)
                        command.append("--checkpoint_state_freq")
                        command.append(str(default_checkpoint_state_freq))

        # For Weka clusters, we need to override the output_dir parameter to make auto-evaluation work
        # If the output_dir is already set to a path in /weka/, we'll keep that path
        # Otherwise, we'll set a default path in the user's directory on Weka
        if any(c in WEKA_CLUSTERS for c in args.cluster):
            if len(args.auto_output_dir_path) > 0:
                need_to_override_output_dir = True
                for idx, cmd in enumerate(command):
                    if cmd == "--output_dir" and "/weka/" in command[idx + 1]:
                        need_to_override_output_dir = False
                        break
                if need_to_override_output_dir and is_open_instruct_training and not is_external_user:
                    new_output_dir = f"{args.auto_output_dir_path}/{whoami}/"
                    console.log(
                        f"🔍🔍🔍 Automatically overriding the `--output_dir` argument to be in `{new_output_dir}`"
                    )
                    command.append("--output_dir")
                    command.append(new_output_dir)
            else:
                no_eval_commands = [
                    ["--try_launch_beaker_eval_jobs", "False"],
                    ["--try_launch_beaker_eval_jobs_on_weka", "False"],
                    ["--no_try_launch_beaker_eval_jobs"],
                    ["--no_try_launch_beaker_eval_jobs_on_weka"],
                ]
                no_eval_concat_commands = [" ".join(cmd) for cmd in no_eval_commands]
                no_eval_concat_command_exists = any(cmd in command for cmd in no_eval_concat_commands)
                if not no_eval_concat_command_exists:
                    raise ValueError(
                        "To auto-evaluation is turned on by default, to make sure it works, you must:\n"
                        "1. run mason with`--auto_output_dir_path /weka/...`, or\n"
                        "2. in the training command, disable auto-evaluation with `--no_try_launch_beaker_eval_jobs`, or\n"
                        "3. in the training command, use a `--output_dir` that starts with `/weka/`"
                    )

        # For GCP clusters, since shared storage is slow, we optimize model loading by:
        if any(c in GCP_CLUSTERS for c in args.cluster):
            # 1. First downloading the model from HuggingFace to a local path
            # 2. Uploading it to a Google Storage bucket (if not already there)
            # 3. Then downloading it from the bucket to the compute node
            # 4. Finally, replacing the original --model_name_or_path argument with the local path
            model_name_or_path = None
            for idx, cmd in enumerate(command):
                if cmd == "--model_name_or_path":
                    model_name_or_path = command[idx + 1]
                    break
            model_revision = "main"
            for idx, cmd in enumerate(command):
                if cmd == "--model_revision":
                    model_revision = command[idx + 1]
                    break

            if model_name_or_path is None:
                raise ValueError("--model_name_or_path is required for GCP clusters")

            if model_name_or_path.startswith("gs://"):
                gs_saved_path = model_name_or_path
            else:
                commit_hash = get_commit_hash(model_name_or_path, model_revision, "config.json", "model")
                if os.path.exists(model_name_or_path):
                    path = model_name_or_path
                    assert args.gs_model_name is not None, (
                        "for local models to upload to gs, you must set --gs_model_name"
                    )
                    model_name_or_path = args.gs_model_name
                    # get the short commit hash (first 8 chars)
                    commit_hash = hashlib.md5(model_name_or_path.encode("utf-8")).hexdigest()[:8]
                    console.log(
                        f"Local model is already downloaded, using gs_model_name {model_name_or_path}, with hash of model path {commit_hash}"
                    )
                else:
                    download_from_hf(model_name_or_path, model_revision)  # first download the model
                    path = download_from_hf(model_name_or_path, model_revision)  # then get the path
                gs_saved_path = f"gs://ai2-llm/post-training/deletable_cache_models/{model_name_or_path}/{commit_hash}"
                gs_folder = gs_folder_exists(
                    gs_saved_path
                )  # race condition exists, but it's fine since we are launching mason sequentially
                if not gs_folder:
                    upload_to_gs_bucket(path, gs_saved_path)  # ty: ignore[invalid-argument-type]

            download_path = gs_saved_path.replace("gs://", "/gs/")
            download_path_without_last_folder = download_path.rsplit("/", 1)[0]
            gs_download_command = [
                "mkdir",
                "-p",
                download_path,
                "&&",
                "gsutil",
                "-o",
                "GSUtil:parallel_thread_count=1",
                "-o",
                "GSUtil:sliced_object_download_threshold=150",
                "-m",
                "cp",
                "-r",
                gs_saved_path,
                download_path_without_last_folder,
                "&&",
                "ls",
                download_path_without_last_folder,
                "&&",
                "ls",
                download_path,
                "&&",
            ]

            command.append("--gs_bucket_path")
            command.append("gs://ai2-llm/post-training/")

            # Replace the model_name_or_path with the downloaded path
            for idx, cmd in enumerate(command):
                if cmd == "--model_name_or_path":
                    command[idx + 1] = download_path
                    break
            for idx, cmd in enumerate(command):
                if cmd == "--model_revision":
                    command[idx + 1] = "main"
                    break

            # Save dataset to GCS
            if len(dataset_cache_paths) > 0:
                for cidx, (dataset_cache_path, dataset_config_hash) in enumerate(
                    zip(dataset_cache_paths, dataset_config_hashes)
                ):
                    gs_saved_path = f"gs://ai2-llm/post-training/deletable_cache_datasets/{dataset_cache_path}"
                    gs_folder = gs_folder_exists(
                        gs_saved_path
                    )  # race condition exists, but it's fine since we are launching mason sequentially
                    if not gs_folder:
                        upload_to_gs_bucket(dataset_cache_path, gs_saved_path)
                    dataset_cache_path_without_last_folder = dataset_cache_path.rsplit("/", 1)[0]
                    gs_download_command += [
                        "mkdir",
                        "-p",
                        dataset_cache_path_without_last_folder,
                        "&&",
                        "gsutil",
                        "cp",
                        "-r",
                        gs_saved_path,
                        dataset_cache_path_without_last_folder,
                        "&&",
                        "ls",
                        dataset_cache_path_without_last_folder,
                        "&&",
                        "ls",
                        dataset_cache_path,
                        "&&",
                    ]
                    if cidx == 0:
                        command.append("--dataset_config_hash")
                        command.append(dataset_config_hash)
                    elif cidx == 1:
                        command.append("--dataset_config_eval_hash")
                        command.append(dataset_config_hash)
            command = gs_download_command + command

    # special logic to deal with escape like
    # python mason.py ... -- python x.py --dataset_mixer '{"trl-internal-testing/sentiment-trl-style": 1.0}'
    # we need to wrap the json string with single quote
    for idx in range(len(command)):
        if "{" in command[idx]:
            command[idx] = "'" + command[idx] + "'"
    full_command = command
    setup_commands = ""
    if not args.pure_docker_mode:
        setup_commands = f"cd {os.getcwd()} && "

    join_full_command = " ".join(full_command)
    # override accelerate call
    if args.num_nodes > 1:
        if "--num_processes" not in join_full_command and "accelerate" in join_full_command:
            raise ValueError("num_processes must be specified in the command for accelerate-based multi-node jobs.")
        join_full_command = re.sub(
            r"--num_processes (\d+)",
            lambda m: (
                f"--num_processes {int(m.group(1)) * args.num_nodes} "
                f"--num_machines {args.num_nodes} "
                "--machine_rank $BEAKER_REPLICA_RANK "
                "--main_process_ip $BEAKER_LEADER_REPLICA_HOSTNAME "
                "--main_process_port 29400 "
            ),
            join_full_command,
        )
    full_command = setup_commands + join_full_command
    console.log("🔍🔍🔍 Full command")
    print(full_command)
    return full_command


def make_task_spec(args, full_command: str, i: int, beaker_secrets: list[str], whoami: str, resumable: bool):
    # Add a check to ensure that the user is using the correct clusters for multi-node jobs
    if args.num_nodes > 1 and not all(c in INTERCONNECT_CLUSTERS for c in args.cluster):
        confirmation = False
        while not confirmation:
            confirmation = input(
                "Interconnect clusters are required for multi-node jobs. Are you sure you want to continue? (y/n)"
            )
            if confirmation == "y":
                confirmation = True
            elif confirmation == "n":
                raise ValueError(
                    f"Interconnect clusters are required for multi-node jobs; please only use the following clusters: {INTERCONNECT_CLUSTERS}"
                )
            else:
                print("Invalid input. Please enter 'y' or 'n'.")
    if args.image == "ai2/cuda11.8-cudnn8-dev-ubuntu20.04" and any(c in GCP_CLUSTERS for c in args.cluster):
        raise ValueError("GCP clusters do not have the dev filesystem, please use a proper image")

    if args.hostname is not None:
        constraints = beaker.BeakerConstraints(hostname=args.hostname)
    else:
        constraints = beaker.BeakerConstraints(cluster=args.cluster)
    spec = beaker.BeakerTaskSpec(
        name=f"{args.task_name}__{i}",
        image=beaker.BeakerImageSource(beaker=args.image),
        command=["/bin/bash", "-c"],
        arguments=[full_command],
        result=beaker.BeakerResultSpec(path="/output"),
        datasets=get_datasets(args.beaker_datasets, args.cluster),
        context=beaker.BeakerTaskContext(
            priority=beaker.BeakerJobPriority[args.priority], preemptible=args.preemptible
        ),
        constraints=constraints,
        env_vars=get_env_vars(
            args.pure_docker_mode,
            args.cluster,
            beaker_secrets,
            whoami,
            resumable,
            args.num_nodes,
            args.env,
            args.secret,
        ),
        resources=beaker.BeakerTaskResources(gpu_count=args.gpus, shared_memory=args.shared_memory),
        replicas=args.num_nodes,
        timeout=args.timeout,
    )
    if args.num_nodes > 1:
        spec.leader_selection = True
        spec.propagate_failure = True
        spec.propagate_preemption = True
    if args.no_host_networking:
        spec.host_networking = False
    else:
        spec.host_networking = True

    return spec


def maybe_download_tokenizer_from_gs_bucket(filtered_command: str, auto_output_dir_path: str, whoami: str):
    """if model is only on gs, download tokenizer from gs to local cache folder for dataset preprocessing"""

    if "--model_name_or_path" not in filtered_command:
        return filtered_command

    model_arg_idx = filtered_command.index("--model_name_or_path")
    model_name_idx = model_arg_idx + 1
    model_name_or_path = filtered_command[model_name_idx].rstrip("/")

<<<<<<< HEAD
    if model_name_or_path.startswith("gs://"):
        model_name_hash = hashlib.md5(model_name_or_path.encode("utf-8")).hexdigest()[:8]
        local_cache_folder = f"{auto_output_dir_path}/{whoami}/tokenizer_{model_name_hash}/"

        if not os.path.exists(local_cache_folder):
            download_from_gs_bucket(
                [
                    f"{model_name_or_path}/tokenizer.json",
                    f"{model_name_or_path}/tokenizer_config.json",
                    f"{model_name_or_path}/config.json",
                ],
                local_cache_folder,
            )

        filtered_command[model_name_idx] = local_cache_folder
=======
    if not model_name_or_path.startswith("gs://"):
        return filtered_command

    model_name_hash = hashlib.md5(model_name_or_path.encode("utf-8")).hexdigest()[:8]
    local_cache_folder = f"{auto_output_dir_path}/{whoami}/tokenizer_{model_name_hash}/"

    if not os.path.exists(local_cache_folder):
        download_from_gs_bucket(
            [
                f"{model_name_or_path}/tokenizer.json",
                f"{model_name_or_path}/tokenizer_config.json",
                f"{model_name_or_path}/config.json",
            ],
            local_cache_folder,
        )

    filtered_command[model_name_idx] = local_cache_folder
>>>>>>> 2e01163a

    return filtered_command


def main():
    args, commands = get_args()
    # If the user is not in Ai2, we run the command as is
    config_path = os.path.expanduser("~/.beaker/config.yml")
    is_external_user = not os.path.exists(config_path) and "BEAKER_TOKEN" not in os.environ
    if is_external_user:
        whoami = "external_user"
        beaker_secrets = []
    else:
        if args.workspace:
            beaker_client = beaker.Beaker.from_env(default_workspace=args.workspace)
        else:
            beaker_client = beaker.Beaker.from_env()
        beaker_secrets = [secret.name for secret in beaker_client.secret.list()]
        whoami = beaker_client.user.get().name

        # Increase timeout to 300s for large experiment specs.
        beaker.Beaker.TIMEOUT = 300

    full_commands = [make_internal_command(command, args, whoami, is_external_user) for command in commands]
    if is_external_user:
        console.rule("[bold red]Non-Ai2 User Detected[/bold red]")
        console.print(
            Text(
                (
                    "👋 Hi external user! The following command will be executed in our internal server; feel free to modify it to your needs. "
                    '(For example, you might need to replace `"$BEAKER_LEADER_REPLICA_HOSTNAME"` with your own hostname)'
                ),
                style="bold",
            )
        )
    for idx, full_command in enumerate(full_commands):
        console.rule(f"[bold blue]Command {idx + 1}[/bold blue]")
        console.print(Text(full_command))
    if is_external_user:
        return
    experiment_spec = beaker.BeakerExperimentSpec(
        description=args.description,
        tasks=[
            make_task_spec(args, full_command, i, beaker_secrets, whoami, args.resumable)
            for i, full_command in enumerate(full_commands)
        ],
        budget=args.budget,
        retry=beaker.BeakerRetrySpec(allowed_task_retries=args.max_retries),
    )

    @backoff.on_exception(
        backoff.expo,
        requests.exceptions.Timeout,
        max_tries=5,
        # Factor here is the multiplier for the backoff delay, in seconds.
        factor=5,
    )
    def launch_experiment():
        exp = beaker_client.experiment.create(spec=experiment_spec)
        console.log(f"Kicked off Beaker job. https://beaker.org/ex/{exp.experiment.id}")
        return exp

    launch_experiment()


if __name__ == "__main__":
    main()<|MERGE_RESOLUTION|>--- conflicted
+++ resolved
@@ -798,23 +798,6 @@
     model_name_idx = model_arg_idx + 1
     model_name_or_path = filtered_command[model_name_idx].rstrip("/")
 
-<<<<<<< HEAD
-    if model_name_or_path.startswith("gs://"):
-        model_name_hash = hashlib.md5(model_name_or_path.encode("utf-8")).hexdigest()[:8]
-        local_cache_folder = f"{auto_output_dir_path}/{whoami}/tokenizer_{model_name_hash}/"
-
-        if not os.path.exists(local_cache_folder):
-            download_from_gs_bucket(
-                [
-                    f"{model_name_or_path}/tokenizer.json",
-                    f"{model_name_or_path}/tokenizer_config.json",
-                    f"{model_name_or_path}/config.json",
-                ],
-                local_cache_folder,
-            )
-
-        filtered_command[model_name_idx] = local_cache_folder
-=======
     if not model_name_or_path.startswith("gs://"):
         return filtered_command
 
@@ -832,7 +815,6 @@
         )
 
     filtered_command[model_name_idx] = local_cache_folder
->>>>>>> 2e01163a
 
     return filtered_command
 
