--- conflicted
+++ resolved
@@ -16,11 +16,8 @@
 """This file is copied from https://github.com/OpenRLHF/OpenRLHF"""
 
 import asyncio
-<<<<<<< HEAD
 import logging
 import dataclasses
-=======
->>>>>>> 0b8d2738
 import os
 import queue
 import sys
@@ -71,8 +68,7 @@
 WEIGHT_UPDATE_SLEEP_INTERVAL_S = 0.1
 
 def assert_threaded_actor(instance):
-    """
-    Assert that an instance's class is suitable for use in a threaded (non-async) Ray actor.
+    """Assert that an instance's class is suitable for use in a threaded (non-async) Ray actor.
 
     This function performs two checks:
       1. The class must not define any `async def` methods
@@ -127,10 +123,7 @@
 ):
     """Process a single async request with tool support, awaiting tools inline."""
     accumulated_tokens = []
-<<<<<<< HEAD
-=======
     accumulated_logprobs = []
->>>>>>> 0b8d2738
     masks = []
     num_calls = 0
     timeout = False
@@ -161,11 +154,8 @@
             final_prompt_token_ids = request_output.prompt_token_ids
 
         accumulated_tokens.extend(output.token_ids)
-<<<<<<< HEAD
-=======
         assert output.logprobs is not None, f"logprobs should not be None for request {iteration_request_id}"
         accumulated_logprobs.extend(output.logprobs)
->>>>>>> 0b8d2738
         masks.extend([1] * len(output.token_ids))
 
         if not actor.tools or not actor.max_tool_calls:
@@ -205,15 +195,12 @@
         )
 
         accumulated_tokens.extend(tool_output_token_ids)
-<<<<<<< HEAD
-=======
         accumulated_logprobs.extend(
             [
                 {token_id: vllm.Logprob(logprob=float("nan"), rank=None, decoded_token="")}
                 for token_id in tool_output_token_ids
             ]
         )
->>>>>>> 0b8d2738
         masks.extend([0] * len(tool_output_token_ids))
 
         new_sample_tokens = sampling_params.max_tokens - len(masks)
@@ -231,11 +218,7 @@
         text="",
         token_ids=accumulated_tokens,
         cumulative_logprob=output.cumulative_logprob,
-<<<<<<< HEAD
-        logprobs=None,
-=======
         logprobs=accumulated_logprobs,
->>>>>>> 0b8d2738
         finish_reason=output.finish_reason,
         stop_reason=output.stop_reason,
     )
@@ -317,24 +300,26 @@
     max_tool_calls: Dict[str, int],
     num_calls: int,
     sampling_params: vllm.SamplingParams,
-) -> Optional[Tuple[Tool, str]]:
+) -> Tuple[Optional[Tool], Optional[str]]:
     """Check if any tool was triggered and return the tool and stop_str if found.
 
+    Args:
+        output_text: The generated text to check for tool triggers
+        tools: Dictionary mapping stop strings to Tool instances
+        max_tool_calls: Dictionary mapping stop strings to their call limits
+        num_calls: Current number of tool calls for this request
+        sampling_params: Sampling parameters containing stop strings
+
     Returns:
-        Tuple of (tool, stop_str) if a tool was triggered, None otherwise.
+        Tuple of (tool, stop_str) if a tool was triggered, (None, None) otherwise.
     """
     for stop_str in sampling_params.stop:
         if stop_str in tools and output_text.endswith(stop_str):
-            # Determine which tool to use
             if num_calls < max_tool_calls.get(stop_str, 0):
                 return tools[stop_str], stop_str
             else:
                 return MaxCallsExceededTool(start_str="<tool>", end_str="</tool>"), stop_str
-<<<<<<< HEAD
-    return None
-=======
     return None, None
->>>>>>> 0b8d2738
 
 
 def process_completed_request(request_id, outs, tracking, current_time, tools, request_metadata):
@@ -504,11 +489,7 @@
 
 def _prefetch_worker(actor: "LLMRayActor") -> None:
     while True:
-<<<<<<< HEAD
-        if actor._check_should_stop_with_cache() or len(actor.active_tasks) >= actor.inference_batch_size:
-=======
         if actor._should_stop() or len(actor.active_tasks) >= actor.inference_batch_size:
->>>>>>> 0b8d2738
             time.sleep(PREFETCH_SLEEP_S)
             continue
 
@@ -517,16 +498,6 @@
         except queue.Empty:
             continue
 
-<<<<<<< HEAD
-        _add_request(actor, request)
-
-
-def _add_request(actor: "LLMRayActor", request: PromptRequest) -> None:
-    request_id = make_request_id(request)
-
-    sampling_params = request.generation_config.clone()
-    sampling_params.n = 1
-=======
         add_request(actor, request)
 
 
@@ -535,7 +506,6 @@
 
     sampling_params = request.generation_config.clone()
     sampling_params.n = 1  # Use n=1 for tool processing
->>>>>>> 0b8d2738
 
     actor.request_metadata[request_id] = {
         "is_eval": request.is_eval,
@@ -594,19 +564,11 @@
         max_tool_calls: Optional[Dict[str, int]],
         inference_batch_size: Optional[int],
         inflight_updates: bool,
-<<<<<<< HEAD
-
-=======
     ) -> None:
->>>>>>> 0b8d2738
         self.tools = tools or {}
         self.max_tool_calls = max_tool_calls or {}
         self.inference_batch_size = inference_batch_size
         self.inflight_updates = inflight_updates
-<<<<<<< HEAD
-=======
-
->>>>>>> 0b8d2738
         self.request_metadata = {}
         self.completion_queue = queue.Queue()
         self.active_tasks = {}
@@ -631,7 +593,9 @@
         self._process_future = self.executor.submit(self.process_from_queue)
 
     def _setup_gpu_visibility(self, noset_visible_devices: bool, distributed_executor_backend: str) -> None:
-        """Configure GPU visibility for Ray and vLLM."""
+        # a hack to make the script work.
+        # stop ray from manipulating *_VISIBLE_DEVICES
+        # at the top-level when the distributed_executor_backend is ray.
         if distributed_executor_backend == "ray":
             os.environ.pop("CUDA_VISIBLE_DEVICES", None)
             os.environ.pop("ROCR_VISIBLE_DEVICES", None)
@@ -654,7 +618,6 @@
         self.engine_args.disable_log_stats = True
         # Cascade attention has known performance issues: https://github.com/vllm-project/vllm/issues/17652
         self.engine_args.disable_cascade_attn = True
-<<<<<<< HEAD
 
     def _initialize_async_loop(self) -> None:
         """Start async event loop and initialize the engine."""
@@ -665,18 +628,6 @@
         self.loop_thread = threading.Thread(target=self._run_async_loop, daemon=True)
         self.loop_thread.start()
 
-=======
-
-    def _initialize_async_loop(self) -> None:
-        """Start async event loop and initialize the engine."""
-        self.init_complete = threading.Event()
-        self.loop = None
-        self.llm_engine = None
-
-        self.loop_thread = threading.Thread(target=self._run_async_loop, daemon=True)
-        self.loop_thread.start()
-
->>>>>>> 0b8d2738
         if not self.init_complete.wait(timeout=INIT_TIMEOUT_S):
             raise RuntimeError(f"Failed to initialize AsyncLLMEngine within {INIT_TIMEOUT_S} seconds")
 
@@ -695,6 +646,7 @@
         model_config = self.llm_engine.model_config
         parallel_config = self.llm_engine.vllm_config.parallel_config
 
+        # Extract only the necessary dimensions as simple Python types
         hidden_size = model_config.get_hidden_size()
         intermediate_size = getattr(model_config.hf_text_config, "intermediate_size", 4 * hidden_size)
 
@@ -707,7 +659,7 @@
             "num_kv_heads": model_config.get_num_kv_heads(parallel_config),
         }
 
-    def _check_should_stop_with_cache(self) -> bool:
+    def _should_stop(self) -> bool:
         if (time.perf_counter() - self._last_should_stop_update) > self._should_stop_timeout_s:
             should_stop_ref = self.actor_manager.should_stop.remote()
             ready_refs, _ = ray.wait([should_stop_ref], timeout=RAY_WAIT_TIMEOUT_S)
@@ -718,15 +670,6 @@
                 ray.cancel(should_stop_ref)
         return self._should_stop_value
 
-<<<<<<< HEAD
-    def maybe_wait_for_requests_to_drain(self) -> None:
-        """Wait for all active requests and tool executions to complete if conditions are met."""
-        if not self.inflight_updates and self._check_should_stop_with_cache():
-            while len(self.active_tasks) > 0:
-                time.sleep(PROCESS_SLEEP_S)
-
-=======
->>>>>>> 0b8d2738
     def _accumulate_sub_request(self, sub_request: dict) -> int:
         base_request_id = sub_request["base_request_id"]
         expected_n = sub_request["expected_n"]
@@ -759,17 +702,10 @@
             self.request_outputs[base_request_id]["tools"],
             self.request_metadata,
         )
-<<<<<<< HEAD
 
         self.request_outputs.pop(base_request_id)
         self.request_metadata.pop(base_request_id, None)
 
-=======
-
-        self.request_outputs.pop(base_request_id)
-        self.request_metadata.pop(base_request_id, None)
-
->>>>>>> 0b8d2738
         results_queue = self.eval_results_queue if is_eval else self.results_queue
         results_queue.put(result)
 
@@ -777,10 +713,7 @@
         total_processed = 0
 
         while True:
-<<<<<<< HEAD
-=======
             # Health check: ensure prefetch worker is alive. This will raise if it has crashed.
->>>>>>> 0b8d2738
             if self._prefetch_future.done():
                 self._prefetch_future.result()
 
@@ -825,18 +758,12 @@
     def _run_async_with_timeout(self, coro: Awaitable[Any], timeout: float) -> Any:
         future = asyncio.run_coroutine_threadsafe(coro, self.loop)
         return future.result(timeout=timeout)
-<<<<<<< HEAD
-
-    def _prepare_weight_update(self, name: str, dtype: str) -> None:
-        self.maybe_wait_for_requests_to_drain()
-=======
 
     def _prepare_weight_update(self, name: str, dtype: str) -> None:
         # Wait for all active requests to complete.
         while not self.inflight_updates and len(self.active_tasks) > 0:
             time.sleep(PROCESS_SLEEP_S)
 
->>>>>>> 0b8d2738
         expected_dtype = str(self.llm_engine.model_config.dtype)
         assert dtype == expected_dtype, f"Mismatched dtype for {name}: received {dtype!r}, expected {expected_dtype!r}"
 
@@ -895,8 +822,13 @@
         major, minor = torch.cuda.get_device_capability(i)
         cuda_capabilities.append(f"{major}.{minor}")
 
+    # Remove duplicates and sort
     cuda_capabilities = sorted(set(cuda_capabilities))
-    return ";".join(cuda_capabilities)
+    cuda_arch_list = ";".join(cuda_capabilities)
+    logger.info(
+        f"Detected CUDA compute capabilities: {cuda_capabilities}, setting TORCH_CUDA_ARCH_LIST={cuda_arch_list}"
+    )
+    return cuda_arch_list
 
 
 def create_vllm_engines(
@@ -943,7 +875,11 @@
     use_hybrid_engine = pg is not None
     num_gpus = int(tensor_parallel_size == 1)
     if use_hybrid_engine and tensor_parallel_size == 1 and single_gpu_mode:
+        # every worker will use 0.5 GPU, so that we can schedule
+        # 2 instances on the same GPUs.
         num_gpus = 0.5
+
+    logger.info(f"num_gpus: {num_gpus}")
 
     if not use_hybrid_engine:
         # Create a big placement group to ensure that all engines are packed
@@ -971,14 +907,9 @@
                 num_cpus=num_gpus,
                 num_gpus=num_gpus,
                 scheduling_strategy=scheduling_strategy,
-<<<<<<< HEAD
-                # VLLM v1 multiprocessing is required due to https://github.com/vllm-project/vllm/issues/15349
-                runtime_env=ray.runtime_env.RuntimeEnv(env_vars=env_vars),
-=======
                 runtime_env=ray.runtime_env.RuntimeEnv(
                     env_vars={"VLLM_ENABLE_V1_MULTIPROCESSING": "0", "TORCH_CUDA_ARCH_LIST": get_cuda_arch_list()}
                 ),
->>>>>>> 0b8d2738
             )
             .remote(
                 model=pretrain,
