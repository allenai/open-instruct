"""
Collection of 'ground truth rewards' for different datasets/tasks.
Used to give feedback to the model based on the ground truth answer.
Add new verifiers by subclassing VerifierFunction and implementing the __call__ method.
They are then automatically added to the REWARD_FN_MAPPING.
"""

import ast
import asyncio
import json
import logging
import os
import re
import string
import weakref
from abc import ABC, abstractmethod
from collections import Counter
from dataclasses import dataclass
from typing import Any, Dict, List, Optional, Union

import requests
from litellm import acompletion

from IFEvalG import instructions_registry
from open_instruct.if_functions import IF_FUNCTIONS_MAP
from open_instruct.judge_utils import (
    EXTRACTOR_MAP,
    JUDGE_PROMPT_MAP,
    PRICE_PER_TOKEN,
    build_messages,
)
from open_instruct.math_utils import (
    get_unnormalized_answer,
    hendrycks_is_equiv,
    is_equiv,
    last_boxed_only_string,
    normalize_final_answer,
    remove_boxed,
)
from open_instruct.utils import extract_final_answer

logger = logging.getLogger(__name__)


@dataclass
class VerifierConfig:
    """For now this config exists to support LMJudgeVerifer, can be expanded to support other verifers"""

    @classmethod
    def from_args(cls, args) -> "VerifierConfig":
        """
        Create a VerifierConfig from an Args object by automatically matching field names.
        Only fields that exist in both Args and VerifierConfig will be passed through.
        """
        import dataclasses

        # Get all field names from VerifierConfig
        verifier_fields = {field.name for field in dataclasses.fields(cls)}

        # Get all attributes from args that match VerifierConfig field names
        matching_kwargs = {}
        for field_name in verifier_fields:
            if hasattr(args, field_name):
                matching_kwargs[field_name] = getattr(args, field_name)

        return cls(**matching_kwargs)


@dataclass
class LMJudgeVerifierConfig(VerifierConfig):
    # judge args
    llm_judge_model: str
    llm_judge_max_tokens: int
    llm_judge_temperature: float
    llm_judge_timeout: int
    seed: int


@dataclass
class CodeVerifierConfig(VerifierConfig):
    code_api_url: str
    code_max_execution_time: float


@dataclass
class VerificationResult:
    score: float
    cost: float = 0.0
    reasoning: Optional[str] = None


class VerifierFunction(ABC):
    """
    Base class for all verifier functions that evaluate model predictions against ground truth.

    Each verifier function takes a prediction and compares it to a ground truth label,
    returning a VerificationResult with a score between 0.0 and 1.0.
    """

    def __init__(self, name: str, weight: float = 1.0, verifier_config: Optional[VerifierConfig] = None) -> None:
        self.name = name
        self.weight = weight
        self.verifier_config = verifier_config

    @classmethod
    def get_config_class(cls) -> type:
        """
        Return the configuration class for this verifier.

        Returns:
            type: The VerifierConfig class or its subclass
        """
        return VerifierConfig

    @abstractmethod
    def __call__(
        self, tokenized_prediction: List[int], prediction: str, label: Any, query: Optional[str] = None
    ) -> VerificationResult:
        """
        Evaluate the given prediction against the ground truth (or constraint).

        Args:
            tokenized_prediction (List[int]): Tokenized representation (unused by most verifiers).
            prediction (str): The model output.
            label (Any): The ground truth answer or evaluation constraint.
            query (Optional[str]): The original query

        Returns:
            VerificationResult
        """

    async def async_call(
        self, tokenized_prediction: List[int], prediction: str, label: Any, query: Optional[str] = None
    ) -> VerificationResult:
        """
        Asynchronous version of __call__. By default, it runs the synchronous __call__ in a thread pool.
        Subclasses can override this method for truly asynchronous implementation.

        Args:
            tokenized_prediction (List[int]): Tokenized representation (unused by most verifiers).
            prediction (str): The model output.
            label (Any): The ground truth answer or evaluation constraint.
            query (Optional[str]): The original query.

        Returns:
            VerificationResult
        """
        # Run the synchronous __call__ in a thread pool to avoid blocking
        loop = asyncio.get_event_loop()
        return await loop.run_in_executor(None, lambda: self.__call__(tokenized_prediction, prediction, label, query))

    def __repr__(self) -> str:
        return f"{self.__class__.__name__}(name={self.name}, weight={self.weight})"


<<<<<<< HEAD
class CountdownVerifier(VerifierFunction):
    """
    Verifier for Countdown tasks that extracts the equation from the prediction
    and compares it (case-insensitively) to the ground truth.
    """

    def __init__(self, name: str, weight: float = 1.0, verifier_config: Optional[VerifierConfig] = None) -> None:
        super().__init__("countdown", weight=weight, verifier_config=verifier_config)

    def __call__(
        self, tokenized_prediction: List[int], prediction: str, label: str, query: Optional[str] = None
    ) -> VerificationResult:
        target = label[0]
        numbers = label[1:]
        try:
            # Check if the format is correct
            match = re.search(r"<answer>(.*?)</answer>", prediction)
            assert match is not None
            # Extract the "answer" part from the completion
            equation = match.group(1).strip()
            # Extract all numbers from the equation
            used_numbers = [int(n) for n in re.findall(r"\d+", equation)]

            # Check if all numbers are used exactly once
            assert sorted(used_numbers) == sorted(numbers)

            # Define a regex pattern that only allows numbers, operators, parentheses, and whitespace
            allowed_pattern = r"^[\d+\-*/().\s]+$"
            assert re.match(allowed_pattern, equation)

            # Evaluate the equation with restricted globals and locals
            result = eval(equation, {"__builtins__": None}, {})
            # Check if the equation is correct and matches the ground truth
            if abs(float(result) - float(target)) < 1e-5:
                return 1.0
            else:
                return 0.0
        except Exception:
            # If any fails, reward is 0
            return 0.0
=======
# small helper to optionally remove thinking section + answer output.
# assumes a certain format, so might not always be useful.
# we don't always need this -- for example, math evaluations just extract a final
# number, so we don't need to remove the thinking section.
def remove_thinking_section(prediction: str) -> str:
    prediction = prediction.replace("<|assistant|>", "").strip()
    # remove thinking section from the prediction
    prediction = prediction.split("</think>")[-1]
    # remove answer tags from the prediction
    prediction = prediction.replace("<answer>", "").replace("</answer>", "")
    return prediction.strip()
>>>>>>> c014958d


class GSM8KVerifier(VerifierFunction):
    """
    Verifier for GSM8K tasks that extracts the last number from the prediction
    and compares it (case-insensitively) to the ground truth.
    """

    def __init__(self, verifier_config: Optional[VerifierConfig] = None) -> None:
        super().__init__("gsm8k", verifier_config=verifier_config, weight=1.0)

    def __call__(
        self, tokenized_prediction: List[int], prediction: str, label: str, query: Optional[str] = None
    ) -> VerificationResult:
        response = re.sub(r"(\d),(\d)", r"\1\2", prediction)
        numbers = re.findall(r"[-+]?\d*\.\d+|\d+", response)
        extracted = numbers[-1] if numbers else response
        score = float(str(extracted).lower() == str(label).lower())
        return VerificationResult(score=score)


class MathVerifier(VerifierFunction):
    """
    Verifier for math problems.

    Attempts several extraction methods (boxed answers, Minerva format,
    last LaTeX answer) and compares the extracted answers to the ground truth.
    """

    def __init__(self, verifier_config: Optional[VerifierConfig] = None) -> None:
        super().__init__("math", verifier_config=verifier_config, weight=1.0)

    def __call__(
        self, tokenized_prediction: List[int], prediction: str, label: str, query: Optional[str] = None
    ) -> VerificationResult:
        raw_answer = prediction
        all_answers = []

        # Attempt extraction from \boxed{}.
        boxed_answer = last_boxed_only_string(raw_answer)
        if boxed_answer is not None:
            try:
                boxed_answer = remove_boxed(boxed_answer)
            except AssertionError:
                boxed_answer = None
        if boxed_answer is not None:
            all_answers.append(boxed_answer)

        # Attempt extraction via Minerva format.
        minerva_answer = normalize_final_answer(get_unnormalized_answer(raw_answer))
        if minerva_answer is not None and minerva_answer != "[invalidanswer]":
            all_answers.append(minerva_answer)

        # Attempt extraction from the last LaTeX-formatted answer.
        if not all_answers:
            dollars = [m.start() for m in re.finditer(r"\$", raw_answer)]
            if len(dollars) > 1:
                answer = normalize_final_answer(raw_answer[dollars[-2] + 1 : dollars[-1]])
                all_answers.append(answer)

        # Fallback to the full output.
        if not all_answers:
            all_answers.append(normalize_final_answer(prediction))
            # also provide original string in case normalization fails
            all_answers.append(prediction)

        # Compare each candidate answer to the ground truth.
        for answer in all_answers:
            if is_equiv(answer, label) or hendrycks_is_equiv(answer, label):
                return VerificationResult(score=1.0)
        return VerificationResult(score=0.0)


class StrictMathVerifier(VerifierFunction):
    """
    Strict verifier for math problems using only the Minerva format extraction.
    """

    def __init__(self, verifier_config: Optional[VerifierConfig] = None) -> None:
        super().__init__("strict_math", verifier_config=verifier_config, weight=1.0)

    def __call__(
        self, tokenized_prediction: List[int], prediction: str, label: str, query: Optional[str] = None
    ) -> VerificationResult:
        raw_answer = prediction
        all_answers = []
        minerva_answer = normalize_final_answer(get_unnormalized_answer(raw_answer))
        if minerva_answer is not None and minerva_answer != "[invalidanswer]":
            all_answers.append(minerva_answer)
        if not all_answers:
            all_answers.append(normalize_final_answer(prediction))
        for answer in all_answers:
            if is_equiv(answer, label) or hendrycks_is_equiv(answer, label):
                return VerificationResult(score=1.0)
        return VerificationResult(score=0.0)


class IFEvalVerifier(VerifierFunction):
    """
    Verifier for ifeval tasks that delegates evaluation to a function
    specified in the constraint.

    The constraint(s) are a list of constraint ids.
    This list is found under the key "instruction_id" in the ground_truth dict.

    """

    def __init__(self, verifier_config: Optional[VerifierConfig] = None) -> None:
        super().__init__("ifeval", weight=1.0)

    def __call__(
        self, tokenized_prediction: List[int], prediction: str, label: Union[str, Dict], query: Optional[str] = None
    ) -> VerificationResult:
        instruction_dict = instructions_registry.INSTRUCTION_DICT
        constraint_dict = ast.literal_eval(label)
        constraint_dict = constraint_dict[0]
        if isinstance(constraint_dict, str):
            constraint_dict = json.loads(constraint_dict)
        answer = remove_thinking_section(prediction)
        instruction_keys = constraint_dict["instruction_id"]
        args_list = constraint_dict["kwargs"]
        rewards = []
        if len(prediction) == 0 or len(answer) == 0:
            logger.warning("Empty prediction received for IFEvalVerifier.")
            return VerificationResult(score=0.0)
        for instruction_key, args in zip(instruction_keys, args_list):
            if args is None:
                args = {}
            args = {k: v for k, v in args.items() if v is not None}
            instruction_cls = instruction_dict[instruction_key]
            instruction_instance = instruction_cls(instruction_key)
            instruction_instance.build_description(**args)
            if prediction.strip() and instruction_instance.check_following(answer):
                rewards.append(1.0)
            else:
                rewards.append(0.0)
        return VerificationResult(score=sum(rewards) / len(rewards))


class IFEvalVerifierOld(VerifierFunction):
    """
    Verifier for ifeval tasks that delegates evaluation to a function
    specified in the constraint.

    The constraint may be a JSON string or a dictionary containing a key
    'func_name' used to lookup the evaluation function.
    """

    def __init__(self, verifier_config: Optional[VerifierConfig] = None) -> None:
        super().__init__("ifeval_old", verifier_config=verifier_config, weight=1.0)

    def __call__(
        self, tokenized_prediction: List[int], prediction: str, label: Union[str, Dict], query: Optional[str] = None
    ) -> VerificationResult:
        constraint = label
        answer = remove_thinking_section(prediction)
        if isinstance(constraint, str):
            constraint = json.loads(constraint)
        if "func_name" not in constraint:
            logger.warning("Constraint missing 'func_name': %s", constraint)
            return VerificationResult(score=0.0)
        func_name = constraint.pop("func_name")
        func = IF_FUNCTIONS_MAP[func_name]
        non_none_args = {k: v for k, v in constraint.items() if v is not None}
        if not constraint:
            return VerificationResult(score=float(func(prediction)))
        return VerificationResult(score=float(func(answer, **non_none_args)))


def normalize_answer(s: str) -> str:
    """
    Normalize the answer by lowercasing, removing punctuation, articles,
    and extra whitespace.

    Based on:
    https://github.com/huggingface/evaluate/blob/main/metrics/squad/compute_score.py
    """

    def remove_articles(text: str) -> str:
        return re.sub(r"\b(a|an|the)\b", " ", text)

    def white_space_fix(text: str) -> str:
        return " ".join(text.split())

    def remove_punc(text: str) -> str:
        return "".join(ch for ch in text if ch not in set(string.punctuation))

    return white_space_fix(remove_articles(remove_punc(s.lower())))


def f1_score(prediction, ground_truth):
    prediction_tokens = normalize_answer(prediction).split()
    ground_truth_tokens = normalize_answer(ground_truth).split()
    common = Counter(prediction_tokens) & Counter(ground_truth_tokens)
    num_same = sum(common.values())
    if num_same == 0:
        return {"f1": 0, "precision": 0, "recall": 0}
    precision = 1.0 * num_same / len(prediction_tokens)
    recall = 1.0 * num_same / len(ground_truth_tokens)
    f1 = (2 * precision * recall) / (precision + recall)
    return {"f1": f1, "precision": precision, "recall": recall}


class FlanVerifier(VerifierFunction):
    """
    Verifier for Flan tasks that extracts the answer after "The answer is:"
    and compares it to the ground truth after normalization.
    """

    def __init__(self, verifier_config: Optional[VerifierConfig] = None) -> None:
        super().__init__("flan", verifier_config=verifier_config, weight=1.0)

    def __call__(
        self, tokenized_prediction: List[int], prediction: str, label: str, query: Optional[str] = None
    ) -> VerificationResult:
        answer_string = prediction.split("The answer is: ")[-1].strip()
        score = float(normalize_answer(answer_string) == normalize_answer(label))
        return VerificationResult(score=score)


class StringMatcherVerifier(VerifierFunction):
    """
    Verifier for tasks that require string matching.

    It checks if the model output matches the ground truth answer.
    """

    def __init__(self, verifier_config: Optional[VerifierConfig] = None) -> None:
        super().__init__("string_matcher", verifier_config=verifier_config, weight=1.0)

    def __call__(
        self, tokenized_prediction: List[int], prediction: str, label: str, query: Optional[str] = None
    ) -> VerificationResult:
        if "<answer>" not in prediction or "</answer>" not in prediction:
            return VerificationResult(score=0.0)
        # extract out of answer tag
        answer_string = prediction.split("<answer>")[-1].split("</answer>")[0]
        # normalize
        score = float(normalize_answer(answer_string) == normalize_answer(label))
        return VerificationResult(score=score)


class F1Verifier(VerifierFunction):
    """
    Verifier that computes the string F1 score between the prediction and the label.
    """

    def __init__(self, verifier_config: Optional[VerifierConfig] = None) -> None:
        super().__init__("string_f1", verifier_config=verifier_config, weight=1.0)

    def __call__(
        self, tokenized_prediction: List[int], prediction: str, label: str, query: Optional[str] = None
    ) -> VerificationResult:
        # remove thinking section from the prediction
        prediction = prediction.split("</think>")[-1]
        # remove answer tags from the prediction
        prediction = prediction.replace("<answer>", "").replace("</answer>", "")
        # return f1 score
        score = f1_score(prediction, label)["f1"]
        return VerificationResult(score=score)


class ReSearchVerifierF1(VerifierFunction):
    """
    Verifier from ReSearch paper (https://arxiv.org/abs/2503.19470)
    Uses F1 score + format. If format is achieved but f1 is 0, returns 0.1. Otherwise returns F1.
    """

    def __init__(self, verifier_config: Optional[VerifierConfig] = None) -> None:
        self.answer_start_tag = "<finish>"
        self.answer_end_tag = "</finish>"
        super().__init__("re_search_f1", verifier_config=verifier_config, weight=1.0)

    def __call__(
        self, tokenized_prediction: List[int], prediction: str, label: str, query: Optional[str] = None
    ) -> VerificationResult:
        try:
            label = json.loads(label)
        except json.JSONDecodeError:
            label = label.strip()
        # extract answer
        if self.answer_start_tag not in prediction and self.answer_end_tag not in prediction:
            return VerificationResult(score=0.0)
        answer_string = prediction.split(self.answer_start_tag)[-1].split(self.answer_end_tag)[0]
        # check answer non-empty
        if not answer_string:
            return VerificationResult(score=0.0)
        # if label is list, max over labels
        if isinstance(label, list):
            f1 = max(f1_score(answer_string, str(lab))["f1"] for lab in label)
        else:
            label = str(label)  # safety.
            f1 = f1_score(answer_string, label)["f1"]
        # if f1 is 0, but format is correct, return 0.1
        if f1 == 0:
            return VerificationResult(score=0.1)
        # otherwise return f1
        return VerificationResult(score=f1)


class R1SearchVerifier(VerifierFunction):
    """
    Verifier based on the Search-R1 paper (https://github.com/PeterGriffinJin/Search-R1).
    Uses normalized exact match: returns 1.0 if answer matches any label, else 0.0.
    Answer extraction is done via a case-insensitive regex on <finish>...</finish> tags.
    """

    # Precompile a case-insensitive regex to extract answer text
    TAG_PATTERN = re.compile(r"<finish>(.*?)</finish>", re.IGNORECASE | re.DOTALL)

    def __init__(self, verifier_config: Optional[VerifierConfig] = None) -> None:
        super().__init__(name="re_search", verifier_config=verifier_config, weight=1.0)

    def __call__(
        self,
        tokenized_prediction: List[int],
        prediction: str,
        label: Union[str, List[str]],
        query: Optional[str] = None,
    ) -> VerificationResult:
        # 1. Parse JSON label safely
        parsed_labels: Union[List, str]
        try:
            parsed = json.loads(label)
            parsed_labels = parsed if isinstance(parsed, list) else [parsed]
        except (json.JSONDecodeError, TypeError):
            # Fallback: treat label as raw string or list-of-strings
            if isinstance(label, list):
                parsed_labels = label
            else:
                parsed_labels = [str(label).strip()]

        # 2. Extract answer between tags
        match = self.TAG_PATTERN.search(prediction)
        if not match:
            logging.debug("No <finish> tags found in prediction")
            return VerificationResult(score=0.0)

        answer_text = match.group(len(match.groups())).strip()
        if not answer_text:
            logging.debug("Extracted answer is empty after stripping whitespace")
            return VerificationResult(score=0.0)

        # 3. Normalize once
        norm_answer = normalize_answer(answer_text)

        # 4. Compare against each label
        for lbl in parsed_labels:
            try:
                lbl_str = normalize_answer(str(lbl))
                if norm_answer == lbl_str:
                    return VerificationResult(score=1.0)
            except Exception as e:
                logging.warning(f"Error normalizing label '{lbl}': {e}")

        # 5. No match found
        return VerificationResult(score=0.0)


class MaxLenVerifier(VerifierFunction):
    """
    Verifier that checks if the length of the prediction is within the maximum allowed length.

    The ground truth (label) is interpreted as the maximum length.
    """

    def __init__(self, verifier_config: Optional[VerifierConfig] = None) -> None:
        super().__init__("max_length", verifier_config=verifier_config, weight=1.0)

    def __call__(
        self, tokenized_prediction: List[int], prediction: str, label: str, query: Optional[str] = None
    ) -> VerificationResult:
        desired_length = float(label)
        # return absolute difference between the length of the prediction and the max length
        # make sure to disallow negative rewards
        length_diff = abs(len(tokenized_prediction) - desired_length)
        score = 1 - (length_diff / 8192)
        return VerificationResult(score=score)


class UpToMaxLenVerifier(VerifierFunction):
    """
    Verifier that checks if the length of the prediction is within the maximum allowed length.

    The ground truth (label) is interpreted as the maximum length.
    """

    def __init__(self, verifier_config: Optional[VerifierConfig] = None) -> None:
        super().__init__("up_to_max_length", verifier_config=verifier_config, weight=1.0)

    def __call__(
        self, tokenized_prediction: List[int], prediction: str, label: str, query: Optional[str] = None
    ) -> VerificationResult:
        desired_length = float(label)
        length_diff = len(tokenized_prediction) - desired_length
        # if we were too short, its fine! return 1.0
        if length_diff < 0:
            return VerificationResult(score=1.0)
        # if we were too long, return the difference
        # make sure to disallow negative rewards
        score = 1 - (length_diff / 8192)
        return VerificationResult(score=score)


class LMJudgeVerifier(VerifierFunction):
    """
    Verifier that uses a language model's judgement to score a response.
    """

    # Use WeakKeyDictionary to automatically clean up clients when event loops are garbage collected
    _client_cache = weakref.WeakKeyDictionary()

    def __init__(self, judge_type: str, verifier_config: LMJudgeVerifierConfig) -> None:
        super().__init__(f"general-{judge_type}", verifier_config=verifier_config, weight=1.0)
        self.prompt_template = JUDGE_PROMPT_MAP[judge_type]
        self.extractor = EXTRACTOR_MAP[judge_type]
        os.environ["AZURE_API_VERSION"] = "2024-12-01-preview"

    def parse_completion(self, completion):
        """
        Extract reasoning and score from an OpenAI API completion response.

        Args:
            completion: The OpenAI API completion response object

        Returns:
            tuple: (reasoning, score) extracted from the response
        """
        reasoning = ""
        score = 0.0

        if not completion:
            print("No completion received from the model.")
            return reasoning, score

        try:
            content = completion.choices[0].message.content
            reasoning, score = self.extractor(content)

        except Exception as e:
            print(f"Error processing model response: {str(e)}")
            if hasattr(completion, "choices") and completion.choices is not None and len(completion.choices) > 0:
                print(f"Response content: {getattr(completion.choices[0].message, 'content', 'No content available')}")

        return reasoning, score

    def get_cost(self, response, model: str):
        """
        Get the cost of the response.
        """
        model_name = model.split("/")[-1]  # for litellm, discard the namespace
        model_name = model_name.replace("-standard", "")  # azure OAI models have -standard in the name
        return (
            PRICE_PER_TOKEN.get(model_name, {}).get("input", 0) * response.usage.prompt_tokens
            + PRICE_PER_TOKEN.get(model_name, {}).get("output", 0) * response.usage.completion_tokens
        )

    async def async_call(
        self, tokenized_prediction: List[int], prediction: str, label: str, query: str
    ) -> VerificationResult:
        """
        Asynchronous version of __call__ that properly handles the async OpenAI client.
        """
        # client = self._get_client()
        final_answer = extract_final_answer(prediction)
        prompt = self.prompt_template.format(input=query, output=final_answer, label=label)

        max_retries = 3  # for rate limits
        retry_delay = 1.0

        for attempt in range(max_retries):
            try:
                messages = build_messages(prompt)
                response = await acompletion(
                    model=self.verifier_config.llm_judge_model,
                    messages=messages,
                    temperature=self.verifier_config.llm_judge_temperature,
                    max_completion_tokens=self.verifier_config.llm_judge_max_tokens,
                    seed=self.verifier_config.seed,
                )
                reasoning, score = self.parse_completion(response)
                cost = self.get_cost(response, self.verifier_config.llm_judge_model)
                # normalize score to be between 0 and 1
                return VerificationResult(score=score, cost=cost, reasoning=reasoning)

            except Exception as e:
                logger.warning(f"LLM judge attempt {attempt + 1}/{max_retries} failed: {str(e)}")
                if attempt == max_retries - 1:
                    logger.error(f"LLM judge failed after {max_retries} attempts. Returning default score of 0.0")
                    return VerificationResult(score=0.0, cost=0.0, reasoning=f"Error: {str(e)}")
                else:
                    await asyncio.sleep(retry_delay * (2**attempt))  # Exponential backoff

    def __call__(self, tokenized_prediction: List[int], prediction: str, label: str, query: str) -> VerificationResult:
        """
        Evaluates the prediction based on an LLM's judgement.

        Args:
            tokenized_prediction (List[int]): Tokenized representation of the prediction (unused).
            prediction (str): The model output string that was judged.
            label (str): An optional reference for the judge. Can be a reference answer or a rubric.
        Returns:
            float: The calculated reward (parsed_rating)
        """
        try:
            loop = asyncio.get_event_loop()
            if loop.is_running():
                raise RuntimeError(
                    "Cannot call synchronous __call__ method from within an async context. Use async_call instead."
                )
            else:
                return asyncio.run(self.async_call(tokenized_prediction, prediction, label, query))
        except RuntimeError:
            return asyncio.run(self.async_call(tokenized_prediction, prediction, label, query))

    @classmethod
    async def cleanup_all_clients(cls):
        """
        Manually close all cached clients. Call this before shutting down to avoid cleanup warnings.
        """
        clients_to_close = list(cls._client_cache.values())
        cls._client_cache.clear()

        for client in clients_to_close:
            try:
                await client.close()
            except Exception as e:
                logger.warning(f"Error closing OpenAI client: {e}")
                # Suppress the error to avoid breaking shutdown

    @classmethod
    def get_config_class(cls) -> type:
        """
        Return the configuration class for this verifier.

        Returns:
            type: The VerifierConfig class or its subclass
        """
        return LMJudgeVerifierConfig


class CodeVerifier(VerifierFunction):
    """
    Verifier that executes Python code against test cases using an external API.

    The label should be a list of test cases or a JSON string representation of a list.
    The API URL should be provided during initialization.
    """

    def __init__(self, verifier_config: CodeVerifierConfig) -> None:
        super().__init__("code", verifier_config=verifier_config, weight=1.0)

    def extract_python_code(self, model_output: str) -> str:
        """Extract the last code block between ``` markers from the model output."""
        # Find content between ``` markers
        pattern = r"```(?:python)?(.*?)```"
        matches = re.findall(pattern, model_output, re.DOTALL)

        if not matches:
            return model_output

        # Return the last match, stripped of whitespace
        return matches[-1].strip()

    async def async_call(
        self, tokenized_prediction: List[int], prediction: str, label: Any, query: Optional[str] = None
    ) -> VerificationResult:
        """
        Asynchronously verify code execution against test cases.

        Args:
            tokenized_prediction: Unused tokenized representation
            prediction: The model output containing Python code
            label: List of test cases or JSON string representation of a list
            query: Unused original query

        Returns:
            VerificationResult with score as the pass rate of test cases
        """
        # Parse label to get test cases
        if isinstance(label, str):
            try:
                tests = json.loads(label)
            except json.JSONDecodeError:
                logger.warning(f"Failed to parse label as JSON: {label}")
                return VerificationResult(score=0.0)
        else:
            tests = label

        if not isinstance(tests, list):
            logger.warning(f"Label must be a list of test cases, got: {type(tests)}")
            return VerificationResult(score=0.0)

        if not tests:
            logger.warning("No test cases provided")
            return VerificationResult(score=0.0)

        # Extract Python code from the model output
        python_code = self.extract_python_code(prediction)

        # Test data
        payload = {
            "program": python_code,
            "tests": tests,
            "max_execution_time": self.verifier_config.code_max_execution_time,
        }

        try:
            # Make the request in a thread pool to keep it async
            def make_request():
                response = requests.post(
                    self.verifier_config.code_api_url, json=payload, headers={"Content-Type": "application/json"}
                )
                response.raise_for_status()
                return response.json()

            result = await asyncio.to_thread(make_request)
            passes = result["results"]
            pass_rate = sum(passes) / len(passes) if passes else 0.0
            return VerificationResult(score=pass_rate)
        except Exception as e:
            logger.warning(f"Error verifying code sample: {e}")
            return VerificationResult(score=0.0)

    def __call__(
        self, tokenized_prediction: List[int], prediction: str, label: Any, query: Optional[str] = None
    ) -> VerificationResult:
        """
        Synchronously verify code execution against test cases.
        """
        try:
            loop = asyncio.get_event_loop()
            if loop.is_running():
                raise RuntimeError(
                    "Cannot call synchronous __call__ method from within an async context. Use async_call instead."
                )
            else:
                return asyncio.run(self.async_call(tokenized_prediction, prediction, label, query))
        except RuntimeError:
            return asyncio.run(self.async_call(tokenized_prediction, prediction, label, query))

    @classmethod
    def get_config_class(cls) -> type:
        """
        Return the configuration class for this verifier.

        Returns:
            type: The VerifierConfig class or its subclass
        """
        return CodeVerifierConfig


def build_all_verifiers(args) -> Dict[str, VerifierFunction]:
    """
    Build all verifiers with the given judge config.
    """
    verifiers: Dict[str, VerifierFunction] = {}
    for subclass in VerifierFunction.__subclasses__():
        if subclass == LMJudgeVerifier:
            continue

        instance = subclass(subclass.get_config_class().from_args(args))
        verifiers[instance.name.lower()] = instance

    for judge_type in JUDGE_PROMPT_MAP.keys():
        instance = LMJudgeVerifier(judge_type, LMJudgeVerifierConfig.from_args(args))
        verifiers[instance.name.lower()] = instance

    return verifiers


# special case, we use this outside our general verifier loop.
def soft_format_reward_func(responses: List[str], reward_scale: float = 1.0) -> List[float]:
    """
    Check if the completion has a specific format defined by a pattern.

    Returns a list of rewards scaled by reward_scale.
    """
    pattern = r".*?</think>\s*<answer>.*?</answer>"
    matches = [re.match(pattern, r, re.DOTALL) for r in responses]
    return [reward_scale if match else 0.0 for match in matches]


async def cleanup_all_llm_judge_clients():
    """
    Cleanup function to properly close all LLM judge clients before shutdown.
    """
    await LMJudgeVerifier.cleanup_all_clients()<|MERGE_RESOLUTION|>--- conflicted
+++ resolved
@@ -153,48 +153,6 @@
         return f"{self.__class__.__name__}(name={self.name}, weight={self.weight})"
 
 
-<<<<<<< HEAD
-class CountdownVerifier(VerifierFunction):
-    """
-    Verifier for Countdown tasks that extracts the equation from the prediction
-    and compares it (case-insensitively) to the ground truth.
-    """
-
-    def __init__(self, name: str, weight: float = 1.0, verifier_config: Optional[VerifierConfig] = None) -> None:
-        super().__init__("countdown", weight=weight, verifier_config=verifier_config)
-
-    def __call__(
-        self, tokenized_prediction: List[int], prediction: str, label: str, query: Optional[str] = None
-    ) -> VerificationResult:
-        target = label[0]
-        numbers = label[1:]
-        try:
-            # Check if the format is correct
-            match = re.search(r"<answer>(.*?)</answer>", prediction)
-            assert match is not None
-            # Extract the "answer" part from the completion
-            equation = match.group(1).strip()
-            # Extract all numbers from the equation
-            used_numbers = [int(n) for n in re.findall(r"\d+", equation)]
-
-            # Check if all numbers are used exactly once
-            assert sorted(used_numbers) == sorted(numbers)
-
-            # Define a regex pattern that only allows numbers, operators, parentheses, and whitespace
-            allowed_pattern = r"^[\d+\-*/().\s]+$"
-            assert re.match(allowed_pattern, equation)
-
-            # Evaluate the equation with restricted globals and locals
-            result = eval(equation, {"__builtins__": None}, {})
-            # Check if the equation is correct and matches the ground truth
-            if abs(float(result) - float(target)) < 1e-5:
-                return 1.0
-            else:
-                return 0.0
-        except Exception:
-            # If any fails, reward is 0
-            return 0.0
-=======
 # small helper to optionally remove thinking section + answer output.
 # assumes a certain format, so might not always be useful.
 # we don't always need this -- for example, math evaluations just extract a final
@@ -206,7 +164,6 @@
     # remove answer tags from the prediction
     prediction = prediction.replace("<answer>", "").replace("</answer>", "")
     return prediction.strip()
->>>>>>> c014958d
 
 
 class GSM8KVerifier(VerifierFunction):
