# Taken and modified from https://github.com/huggingface/trl
# Copyright 2024 The AllenAI Team. All rights reserved.
#
# Licensed under the Apache License, Version 2.0 (the "License");
# you may not use this file except in compliance with the License.
# You may obtain a copy of the License at
#
#     http://www.apache.org/licenses/LICENSE-2.0
#
# Unless required by applicable law or agreed to in writing, software
# distributed under the License is distributed on an "AS IS" BASIS,
# WITHOUT WARRANTIES OR CONDITIONS OF ANY KIND, either express or implied.
# See the License for the specific language governing permissions and
# limitations under the License.

"""This file is copied from https://github.com/OpenRLHF/OpenRLHF"""

<<<<<<< HEAD
=======

import os
>>>>>>> d208aa37
from datetime import timedelta
from typing import Any, List, Optional, Union

import ray
import torch
import torch.distributed
from ray.util.placement_group import placement_group
from ray.util.scheduling_strategies import PlacementGroupSchedulingStrategy
from torch.distributed.distributed_c10d import (
    Backend,
    PrefixStore,
    Store,
    _new_process_group_helper,
    _world,
    default_pg_timeout,
    rendezvous,
)


def ray_noset_visible_devices(env_vars=os.environ):
    # Refer to
    # https://github.com/ray-project/ray/blob/161849364a784442cc659fb9780f1a6adee85fce/python/ray/_private/accelerators/nvidia_gpu.py#L95-L96
    # https://github.com/ray-project/ray/blob/161849364a784442cc659fb9780f1a6adee85fce/python/ray/_private/accelerators/amd_gpu.py#L102-L103
    # https://github.com/ray-project/ray/blob/161849364a784442cc659fb9780f1a6adee85fce/python/ray/_private/accelerators/npu.py#L94-L95
    # https://github.com/ray-project/ray/blob/161849364a784442cc659fb9780f1a6adee85fce/python/ray/_private/accelerators/hpu.py#L116-L117
    # https://github.com/ray-project/ray/blob/161849364a784442cc659fb9780f1a6adee85fce/python/ray/_private/accelerators/neuron.py#L108-L109
    # https://github.com/ray-project/ray/blob/161849364a784442cc659fb9780f1a6adee85fce/python/ray/_private/accelerators/tpu.py#L171-L172
    # https://github.com/ray-project/ray/blob/161849364a784442cc659fb9780f1a6adee85fce/python/ray/_private/accelerators/intel_gpu.py#L97-L98
    NOSET_VISIBLE_DEVICES_ENV_VARS_LIST = [
        "RAY_EXPERIMENTAL_NOSET_CUDA_VISIBLE_DEVICES",
        "RAY_EXPERIMENTAL_NOSET_ROCR_VISIBLE_DEVICES",
        "RAY_EXPERIMENTAL_NOSET_ASCEND_RT_VISIBLE_DEVICES",
        "RAY_EXPERIMENTAL_NOSET_HABANA_VISIBLE_MODULES",
        "RAY_EXPERIMENTAL_NOSET_NEURON_RT_VISIBLE_CORES",
        "RAY_EXPERIMENTAL_NOSET_TPU_VISIBLE_CHIPS",
        "RAY_EXPERIMENTAL_NOSET_ONEAPI_DEVICE_SELECTOR",
    ]
    return any(env_vars.get(env_var) for env_var in NOSET_VISIBLE_DEVICES_ENV_VARS_LIST)


# Copy from pytorch to allow creating multiple main groups.
# https://github.com/pytorch/pytorch/blob/main/torch/distributed/distributed_c10d.py
def init_process_group(
    backend: Union[str, Backend] = None,
    init_method: Optional[str] = None,
    timeout: Optional[timedelta] = None,
    world_size: int = -1,
    rank: int = -1,
    store: Optional[Store] = None,
    group_name: str = None,
    pg_options: Optional[Any] = None,
):
    assert (store is None) or (init_method is None), "Cannot specify both init_method and store."

    if store is not None:
        assert world_size > 0, "world_size must be positive if using store"
        assert rank >= 0, "rank must be non-negative if using store"
    elif init_method is None:
        init_method = "env://"

    if backend:
        backend = Backend(backend)
    else:
        backend = Backend("undefined")

    if timeout is None:
        timeout = default_pg_timeout

    # backward compatible API
    if store is None:
        rendezvous_iterator = rendezvous(init_method, rank, world_size, timeout=timeout)
        store, rank, world_size = next(rendezvous_iterator)
        store.set_timeout(timeout)

        # Use a PrefixStore to avoid accidental overrides of keys used by
        # different systems (e.g. RPC) in case the store is multi-tenant.
        store = PrefixStore(group_name, store)

    # NOTE: The pg_options parameter was renamed into backend_options in PyTorch 2.6.0
    # https://github.com/pytorch/pytorch/commit/a0c7029a75628cd5fa8df83c0de0ea98ee7fd844
    # We need to determine the appropriate parameter name based on PyTorch version
    pg_options_param_name = "backend_options" if str(torch.__version__) >= "2.6" else "pg_options"
    pg, _ = _new_process_group_helper(
        world_size,
        rank,
        [],
        backend,
        store,
        group_name=group_name,
        **{pg_options_param_name: pg_options},
        timeout=timeout,
    )

    _world.pg_group_ranks[pg] = {i: i for i in range(world_size)}

    return pg


@ray.remote
class LLMRayActor:
<<<<<<< HEAD
    def __init__(self, *args, **kwargs):
        import vllm

        self.__version__ = vllm.__version__
        assert self.__version__ >= "0.4.1", "OpenRLHF only supports vLLM >= 0.4.1"

        self.use_gpu_executor = kwargs["tensor_parallel_size"] == 1

        # See https://github.com/vllm-project/vllm/blob/main/vllm/executor/gpu_executor.py
        if self.use_gpu_executor:
            vllm.worker.worker.Worker = WorkerWrap
        else:
            # RayGPUExecutor
            # See the patch https://github.com/vllm-project/vllm/commit/479d69fad0538f04cb22bf13e76ff91cfeb8a4e5
            kwargs["worker_use_ray"] = True

            if vllm.__version__ > "0.4.1":
                RayWorkerWrapperPath = vllm.executor.ray_utils
            else:
                RayWorkerWrapperPath = vllm.engine.ray_utils

            # patch for newer vllm from openrlhf:
            # https://github.com/OpenRLHF/OpenRLHF/blob/main/openrlhf/trainer/ray/vllm_engine.py#L40
            if vllm.__version__ > "0.6.4.post1":
                # https://github.com/vllm-project/vllm/pull/10555
                kwargs["worker_cls"] = "open_instruct.vllm_utils2.WorkerWrap"
            else:
                RayWorkerWrapperPath = vllm.executor.ray_utils

                class RayWorkerWrapper(RayWorkerWrapperPath.RayWorkerWrapper):
                    def __init__(self, *args, **kwargs) -> None:
                        kwargs["worker_module_name"] = "open_instruct.vllm_utils2"
                        kwargs["worker_class_name"] = "WorkerWrap"
                        super().__init__(*args, **kwargs)

                RayWorkerWrapperPath.RayWorkerWrapper = RayWorkerWrapper
=======
>>>>>>> d208aa37

    def __init__(self, *args, bundle_indices: list = None, **kwargs):
        noset_visible_devices = kwargs.pop("noset_visible_devices")
        if kwargs.get("distributed_executor_backend") == "ray":
            # a hack to make the script work.
            # stop ray from manipulating *_VISIBLE_DEVICES
            # at the top-level when the distributed_executor_backend is ray.
            os.environ.pop("CUDA_VISIBLE_DEVICES", None)
            os.environ.pop("ROCR_VISIBLE_DEVICES", None)
        elif noset_visible_devices:
            # We need to set CUDA_VISIBLE_DEVICES to the ray assigned GPU
            # when the distributed_executor_backend is not ray and
            # RAY_EXPERIMENTAL_NOSET_*_VISIBLE_DEVICES is set.
            os.environ["CUDA_VISIBLE_DEVICES"] = str(ray.get_gpu_ids()[0])

        num_gpus = kwargs.pop("num_gpus")
        if bundle_indices is not None:
            os.environ["VLLM_RAY_PER_WORKER_GPUS"] = str(num_gpus)
            os.environ["VLLM_RAY_BUNDLE_INDICES"] = ",".join(map(str, bundle_indices))
            print(f"creating LLM with bundle_indices={bundle_indices}")

        from vllm import LLM

        self.llm = LLM(*args, **kwargs)

    def sleep(self, *args, **kwargs):
        self.llm.sleep(*args, **kwargs)

    def wake_up(self, *args, **kwargs):
        self.llm.wake_up(*args, **kwargs)

    def generate(self, *args, **kwargs):
        return self.llm.generate(*args, **kwargs)

    def init_process_group(
        self, master_address, master_port, rank_offset, world_size, group_name, backend, use_ray=False
    ):
        return self.llm.collective_rpc(
            "init_process_group",
            args=(master_address, master_port, rank_offset, world_size, group_name, backend, use_ray),
        )

    def update_weight(self, name, dtype, shape, empty_cache=False):
        return self.llm.collective_rpc("update_weight", args=(name, dtype, shape, empty_cache))

    def update_weight_cuda_ipc(self, name, dtype, shape, ipc_handles, empty_cache=False):
        return self.llm.collective_rpc("update_weight_cuda_ipc", args=(name, dtype, shape, ipc_handles, empty_cache))

    def reset_prefix_cache(self):
        self.llm.llm_engine.reset_prefix_cache()

    def sleep(self, level=1):
        self.llm.sleep(level=level)

    def wake_up(self):
        self.llm.wake_up()


def create_vllm_engines(
    num_engines: int,
    tensor_parallel_size: int,
    enforce_eager: bool,
    pretrain: str,
    revision: str,
    seed: int,
    enable_prefix_caching: bool,
    max_model_len: int,
    vllm_gpu_memory_utilization: float = 0.9,
    single_gpu_mode: bool = False,
    pg: Optional[ray.util.placement_group] = None,
<<<<<<< HEAD
    enable_sleep_mode: bool = False,
=======
    vllm_enable_sleep=False,
>>>>>>> d208aa37
):
    import vllm

    assert vllm.__version__ >= "0.8.1", "OpenRLHF only supports vllm >= 0.8.1"

    vllm_engines = []
    distributed_executor_backend = "uni" if tensor_parallel_size == 1 else "ray"
    use_hybrid_engine = pg is not None
    num_gpus = int(tensor_parallel_size == 1)
    if use_hybrid_engine and tensor_parallel_size == 1 and single_gpu_mode:
        # every worker will use 0.5 GPU, so that we can schedule
        # 2 instances on the same GPUs.
        num_gpus = 0.5

    print(f"num_gpus: {num_gpus}")

    if not use_hybrid_engine:
        # Create a big placement group to ensure that all engines are packed
        bundles = [{"GPU": 1, "CPU": 1} for _ in range(num_engines * tensor_parallel_size)]
        pg = placement_group(bundles, strategy="PACK")
        ray.get(pg.ready())

    for i in range(num_engines):
        bundle_indices = None
        if tensor_parallel_size > 1:
            bundle_indices = list(range(i * tensor_parallel_size, (i + 1) * tensor_parallel_size))

        scheduling_strategy = PlacementGroupSchedulingStrategy(
            placement_group=pg,
            placement_group_capture_child_tasks=True,
            placement_group_bundle_index=i * tensor_parallel_size,
        )

        vllm_engines.append(
            LLMRayActor.options(
                num_cpus=num_gpus,
                num_gpus=num_gpus,
                scheduling_strategy=scheduling_strategy,
                # VLLM v1 multiprocessing is required due to https://github.com/vllm-project/vllm/issues/15349
                runtime_env=ray.runtime_env.RuntimeEnv(env_vars={"VLLM_ENABLE_V1_MULTIPROCESSING": "0"}),
            ).remote(
                model=pretrain,
                revision=revision,
                tokenizer_revision=revision,
                trust_remote_code=True,
                worker_extension_cls="open_instruct.vllm_utils_workerwrap.WorkerWrap",
                tensor_parallel_size=tensor_parallel_size,
                enforce_eager=enforce_eager,
                dtype="bfloat16",
                seed=seed + i,
                distributed_executor_backend=distributed_executor_backend,
                enable_prefix_caching=enable_prefix_caching,
                max_model_len=max_model_len,
                gpu_memory_utilization=vllm_gpu_memory_utilization,
<<<<<<< HEAD
                enable_sleep_mode=enable_sleep_mode,
=======
                bundle_indices=bundle_indices,
                num_gpus=0.2 if use_hybrid_engine else 1,
                enable_sleep_mode=vllm_enable_sleep,
                noset_visible_devices=ray_noset_visible_devices(),
>>>>>>> d208aa37
            )
        )

    if vllm_enable_sleep:
        batch_vllm_engine_call(vllm_engines, "sleep", rank_0_only=False)

    return vllm_engines


def batch_vllm_engine_call(engines: List[Any], method_name: str, *args, rank_0_only: bool = True, **kwargs):
    """
    Batch call a method on multiple vLLM engines.
    Args:
        engines: List of vLLM engine instances
        method_name: Name of the method to call
        rank_0_only: Only execute on rank 0 if True
        *args: Positional arguments to pass to the method
        **kwargs: Keyword arguments to pass to the method
    Returns:
        List of results from ray.get() if on rank 0, None otherwise
    """
    import torch

    if rank_0_only and torch.distributed.get_rank() != 0:
        return None

    refs = []
    for engine in engines:
        method = getattr(engine, method_name)
        refs.append(method.remote(*args, **kwargs))

    return ray.get(refs)


if __name__ == "__main__":
    num_engines = 1
    tensor_parallel_size = 1
    world_size = num_engines * tensor_parallel_size + 1
    vllm_engines = create_vllm_engines(
        num_engines=num_engines,
        tensor_parallel_size=tensor_parallel_size,
        enforce_eager=True,
        pretrain="facebook/opt-125m",
        revision="main",
        seed=42,
        enable_prefix_caching=False,
        max_model_len=1024,
    )
    llm = vllm_engines[0]
    from vllm.utils import get_ip, get_open_port

    master_address = get_ip()
    master_port = get_open_port()
    backend = "gloo"

    refs = [
        engine.init_process_group.remote(
            master_address,
            master_port,
            i * tensor_parallel_size + 1,
            world_size,
            "openrlhf",
            backend=backend,
        )
        for i, engine in enumerate(vllm_engines)
    ]
    model_update_group = init_process_group(
        backend=backend,
        init_method=f"tcp://{master_address}:{master_port}",
        world_size=world_size,
        rank=0,
        group_name="openrlhf",
    )
    ray.get(refs)
    output = ray.get(llm.generate.remote("San Franciso is a"))
    print(f"output: {output}")<|MERGE_RESOLUTION|>--- conflicted
+++ resolved
@@ -15,11 +15,7 @@
 
 """This file is copied from https://github.com/OpenRLHF/OpenRLHF"""
 
-<<<<<<< HEAD
-=======
-
 import os
->>>>>>> d208aa37
 from datetime import timedelta
 from typing import Any, List, Optional, Union
 
@@ -72,7 +68,9 @@
     group_name: str = None,
     pg_options: Optional[Any] = None,
 ):
-    assert (store is None) or (init_method is None), "Cannot specify both init_method and store."
+    assert (store is None) or (
+        init_method is None
+    ), "Cannot specify both init_method and store."
 
     if store is not None:
         assert world_size > 0, "world_size must be positive if using store"
@@ -101,7 +99,9 @@
     # NOTE: The pg_options parameter was renamed into backend_options in PyTorch 2.6.0
     # https://github.com/pytorch/pytorch/commit/a0c7029a75628cd5fa8df83c0de0ea98ee7fd844
     # We need to determine the appropriate parameter name based on PyTorch version
-    pg_options_param_name = "backend_options" if str(torch.__version__) >= "2.6" else "pg_options"
+    pg_options_param_name = (
+        "backend_options" if str(torch.__version__) >= "2.6" else "pg_options"
+    )
     pg, _ = _new_process_group_helper(
         world_size,
         rank,
@@ -120,46 +120,6 @@
 
 @ray.remote
 class LLMRayActor:
-<<<<<<< HEAD
-    def __init__(self, *args, **kwargs):
-        import vllm
-
-        self.__version__ = vllm.__version__
-        assert self.__version__ >= "0.4.1", "OpenRLHF only supports vLLM >= 0.4.1"
-
-        self.use_gpu_executor = kwargs["tensor_parallel_size"] == 1
-
-        # See https://github.com/vllm-project/vllm/blob/main/vllm/executor/gpu_executor.py
-        if self.use_gpu_executor:
-            vllm.worker.worker.Worker = WorkerWrap
-        else:
-            # RayGPUExecutor
-            # See the patch https://github.com/vllm-project/vllm/commit/479d69fad0538f04cb22bf13e76ff91cfeb8a4e5
-            kwargs["worker_use_ray"] = True
-
-            if vllm.__version__ > "0.4.1":
-                RayWorkerWrapperPath = vllm.executor.ray_utils
-            else:
-                RayWorkerWrapperPath = vllm.engine.ray_utils
-
-            # patch for newer vllm from openrlhf:
-            # https://github.com/OpenRLHF/OpenRLHF/blob/main/openrlhf/trainer/ray/vllm_engine.py#L40
-            if vllm.__version__ > "0.6.4.post1":
-                # https://github.com/vllm-project/vllm/pull/10555
-                kwargs["worker_cls"] = "open_instruct.vllm_utils2.WorkerWrap"
-            else:
-                RayWorkerWrapperPath = vllm.executor.ray_utils
-
-                class RayWorkerWrapper(RayWorkerWrapperPath.RayWorkerWrapper):
-                    def __init__(self, *args, **kwargs) -> None:
-                        kwargs["worker_module_name"] = "open_instruct.vllm_utils2"
-                        kwargs["worker_class_name"] = "WorkerWrap"
-                        super().__init__(*args, **kwargs)
-
-                RayWorkerWrapperPath.RayWorkerWrapper = RayWorkerWrapper
-=======
->>>>>>> d208aa37
-
     def __init__(self, *args, bundle_indices: list = None, **kwargs):
         noset_visible_devices = kwargs.pop("noset_visible_devices")
         if kwargs.get("distributed_executor_backend") == "ray":
@@ -184,28 +144,44 @@
 
         self.llm = LLM(*args, **kwargs)
 
-    def sleep(self, *args, **kwargs):
-        self.llm.sleep(*args, **kwargs)
-
-    def wake_up(self, *args, **kwargs):
-        self.llm.wake_up(*args, **kwargs)
-
     def generate(self, *args, **kwargs):
         return self.llm.generate(*args, **kwargs)
 
     def init_process_group(
-        self, master_address, master_port, rank_offset, world_size, group_name, backend, use_ray=False
+        self,
+        master_address,
+        master_port,
+        rank_offset,
+        world_size,
+        group_name,
+        backend,
+        use_ray=False,
     ):
         return self.llm.collective_rpc(
             "init_process_group",
-            args=(master_address, master_port, rank_offset, world_size, group_name, backend, use_ray),
+            args=(
+                master_address,
+                master_port,
+                rank_offset,
+                world_size,
+                group_name,
+                backend,
+                use_ray,
+            ),
         )
 
     def update_weight(self, name, dtype, shape, empty_cache=False):
-        return self.llm.collective_rpc("update_weight", args=(name, dtype, shape, empty_cache))
-
-    def update_weight_cuda_ipc(self, name, dtype, shape, ipc_handles, empty_cache=False):
-        return self.llm.collective_rpc("update_weight_cuda_ipc", args=(name, dtype, shape, ipc_handles, empty_cache))
+        return self.llm.collective_rpc(
+            "update_weight", args=(name, dtype, shape, empty_cache)
+        )
+
+    def update_weight_cuda_ipc(
+        self, name, dtype, shape, ipc_handles, empty_cache=False
+    ):
+        return self.llm.collective_rpc(
+            "update_weight_cuda_ipc",
+            args=(name, dtype, shape, ipc_handles, empty_cache),
+        )
 
     def reset_prefix_cache(self):
         self.llm.llm_engine.reset_prefix_cache()
@@ -229,11 +205,7 @@
     vllm_gpu_memory_utilization: float = 0.9,
     single_gpu_mode: bool = False,
     pg: Optional[ray.util.placement_group] = None,
-<<<<<<< HEAD
-    enable_sleep_mode: bool = False,
-=======
     vllm_enable_sleep=False,
->>>>>>> d208aa37
 ):
     import vllm
 
@@ -252,14 +224,18 @@
 
     if not use_hybrid_engine:
         # Create a big placement group to ensure that all engines are packed
-        bundles = [{"GPU": 1, "CPU": 1} for _ in range(num_engines * tensor_parallel_size)]
+        bundles = [
+            {"GPU": 1, "CPU": 1} for _ in range(num_engines * tensor_parallel_size)
+        ]
         pg = placement_group(bundles, strategy="PACK")
         ray.get(pg.ready())
 
     for i in range(num_engines):
         bundle_indices = None
         if tensor_parallel_size > 1:
-            bundle_indices = list(range(i * tensor_parallel_size, (i + 1) * tensor_parallel_size))
+            bundle_indices = list(
+                range(i * tensor_parallel_size, (i + 1) * tensor_parallel_size)
+            )
 
         scheduling_strategy = PlacementGroupSchedulingStrategy(
             placement_group=pg,
@@ -273,7 +249,9 @@
                 num_gpus=num_gpus,
                 scheduling_strategy=scheduling_strategy,
                 # VLLM v1 multiprocessing is required due to https://github.com/vllm-project/vllm/issues/15349
-                runtime_env=ray.runtime_env.RuntimeEnv(env_vars={"VLLM_ENABLE_V1_MULTIPROCESSING": "0"}),
+                runtime_env=ray.runtime_env.RuntimeEnv(
+                    env_vars={"VLLM_ENABLE_V1_MULTIPROCESSING": "0"}
+                ),
             ).remote(
                 model=pretrain,
                 revision=revision,
@@ -288,14 +266,10 @@
                 enable_prefix_caching=enable_prefix_caching,
                 max_model_len=max_model_len,
                 gpu_memory_utilization=vllm_gpu_memory_utilization,
-<<<<<<< HEAD
-                enable_sleep_mode=enable_sleep_mode,
-=======
                 bundle_indices=bundle_indices,
                 num_gpus=0.2 if use_hybrid_engine else 1,
                 enable_sleep_mode=vllm_enable_sleep,
                 noset_visible_devices=ray_noset_visible_devices(),
->>>>>>> d208aa37
             )
         )
 
@@ -305,7 +279,9 @@
     return vllm_engines
 
 
-def batch_vllm_engine_call(engines: List[Any], method_name: str, *args, rank_0_only: bool = True, **kwargs):
+def batch_vllm_engine_call(
+    engines: List[Any], method_name: str, *args, rank_0_only: bool = True, **kwargs
+):
     """
     Batch call a method on multiple vLLM engines.
     Args:
