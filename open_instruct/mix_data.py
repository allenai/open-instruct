# !/usr/bin/env python
# coding=utf-8
# Copyright 2024 AllenAI. All rights reserved.
#
# Licensed under the Apache License, Version 2.0 (the "License");
# you may not use this file except in compliance with the License.
# You may obtain a copy of the License at
#
#     http://www.apache.org/licenses/LICENSE-2.0
#
# Unless required by applicable law or agreed to in writing, software
# distributed under the License is distributed on an "AS IS" BASIS,
# WITHOUT WARRANTIES OR CONDITIONS OF ANY KIND, either express or implied.
# See the License for the specific language governing permissions and
# limitations under the License.

from open_instruct.finetune import FlatArguments

# script for mixing and saving data
from open_instruct.utils import ArgumentParserPlus, get_datasets
<<<<<<< HEAD
from open_instruct.finetune import FlatArguments
=======
>>>>>>> 170972bf

# Run as module for local imports, e.g.:
# python open_instruct/mix_data.py configs/train_configs/sft/tulu3_8b_preview_mix_v3.4.yaml --dataset_mix_dir=output/tmp/
# can pass --save_to_hub=allenai/tulu-v3.1-mix-preview-4096-OLMoE
# note that = is needed with our argparser


def main():
    parser = ArgumentParserPlus((FlatArguments))
    args = parser.parse()

    # assert that data_mixer is not none in config
    assert args.dataset_mixer is not None, "data_mixer is required in config"

    raw_datasets = get_datasets(
        args.dataset_mixer,
        configs=args.dataset_config_name,
        splits=["train"],
        save_data_dir=args.dataset_mix_dir,  # location where dataset is saved as json
        columns_to_keep=["messages"],
        keep_ids=True,
    )

    # print first 5 samples of dataset
    for i in range(5):
        print(raw_datasets["train"][i])

    # if args.save_to_hub is not none, push dataset to hub
    if args.save_to_hub:
        raw_datasets["train"].push_to_hub(args.save_to_hub, private=True)


if __name__ == "__main__":
    main()<|MERGE_RESOLUTION|>--- conflicted
+++ resolved
@@ -14,14 +14,10 @@
 # See the License for the specific language governing permissions and
 # limitations under the License.
 
-from open_instruct.finetune import FlatArguments
 
 # script for mixing and saving data
+from open_instruct.finetune import FlatArguments
 from open_instruct.utils import ArgumentParserPlus, get_datasets
-<<<<<<< HEAD
-from open_instruct.finetune import FlatArguments
-=======
->>>>>>> 170972bf
 
 # Run as module for local imports, e.g.:
 # python open_instruct/mix_data.py configs/train_configs/sft/tulu3_8b_preview_mix_v3.4.yaml --dataset_mix_dir=output/tmp/
