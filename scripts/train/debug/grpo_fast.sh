#!/bin/bash

python mason.py \
    --task_name grpo_debug_small_active \
    --cluster ai2/jupiter \
    --workspace ai2/olmo-instruct \
    --priority urgent \
    --pure_docker_mode \
    --image michaeln/open_instruct_2.5-rl0 \
    --preemptible \
    --num_nodes 1 \
    --env VLLM_ALLOW_LONG_MAX_MODEL_LEN=1 \
    --env VLLM_ATTENTION_BACKEND="FLASH_ATTN" \
    --gpus 2 \
    --budget ai2/oe-adapt \
    -- \
uv run python open_instruct/grpo_fast.py \
    --dataset_mixer_list ai2-adapt-dev/rlvr_gsm8k_zs 64 \
    --dataset_mixer_list_splits train \
    --dataset_mixer_eval_list ai2-adapt-dev/rlvr_gsm8k_zs 16 \
    --dataset_mixer_eval_list_splits train \
    --max_prompt_token_length 512 \
    --response_length 2048 \
    --pack_length 4096 \
    --async_steps 4 \
    --inflight_updates \
    --active_fill_completions \
    --truncated_importance_sampling_ratio_cap 2.0 \
    --per_device_train_batch_size 1 \
    --num_unique_prompts_rollout 8 \
    --num_samples_per_prompt_rollout 4 \
    --model_name_or_path Qwen/Qwen3-0.6B \
    --stop_strings "</answer>" \
    --apply_r1_style_format_reward \
    --apply_verifiable_reward true \
    --temperature 0.7 \
    --ground_truths_key ground_truth \
    --chat_template_name r1_simple_chat_postpend_think \
    --learning_rate 3e-7 \
    --total_episodes 1600 \
    --deepspeed_stage 2 \
    --num_epochs 1 \
    --num_learners_per_node 1 \
    --vllm_num_engines 1 \
    --vllm_tensor_parallel_size 1 \
    --beta 0. \
    --seed 3 \
    --local_eval_every 100 \
    --gradient_checkpointing \
    --push_to_hub false \
<<<<<<< HEAD
    --with_tracking
=======
    --system_prompt_override_file scripts/train/debug/cute_debug_system_prompt.txt \
    # --with_tracking
>>>>>>> 7ba4cd01
<|MERGE_RESOLUTION|>--- conflicted
+++ resolved
@@ -48,9 +48,5 @@
     --local_eval_every 100 \
     --gradient_checkpointing \
     --push_to_hub false \
-<<<<<<< HEAD
-    --with_tracking
-=======
     --system_prompt_override_file scripts/train/debug/cute_debug_system_prompt.txt \
-    # --with_tracking
->>>>>>> 7ba4cd01
+    # --with_tracking