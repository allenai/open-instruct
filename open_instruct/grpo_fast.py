# Copyright 2024 AllenAI. All rights reserved.
#
# Licensed under the Apache License, Version 2.0 (the "License");
# you may not use this file except in compliance with the License.
# You may obtain a copy of the License at
#
#     http://www.apache.org/licenses/LICENSE-2.0
#
# Unless required by applicable law or agreed to in writing, software
# distributed under the License is distributed on an "AS IS" BASIS,
# WITHOUT WARRANTIES OR CONDITIONS OF ANY KIND, either express or implied.
# See the License for the specific language governing permissions and
# limitations under the License.
# ---------------------------------------------------------------------
# Part of the code is adapted from https://github.com/OpenRLHF/OpenRLHF
# which has the following license:
# Copyright [yyyy] [name of copyright owner]
#
# Licensed under the Apache License, Version 2.0 (the "License");
# you may not use this file except in compliance with the License.
# You may obtain a copy of the License at
#
#     http://www.apache.org/licenses/LICENSE-2.0
#
# Unless required by applicable law or agreed to in writing, software
# distributed under the License is distributed on an "AS IS" BASIS,
# WITHOUT WARRANTIES OR CONDITIONS OF ANY KIND, either express or implied.
# See the License for the specific language governing permissions and
# limitations under the License.
# isort: off
import os
from concurrent import futures

# We need to set NCCL_CUMEM_ENABLE=0 for performance reasons; see:
# https://github.com/vllm-project/vllm/issues/5723#issuecomment-2554389656
os.environ["NCCL_CUMEM_ENABLE"] = "0"  # NOQA
try:
    import deepspeed

    # @vwxyzjn: when importing on CPU-only machines, we get the following error:
    # RuntimeError: 0 active drivers ([]). There should only be one.
    # so we need to catch the exception and do nothing
    # https://github.com/deepspeedai/DeepSpeed/issues/7028
except Exception:
    pass
# isort: on
import asyncio
import json
import logging
import math
import os
import shutil
import socket
import threading
import time
from argparse import Namespace
from collections import defaultdict
from dataclasses import asdict, dataclass, field
from queue import Empty, Full, Queue
from typing import Any, Callable, Dict, Iterator, List, Literal, Optional

import datasets
import numpy as np
import pandas as pd
import ray
import torch
import torch.utils
import torch.utils.data
import wandb
from huggingface_hub import HfApi
from peft import PeftModel, get_peft_model_state_dict
from ray.util import queue as ray_queue
from ray.util.placement_group import PlacementGroup, placement_group
from ray.util.scheduling_strategies import PlacementGroupSchedulingStrategy
from rich.pretty import pprint
<<<<<<< HEAD
from tensordict import tensorclass
from torch.utils.tensorboard import SummaryWriter
from torchrl.data import ReplayBuffer
=======
>>>>>>> cb0e96ef
from tqdm import tqdm
from transformers import AutoModelForCausalLM, PreTrainedModel, PreTrainedTokenizer, get_scheduler
from transformers.integrations import HfDeepSpeedConfig
from vllm import SamplingParams

from open_instruct.dataset_transformation import (
    GROUND_TRUTHS_KEY,
    INPUT_IDS_PROMPT_KEY,
    VERIFIER_SOURCE_KEY,
    TokenizerConfig,
    get_cached_dataset_tulu,
    visualize_token,
)
from open_instruct.ground_truth_utils import (
    build_all_verifiers,
    cleanup_all_llm_judge_clients,
    soft_format_reward_func,
)
from open_instruct.model_utils import (
    Batch,
    ModelConfig,
    apply_verifiable_reward,
    disable_dropout_in_model,
    entropy_from_logits,
    get_olmo3_generation_config,
    log_softmax_and_gather,
    print_rich_single_line_metrics,
    print_rich_table,
    push_folder_to_hub,
)
from open_instruct.queue_types import GenerationResult, PromptRequest, RequestInfo
from open_instruct.rl_utils2 import Timer, pack_sequences
from open_instruct.utils import (
    ArgumentParserPlus,
    BeakerRuntimeConfig,
    RayProcess,
    _z3_params_to_fetch,
    calibrate_checkpoint_state_dir,
    clean_last_n_checkpoints_deepspeed,
    download_latest_checkpoint_from_gs,
    extract_user_query,
    get_beaker_whoami,
    get_eval_ds_config,
    get_optimizer_grouped_parameters,
    get_train_ds_config,
    get_wandb_tags,
    is_beaker_job,
    launch_ai2_evals_on_weka,
    maybe_get_beaker_config,
    maybe_update_beaker_description_with_wandb_url,
    maybe_use_ai2_hf_entity,
    maybe_use_ai2_wandb_entity,
    ray_get_with_progress,
    repeat_each,
    sync_gs_bucket,
)
from open_instruct.vllm_utils3 import LLMRayActor, create_vllm_engines, init_process_group

# Setup logging with filename and line number format
logging.basicConfig(
    level=logging.INFO,
    format="%(asctime)s - %(levelname)s - %(filename)s:%(lineno)d - %(message)s",
    datefmt="%Y-%m-%d %H:%M:%S",
)
logger = logging.getLogger(__name__)

api = HfApi()
INVALID_LOGPROB = 1.0


<<<<<<< HEAD
@tensorclass
class PackedLogProbSequence:
    query_response: torch.Tensor
    """packed query and response (batch_size, pack_length)"""
    attention_mask: torch.Tensor
    """3D attention mask for packed sequences (batch_size, pack_length, pack_length);
    it basically uses a intra-document mask for each query response pair;
    see https://huggingface.co/blog/sirluk/llm-sequence-packing for more details
    """
    response_mask: torch.Tensor
    """response mask for packed sequences (batch_size, pack_length)"""
    ref_logprob: Optional[torch.Tensor]
    """packed rewards (batch_size, pack_length)"""
    old_logprob: Optional[torch.Tensor]
    """packed rewards (batch_size, pack_length)"""

    tool_mask: Optional[torch.Tensor] = None
    """tool mask for packed sequences (batch_size, pack_length)"""
    position_id: Optional[torch.Tensor] = None
    """packed position ids (batch_size, pack_length)"""
    advantage: Optional[torch.Tensor] = None
    """packed advantages (batch_size, pack_length) (to be filled in by the main process)"""
    reward: Optional[torch.Tensor] = None
    """packed rewards (batch_size, pack_length)"""
=======
class ShutdownSentinel:
    """Sentinel value to signal thread shutdown via queue."""
>>>>>>> cb0e96ef


@dataclass
class Args:
    # Dataset
    dataset_mixer_list: List[str] = field(default_factory=lambda: ["ai2-adapt-dev/rlvr_gsm8k_zs", "1.0"])
    """A list of datasets (local or HF) to sample from."""
    dataset_mixer_eval_list: List[str] = field(default_factory=lambda: ["ai2-adapt-dev/rlvr_gsm8k_zs", "1.0"])
    """A list of datasets (local or HF) to sample from for evaluation."""
    dataset_mixer_list_splits: List[str] = field(default_factory=lambda: ["train"])
    """The dataset splits to use for training"""
    dataset_mixer_eval_list_splits: List[str] = field(default_factory=lambda: ["test"])
    """The dataset splits to use for evaluation"""
    dataset_transform_fn: list[str] = field(default_factory=lambda: ["rlvr_tokenize_v1", "rlvr_filter_v1"])
    """The list of transform functions to apply to the dataset."""
    dataset_cache_mode: Literal["hf", "local"] = "local"
    """The mode to use for caching the dataset."""
    dataset_local_cache_dir: str = "local_dataset_cache"
    """The directory to save the local dataset cache to."""
    dataset_config_hash: Optional[str] = None
    """The hash of the dataset configuration."""
    dataset_config_eval_hash: Optional[str] = None
    """The hash of the dataset configuration for evaluation."""
    dataset_skip_cache: bool = False
    """Whether to skip the cache."""
    shuffle_eval_dataset: bool = False
    """Whether to shuffle the evaluation dataset."""
    max_token_length: int = 512
    """The maximum token length to use for the dataset"""
    max_prompt_token_length: int = 256
    """The maximum prompt token length to use for the dataset"""

    # Experiment
    exp_name: str = os.path.basename(__file__)[: -len(".py")]
    """The name of this experiment"""
    seed: int = 1
    """Seed of the experiment"""
    run_name: Optional[str] = None
    """RUNTIME VALUE: A unique name of this run"""

    # Optimizer
    learning_rate: float = 2e-5
    """The initial learning rate for AdamW optimizer."""
    lr_scheduler_type: Literal[
        "linear", "cosine", "cosine_with_restarts", "polynomial", "constant", "constant_with_warmup"
    ] = "linear"
    """Which scheduler to use"""
    warm_up_steps: int = 0
    """Number of warm up steps for the scheduler"""
    warmup_ratio: float = 0.0
    """Ratio of warmup steps to total steps (takes precedence over `warm_up_steps`)"""
    weight_decay: float = 0.0
    """Weight decay for AdamW if we apply some."""
    set_weight_decay_on_bias_and_norm: bool = True
    """Whether to set weight decay on bias and norm layers"""
    fused_optimizer: bool = False
    """Whether to use fused optimizer"""

    # Batch sizes
    per_device_train_batch_size: int = 1
    """The forward batch size per device (local_micro_batch_size)"""
    total_episodes: int = 100000
    """The total number of episodes in the dataset"""
    world_size: Optional[int] = None
    """RUNTIME VALUE: The number of processes (GPUs) to use"""
    num_training_steps: Optional[int] = None
    """RUNTIME VALUE: The number of training_steps to train"""
    local_eval_every: int = 100
    """Run evaluation after this many training steps. This controls in-loop evals, which reuse the generation/reward verifier setup. Set to -1 to disable."""
    save_freq: int = 200
    """How many train steps to save the model"""
    allow_world_padding: bool = False
    """Whether to allow world padding. This is useful for model sweeps, but wastes compute."""

    # Generation
    response_length: int = 256
    """the length of the response"""
    temperature: float = 0.7
    """the sampling temperature"""
    num_unique_prompts_rollout: int = 16
    """The number of unique prompts during rollout"""
    num_samples_per_prompt_rollout: int = 4
    """the number of samples to generate per prompt during rollout, useful for easy-star"""
    stop_strings: Optional[List[str]] = None
    """List of strings that stop the generation when they are generated.
    The returned output will not contain the stop strings."""

    # Algorithm
    async_steps: int = 1
    """Number of steps ahead to generate responses. Set to 0 to make the code synchronous. Values greater than 0 learn from a policy up to async_steps old like Cleanba (https://arxiv.org/abs/2310.00036)"""
    num_epochs: int = 1
    """the number of epochs to train"""
    num_mini_batches: int = 1
    """Number of minibatches to split a batch into"""
    beta: float = 0.05
    """the beta value of the RLHF objective (KL coefficient)"""
    clip_lower: float = 0.2
    """the lower clip range"""
    clip_higher: float = 0.2
    """the higher clip range. Sometimes we want this to be higher, see DAPO (https://arxiv.org/abs/2503.14476)"""
    kl_estimator: Literal["kl1", "kl2", "kl3", "kl4"] = "kl3"
    """the KL estimator to use"""
    pack_length: int = 512
    """the length of the pack (you should prob set to the max length of the model)"""
    masked_mean_axis: Optional[int] = None
    """the axis to compute the mean of the masked values"""
    alpha: float = 0.6
    """The alpha value for doing polyak updates (ref_param = alpha * param + (1 - alpha) * ref_param)
    reference: [TR-DPO](https://huggingface.co/papers/2404.09656), but it's actually pretty commonly
    used. E.g., [TD3](https://arxiv.org/abs/1802.09477) uses https://github.com/vwxyzjn/cleanrl/blob/dcc289fc6f0bda492fa7360a155262cf826b12a5/cleanrl/td3_continuous_action.py#L269
    """
    ref_policy_update_freq: Optional[int] = None
    """How many training steps to take before updating the reference policy."""
    advantage_normalization_type: Literal["standard", "centered"] = "standard"
    """The type of advantage normalization to use. Standard normalization is the default: it subtracts the mean and
    divides by the standard deviation. Centered normalization is the same but subtracts the mean only (e.g., used in
    DR.GRPO https://arxiv.org/pdf/2503.20783)."""
    mask_truncated_completions: bool = False
    """Whether to mask out truncated completions. Also called overlong filtering, from DAPO (https://arxiv.org/abs/2503.14476)."""

    fill_completions: bool = False
    """Whether to refill the batchsize with after filtering."""

    record_entropy: bool = False
    """whether to record the entropy of the policy during training. Uses extra memory."""

    # Reward
    # -- r1 style format reward
    apply_r1_style_format_reward: bool = False
    """whether to add the R1 style format reward"""
    r1_style_format_reward: float = 1.0
    """the reward value for R1 style format reward"""
    additive_format_reward: bool = False
    """whether to add the format reward to the final reward"""

    # -- verifiable reward
    apply_verifiable_reward: bool = True
    """whether to apply verifiable reward"""
    verification_reward: float = 10.0
    """the reward value for verifiable responses"""
    remap_verifier: str = None
    """Remap verifier like string_f1=general-quality_ref. Currently can only remap once."""

    # -- llm verifiers
    llm_judge_model: str = "azure/gpt-4o-mini-standard"
    """the model to use for the llm judge"""
    llm_judge_max_tokens: int = 2048
    """the max tokens to use for the llm judge"""
    llm_judge_max_context_length: int = 8192
    """the max context length to use for the llm judge"""
    llm_judge_temperature: float = 1.0
    """the temperature to use for the llm judge"""
    llm_judge_timeout: int = 60
    """the timeout to use for the llm judge"""

    # -- code verifier
    code_api_url: str = os.environ.get("CODE_API_URL", "http://localhost:1234") + "/test_program"
    """the api url to use for the code verifier"""
    code_max_execution_time: float = 1.0
    """the max execution time to use for the code verifier"""
    code_pass_rate_reward_threshold: float = 0.0
    """the pass rate reward threshold for the code verifier. If pass rate is less than this threshold, reward is 0.0, otherwise reward is pass rate"""
    code_apply_perf_penalty: bool = False
    """whether to apply a performance penalty to the code verifier"""

    # -- non stop penalty
    non_stop_penalty: bool = False
    """whether to penalize responses which did not finish generation"""
    non_stop_penalty_value: float = 0.0
    """the reward value for responses which did not finish generation"""

    # Ray
    single_gpu_mode: bool = False
    """whether to collocate vLLM and actor on the same node (mostly for debugging purposes)"""
    num_learners_per_node: List[int] = field(default_factory=lambda: [1])
    """number of GPU deepspeed learners per node (e.g., --num_learners_per_node 2 4 means 2 learner processes
    on the first node and 4 learner processes on the second node; each process will have 1 GPU)"""
    vllm_num_engines: int = 1
    """number of vLLM Engines, set to 0 to disable vLLM"""
    vllm_tensor_parallel_size: int = 1
    """tensor parallel size of vLLM Engine for multi-GPU inference"""
    vllm_enforce_eager: bool = False
    """whether to enforce eager mode for vLLM -- slow inference but needed for multi-node"""
    vllm_sync_backend: str = "nccl"
    """DeepSpeed -> vLLM weight sync backend"""
    vllm_gpu_memory_utilization: float = 0.9
    """vLLM GPU memory utilization"""
    vllm_enable_prefix_caching: bool = False
    """whether to enable prefix caching"""
    vllm_top_p: float = 1.0
    """vLLM top p for nucleus sampling"""
    deepspeed_stage: int = 0
    """the deepspeed stage"""
    gather_whole_model: bool = True
    """whether to gather the whole model to boardcast (not doable for 70B but can be faster for 8B)"""

    # Experiment tracking
    verbose: bool = False
    """If toggled, debug output will be shown"""
    with_tracking: bool = False
    """If toggled, this experiment will be tracked with Weights and Biases"""
    wandb_project_name: str = "open_instruct_internal"
    """The wandb's project name"""
    wandb_entity: Optional[str] = None
    """The entity (team) of wandb's project"""
    push_to_hub: bool = True
    """Whether to upload the saved model to huggingface"""
    hf_entity: Optional[str] = None
    """The user or org name of the model repository from the Hugging Face Hub"""
    hf_repo_id: Optional[str] = None
    """The id of the saved model in the Hugging Face Hub (can be autoset if not given)"""
    hf_repo_revision: Optional[str] = None
    """The revision of the saved model in the Hugging Face Hub (can be autoset if not given)"""
    hf_repo_url: Optional[str] = None
    """The url of the saved model in the Hugging Face Hub (will be autoset)"""
    output_dir: str = "output"
    """Where to save the model"""
    save_traces: bool = False
    """Whether to save learning data traces"""
    cache_dataset_only: bool = False
    """Immediately exit after caching the dataset"""
    keep_last_n_checkpoints: int = 3
    """How many checkpoints to keep in the output directory. -1 for all."""
    checkpoint_state_freq: int = -1
    """How often to save the model checkpoint, optimizer states, and lr scheduler states (in steps)"""
    checkpoint_state_dir: Optional[str] = None
    """Where to save the model checkpoint (if applicable)"""
    gs_checkpoint_state_dir: Optional[str] = None
    """The actual `checkpoint_state_dir` to use (handling the case where gs_bucket_path is provided)"""

    # Ai2 specific settings
    try_launch_beaker_eval_jobs_on_weka: bool = False
    """Whether to launch beaker evaluation jobs after training on weka"""
    try_auto_save_to_beaker: bool = True
    """Whether to try to save the model to Beaker dataset `/output` after training"""
    gs_bucket_path: Optional[str] = None
    """The path to the gs bucket to save the model to"""
    oe_eval_tasks: Optional[List[str]] = None
    """The beaker evaluation tasks to launch"""
    oe_eval_max_length: int = 4096
    """the max generation length for evaluation for oe-eval"""
    oe_eval_beaker_image: Optional[str] = None
    """the docker image for evaluation for oe-eval"""
    eval_priority: Literal["low", "normal", "high", "urgent"] = "normal"
    """the priority of auto-launched evaluation jobs"""

    # Evaluation behavior
    eval_on_step_0: bool = False
    """Whether to run local evaluation at training step 0. Defaults to False."""

    # Tool settings
    tools: Optional[List[str]] = None
    """If set, use the tool mapped to the string. Currently only supports `search` and `code`"""
    max_tool_calls: List[int] = field(default_factory=lambda: [5])
    """Maximum number of tool calls allowed. If a list is provided, it must have length 1 (applies to all tools) or same length as tools (per-tool limit)."""
    mask_tool_use: bool = True
    """Whether to mask the tool output. By default on."""
    only_reward_good_outputs: bool = False
    """Whether to only reward good outputs. By default off. Useful to force the model to use the tool(s)."""

    # rl-rag specific settngs
    number_documents_to_search: int = 3
    """The maximum number of documents to retrieve for each query."""
    search_api_endpoint: Optional[str] = None
    """The API endpoint for the search engine."""

    # code-tool specific settings
    code_tool_api_endpoint: Optional[str] = None

    def __post_init__(self):
        assert self.num_samples_per_prompt_rollout > 0, "Number of samples per prompt must be greater than 0!"
        if self.num_samples_per_prompt_rollout == 1:
            logger.warning("num_samples_per_prompt_rollout is 1. This reduces GRPO to REINFORCE.")
        assert self.apply_verifiable_reward or self.apply_r1_style_format_reward or self.non_stop_penalty, (
            "At least one reward must be applied!"
        )
        # Initialize stop_strings if None
        if self.stop_strings is None:
            self.stop_strings = []
        assert self.pack_length >= self.max_prompt_token_length + self.response_length, (
            "The `pack_length` needs to be greater than the sum of `max_prompt_token_length` and `response_length`!"
        )
        if self.checkpoint_state_freq > 0 and self.checkpoint_state_dir is None:
            raise ValueError("`checkpoint_state_dir` must be provided if `checkpoint_state_freq` is greater than 0!")
        if self.checkpoint_state_dir is not None and self.checkpoint_state_freq == -1:
            raise ValueError("`checkpoint_state_freq` must be greater than 0 if `checkpoint_state_dir` is provided!")
        if self.gs_bucket_path is not None and self.gs_checkpoint_state_dir is None:
            beaker_users = get_beaker_whoami()
            if beaker_users is not None:
                self.gs_checkpoint_state_dir = f"{self.gs_bucket_path}/{beaker_users}/{self.checkpoint_state_dir}"
            else:
                self.gs_checkpoint_state_dir = f"{self.gs_bucket_path}/{self.checkpoint_state_dir}"
        if self.gs_checkpoint_state_dir is not None:
            download_latest_checkpoint_from_gs(self.gs_checkpoint_state_dir, self.checkpoint_state_dir)
        if self.checkpoint_state_dir is not None:
            calibrate_checkpoint_state_dir(self.checkpoint_state_dir)
        if self.tools is not None and len(self.tools) > 0:
            for tool in self.tools:
                if tool not in ["search", "code"]:
                    raise ValueError(f"Tool {tool} is not supported. Supported tools are: search, code")
            assert len(self.tools) == len(set(self.tools)), "Duplicate tools are not allowed"


def next_batch(dataset_indices: List[int], dataset: datasets.Dataset) -> Batch:
    """Extract next batch of data based on indices."""
    data_next = dataset[dataset_indices]
    return Batch(
        queries=data_next[INPUT_IDS_PROMPT_KEY],
        ground_truths=data_next[GROUND_TRUTHS_KEY],
        datasets=data_next[VERIFIER_SOURCE_KEY],
        indices=dataset_indices,
    )


def masked_mean(values: torch.Tensor, mask: torch.Tensor, axis: Optional[int] = None) -> torch.Tensor:
    """Compute mean of tensor with a masked values."""
    if axis is not None:
        return ((values * mask).sum(axis=axis) / mask.sum(axis=axis)).mean()
    else:
        return (values * mask).sum() / mask.sum()


class MetricsTracker:
    """A simple class to prellocate all metrics in an array
    so we can do only one allreduce operation to get the metrics mean"""

    def __init__(self, max_metrics: int = 32, device: torch.device = torch.device("cuda")):
        self.metrics = torch.zeros(max_metrics, device=device)
        self.names2idx = {}
        self.current_idx = 0
        self.max_metrics = max_metrics

    def add(self, name: str, value: torch.tensor):
        if name not in self.names2idx:
            if self.current_idx >= self.max_metrics:
                raise ValueError(f"Exceeded maximum number of metrics ({self.max_metrics})")
            self.names2idx[name] = self.current_idx
            self.current_idx += 1

        self.metrics[self.names2idx[name]] = value
        return self

    def get_metrics_list(self) -> dict[str, float]:
        metrics_list = self.metrics.tolist()
        return {name: metrics_list[idx] for name, idx in self.names2idx.items()}


def collate_fn(tensors_list: List[torch.Tensor], pad_token_id: int, pin_memory: bool = True) -> torch.Tensor:
    padded_tensor = torch.nn.utils.rnn.pad_sequence(tensors_list, batch_first=True, padding_value=pad_token_id)
    if pin_memory:
        padded_tensor = padded_tensor.pin_memory()
    return padded_tensor


def to_device_inplace(tensors_list: List[torch.Tensor], device: torch.device):
    for i in range(len(tensors_list)):
        tensors_list[i] = tensors_list[i].to(device, non_blocking=True)


class ShufflingIterator:
    def __init__(self, data: np.ndarray, batch_size: int, seed: Optional[int] = None):
        self.data = data.copy()
        self.batch_size = batch_size
        self.index = 0
        self.rng = np.random.default_rng(seed)
        self.rng.shuffle(self.data)

        # Ensure the effective dataset size is divisible by batch_size
        self.effective_size = len(self.data) - (len(self.data) % batch_size)

    def __iter__(self) -> Iterator[List[int]]:
        return self

    def __next__(self) -> List[int]:
        if self.index >= self.effective_size:
            self.index = 0
            self.rng.shuffle(self.data)

        end_index = self.index + self.batch_size
        batch = self.data[self.index : end_index].tolist()
        self.index = end_index

        return batch


@ray.remote(num_gpus=1)
class PolicyTrainerRayProcess(RayProcess):
    def from_pretrained(
        self,
        args: Args,
        model_config: ModelConfig,
        beaker_config: BeakerRuntimeConfig,
        wandb_url: str,
        tokenizer: PreTrainedTokenizer,
    ):
        # ------------------------------------------------------------
        # Monkey patch to load checkpoints with `weights_only=False`
        # otherwise it errors out with:
        # `_pickle.UnpicklingError: Weights only load failed. ` with pytorch 2.6.0
        from deepspeed.runtime.checkpoint_engine import torch_checkpoint_engine
        from deepspeed.utils import logger

        def load(self, path: str, map_location=None):
            logger.info(f"[Torch] Loading checkpoint from {path}...")
            partition = torch.load(path, map_location=map_location, weights_only=False)
            logger.info(f"[Torch] Loaded checkpoint from {path}.")
            return partition

        torch_checkpoint_engine.TorchCheckpointEngine.load = load

        # ------------------------------------------------------------
        self.args = args
        self.tokenizer = tokenizer
        self.model_config = model_config
        self.beaker_config = beaker_config
        self.wandb_url = wandb_url
        torch.cuda.set_device(self.local_rank)
        self.device = torch.device(self.local_rank)
        deepspeed.init_distributed()

        ds_config = get_train_ds_config(offload=False, adam_offload=False, stage=args.deepspeed_stage, bf16=True)
        ds_config["train_micro_batch_size_per_gpu"] = args.per_device_train_batch_size
        ds_config["gradient_accumulation_steps"] = 1
        # @vwxyzjn: MAGIC: it's actually needed to initialize this `dschf`, so
        # https://huggingface.co/docs/transformers/deepspeed#non-trainer-deepspeed-integration
        # next line instructs transformers to partition the model directly over multiple gpus using
        # deepspeed.zero.Init when model's `from_pretrained` method is called.
        if ds_config is not None and ds_config["zero_optimization"]["stage"] == 3:
            dschf = HfDeepSpeedConfig(ds_config)
        else:
            dschf = None
        logger.info(f"Deepspeed config: {dschf=}")

        self.policy: PreTrainedModel = AutoModelForCausalLM.from_pretrained(
            model_config.model_name_or_path,
            revision=model_config.model_revision,
            torch_dtype=torch.bfloat16,
            attn_implementation="flash_attention_2",
            use_cache=False,
        )
        disable_dropout_in_model(self.policy)
        self.policy.gradient_checkpointing_enable()
        # AdamOptimizer = DeepSpeedCPUAdam if self.adam_offload else FusedAdam
        # AdamOptimizer = FusedAdam
        if args.set_weight_decay_on_bias_and_norm:
            optim_params = get_optimizer_grouped_parameters(self.policy, args.weight_decay)
        else:
            optim_params = self.policy.parameters()
        # self.optimizer = AdamOptimizer(optim_params, lr=args.learning_rate)
        self.optimizer = torch.optim.AdamW(optim_params, lr=args.learning_rate, fused=args.fused_optimizer)
        num_scheduler_steps = args.num_training_steps * args.num_epochs * args.num_mini_batches
        warm_up_steps = args.warm_up_steps
        if args.warmup_ratio > 0.0:
            warm_up_steps = int(num_scheduler_steps * args.warmup_ratio)
        scheduler = get_scheduler(
            args.lr_scheduler_type,
            optimizer=self.optimizer,
            num_warmup_steps=warm_up_steps,
            num_training_steps=num_scheduler_steps,
        )
        self.model, self.optimizer, _, self.scheduler = deepspeed.initialize(
            model=self.policy,
            optimizer=self.optimizer,
            config=ds_config,
            lr_scheduler=scheduler,
            dist_init_required=True,
        )
        optimization_steps_done = 0
        if args.checkpoint_state_dir:
            # check if the dir exists
            if not os.path.exists(args.checkpoint_state_dir):
                logger.warning(
                    f"Skipping loading checkpoint state from {args.checkpoint_state_dir} because it does not exist!"
                )
            else:
                path, states = self.model.load_checkpoint(
                    args.checkpoint_state_dir,
                    load_module_strict=True,
                    load_optimizer_states=True,
                    load_lr_scheduler_states=True,
                    load_module_only=False,
                )
                if path is None:
                    raise ValueError(f"Failed to load checkpoint from {args.checkpoint_state_dir}")
                optimization_steps_done = states["training_step"]
                logger.info(
                    f"{self.rank=}: Loaded checkpoint from {args.checkpoint_state_dir} with {optimization_steps_done=}"
                )
        self.model.train()

        # reference model
        ds_config = get_eval_ds_config(
            offload=False,
            # inference model only has stage 3 (sharding) or stage 0 (no sharding)
            # stage 2 is optimizer sharding which doesn't apply to inference
            stage=args.deepspeed_stage if args.deepspeed_stage == 3 else 0,
            bf16=True,
        )
        ds_config["train_micro_batch_size_per_gpu"] = args.per_device_train_batch_size
        ds_config["gradient_accumulation_steps"] = 1
        if ds_config is not None and ds_config["zero_optimization"]["stage"] == 3:
            dschf = HfDeepSpeedConfig(ds_config)
        else:
            dschf = None
        logger.info(f"DeepSpeed config: {dschf=}")

        self.ref_policy: PreTrainedModel = AutoModelForCausalLM.from_pretrained(
            model_config.model_name_or_path,
            revision=model_config.model_revision,
            torch_dtype=torch.bfloat16,
            attn_implementation="flash_attention_2",
            use_cache=False,
        )
        disable_dropout_in_model(self.ref_policy)
        self.ref_policy, *_ = deepspeed.initialize(model=self.ref_policy, config=ds_config)
        self.ref_policy.eval()
        self.local_metrics = MetricsTracker(max_metrics=32, device=self.device)
        return optimization_steps_done

    def forward(
        self,
        model: PreTrainedModel,
        query_response: torch.LongTensor,
        attention_mask: torch.LongTensor,
        position_ids: torch.LongTensor,
        pad_token_id: int,
        temperature: float,
        return_entropy: bool = False,
    ) -> tuple[torch.Tensor, torch.Tensor]:
        # Replace pad tokens with 0s so that we don't run into index out of bounds errors
        padding_mask = query_response != pad_token_id
        input_ids = torch.masked_fill(query_response, ~padding_mask, 0)
        # NOTE: the [:-1] and [1:] are because the logits and generated tokens are off by 1 in index
        output = model(
            input_ids=input_ids[:, :-1],
            # @vwxyzjn: without clamp, we get index out of bounds errors; TODO: investigate
            attention_mask=attention_mask[:, :-1].clamp(0, 1),
            position_ids=position_ids[:, :-1],
            return_dict=True,
        )
        logits = output.logits
        logits /= temperature + 1e-7
        logprob = log_softmax_and_gather(logits, input_ids[:, 1:])

        # For now, entropy is just for monitoring, and we don't pass gradients through it.
        entropy = None
        if return_entropy:
            with torch.no_grad():
                entropy = entropy_from_logits(logits)

        return logprob, entropy

    def setup_model_update_group(self, vllm_engines):
        self.vllm_engines = vllm_engines
        if self.rank == 0:
            master_address = ray._private.services.get_node_ip_address()
            with socket.socket() as sock:
                sock.bind(("", 0))
                master_port = sock.getsockname()[1]
            vllm_num_engines, vllm_tensor_parallel_size = (
                self.args.vllm_num_engines,
                self.args.vllm_tensor_parallel_size,
            )
            world_size = vllm_num_engines * vllm_tensor_parallel_size + 1
            backend = self.args.vllm_sync_backend
            refs = [
                engine.init_process_group.remote(
                    master_address,
                    master_port,
                    i * vllm_tensor_parallel_size + 1,
                    world_size,
                    "openrlhf",
                    backend=backend,
                )
                for i, engine in enumerate(vllm_engines)
            ]
            self.model_update_group = init_process_group(
                backend=backend,
                init_method=f"tcp://{master_address}:{master_port}",
                world_size=world_size,
                rank=0,
                group_name="openrlhf",
            )
            ray_get_with_progress(refs, desc="Initializing vLLM process groups", timeout=60)
        torch.distributed.barrier()

    def broadcast_to_vllm(self):
        # clear vllm cache if we need to
        cache_reset_refs = []
        if self.args.vllm_enable_prefix_caching and torch.distributed.get_rank() == 0:
            for engine in self.vllm_engines:
                cache_reset_refs.append(engine.reset_prefix_cache.remote())

        # avoid OOM
        torch.cuda.empty_cache()
        model = self.model.module
        count, num_params = 0, len(list(model.named_parameters()))
        refss = []
        if self.args.gather_whole_model:
            with deepspeed.zero.GatheredParameters(model.parameters(), enabled=self.args.deepspeed_stage == 3):
                for name, param in model.named_parameters():
                    count += 1  # empty_cache at last param
                    # Fire all vllm engines for broadcast
                    if torch.distributed.get_rank() == 0:
                        shape = param.shape if self.args.deepspeed_stage != 3 else param.ds_shape
                        refs = [
                            engine.update_weight.remote(
                                name, dtype=param.dtype, shape=shape, empty_cache=count == num_params
                            )
                            for engine in self.vllm_engines
                        ]
                        refss.extend(refs)
                    if torch.distributed.get_rank() == 0:
                        torch.distributed.broadcast(param.data, 0, group=self.model_update_group)
        else:  # broadcast each parameter independently
            for name, param in model.named_parameters():
                count += 1
                if torch.distributed.get_rank() == 0:
                    shape = param.shape if self.args.deepspeed_stage != 3 else param.ds_shape
                    refs = [
                        engine.update_weight.remote(
                            name, dtype=param.dtype, shape=shape, empty_cache=count == num_params
                        )
                        for engine in self.vllm_engines
                    ]
                    refss.extend(refs)
                with deepspeed.zero.GatheredParameters([param], enabled=self.args.deepspeed_stage == 3):
                    if torch.distributed.get_rank() == 0:
                        torch.distributed.broadcast(param.data, 0, group=self.model_update_group)
        if torch.distributed.get_rank() == 0:
            ray_get_with_progress(refss, desc="Broadcasting weights to vLLM", enable=self.args.verbose)
        if self.args.vllm_enable_prefix_caching and torch.distributed.get_rank() == 0:
            ray_get_with_progress(cache_reset_refs, desc="Resetting vLLM prefix cache", enable=self.args.verbose)

    def update_ref_policy(self):
        for ref_param, param in zip(self.ref_policy.parameters(), self.model.parameters()):
            if self.args.deepspeed_stage == 3:
                with deepspeed.zero.GatheredParameters([param, ref_param], modifier_rank=0):
                    if deepspeed.comm.get_rank() == 0:
                        ref_param.data.mul_(1.0 - self.args.alpha).add_(param.data, alpha=self.args.alpha)
            else:
                ref_param.data.mul_(1.0 - self.args.alpha).add_(param.data, alpha=self.args.alpha)

    def train(
        self,
        collated_query_responses,
        collated_tool_masks,
        collated_attention_masks,
        collated_position_ids,
        collated_advantages,
        collated_response_masks,
        pad_token_id: int,
        num_mini_batches: int,
        replay_buffer: ReplayBuffer,
    ):
        args = self.args
        to_device_inplace(collated_query_responses, self.device)
        to_device_inplace(collated_tool_masks, self.device)
        to_device_inplace(collated_attention_masks, self.device)
        to_device_inplace(collated_position_ids, self.device)
        to_device_inplace(collated_advantages, self.device)
        to_device_inplace(collated_response_masks, self.device)
        # accumulation steps should always be at least 1
        accumulation_steps = max(math.ceil(len(collated_query_responses) / num_mini_batches - 0.5), 1)
        leftover = len(collated_query_responses) % accumulation_steps
        if leftover > 0:
            collated_query_responses = collated_query_responses[0:-leftover]
            collated_tool_masks = collated_tool_masks[0:-leftover]
            collated_attention_masks = collated_attention_masks[0:-leftover]
            collated_position_ids = collated_position_ids[0:-leftover]
            collated_advantages = collated_advantages[0:-leftover]
            collated_response_masks = collated_response_masks[0:-leftover]
            logger.warning(f"{leftover} samples are dropped due to batch size {num_mini_batches}")

        # recalculate the "real" number of mini-batches
        num_mini_batches = len(collated_query_responses) // accumulation_steps

        # Calculate the logprob of the reference policy
        collated_ref_logprobs = []
        with Timer("Inference Calculation", noop=self.rank != 0):
            with torch.no_grad():
                for i in range(len(collated_query_responses)):
                    query_response = collated_query_responses[i]
                    tool_mask = collated_tool_masks[i]
                    attention_mask = collated_attention_masks[i]
                    position_id = collated_position_ids[i]
                    response_mask = collated_response_masks[i]
                    ref_logprob, _ = self.forward(
                        self.ref_policy,
                        query_response,
                        attention_mask,
                        position_id,
                        pad_token_id,
                        args.temperature,
                        return_entropy=False,
                    )
                    if args.mask_tool_use and args.tool_use:
                        # mask logprobs for tool tokens
                        response_mask = response_mask.bool() & tool_mask.bool()
                    else:
                        response_mask = response_mask.bool()
                    ref_logprob = torch.masked_fill(ref_logprob, ~response_mask[:, 1:], INVALID_LOGPROB)
                    collated_ref_logprobs.append(ref_logprob)
                    torch.cuda.empty_cache()
        # if we have multiple minibatches, we need to calculate the old logprobs for each minibatch
        # following gtrl scripts in just doing this on the current active policy, rather than use the logprobs
        # from the generator (note that async mode means these are a bit diff!)
        replay_buffer_list = []
        old_logprobs = [None for _ in range(len(collated_query_responses))]
        if num_mini_batches > 1:
            with Timer("Old logprobs Calculation", noop=self.rank != 0):
                with torch.no_grad():
                    for i in range(len(collated_query_responses)):
                        query_response = collated_query_responses[i]
                        tool_mask = collated_tool_masks[i]
                        attention_mask = collated_attention_masks[i]
                        position_id = collated_position_ids[i]
                        response_mask = collated_response_masks[i]
                        old_logprob, _ = self.forward(
                            self.model,
                            query_response,
                            attention_mask,
                            position_id,
                            pad_token_id,
                            args.temperature,
                            return_entropy=False,
                        )
                        if args.mask_tool_use and args.tool_use:
                            response_mask = response_mask.bool() & tool_mask.bool()
                        else:
                            response_mask = response_mask.bool()
                        old_logprob = torch.masked_fill(old_logprob, ~response_mask[:, 1:], INVALID_LOGPROB)
                        old_logprobs[i] = old_logprob
                        torch.cuda.empty_cache()

                    replay_buffer_list.append(
                        PackedLogProbSequence(
                            query_response=query_response,
                            attention_mask=attention_mask,
                            response_mask=response_mask,
                            tool_mask=tool_mask,
                            advantage=collated_advantages[i],
                            position_id=position_id,
                            old_logprob=old_logprob,
                            ref_logprob=ref_logprob,
                        )
                    )
                replay_buffer.extend(replay_buffer_list)

        local_step = 0
        # Do multiple epochs of training on on-policy data (PPO-style), with a fresh random shuffle in each epoch
        with Timer("[Training Processes] Loss calculation", noop=self.rank != 0):
            kl1_stats = torch.zeros(len(collated_query_responses))
            kl2_stats = torch.zeros(len(collated_query_responses))
            kl3_stats = torch.zeros(len(collated_query_responses))
            kl4_stats = torch.zeros(len(collated_query_responses))
            kl_loss_stats = torch.zeros(len(collated_query_responses))
            pg_clipfrac_stats = torch.zeros(len(collated_query_responses))
            pg_loss_stats = torch.zeros(len(collated_query_responses))
            loss_stats = torch.zeros(len(collated_query_responses))
            ratio_stats = torch.zeros(len(collated_query_responses))
            entropy_stats = torch.zeros(len(collated_query_responses))
            for epoch_idx in range(args.num_epochs):
                for i in range(len(collated_query_responses)):
                    mb_ref_logprob = collated_ref_logprobs[i]
                    mb_query_responses = collated_query_responses[i]
                    mb_tool_mask = collated_tool_masks[i]
                    mb_advantages = collated_advantages[i]
                    mb_response_masks = collated_response_masks[i]
                    mb_response_masks_bool = mb_response_masks[:, 1:].bool()
                    # if masking snippets, do it here.
                    if args.mask_tool_use and args.tool_use:
                        mb_response_masks_bool = mb_response_masks[:, 1:].bool() & mb_tool_mask[:, 1:].bool()
                    mb_attention_mask = collated_attention_masks[i]
                    mb_position_id = collated_position_ids[i]
                    mb_new_logprobs, mb_entropy = self.forward(
                        self.model,
                        mb_query_responses,
                        mb_attention_mask,
                        mb_position_id,
                        pad_token_id,
                        args.temperature,
                        return_entropy=args.record_entropy,
                    )
                    mb_new_logprobs = torch.masked_fill(mb_new_logprobs, ~mb_response_masks_bool, INVALID_LOGPROB)

                    # Cache the old logprobs
                    if num_mini_batches > 1:
                        mb_old_logprobs = old_logprobs[i]
                    else:
                        with torch.no_grad():
                            if epoch_idx == 0:
                                old_logprobs[i] = mb_new_logprobs
                            mb_old_logprobs = old_logprobs[i].detach()

                    # Calculate the policy's loss
                    logprobs_diff = mb_new_logprobs - mb_old_logprobs
                    ratio = torch.exp(logprobs_diff)
                    pg_losses = -mb_advantages[:, 1:] * ratio
                    pg_losses2 = -mb_advantages[:, 1:] * torch.clamp(
                        ratio, 1.0 - args.clip_lower, 1.0 + args.clip_higher
                    )
                    pg_loss_max = torch.max(pg_losses, pg_losses2)

                    # Here we recalculate kl: we want the KL loss to backpropagate through the model
                    # We also clamp the KL loss to avoid numerical instability
                    # https://chatgpt.com/share/679d0ed9-8f48-8011-926e-e274b15ae8ae
                    ref_logprobs_diff = (mb_new_logprobs - mb_ref_logprob).clamp(-40.0, 40.0)
                    kl1 = ref_logprobs_diff
                    kl2 = (ref_logprobs_diff) ** 2 / 2
                    kl3 = torch.expm1(-ref_logprobs_diff) + ref_logprobs_diff  # this is more numerically stable
                    kl4 = ratio * ref_logprobs_diff
                    if args.kl_estimator == "kl1":
                        kl = kl1
                    elif args.kl_estimator == "kl2":
                        kl = kl2
                    elif args.kl_estimator == "kl3":
                        kl = kl3
                    elif args.kl_estimator == "kl4":
                        kl = kl4

                    # grpo change: directly subtract KL in loss (add)
                    loss = masked_mean(pg_loss_max + (args.beta * kl), mb_response_masks_bool, args.masked_mean_axis)
                    loss = loss / accumulation_steps
                    self.model.backward(loss)
                    if (local_step + 1) % accumulation_steps == 0:
                        self.model.step()
                    local_step += 1
                    with torch.no_grad():
                        # NOTE: in packed implementation, kl calculation are averages over response tokens
                        kl1_stats[i] = masked_mean(kl1, mb_response_masks_bool, args.masked_mean_axis).float()
                        kl2_stats[i] = masked_mean(kl2, mb_response_masks_bool, args.masked_mean_axis).float()
                        kl3_stats[i] = masked_mean(kl3, mb_response_masks_bool, args.masked_mean_axis).float()
                        kl4_stats[i] = masked_mean(kl4, mb_response_masks_bool, args.masked_mean_axis).float()
                        if args.kl_estimator == "kl1":
                            kl_loss_stats[i] = kl1_stats[i] * args.beta
                        elif args.kl_estimator == "kl2":
                            kl_loss_stats[i] = kl2_stats[i] * args.beta
                        elif args.kl_estimator == "kl3":
                            kl_loss_stats[i] = kl3_stats[i] * args.beta
                        elif args.kl_estimator == "kl4":
                            kl_loss_stats[i] = kl4_stats[i] * args.beta
                        pg_clipfrac_stats[i] = masked_mean(
                            (pg_losses2 > pg_losses).float(), mb_response_masks_bool, args.masked_mean_axis
                        )
                        pg_loss_stats[i] = masked_mean(pg_loss_max, mb_response_masks_bool, args.masked_mean_axis)
                        loss_stats[i] = loss
                        ratio_stats[i] = masked_mean(ratio, mb_response_masks_bool, args.masked_mean_axis)
                        if args.record_entropy:
                            # Calculate entropy statistics
                            entropy_stats[i] = masked_mean(
                                mb_entropy, mb_response_masks_bool, args.masked_mean_axis
                            ).float()

            with torch.no_grad():
                self.local_metrics.add("objective/kl_avg", kl1_stats.mean())
                self.local_metrics.add("objective/kl2_avg", kl2_stats.mean())
                self.local_metrics.add("objective/kl3_avg", kl3_stats.mean())
                self.local_metrics.add("objective/kl4_avg", kl4_stats.mean())
                self.local_metrics.add("loss/policy_avg", pg_loss_stats.mean())
                self.local_metrics.add("loss/kl_avg", kl_loss_stats.mean())
                self.local_metrics.add("loss/total_avg", loss_stats.mean())
                self.local_metrics.add("policy/clipfrac_avg", pg_clipfrac_stats.mean())
                self.local_metrics.add("val/ratio", ratio_stats.mean())
                self.local_metrics.add("val/ratio_var", ratio_stats.var())
                if args.record_entropy:
                    self.local_metrics.add("policy/entropy_avg", entropy_stats.mean())
                self.local_metrics.add("lr", self.scheduler.get_last_lr()[0])
                return self.local_metrics.get_metrics_list()

    def save_checkpoint_state(self, checkpoint_state_dir: str, client_state: Dict[str, str]) -> None:
        args = self.args
        self.model.save_checkpoint(checkpoint_state_dir, client_state=client_state)
        # `save_checkpoint` needs to be called on all ranks, only rank 0 will have all the states
        if self.rank == 0:
            if args.keep_last_n_checkpoints >= 0:
                clean_last_n_checkpoints_deepspeed(checkpoint_state_dir, args.keep_last_n_checkpoints)

            if args.gs_bucket_path is not None:
                ray.remote(sync_gs_bucket).options(num_cpus=1).remote(
                    checkpoint_state_dir, args.gs_checkpoint_state_dir
                )

    def save_model(self, output_dir: str, chat_template_name: str, tokenizer: PreTrainedTokenizer) -> None:
        model_to_save = self.model
        if "olmo" in chat_template_name:
            # New chat template has no bos token, and two eos tokens: <|im_end|> and <|endoftext|>
            model_to_save.generation_config = get_olmo3_generation_config(tokenizer)

        if self.rank == 0:
            os.makedirs(output_dir, exist_ok=True)

        # save model weights for ZeRO2/3
        if hasattr(model_to_save, "module"):
            model_to_save = model_to_save.module

        # gather parameters
        output_state_dict = {}
        for k, v in model_to_save.named_parameters():
            # only gather z3 params
            params_to_fetch = _z3_params_to_fetch([v])
            with deepspeed.zero.GatheredParameters(params_to_fetch, enabled=len(params_to_fetch) > 0):
                vv = v.data.cpu()
                if self.rank == 0:
                    output_state_dict[k] = vv

        if self.rank == 0:
            state_dict = model_to_save.state_dict()

            # copy named_buffers with `persistent=True`
            for k, v in model_to_save.named_buffers():
                if k not in state_dict:
                    continue
                vv = v.data.cpu()
                output_state_dict[k] = vv

            state_dict_keys = set(state_dict.keys())
            output_state_dict_keys = set(output_state_dict.keys())

            # corner case for tie_word_embeddings, such as Qwen2-0.5B
            if getattr(model_to_save.config, "tie_word_embeddings", False) and "lm_head.weight" in state_dict_keys:
                state_dict_keys.remove("lm_head.weight")

            assert state_dict_keys.issubset(output_state_dict_keys), (
                f"mismatch keys {output_state_dict_keys.symmetric_difference(state_dict_keys)}"
            )

            # only save peft weights https://github.com/microsoft/DeepSpeed/issues/4295
            if isinstance(model_to_save, PeftModel):
                model_to_save.save_pretrained(output_dir)
                if self.stage == 3:
                    torch.save(
                        get_peft_model_state_dict(model_to_save, output_state_dict),
                        os.path.join(output_dir, "adapter_model.bin"),
                    )
            else:
                model_to_save.save_pretrained(output_dir, state_dict=output_state_dict)

            # save tokenizer
            self.tokenizer.save_pretrained(output_dir)

    # we need this because we don't know which node is rank 0 is on
    def launch_ai2_evals_on_weka_wrapper(self, step_dir, leaderboard_name, wandb_url, training_step):
        args = self.args
        if self.rank == 0:
            ray.remote(launch_ai2_evals_on_weka).options(num_cpus=1).remote(
                step_dir,
                leaderboard_name,
                args.oe_eval_max_length,
                wandb_url,
                training_step,
                args.oe_eval_tasks,
                args.stop_strings,
                args.gs_bucket_path,
                args.eval_priority,
                args.oe_eval_beaker_image,
            )


class ModelGroup:
    def __init__(
        self, pg: PlacementGroup, ray_process_cls: RayProcess, num_gpus_per_node: List[int], single_gpu_mode: bool
    ):
        self.pg = pg
        self.ray_process_cls = ray_process_cls
        self.num_gpus_per_node = num_gpus_per_node
        self.num_gpus_per_actor = 0.48 if single_gpu_mode else 1
        self.num_cpus_per_actor = 4
        self.models = []
        world_size = sum(self.num_gpus_per_node)
        master_policy = ray_process_cls.options(
            num_cpus=self.num_cpus_per_actor,
            num_gpus=self.num_gpus_per_actor,
            scheduling_strategy=PlacementGroupSchedulingStrategy(
                placement_group=self.pg, placement_group_bundle_index=0
            ),
        ).remote(world_size, 0, 0, None, None)

        self.models.append(master_policy)
        master_addr, master_port = ray_get_with_progress(
            [master_policy.get_master_addr_port.remote()], desc="Getting master address"
        )[0]

        def get_bundle_index(rank, num_gpus_per_node):
            """given a rank and a list of num_gpus_per_node, return the index of the bundle that the rank belongs to"""
            bundle_idx = 0
            while rank >= num_gpus_per_node[bundle_idx]:
                rank -= num_gpus_per_node[bundle_idx]
                bundle_idx += 1
            return bundle_idx

        assert get_bundle_index(0, [7, 8, 4]) == 0
        assert get_bundle_index(1, [7, 8, 4]) == 0
        assert get_bundle_index(7, [7, 8, 4]) == 1
        assert get_bundle_index(8, [7, 8, 4]) == 1
        assert get_bundle_index(9, [7, 8, 4]) == 1
        assert get_bundle_index(16, [7, 8, 4]) == 2

        # Setup worker models
        for rank in range(1, world_size):
            logger.debug(f"{rank=}, {world_size=}, {rank=}, {master_addr=}, {master_port=}")
            scheduling_strategy = PlacementGroupSchedulingStrategy(
                placement_group=self.pg, placement_group_bundle_index=get_bundle_index(rank, self.num_gpus_per_node)
            )
            worker_policy = ray_process_cls.options(
                num_cpus=self.num_cpus_per_actor,
                num_gpus=self.num_gpus_per_actor,
                scheduling_strategy=scheduling_strategy,
            ).remote(world_size, rank, 0, master_addr, master_port)
            self.models.append(worker_policy)


class PendingQueriesMap:
    """Thread-safe map for tracking pending queries with reference counting."""

    def __init__(self):
        self._map = {}  # dataset_idx -> (query, ground_truth, dataset, count)
        self._lock = threading.Lock()

    def insert(self, dataset_idx, query, ground_truth, dataset):
        """Insert or increment count for a dataset index."""
        with self._lock:
            if dataset_idx in self._map:
                # Already exists - just increment count
                existing_query, existing_ground_truth, existing_dataset, count = self._map[dataset_idx]
                self._map[dataset_idx] = (existing_query, existing_ground_truth, existing_dataset, count + 1)
            else:
                # New entry - count starts at 1
                self._map[dataset_idx] = (query, ground_truth, dataset, 1)

    def insert_many(self, dataset_indices, queries, ground_truths, datasets):
        """Insert or increment count for multiple dataset indices at once."""
        with self._lock:
            for i, dataset_idx in enumerate(dataset_indices):
                if dataset_idx in self._map:
                    # Already exists - just increment count
                    existing_query, existing_ground_truth, existing_dataset, count = self._map[dataset_idx]
                    self._map[dataset_idx] = (existing_query, existing_ground_truth, existing_dataset, count + 1)
                else:
                    # New entry - count starts at 1
                    self._map[dataset_idx] = (queries[i], ground_truths[i], datasets[i], 1)

    def pop(self, dataset_idx):
        """Retrieve data and decrement count. Removes entry when count reaches 0."""
        with self._lock:
            if dataset_idx not in self._map:
                raise RuntimeError(f"Dataset index {dataset_idx} not found in pending_queries_map")

            query, ground_truth, dataset, count = self._map[dataset_idx]

            if count > 1:
                # More results expected - just decrement
                self._map[dataset_idx] = (query, ground_truth, dataset, count - 1)
            else:
                # Last result - remove entry
                del self._map[dataset_idx]

            return query, ground_truth, dataset

    def __len__(self):
        """Return the number of entries in the map."""
        with self._lock:
            return len(self._map)

    def __contains__(self, dataset_idx):
        """Check if a dataset index is in the map."""
        with self._lock:
            return dataset_idx in self._map

    def __getitem__(self, dataset_idx):
        """Get the value for a dataset index."""
        with self._lock:
            return self._map[dataset_idx]

    def keys(self):
        """Return a view of the keys in the map."""
        with self._lock:
            return list(self._map.keys())


def accumulate_inference_batches(
    inference_results_Q: ray_queue.Queue,
    pending_queries_map: PendingQueriesMap,
    args: Args,
    training_step: int,
    generation_config,
    timeout: Optional[float] = None,
) -> tuple[GenerationResult, Batch]:
    """Accumulate multiple inference results into a single training batch.

    Args:
        inference_results_Q: Queue containing GenerationResult objects
        pending_queries_map: PendingQueriesMap instance for thread-safe query tracking
        args: Arguments containing vllm_num_engines
        training_step: Current training step for error reporting
        generation_config: Generation config containing n (number of samples per prompt)
        timeout: Optional timeout in seconds for queue get operations. If None, blocks indefinitely.

    Raises:
        queue.Empty: If timeout is specified and no data is available within timeout.

    Returns:
        Tuple of (combined_result, Batch with queries, ground_truths, datasets) or (ShutdownSentinel, None) if shutdown signal received
    """
    # Collect results from all engines with non-blocking progress bar
    results = []
    all_queries = []
    all_ground_truths = []
    all_datasets = []
    for i in tqdm(
        range(args.vllm_num_engines),
        total=args.vllm_num_engines,
        desc=f"Accumulating results from {args.vllm_num_engines} engines",
        bar_format="{l_bar}{bar}{r_bar}\n",
        disable=not args.verbose,
    ):
        result = inference_results_Q.get(timeout=timeout)

        if isinstance(result, ShutdownSentinel):
            return result, None
        dataset_indices = result.dataset_index

        if dataset_indices is None:
            raise RuntimeError(f"Dataset indices is None for result {i}")

        # When generation_config.n > 1, vLLM generates multiple responses per prompt
        # but dataset_indices only contains the unique indices (not replicated)
        # So we expect: len(responses) == len(dataset_indices) * generation_config.n
        expected_responses = len(dataset_indices) * generation_config.n
        assert len(result.responses) == expected_responses, (
            f"Mismatch: number of responses ({len(result.responses)}) "
            f"doesn't match expected ({expected_responses}) for result {i}"
            f". {generation_config.n=}"
            f", {len(dataset_indices)=}"
        )

        # Get corresponding queries, ground_truths, datasets for each individual prompt
        batch_queries = []
        batch_ground_truths = []
        batch_datasets = []

        for dataset_idx in dataset_indices:
            query, ground_truth, dataset = pending_queries_map.pop(dataset_idx)
            batch_queries.append(query)
            batch_ground_truths.append(ground_truth)
            batch_datasets.append(dataset)

        results.append(result)
        all_queries.extend(batch_queries)
        all_ground_truths.extend(batch_ground_truths)
        all_datasets.extend(batch_datasets)

    # Combine all results into a single GenerationResult
    combined_responses = []
    combined_finish_reasons = []
    combined_masks = []
    combined_num_calls = []
    combined_timeouts = []
    combined_tool_errors = []
    combined_tool_outputs = []
    combined_tool_runtimes = []
    combined_tool_calleds = []

    for result in results:
        combined_responses.extend(result.responses)
        combined_finish_reasons.extend(result.finish_reasons)
        combined_masks.extend(result.masks)
        combined_num_calls.extend(result.request_info.num_calls)
        combined_timeouts.extend(result.request_info.timeouts)
        combined_tool_errors.extend(result.request_info.tool_errors)
        combined_tool_outputs.extend(result.request_info.tool_outputs)
        combined_tool_runtimes.extend(result.request_info.tool_runtimes)
        combined_tool_calleds.extend(result.request_info.tool_calleds)

    # Create combined RequestInfo
    combined_request_info = RequestInfo(
        num_calls=combined_num_calls,
        timeouts=combined_timeouts,
        tool_errors=combined_tool_errors,
        tool_outputs=combined_tool_outputs,
        tool_runtimes=combined_tool_runtimes,
        tool_calleds=combined_tool_calleds,
    )

    # Create combined GenerationResult
    combined_result = GenerationResult(
        responses=combined_responses,
        finish_reasons=combined_finish_reasons,
        masks=combined_masks,
        request_info=combined_request_info,
        dataset_index=None,  # Not meaningful for combined result
        training_step=training_step,
    )

    # Note: We don't have dataset_indices here, but they're not needed for the returned batch
    batch = Batch(
        queries=all_queries,
        ground_truths=all_ground_truths,
        datasets=all_datasets,
        indices=None,  # Not meaningful for combined results
    )
    return combined_result, batch


def data_preparation_thread(
    reward_fn: Callable,
    inference_results_Q: ray_queue.Queue,  # Ray queue
    packed_sequences_Q: Queue,
    pending_queries_map: dict,
    args: Args,
    tokenizer: PreTrainedTokenizer,
    num_training_steps: int,
    generation_config,
):
    for training_step in range(1, num_training_steps + 1):
        # Streaming accumulation: collect results as they arrive
        with Timer("🚀 [Data Preparation Thread] Getting response ids") as timer:
            result, batch = accumulate_inference_batches(
                inference_results_Q, pending_queries_map, args, training_step, generation_config
            )
            if isinstance(result, ShutdownSentinel):
                logger.info("[Data Preparation Thread] Received shutdown sentinel, exiting")
                return

        getting_response_time = timer.duration

        # ------------------------------------------------------------------------------------------------
        # Pack sequences
        if args.num_samples_per_prompt_rollout > 1:
            batch = Batch(
                queries=repeat_each(batch.queries, args.num_samples_per_prompt_rollout),
                ground_truths=repeat_each(batch.ground_truths, args.num_samples_per_prompt_rollout),
                datasets=repeat_each(batch.datasets, args.num_samples_per_prompt_rollout),
                indices=repeat_each(batch.indices, args.num_samples_per_prompt_rollout) if batch.indices else None,
            )
            good_outputs = [
                len(result.request_info.tool_outputs[i]) > 0
                and result.request_info.tool_calleds[i]
                and not result.request_info.timeouts[i]
                and not result.request_info.tool_errors[i]
                for i in range(len(result.request_info.tool_outputs))
            ]
            for i in range(len(result.finish_reasons)):
                # edge case: sometimes it outputs eos immediately, and we get an empty response
                # in that case, we need to add the eos token to the response
                # note that this also adds eos to the end of reponses that stopped for other reasons.
                if result.finish_reasons[i] == "stop" and (
                    len(result.responses[i]) == 0 or result.responses[i][-1] != tokenizer.eos_token_id
                ):
                    result.responses[i].append(tokenizer.eos_token_id)
                    result.masks[i].append(1)  # never mask the eos token for now?

        with Timer("🔥 [Data Preparation Thread] Decoding responses", noop=True):
            decoded_responses = tokenizer.batch_decode(result.responses, skip_special_tokens=True)
            decoded_queries = tokenizer.batch_decode(batch.queries, skip_special_tokens=True)
            decoded_queries = [extract_user_query(query) for query in decoded_queries]
            stop_rate = sum(int(finish_reason == "stop") for finish_reason in result.finish_reasons) / len(
                result.finish_reasons
            )

        with Timer("💰 [Data Preparation Thread] Calculating rewards and advantages"):
            scores, reward_metrics = asyncio.run(
                reward_fn(
                    result.responses,
                    decoded_responses,
                    batch,
                    result.finish_reasons,
                    result.request_info,
                    decoded_queries,
                )
            )
            scores = np.array(scores)
            scores_per_prompt = scores.reshape(-1, args.num_samples_per_prompt_rollout)
            mean_grouped_rewards = scores_per_prompt.mean(axis=-1)
            mean_grouped_rewards = np.repeat(mean_grouped_rewards, args.num_samples_per_prompt_rollout, axis=0)
            std_grouped_rewards = scores_per_prompt.std(axis=-1)
            std_grouped_rewards = np.repeat(std_grouped_rewards, args.num_samples_per_prompt_rollout, axis=0)
            if args.advantage_normalization_type == "standard":
                advantages = (scores - mean_grouped_rewards) / (std_grouped_rewards + 1e-8)
            elif args.advantage_normalization_type == "centered":
                advantages = scores - mean_grouped_rewards
            else:
                raise ValueError(f"Invalid advantage normalization type: {args.advantage_normalization_type}")

        with Timer("📦 [Data Preparation Thread] Filtering sequences"):
            # Here we get the max possible score for each prompt, and see how many prompts are unsolved
            max_possible_score = 0
            if args.apply_verifiable_reward:
                max_possible_score += args.verification_reward
            if args.apply_r1_style_format_reward and args.additive_format_reward:
                max_possible_score += args.r1_style_format_reward
            unsolved_batch_size_ratio = ((scores != max_possible_score) > 0).sum() / len(scores)
            # In GRPO, if the std of grouped rewards is 0, then there is zero gradient for the batch
            # of args.num_samples_per_prompt_rollout responses, so we need to filter out those batches
            non_zero_std_mask = scores_per_prompt.std(axis=-1) != 0
            real_batch_size_ratio = non_zero_std_mask.sum() * args.num_samples_per_prompt_rollout / len(scores)
            expanded_mask = np.repeat(non_zero_std_mask, args.num_samples_per_prompt_rollout)
            non_zero_gradient_index = np.where(expanded_mask)[0]
            advantages = advantages[non_zero_gradient_index]
            original_batch_size = len(scores)
            scores = scores[non_zero_gradient_index]
            responses = [result.responses[i] for i in non_zero_gradient_index]
            masks = [result.masks[i] for i in non_zero_gradient_index]
            batch = batch[non_zero_gradient_index.tolist()]
            finish_reasons = [result.finish_reasons[i] for i in non_zero_gradient_index]
            if args.mask_truncated_completions:
                stop_idxes = torch.tensor([i for i in range(len(finish_reasons)) if finish_reasons[i] == "stop"])
                scores = scores[stop_idxes]
                advantages = advantages[stop_idxes]
                responses = [responses[i] for i in stop_idxes]
                masks = [masks[i] for i in stop_idxes]
                batch = batch[stop_idxes.tolist()]
                finish_reasons = [finish_reasons[i] for i in stop_idxes]

            if args.fill_completions:
                with Timer("⏱ [Data Preparation Thread] Refill completions"):
                    current_batch_size = len(scores)
                    original_prompt_cnt = original_batch_size // args.num_samples_per_prompt_rollout
                    current_prompt_cnt = current_batch_size // args.num_samples_per_prompt_rollout
                    need_to_fill_prompt = original_prompt_cnt - current_prompt_cnt
                    k = args.num_samples_per_prompt_rollout

                    if need_to_fill_prompt > 0 and current_prompt_cnt > 0:
                        scores_matrix = scores.reshape(current_prompt_cnt, k)
                        stds = scores_matrix.std(axis=1) + 1e-8
                        probs = stds / stds.sum()

                        sampled_prompt_ids = np.random.choice(
                            current_prompt_cnt, size=need_to_fill_prompt, replace=True, p=probs
                        )

                        sampled_indices = []
                        for pid in sampled_prompt_ids:
                            start = pid * k
                            sampled_indices.extend(range(start, start + k))

                        advantages = np.concatenate([advantages, advantages[sampled_indices]])
                        scores = np.concatenate([scores, scores[sampled_indices]])
                        responses += [responses[i] for i in sampled_indices]
                        masks += [masks[i] for i in sampled_indices]

                        sampled_batch = batch[sampled_indices]

                        batch = Batch(
                            queries=batch.queries + sampled_batch.queries,
                            ground_truths=batch.ground_truths + sampled_batch.ground_truths,
                            datasets=batch.datasets + sampled_batch.datasets,
                            indices=batch.indices + sampled_batch.indices if batch.indices is not None else None,
                        )

                        finish_reasons += [finish_reasons[i] for i in sampled_indices]

                        print(
                            f"📊 Duplicated {need_to_fill_prompt} prompts from {len(sampled_indices)} total responses"
                        )

        with Timer("📦 [Data Preparation Thread] Packing sequences"):
            packed_sequences = pack_sequences(
                queries=batch.queries,
                responses=responses,
                masks=masks,
                pack_length=args.pack_length,
                pad_token_id=tokenizer.pad_token_id,
            )
            num_new_tokens = sum(len(seq) for seq in packed_sequences.query_responses)
            # Vectorized advantage calculation: create a lookup array where each index corresponds to a response mask value
            # and each value is the corresponding advantage score: index 0 is set to 0 since response masks start from 1 (1-indexed)
            lookup_advantages = np.zeros(len(advantages) + 1, dtype=np.float32)
            lookup_advantages[1:] = advantages
            packed_advantages = [
                torch.tensor(lookup_advantages[packed_mask], dtype=torch.float32)
                for packed_mask in packed_sequences.response_masks
            ]
            packed_sequences.advantages = packed_advantages

        # if we have less batches than world size, we need to pad out so each world is fine
        # ideally, you should avoid this since its wasting computation.
        if args.allow_world_padding:
            with Timer("🤺 [Data Preparation Thread] Padding sequences for world size"):
                shortfall = args.world_size - len(packed_sequences.query_responses)
                if shortfall > 0:
                    logger.warning(
                        f"Padding {shortfall} sequences for world size. In future, you should adjust your compute this."
                    )
                    # construct "dummy" sequences for padding out the world size
                    dummy_qr = torch.tensor([tokenizer.pad_token_id, tokenizer.eos_token_id], dtype=torch.long)
                    dummy_tool_mask = torch.zeros_like(dummy_qr)
                    dummy_attention = torch.tensor([1, 1], dtype=torch.long)
                    dummy_position_ids = torch.arange(len(dummy_qr), dtype=torch.long)
                    dummy_response_mask = torch.zeros_like(dummy_qr)
                    dummy_advantage = torch.zeros_like(dummy_qr, dtype=torch.float)
                    # pad out the world size
                    for _ in range(shortfall):
                        packed_sequences.query_responses.append(dummy_qr)
                        packed_sequences.tool_masks.append(dummy_tool_mask)
                        packed_sequences.attention_masks.append(dummy_attention)
                        packed_sequences.position_ids.append(dummy_position_ids)
                        packed_sequences.response_masks.append(dummy_response_mask)
                        packed_sequences.advantages.append(dummy_advantage)

        with Timer("🔄 [Data Preparation Thread] Prepare collated data for each worker"):
            B = (
                len(packed_sequences.query_responses) // args.world_size
            )  # essentially doing `drop_last=True`, which is fine.
            collated_data = []
            for i in range(args.world_size):
                per_device_packed_query_responses = packed_sequences.query_responses[B * i : B * (i + 1)]
                per_device_packed_tool_masks = packed_sequences.tool_masks[B * i : B * (i + 1)]
                per_device_packed_attention_masks = packed_sequences.attention_masks[B * i : B * (i + 1)]
                per_device_packed_position_ids = packed_sequences.position_ids[B * i : B * (i + 1)]
                per_device_packed_advantages = packed_sequences.advantages[B * i : B * (i + 1)]
                per_device_packed_response_masks = packed_sequences.response_masks[B * i : B * (i + 1)]

                # Shuffle the batch and collate the data
                b_inds = np.random.permutation(len(per_device_packed_query_responses))
                collated_query_responses = []
                collated_tool_masks = []
                collated_attention_masks = []
                collated_position_ids = []
                collated_response_masks = []
                collated_advantages = []
                for j in range(0, len(per_device_packed_query_responses), args.per_device_train_batch_size):
                    micro_range = b_inds[j : j + args.per_device_train_batch_size]
                    collated_query_responses.append(
                        collate_fn(
                            [per_device_packed_query_responses[idx] for idx in micro_range], tokenizer.pad_token_id
                        )
                    )
                    collated_tool_masks.append(
                        collate_fn([per_device_packed_tool_masks[idx] for idx in micro_range], 0)
                    )
                    collated_attention_masks.append(
                        collate_fn([per_device_packed_attention_masks[idx] for idx in micro_range], 0)
                    )
                    collated_position_ids.append(
                        collate_fn([per_device_packed_position_ids[idx] for idx in micro_range], 0)
                    )
                    collated_response_masks.append(
                        collate_fn([per_device_packed_response_masks[idx] for idx in micro_range], 0)
                    )
                    collated_advantages.append(
                        collate_fn([per_device_packed_advantages[idx] for idx in micro_range], 0)
                    )
                collated_data.append(
                    {
                        "collated_query_responses": collated_query_responses,
                        "collated_tool_masks": collated_tool_masks,
                        "collated_attention_masks": collated_attention_masks,
                        "collated_position_ids": collated_position_ids,
                        "collated_advantages": collated_advantages,
                        "collated_response_masks": collated_response_masks,
                    }
                )

        # Create a result package with metrics and data
        if len(responses) == 0:
            # Handle empty responses case
            # in this case, we won't log metrics, so it should be fine.
            metrics = {}
        else:
            sequence_lengths = np.array([len(response) for response in responses])
            sequence_length_solved = (
                np.array([]) if np.all(scores == 0) else np.array(sequence_lengths[scores == max_possible_score])
            )
            sequence_length_unsolved = (
                np.array([]) if np.all(scores == max_possible_score) else np.array(sequence_lengths[scores == 0])
            )
            metrics = {
                "scores": np.array(scores).mean(),
                "real_batch_size_ratio": real_batch_size_ratio,
                "unsolved_batch_size_ratio": unsolved_batch_size_ratio,
                "packed_ratio": len(packed_sequences.query_responses) / len(responses) if len(responses) > 0 else 0,
                "val/sequence_lengths": sequence_lengths.mean(),
                "val/sequence_lengths_min": sequence_lengths.min(),
                "val/sequence_lengths_max": sequence_lengths.max(),
                "val/sequence_lengths_unsolved": (
                    0 if len(sequence_length_unsolved) == 0 else sequence_length_unsolved.mean()
                ),
                "val/sequence_lengths_solved": (
                    0 if len(sequence_length_solved) == 0 else sequence_length_solved.mean()
                ),
                "val/sequence_lengths_unsolved_hist": sequence_length_unsolved,
                "val/sequence_lengths_solved_hist": sequence_length_solved,
                "val/stop_rate": stop_rate,
                "val/advantages_mean": advantages.mean(),
                "val/advantages_min": advantages.min(),
                "val/advantages_max": advantages.max(),
                "val/advantages_hist": advantages,
                "val/num_calls_rate": np.array(result.request_info.num_calls).mean(),
                "val/timeouts_rate": np.array(result.request_info.timeouts).mean(),
                "val/tool_errors_rate": np.array([len(item) > 0 for item in result.request_info.tool_errors]).mean(),
                "val/good_outputs_rate": np.array(good_outputs).mean(),
                "val/tool_runtimes_rate": np.array(result.request_info.tool_runtimes).mean(),
                "val/tool_calleds_rate": np.array(result.request_info.tool_calleds).mean(),
                "time/getting_response": getting_response_time,
                **reward_metrics,
            }

        if args.save_traces:
            traces = {
                "scores": scores.tolist(),
                "finish_reasons": finish_reasons,
                "responses": responses,
                "training_step": training_step,
                **asdict(batch),  # Unpack all batch fields
                **reward_metrics,
            }
            os.makedirs(args.output_dir, exist_ok=True)
            with open(f"{args.output_dir}/traces_{args.run_name}.jsonl", "a") as f:
                json.dump(traces, f)
                f.write("\n")

        if len(responses) == 0:
            logger.warning(f"No responses in batch {training_step}.")

        # Put the packed sequences and metrics into the output queue
        packed_sequences_Q.put(
            {
                "packed_sequences": packed_sequences,  # for debugging purposes
                "collated_data": collated_data,
                "metrics": metrics,
                "responses_count": len(responses),
                "num_new_tokens": num_new_tokens,
                "B": B,
            }
        )


def setup_runtime_variables(args: Args) -> Args:
    """Set up runtime variables for the experiment."""
    args.run_name = f"{args.exp_name}__{args.seed}__{int(time.time())}"
    args.output_dir = os.path.join(args.output_dir, args.run_name)
    args.dataset_local_cache_dir = os.path.abspath(args.dataset_local_cache_dir)
    if is_beaker_job():
        args.dataset_local_cache_dir = "/weka/oe-adapt-default/allennlp/deletable_open_instruct_dataset_cache"
    args.world_size = sum(args.num_learners_per_node)
    args.num_training_steps = args.total_episodes // (
        args.num_unique_prompts_rollout * args.num_samples_per_prompt_rollout
    )
    args.try_launch_beaker_eval_jobs_on_weka = args.try_launch_beaker_eval_jobs_on_weka and is_beaker_job()
    if args.push_to_hub:
        if args.hf_repo_id is None:  # auto-generate one
            args.hf_repo_id = "open_instruct_dev"
        if args.hf_entity is None:  # first try to use AI2 entity
            args.hf_entity = maybe_use_ai2_hf_entity()
        if args.hf_entity is None:  # then try to use the user's entity
            args.hf_entity = HfApi().whoami()["name"]
        args.hf_repo_id = f"{args.hf_entity}/{args.hf_repo_id}"
        if args.hf_repo_revision is None:  # auto-generate one
            args.hf_repo_revision = args.run_name
        args.hf_repo_url = f"https://huggingface.co/{args.hf_repo_id}/tree/{args.hf_repo_revision}"
    if args.with_tracking:
        if args.wandb_entity is None:
            args.wandb_entity = maybe_use_ai2_wandb_entity()
    args.tool_use = args.tools is not None and len(args.tools) > 0
    return args


def setup_experiment_tracking(args: Args, tc: TokenizerConfig, model_config: ModelConfig):
    """Setup experiment tracking and seeds."""
    all_configs = {}
    beaker_config = None
    if is_beaker_job():
        beaker_config = maybe_get_beaker_config()
        all_configs.update(vars(beaker_config))
    all_configs.update(**asdict(args), **asdict(tc), **asdict(model_config))

    wandb_url = None
    if args.with_tracking:
        wandb.init(
            project=args.wandb_project_name,
            entity=args.wandb_entity,
            config=all_configs,
            name=args.run_name,
            save_code=True,
            tags=[args.exp_name] + get_wandb_tags(),
        )
        wandb_url = wandb.run.get_url()
        maybe_update_beaker_description_with_wandb_url(wandb_url)

    return beaker_config, wandb_url


def setup_datasets(args: Args, tc: TokenizerConfig, tokenizer: PreTrainedTokenizer):
    """Set up training and evaluation datasets."""
    transform_fn_args = [
        {},
        {"max_token_length": args.max_token_length, "max_prompt_token_length": args.max_prompt_token_length},
    ]
    train_dataset = get_cached_dataset_tulu(
        dataset_mixer_list=args.dataset_mixer_list,
        dataset_mixer_list_splits=args.dataset_mixer_list_splits,
        tc=tc,
        dataset_transform_fn=args.dataset_transform_fn,
        transform_fn_args=transform_fn_args,
        dataset_cache_mode=args.dataset_cache_mode,
        dataset_config_hash=args.dataset_config_hash,
        hf_entity=args.hf_entity,
        dataset_local_cache_dir=args.dataset_local_cache_dir,
        dataset_skip_cache=args.dataset_skip_cache,
    )
    train_dataset = train_dataset.shuffle(seed=args.seed)

    eval_dataset = None
    if len(args.dataset_mixer_eval_list) > 0:
        eval_dataset = get_cached_dataset_tulu(
            args.dataset_mixer_eval_list,
            args.dataset_mixer_eval_list_splits,
            tc,
            args.dataset_transform_fn,
            transform_fn_args,
            hf_entity=args.hf_entity,
            dataset_cache_mode=args.dataset_cache_mode,
            dataset_config_hash=args.dataset_config_eval_hash,
            dataset_local_cache_dir=args.dataset_local_cache_dir,
            dataset_skip_cache=args.dataset_skip_cache,
        )
        if args.shuffle_eval_dataset:
            eval_dataset = eval_dataset.shuffle(seed=args.seed)

    visualize_token(train_dataset[0][INPUT_IDS_PROMPT_KEY], tokenizer)

    return train_dataset, eval_dataset


def create_model_and_optimizer(
    args: Args,
    tc: TokenizerConfig,
    model_config: ModelConfig,
    beaker_config: BeakerRuntimeConfig,
    wandb_url: str,
    tokenizer: PreTrainedTokenizer,
    inference_results_Q: ray_queue.Queue,
    param_prompt_Q: ray_queue.Queue,
    evaluation_inference_results_Q: ray_queue.Queue,
) -> tuple[ModelGroup, list[LLMRayActor], dict, int, int]:
    """Create the model, optimizer, and vLLM engines."""
    # Create placement group
    bundles = [{"GPU": actor_num_gpus, "CPU": actor_num_gpus * 10} for actor_num_gpus in args.num_learners_per_node]
    pg = placement_group(bundles, strategy="STRICT_SPREAD")
    ray_get_with_progress([pg.ready()], desc="Waiting for placement group")
    inits = []
    policy_group = ModelGroup(pg, PolicyTrainerRayProcess, args.num_learners_per_node, args.single_gpu_mode)
    wandb_url = wandb.run.get_url() if args.with_tracking else None
    inits.extend(
        model.from_pretrained.remote(args, model_config, beaker_config, wandb_url, tokenizer)
        for model in policy_group.models
    )

    # Set up tools
    max_len = args.max_prompt_token_length + args.response_length
    tool_objects = {}
    if args.tools:
        for tool in args.tools:
            if tool.lower() == "search":
                from open_instruct.search_utils.search_tool import SearchTool

                tool = SearchTool(
                    start_str="<query>",
                    end_str="</query>",
                    api_endpoint=args.search_api_endpoint,
                    number_documents_to_search=args.number_documents_to_search,
                )
                tool_objects[tool.end_str] = tool
                # Add tool end string to stop_strings
                args.stop_strings.append(tool.end_str)
            elif tool.lower() == "code":
                from open_instruct.tool_utils.tool_vllm import PythonCodeTool

                tool = PythonCodeTool(start_str="<code>", end_str="</code>", api_endpoint=args.code_tool_api_endpoint)
                tool_objects[tool.end_str] = tool
                # Add tool end string to stop_strings
                args.stop_strings.append(tool.end_str)
            else:
                raise ValueError(f"Unknown tool: {tool}")

    # Create vLLM engines with queues
    vllm_engines = create_vllm_engines(
        args.vllm_num_engines,
        args.vllm_tensor_parallel_size,
        args.vllm_enforce_eager,
        tc.tokenizer_name_or_path,
        model_config.model_name_or_path,
        model_config.model_revision,
        args.seed,
        args.vllm_enable_prefix_caching,
        max_len,
        args.vllm_gpu_memory_utilization,
        args.single_gpu_mode,
        pg=pg if args.single_gpu_mode else None,
        tools=tool_objects,
        max_tool_calls=args.max_tool_calls,
        prompt_queue=param_prompt_Q,
        results_queue=inference_results_Q,
        eval_results_queue=evaluation_inference_results_Q,
    )

    resume_training_step = ray_get_with_progress(inits, desc="Initializing models")[0] + 1
    episode = (resume_training_step - 1) * args.num_unique_prompts_rollout * args.num_samples_per_prompt_rollout
    logger.info("======== ✅ all models and vLLM engines initialized =========")

    ray_get_with_progress(
        [m.setup_model_update_group.remote(vllm_engines=vllm_engines) for m in policy_group.models],
        desc="Setting up model update group",
    )
    logger.info("======== ✅ model update group setup successfully =========")

    if resume_training_step > 1:
        logger.info(f"Resuming training from step {resume_training_step}... Broadcasting weights to vLLM engines.")
        with Timer("[Main Thread] 🔄 Loading weights using shared memory"):
            ray_get_with_progress(
                [m.broadcast_to_vllm.remote() for m in policy_group.models],
                desc="Broadcasting weights to vLLM engines",
                enable=args.verbose,
            )

    return policy_group, vllm_engines, tool_objects, resume_training_step, episode


def create_generation_configs(args: Args):
    """Create generation configs for training and evaluation."""
    generation_config = SamplingParams(
        temperature=args.temperature,
        top_p=args.vllm_top_p,  # prevent rare out-of-vocab tokens with qwen
        max_tokens=args.response_length,
        include_stop_str_in_output=True,
        skip_special_tokens=False,
        n=args.num_samples_per_prompt_rollout,
        stop=args.stop_strings,
    )
    eval_generation_config = generation_config.clone()
    eval_generation_config.temperature = 0.0
    eval_generation_config.n = 1
    return {"train": generation_config, "eval": eval_generation_config}


def split_and_insert_batch(
    batch: Batch,
    training_step,
    vllm_num_engines,
    pending_queries_map: PendingQueriesMap,
    param_prompt_Q,
    generation_config,
    is_eval: bool = False,
) -> None:
    """Split a batch into multiple inference batches and insert individual prompts into queues and mapping."""
    # Split the batch over the VLLM engines.
    inference_batch_size = len(batch.queries) // vllm_num_engines
    for batch_idx in range(vllm_num_engines):
        start_idx = batch_idx * inference_batch_size
        end_idx = start_idx + inference_batch_size if batch_idx < vllm_num_engines - 1 else len(batch.queries)

        sub_batch = batch[start_idx:end_idx]

        # Store prompts in the map using thread-safe insert_many
        pending_queries_map.insert_many(
            sub_batch.indices, sub_batch.queries, sub_batch.ground_truths, sub_batch.datasets
        )

        # Use PromptRequest for Ray queue with batch-specific dataset_index list
        param_prompt_Q.put(
            PromptRequest(
                prompts=sub_batch.queries,
                generation_config=generation_config,
                training_step=training_step,
                dataset_index=sub_batch.indices,
                is_eval=is_eval,
            )
        )


def sync_weights_and_prepare_prompts(
    training_step: int,
    args: Args,
    train_dataset: Any,
    iter_dataloader: Iterator[List[int]],
    policy_group: ModelGroup,
    pending_queries_map: PendingQueriesMap,
    param_prompt_Q: ray_queue.Queue,
    generation_configs: Dict[str, SamplingParams],
) -> Batch:
    """Sync weights and send the next batch of prompts to vLLM."""
    dataset_indices = next(iter_dataloader)
    batch = next_batch(dataset_indices, train_dataset)
    with Timer(
        "[Main Thread] 🔄 Loading weights using shared memory"
        if args.async_steps > 0
        else "🔄 Loading weights using shared memory"
    ):
        ray_refs = [m.broadcast_to_vllm.remote() for m in policy_group.models]
        ray_get_with_progress(
            ray_refs,
            desc=f"[Main Thread] Broadcasting weights to vLLM engines at training step {training_step}",
            enable=args.verbose,
        )

    split_and_insert_batch(
        batch, training_step, args.vllm_num_engines, pending_queries_map, param_prompt_Q, generation_configs["train"]
    )

    return batch


def load_data_from_packing_thread(packed_sequences_Q: Queue, num_total_tokens: int):
    """Get the packed sequences with advantages from the packing thread."""
    with Timer("[Main Thread] 📦 Getting packed sequences from thread") as timer:
        while True:
            try:
                packed_data = packed_sequences_Q.get(timeout=30.0)
                break
            except Empty:
                logger.warning("[Main Thread] Timeout waiting for packed sequences. Retrying...")
        data_thread_metrics = packed_data["metrics"]
        B = packed_data["B"]
        collated_data = packed_data["collated_data"]
        num_total_tokens += packed_data["num_new_tokens"]

    data_thread_metrics["time/trainer_idling"] = timer.duration
    if B == 0:
        logger.warning("[Main Thread] 🤡 After packing, there is not enough data to train")
        return None, data_thread_metrics, num_total_tokens
    return collated_data, data_thread_metrics, num_total_tokens


def generate_thread(
    vllm_engines, local_eval_every, num_training_steps, resume_training_step, stop_event, generate_metrics_Q
):
    """Thread function that repeatedly calls process_from_queue on vllm engines."""
    logger.info("[Generate Thread] 🚀 Starting generation thread")

    while not stop_event.is_set():
        with Timer("🔥 Generation time") as timer:
            engine_refs = [
                engine.process_from_queue.remote(num_training_steps, resume_training_step, timeout=0.1)
                for engine in vllm_engines
            ]
            engine_futures = [ref.future() for ref in engine_refs]
            processed_results = []
            with tqdm(
                total=len(vllm_engines),
                desc="[Generate Thread] Waiting for vLLM engines to return",
                bar_format="{l_bar}{bar}{r_bar}\n",
                disable=not args.verbose,
            ) as pbar:
                for future in futures.as_completed(engine_futures):
                    processed_results.append(future.result())
                    pbar.update(1)
            num_processed = sum(int(result) for result in processed_results)
            # Suppress timing output if nothing was processed
            if num_processed == 0:
                timer.noop = 1
        if num_processed == 0:
            # If no batches were processed, sleep for a short time to avoid busy waiting
            time.sleep(1)
        else:
            try:
                generate_metrics_Q.put_nowait({"time/generation": timer.duration})
            except Full:
                logging.warning("[Generate Thread] generate metrics queue full, skipping metric")

    logger.info("[Generate Thread] 🛑 Stopping generation thread")


def one_training_step(
    args: Args,
    policy_group: ModelGroup,
    collated_data,
    tokenizer,
    data_thread_metrics,
    episode,
    training_step,
    num_total_tokens,
    start_time,
    train_dataset,
    wandb_url,
    chat_template_name,
    replay_buffer,
):
    """Train the model for one step."""
    update_ref_policy_future = []
    with Timer("[Main Thread] 🗡️ Training") as train_timer:
        metrics_list: List[dict[str, float]] = ray_get_with_progress(
            [
                policy_group.models[i].train.remote(
                    **collated_data[i],
                    pad_token_id=tokenizer.pad_token_id,
                    num_mini_batches=args.num_mini_batches,
                    replay_buffer=replay_buffer,
                )
                for i in range(args.world_size)
            ],
            desc=f"Running training step {training_step}",
        )
        if (
            args.ref_policy_update_freq is not None
            and training_step % args.ref_policy_update_freq == 0
            and args.alpha > 0
        ):
            update_ref_policy_future.extend(
                [policy_group.models[i].update_ref_policy.remote() for i in range(args.world_size)]
            )

    save_time = 0
    if args.save_freq > 0 and training_step % args.save_freq == 0 and (args.eval_on_step_0 or training_step > 1):
        with Timer("[Main Thread] 🗡️ Saving model") as timer:
            checkpoint_dir = f"{args.output_dir}_checkpoints"
            step_dir = os.path.join(checkpoint_dir, f"step_{training_step}")
            logger.info(f"Saving model at step {training_step} to {step_dir}")
            ray_get_with_progress(
                [
                    policy_group.models[i].save_model.remote(step_dir, chat_template_name, tokenizer)
                    for i in range(args.world_size)
                ],
                desc=f"Saving model at step {training_step}",
            )
            if args.try_launch_beaker_eval_jobs_on_weka and is_beaker_job():
                leaderboard_name = f"{args.hf_repo_revision}_step_{training_step}"
                for i in range(args.world_size):
                    policy_group.models[i].launch_ai2_evals_on_weka_wrapper.remote(
                        step_dir, leaderboard_name, wandb_url, training_step
                    )
        save_time += timer.duration

    if (
        args.checkpoint_state_freq > 0
        and training_step % args.checkpoint_state_freq == 0
        and args.checkpoint_state_dir is not None
    ):
        with Timer("[Main Thread] 🗡️ Saving checkpoint state") as timer:
            client_state = {"training_step": training_step}
            ray_get_with_progress(
                [
                    policy_group.models[i].save_checkpoint_state.remote(args.checkpoint_state_dir, client_state)
                    for i in range(args.world_size)
                ],
                desc=f"Saving checkpoint state at step {training_step}",
            )
            logger.info(f"Saved checkpoint state at step {training_step} to {args.checkpoint_state_dir}")
        save_time += timer.duration

    if len(update_ref_policy_future) > 0:
        with Timer("[Main Thread] 🔃 Updating reference policy"):
            ray_get_with_progress(update_ref_policy_future, desc="Updating reference policy")

    average_metrics = {k: sum(m[k] for m in metrics_list) / len(metrics_list) for k in metrics_list[0]}
    total_time = time.perf_counter() - start_time
    metrics = {
        "episode": episode,
        "global_step": episode,
        "training_step": training_step,
        "val/num_total_tokens": num_total_tokens,
        "epoch": episode / args.num_samples_per_prompt_rollout / len(train_dataset),
        "tokens_per_second": num_total_tokens / total_time,
        "time/total": total_time,
        "time/training": train_timer.duration,
        "time/saving": save_time,
        **data_thread_metrics,
        **average_metrics,
    }
    # Print only scalar metrics
    scalar_metrics = {k: v for k, v in metrics.items() if isinstance(v, (float, int))}
    print_rich_single_line_metrics(scalar_metrics)

    if args.with_tracking:
        # Convert array/list metrics to wandb histograms for logging
        for key, value in metrics.items():
            if isinstance(value, np.ndarray) or isinstance(value, list):
                if len(value) > 0:
                    metrics[key] = wandb.Histogram(value)
        wandb.log(metrics, step=episode)


def maybe_evaluate(
    args: Args,
    training_step: int,
    evaluation_inference_results_Q: ray_queue.Queue,  # Ray queue
    tokenizer,
    eval_batch: Optional[Batch],
    reward_fn,
    episode,
    eval_pending_queries_map: PendingQueriesMap,
    eval_generation_config,
    generate_metrics_Q: Queue,
):
    """Optionally evaluate the model."""
    try:
        # timeout 0.01 if this is the last training step or we're not evaluating
        # otherwise, wait to get the last evaluation generations (long timeout just in case)
        timeout = 0.01 if (training_step < args.num_training_steps or args.local_eval_every < 0) else 100

        # Accumulate evaluation results from all vLLM engines
        eval_result, eval_batch = accumulate_inference_batches(
            evaluation_inference_results_Q,
            eval_pending_queries_map,
            args,
            training_step,
            eval_generation_config,
            timeout=timeout,
        )

        logger.info("[Main Thread] 📊 Evaluation responses received")

        try:
            eval_generate_metrics = generate_metrics_Q.get_nowait()
        except Empty:
            logging.info("[Main Thread] didn't get eval generation metrics")

        eval_sequence_lengths = np.array([len(response) for response in eval_result.responses])
        eval_decoded_responses = tokenizer.batch_decode(eval_result.responses, skip_special_tokens=True)
        eval_stop_rate = sum(int(finish_reason == "stop") for finish_reason in eval_result.finish_reasons) / len(
            eval_result.finish_reasons
        )

        # get and log evaluation metrics
        eval_scores, eval_reward_metrics = asyncio.run(
            reward_fn(
                eval_result.responses,
                eval_decoded_responses,
                eval_batch if eval_batch else Batch(queries=[], ground_truths=[], datasets=[], indices=None),
                eval_result.finish_reasons,
                eval_result.request_info,
            )
        )
        eval_reward_metrics = {f"eval/{key}": val for key, val in eval_reward_metrics.items()}
        eval_metrics = {
            "eval/scores": np.array(eval_scores).mean(),
            "eval/sequence_lengths": eval_sequence_lengths.mean(),
            "eval/sequence_lengths_min": eval_sequence_lengths.min(),
            "eval/sequence_lengths_max": eval_sequence_lengths.max(),
            "eval/stop_rate": eval_stop_rate,
            "eval/generation_time": eval_generate_metrics["time/generation"],
            **eval_reward_metrics,
        }
        print_rich_single_line_metrics(eval_metrics)

        table = {}
        table["prompt"] = tokenizer.batch_decode(eval_batch.queries if eval_batch else [])
        table["response"] = eval_decoded_responses
        table["response"] = [item.replace(tokenizer.pad_token, "") for item in table["response"]]
        table["scores"] = eval_scores
        table["ground_truth"] = eval_batch.ground_truths if eval_batch else []
        df = pd.DataFrame(table)

        if args.with_tracking:
            eval_metrics["sample_completions"] = wandb.Table(dataframe=df)
            wandb.log(eval_metrics, step=episode)
        else:
            print_rich_table(df.iloc[:1])
        del table
    except Empty:
        logger.warning("[Main Thread] 🙈 Evaluation responses not received")


def save_final_model(
    args: Args,
    policy_group: ModelGroup,
    tokenizer: PreTrainedTokenizer,
    training_step: int,
    wandb_url: str,
    chat_template_name: str,
):
    """Save the final model and launch evaluation jobs if configured."""
    logger.info(f"Saving final model at step {training_step} to {args.output_dir}")
    with Timer("[Main Thread] 🗡️ Saving model"):
        ray_get_with_progress(
            [
                policy_group.models[i].save_model.remote(args.output_dir, chat_template_name, tokenizer)
                for i in range(args.world_size)
            ],
            desc="Saving final model",
        )
        if args.try_launch_beaker_eval_jobs_on_weka and is_beaker_job():
            leaderboard_name = args.hf_repo_revision
            for i in range(args.world_size):
                policy_group.models[i].launch_ai2_evals_on_weka_wrapper.remote(
                    args.output_dir, leaderboard_name, wandb_url, training_step
                )


def make_tokenizer(tc: TokenizerConfig, model_config: ModelConfig):
    """Setup tokenizer with appropriate configuration."""
    tc.tokenizer_revision = model_config.model_revision if tc.tokenizer_revision is None else tc.tokenizer_revision
    tc.tokenizer_name_or_path = (
        model_config.model_name_or_path if tc.tokenizer_name_or_path is None else tc.tokenizer_name_or_path
    )
    if (
        tc.tokenizer_revision != model_config.model_revision
        and tc.tokenizer_name_or_path != model_config.model_name_or_path
    ):
        # Warn user if tokenizer and model use different revisions; this is an unusual
        # use case.
        warning = f"""Requested tokenizer revision `{tc.tokenizer_revision=}` is different
                   from the model revision `{model_config.model_revision=}` or the tokenizer name `{tc.tokenizer_name_or_path=}`
                   is different from the model name `{model_config.model_name_or_path=}`."""
        logger.warning(warning)
    return tc.tokenizer


def make_reward_fn(args: Args) -> Callable:
    """Create a reward function based on the provided arguments."""
    reward_fn_mapping = build_all_verifiers(args)

    async def reward_fn(
        responses: List[torch.Tensor],
        decoded_responses: List[str],
        batch: Batch,
        finish_reasons: List[str],
        infos: List[List[int]],
        queries: Optional[List[str]] = None,
    ) -> List[float]:
        timeouts = infos.timeouts
        tool_errors = infos.tool_errors
        tool_outputs = infos.tool_outputs
        tool_calleds = infos.tool_calleds
        good_outputs = [
            len(tool_outputs[i]) > 0 and tool_calleds[i] and not timeouts[i] and not tool_errors[i]
            for i in range(len(tool_outputs))
        ]
        scores = [0] * len(decoded_responses)
        metrics = {}

        if args.apply_r1_style_format_reward:
            with Timer("[Data Preparation Thread] Calculating rewards -- 🧮 Calculating format reward"):
                format_scores = soft_format_reward_func(decoded_responses, args.r1_style_format_reward)
                if len(format_scores) != len(scores):
                    raise ValueError(f"{len(format_scores)=} != {len(scores)=}")
                for i in range(len(format_scores)):
                    scores[i] = format_scores[i] + scores[i]
                metrics["val/format_scores"] = np.array(format_scores).mean()

        if args.apply_verifiable_reward:
            with Timer("[Data Preparation Thread] Calculating rewards -- 🏆 Applying verifiable reward"):
                verifiable_rewards, per_func_rewards = await apply_verifiable_reward(
                    reward_fn_mapping,
                    responses,
                    decoded_responses,
                    batch,
                    reward_mult=args.verification_reward,
                    queries=queries,
                )
                if len(verifiable_rewards) != len(scores):
                    raise ValueError(f"{len(verifiable_rewards)=} != {len(scores)=}")
                # slightly complex combo of good outputs and additive format reward
                for i in range(len(verifiable_rewards)):
                    if not args.only_reward_good_outputs or (good_outputs[i] and args.only_reward_good_outputs):
                        if args.apply_r1_style_format_reward and args.additive_format_reward:
                            scores[i] = verifiable_rewards[i] + scores[i]
                        elif args.apply_r1_style_format_reward and not args.additive_format_reward:
                            scores[i] = verifiable_rewards[i] if format_scores[i] == 1 else 0
                        else:
                            scores[i] = verifiable_rewards[i]
                np_verifiable_rewards = np.array(verifiable_rewards)
                metrics["objective/verifiable_reward"] = np_verifiable_rewards.mean()
                metrics["objective/verifiable_correct_rate"] = (np_verifiable_rewards > 0.0).mean()
                # reshuffle around per_func rewards
                per_func_lists = defaultdict(list)
                for reward_dict in per_func_rewards:
                    for key, value in reward_dict.items():
                        per_func_lists[key].append(value)
                # log per function rewards
                for key, value in per_func_lists.items():
                    np_value = np.array(value)
                    metrics[f"objective/{key}_reward"] = np_value.mean()
                    metrics[f"objective/{key}_correct_rate"] = (np_value > 0.0).mean()

        # this gets applied at the very end since it replaces (rather than adds to) the existing reward.
        if args.non_stop_penalty:
            with Timer("[Data Preparation Thread] Calculating rewards -- 🦖 Applying non stop penalty"):
                assert len(finish_reasons) == len(scores)
                for i in range(len(finish_reasons)):
                    if finish_reasons[i] != "stop":
                        scores[i] = args.non_stop_penalty_value

        return scores, metrics

    return reward_fn


def cleanup_judge_clients():
    """Cleans up all LLM judge clients and shutdown Ray."""
    asyncio.run(cleanup_all_llm_judge_clients())
    logger.info("✅ LLM judge clients cleaned up")
    ray.shutdown()


def check_threads_healthy(
    futures: list, stop_event: threading.Event, executor: futures.ThreadPoolExecutor, queues: list[ray_queue.Queue]
) -> None:
    """Check if any threads have failed and raise their exception if so."""
    for future in futures:
        if not future.done():
            continue
        try:
            future.result()
        except Exception as e:
            logger.error(f"Thread failed with exception: {e}")
            cleanup_training_resources(stop_event, executor, queues)
            raise


def cleanup_training_resources(
    stop_event: threading.Event, executor: futures.ThreadPoolExecutor, queues: list[ray_queue.Queue]
) -> None:
    """Clean up all training resources including threads and Ray queues."""
    # Signal generate_thread to stop
    stop_event.set()

    # Push sentinel to signal data_preparation_thread to stop
    logger.info("Pushing shutdown sentinel to queues...")
    if queues and len(queues) > 0:
        # Push sentinel to the first queue (inference_results_Q)
        queues[0].put(ShutdownSentinel(), timeout=1)

    logger.info("Shutting down Ray queues...")
    [queue.shutdown() for queue in queues]
    logger.info("Shutting down thread pool executor...")
    executor.shutdown(wait=True)

    # Clean up judge clients
    cleanup_judge_clients()


def main(args: Args, tc: TokenizerConfig, model_config: ModelConfig, num_eval_samples: int = 32):
    tokenizer = make_tokenizer(tc, model_config)
    args = setup_runtime_variables(args)
    beaker_config, wandb_url = setup_experiment_tracking(args, tc, model_config)

    train_dataset, eval_dataset = setup_datasets(args, tc, tokenizer)
    if args.cache_dataset_only:
        return

    pprint([args, model_config])

    # Initialize Ray before creating Ray objects
    ray.init(dashboard_host="0.0.0.0")

    # Create Ray queues.
    queue_size = (args.async_steps + 1) * args.vllm_num_engines
    inference_results_Q = ray_queue.Queue(maxsize=queue_size)
    param_prompt_Q = ray_queue.Queue(maxsize=queue_size)
<<<<<<< HEAD
    evaluation_inference_results_Q = ray_queue.Queue(maxsize=1)
    replay_buffer = ReplayBuffer(batch_size=128)
=======
    evaluation_inference_results_Q = ray_queue.Queue(maxsize=args.vllm_num_engines)
>>>>>>> cb0e96ef

    policy_group, vllm_engines, tool_objects, resume_training_step, episode = create_model_and_optimizer(
        args,
        tc,
        model_config,
        beaker_config,
        wandb_url,
        tokenizer,
        inference_results_Q,
        param_prompt_Q,
        evaluation_inference_results_Q,
    )

    # Setup training
    generation_configs = create_generation_configs(args)

    train_dataset_idxs = np.arange(len(train_dataset))
    iter_dataloader = ShufflingIterator(train_dataset_idxs, args.num_unique_prompts_rollout, seed=args.seed)

    # Create additional queues (main queues already created above)
    packed_sequences_Q = Queue(maxsize=args.async_steps)
    pending_queries_map = PendingQueriesMap()
    eval_pending_queries_map = PendingQueriesMap()
    generate_metrics_Q = Queue(maxsize=args.async_steps)

    if eval_dataset is None:
        eval_batch = None
    else:
        eval_dataset_indices = list(range(min(num_eval_samples, len(eval_dataset))))
        eval_batch = next_batch(eval_dataset_indices, eval_dataset)
    reward_fn = make_reward_fn(args)

    try:
        ray_get_with_progress(
            [engine.ready.remote() for engine in vllm_engines], "Checking engines are ready to work", timeout=300
        )
    except TimeoutError as e:
        logger.error(f"vLLM engines failed to initialize within timeout: {e}")
        # Clean up using existing cleanup function
        cleanup_judge_clients()  # This calls ray.shutdown()
        raise RuntimeError("vLLM engine initialization timed out")

    stop_event = threading.Event()
    executor = futures.ThreadPoolExecutor(max_workers=2, thread_name_prefix="grpo")
    logger.info("======== ✅ data preparation thread starts =========")
    packing_future = executor.submit(
        data_preparation_thread,
        reward_fn,
        inference_results_Q,
        packed_sequences_Q,
        pending_queries_map,
        args,
        tokenizer,
        args.num_training_steps,
        generation_configs["train"],
    )

    logger.info("======== ✅ generation thread starts =========")
    generation_future = executor.submit(
        generate_thread,
        vllm_engines,
        args.local_eval_every,
        args.num_training_steps,
        resume_training_step,
        stop_event,
        generate_metrics_Q,
    )

    # Send initial data to ensure we have a N-step offset.
    for _ in range(args.async_steps):
        dataset_indices = next(iter_dataloader)
        batch = next_batch(dataset_indices, train_dataset)
        split_and_insert_batch(
            batch,
            1,  # training_step
            args.vllm_num_engines,
            pending_queries_map,
            param_prompt_Q,
            generation_configs["train"],
        )
    num_total_tokens = 0
    for training_step in range(resume_training_step, args.num_training_steps + 1):
        start_time = time.perf_counter()
        check_threads_healthy(
            [packing_future, generation_future],
            stop_event,
            executor,
            [inference_results_Q, param_prompt_Q, evaluation_inference_results_Q],
        )

        episode += args.num_unique_prompts_rollout * args.num_samples_per_prompt_rollout
        batch = sync_weights_and_prepare_prompts(
            training_step,
            args,
            train_dataset,
            iter_dataloader,
            policy_group,
            pending_queries_map,
            param_prompt_Q,
            generation_configs,
        )
        if (
            training_step % args.local_eval_every == 0
            and eval_batch is not None
            and (args.eval_on_step_0 or training_step > 1)
        ):
            split_and_insert_batch(
                eval_batch,
                training_step,
                args.vllm_num_engines,
                eval_pending_queries_map,
                param_prompt_Q,
                generation_configs["eval"],
                is_eval=True,
            )

        # The generate_thread is now handling vLLM processing asynchronously
        collated_data, data_thread_metrics, num_total_tokens = load_data_from_packing_thread(
            packed_sequences_Q, num_total_tokens
        )
        if collated_data is None:
            continue

        generate_metrics = {}
        try:
            generate_metrics = generate_metrics_Q.get_nowait()
        except Empty:
            logging.info("[Main Thread] didn't get generation metrics")

        data_thread_metrics = {**data_thread_metrics, **generate_metrics}

        one_training_step(
            args,
            policy_group,
            collated_data,
            tokenizer,
            data_thread_metrics,
            episode,
            training_step,
            num_total_tokens,
            start_time,
            train_dataset,
            wandb_url,
            tc.chat_template_name,
            replay_buffer,
        )

        maybe_evaluate(
            args,
            training_step,
            evaluation_inference_results_Q,
            tokenizer,
            eval_batch,
            reward_fn,
            episode,
            eval_pending_queries_map,
            generation_configs["eval"],
            generate_metrics_Q,
        )

    save_final_model(args, policy_group, tokenizer, training_step, wandb_url, tc.chat_template_name)

    # Clean up resources
    cleanup_training_resources(
        stop_event, executor, [inference_results_Q, param_prompt_Q, evaluation_inference_results_Q]
    )

    # Ai2 logic: we use /output to store the artifacts of the job, so we
    # make a copy of the model to `/output` in the end.
    if (
        args.try_auto_save_to_beaker
        and is_beaker_job()
        and len(beaker_config.beaker_dataset_id_urls) > 0
        and args.output_dir.rstrip("/") != "/output"
    ):
        shutil.copytree(args.output_dir, "/output", dirs_exist_ok=True)
    logger.info("finished training")

    accelerator = Namespace()
    accelerator.is_main_process = True  # hack
    if args.push_to_hub:
        logger.info("Pushing model to hub")
        push_folder_to_hub(accelerator, args.output_dir, args.hf_repo_id, args.hf_repo_revision)

    # Check for runtime leaks before exiting
    logger.info("Checking for runtime leaks...")
    from open_instruct import utils

    leak_report = utils.check_runtime_leaks()
    if not leak_report.is_clean:
        logger.warning("Runtime leaks detected:\n" + leak_report.pretty())
    else:
        logger.info("No runtime leaks detected.")


if __name__ == "__main__":
    parser = ArgumentParserPlus((Args, TokenizerConfig, ModelConfig))
    args, tokenizer_config, model_config = parser.parse_args_into_dataclasses()
    assert isinstance(args, Args)
    assert isinstance(tokenizer_config, TokenizerConfig)
    assert isinstance(model_config, ModelConfig)

    main(args, tokenizer_config, model_config)<|MERGE_RESOLUTION|>--- conflicted
+++ resolved
@@ -73,12 +73,8 @@
 from ray.util.placement_group import PlacementGroup, placement_group
 from ray.util.scheduling_strategies import PlacementGroupSchedulingStrategy
 from rich.pretty import pprint
-<<<<<<< HEAD
 from tensordict import tensorclass
-from torch.utils.tensorboard import SummaryWriter
 from torchrl.data import ReplayBuffer
-=======
->>>>>>> cb0e96ef
 from tqdm import tqdm
 from transformers import AutoModelForCausalLM, PreTrainedModel, PreTrainedTokenizer, get_scheduler
 from transformers.integrations import HfDeepSpeedConfig
@@ -149,7 +145,6 @@
 INVALID_LOGPROB = 1.0
 
 
-<<<<<<< HEAD
 @tensorclass
 class PackedLogProbSequence:
     query_response: torch.Tensor
@@ -174,10 +169,10 @@
     """packed advantages (batch_size, pack_length) (to be filled in by the main process)"""
     reward: Optional[torch.Tensor] = None
     """packed rewards (batch_size, pack_length)"""
-=======
+
+
 class ShutdownSentinel:
     """Sentinel value to signal thread shutdown via queue."""
->>>>>>> cb0e96ef
 
 
 @dataclass
@@ -2418,12 +2413,8 @@
     queue_size = (args.async_steps + 1) * args.vllm_num_engines
     inference_results_Q = ray_queue.Queue(maxsize=queue_size)
     param_prompt_Q = ray_queue.Queue(maxsize=queue_size)
-<<<<<<< HEAD
-    evaluation_inference_results_Q = ray_queue.Queue(maxsize=1)
+    evaluation_inference_results_Q = ray_queue.Queue(maxsize=args.vllm_num_engines)
     replay_buffer = ReplayBuffer(batch_size=128)
-=======
-    evaluation_inference_results_Q = ray_queue.Queue(maxsize=args.vllm_num_engines)
->>>>>>> cb0e96ef
 
     policy_group, vllm_engines, tool_objects, resume_training_step, episode = create_model_and_optimizer(
         args,
