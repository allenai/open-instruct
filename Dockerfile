ARG CUDA
ARG DIST
ARG TARGET
FROM --platform=linux/amd64 nvidia/cuda:${CUDA}-${TARGET}-${DIST}

ARG DEBIAN_FRONTEND="noninteractive"
ENV TZ="America/Los_Angeles"

# Install base tools.
RUN apt-get update && apt-get install -y \
    build-essential \
    curl \
    git \
    jq \
    language-pack-en \
    make \
    sudo \
    unzip \
    vim \
    wget \
    parallel \
    iputils-ping \
    tmux

ARG BEAKER_VERSION
RUN curl --silent \
    --connect-timeout 5 \
    --max-time 10 \
    --retry 5 \
    --retry-delay 0 \
    --retry-max-time 40 \
    --output beaker.tar.gz \
    "https://beaker.org/api/v3/release/cli?os=linux&arch=amd64&version=${BEAKER_VERSION}" \
    && tar -zxf beaker.tar.gz -C /usr/local/bin/ ./beaker \
    && rm beaker.tar.gz

# This ensures the dynamic linker (or NVIDIA's container runtime, I'm not sure)
# puts the right NVIDIA things in the right place (that THOR requires).
ENV NVIDIA_DRIVER_CAPABILITIES=graphics,utility,compute

# Install conda. We give anyone in the users group the ability to run
# conda commands and install packages in the base (default) environment.
# Things installed into the default environment won't persist, but we prefer
# convenience in this case and try to make sure the user is aware of this
# with a message that's printed when the session starts.
RUN wget https://repo.anaconda.com/miniconda/Miniconda3-py310_23.1.0-1-Linux-x86_64.sh \
    && echo "32d73e1bc33fda089d7cd9ef4c1be542616bd8e437d1f77afeeaf7afdb019787 Miniconda3-py310_23.1.0-1-Linux-x86_64.sh" \
        | sha256sum --check \
    && bash Miniconda3-py310_23.1.0-1-Linux-x86_64.sh -b -p /opt/miniconda3 \
    && rm Miniconda3-py310_23.1.0-1-Linux-x86_64.sh

ENV PATH=/opt/miniconda3/bin:/opt/miniconda3/condabin:$PATH
ENV LD_LIBRARY_PATH=/usr/local/cuda/lib:/usr/local/cuda/lib64:$LD_LIBRARY_PATH

# Install a few additional utilities via pip
RUN /opt/miniconda3/bin/pip install --no-cache-dir \
    gpustat \
    jupyter \
    beaker-gantry \
    oocmap

# Ensure users can modify their container environment.
RUN echo '%users ALL=(ALL) NOPASSWD:ALL' >> /etc/sudoers

# Make the base image friendlier for interactive workloads. This makes things like the man command
# work.
RUN yes | unminimize

# Install MLNX OFED user-space drivers
# See https://docs.nvidia.com/networking/pages/releaseview.action?pageId=15049785#Howto:DeployRDMAacceleratedDockercontaineroverInfiniBandfabric.-Dockerfile
ENV MOFED_VER 5.8-1.1.2.1
ENV OS_VER ubuntu20.04
ENV PLATFORM x86_64
RUN wget --quiet https://content.mellanox.com/ofed/MLNX_OFED-${MOFED_VER}/MLNX_OFED_LINUX-${MOFED_VER}-${OS_VER}-${PLATFORM}.tgz && \
    tar -xvf MLNX_OFED_LINUX-${MOFED_VER}-${OS_VER}-${PLATFORM}.tgz && \
    MLNX_OFED_LINUX-${MOFED_VER}-${OS_VER}-${PLATFORM}/mlnxofedinstall --basic --user-space-only --without-fw-update -q && \
    rm -rf MLNX_OFED_LINUX-${MOFED_VER}-${OS_VER}-${PLATFORM} && \
    rm MLNX_OFED_LINUX-${MOFED_VER}-${OS_VER}-${PLATFORM}.tgz

# The -l flag makes bash act as a login shell and load /etc/profile, etc.
ENTRYPOINT ["bash", "-l"]

WORKDIR /stage/

# TODO When updating flash-attn or torch in the future, make sure to update the version in the requirements.txt file. 
ENV HF_HUB_ENABLE_HF_TRANSFER=1
COPY requirements.txt .
RUN pip install --upgrade pip "setuptools<70.0.0" wheel 
# TODO, unpin setuptools when this issue in flash attention is resolved
<<<<<<< HEAD
RUN pip install torch==2.3.0 --index-url https://download.pytorch.org/whl/cu121
=======
RUN pip install torch==2.4.0 torchvision==0.19.0 torchaudio==2.4.0 --index-url https://download.pytorch.org/whl/cu121
>>>>>>> 28f0f543
RUN pip install packaging
RUN pip install flash-attn==2.6.3 --no-build-isolation
RUN pip install -r requirements.txt

<<<<<<< HEAD
# # NLTK download
# RUN python -m nltk.downloader punkt

=======
# NLTK download
RUN python -m nltk.downloader punkt
>>>>>>> 28f0f543
COPY open_instruct open_instruct
COPY oe-eval-internal oe-eval-internal

# install the package in editable mode
COPY pyproject.toml .
RUN pip install -e .
<<<<<<< HEAD
COPY .git .

RUN pip install vllm==0.5.4

# For much faster HF download speeds
ENV HF_HUB_ENABLE_HF_TRANSFER=1

=======
COPY .git/ ./.git/
>>>>>>> 28f0f543
COPY eval eval
COPY configs configs
COPY scripts scripts
COPY mason.py mason.py
RUN chmod +x scripts/*

# for interactive session
RUN chmod -R 777 /stage/<|MERGE_RESOLUTION|>--- conflicted
+++ resolved
@@ -87,40 +87,20 @@
 COPY requirements.txt .
 RUN pip install --upgrade pip "setuptools<70.0.0" wheel 
 # TODO, unpin setuptools when this issue in flash attention is resolved
-<<<<<<< HEAD
-RUN pip install torch==2.3.0 --index-url https://download.pytorch.org/whl/cu121
-=======
 RUN pip install torch==2.4.0 torchvision==0.19.0 torchaudio==2.4.0 --index-url https://download.pytorch.org/whl/cu121
->>>>>>> 28f0f543
 RUN pip install packaging
 RUN pip install flash-attn==2.6.3 --no-build-isolation
 RUN pip install -r requirements.txt
 
-<<<<<<< HEAD
-# # NLTK download
-# RUN python -m nltk.downloader punkt
-
-=======
 # NLTK download
 RUN python -m nltk.downloader punkt
->>>>>>> 28f0f543
 COPY open_instruct open_instruct
 COPY oe-eval-internal oe-eval-internal
 
 # install the package in editable mode
 COPY pyproject.toml .
 RUN pip install -e .
-<<<<<<< HEAD
-COPY .git .
-
-RUN pip install vllm==0.5.4
-
-# For much faster HF download speeds
-ENV HF_HUB_ENABLE_HF_TRANSFER=1
-
-=======
 COPY .git/ ./.git/
->>>>>>> 28f0f543
 COPY eval eval
 COPY configs configs
 COPY scripts scripts
