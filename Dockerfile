--- conflicted
+++ resolved
@@ -65,15 +65,9 @@
 ENV HF_HUB_ENABLE_HF_TRANSFER=1
 ENV UV_COMPILE_BYTECODE=0
 
-<<<<<<< HEAD
-# Copy only dependency-related files first
-COPY pyproject.toml uv.lock ./
-
 # Install custom vllm for olmo3
 RUN git clone -b shanea/olmo2-retrofit https://github.com/2015aroras/vllm.git vllm_olmo2.5
 
-=======
->>>>>>> 2d49234b
 # Install dependencies
 RUN --mount=type=cache,target=${UV_CACHE_DIR} \
     --mount=type=bind,source=uv.lock,target=uv.lock \
