# this file deals with dataset pre-processing before training

# 1. PPO (prompt)
# 2. SFT (prompt + demonstration), there is also packing.
# 3. ✅ RM / DPO (chosen and rejected)
# 4. ✅ Visualization of length distributions?
# 5. ✅ Filter?
# 6. ✅ dataset_num_proc
# 7. ✅ check EOS token
# 8. dataset mixer?
# 9. ✅ pretty print that show tokenization?
# 10. ✅ hashable tokneization?
# 11. inputs / labels / attention_mask
# 12. ✅ always set a `tokenizer.pad_token_id`?
# 13. a new DataCollatorForLanguageModeling?
# 14. ✅ `add_bos_token` and `add_eos_token`? E.g., LLAMA models
# 15. ✅ generate properties: has eos_token, bos_token (through chat template)

# ✅ get tokenizer revision
# ✅ get dataset revision
# create a cached tokenized dataset, with tokenized revision, dataset revision, tokenization function name.

# too many names related to "maximum length":
# * `max_seq_length` in SFT
# * `max_length`, `max_target_length` in RM / DPO,
# * `max_prompt_length` in DPO

# TODO: note that tokenizer doesn't change but model name does change. Should be mindful of this.
"""
This file contains the utility to transform and cache datasets with different configurations.
The main things we are looking for are:
* handle dataset mixing
* handle different tokenization functions
* **cache** the tokenized dataset so we don't have to re-tokenize every time
    * This is especially important when we have 405B SFT models: 32 nodes are just spending like
    5 minutes to tokenize the dataset. This translates to 32 * 5 * 8 = 1280 minutes = 21 hours of
    wasted H100 time.
    * Sometimes we also launch on places that don't have a shared cache (e.g., GCP), so we would
    download individual datasets 32 times, and wait for concatenation and tokenization (actually
    twice because the `with accelerator.main_process_first()` function assumes a shared cache)
"""

import copy
import hashlib
import json
import multiprocessing
import os
from dataclasses import asdict, dataclass, field
from functools import cached_property
from typing import Any, Dict, List, Literal, Optional

import torch
import transformers
from datasets import Dataset, concatenate_datasets, load_dataset
from huggingface_hub import ModelCard, revision_exists
from rich.console import Console
from rich.text import Text
from transformers import (
    AutoConfig,
    AutoTokenizer,
    GPTNeoXTokenizerFast,
    LlamaTokenizer,
    LlamaTokenizerFast,
    PreTrainedTokenizer,
)
from transformers.utils.hub import (
    _CACHED_NO_EXIST,
    TRANSFORMERS_CACHE,
    extract_commit_hash,
    try_to_load_from_cache,
)

from open_instruct.utils import hf_whoami


# ----------------------------------------------------------------------------
# Utilities
def custom_cached_file(model_name_or_path: str, filename: str, revision: str = None, repo_type: str = "model"):
    """@vwxyzjn: HF's `cached_file` no longer works for `repo_type="dataset"`."""
    # local_file = os.path.join(model_name_or_path, filename)

    if os.path.isdir(model_name_or_path):
        resolved_file = os.path.join(model_name_or_path, filename)
        if os.path.isfile(resolved_file):
            return resolved_file
        else:
            return None
    else:
        return try_to_load_from_cache(
            model_name_or_path, filename, cache_dir=TRANSFORMERS_CACHE, revision=revision, repo_type=repo_type
        )


def get_commit_hash(
    model_name_or_path: str, revision: str, filename: str = "config.json", repo_type: str = "model"
) -> str:
    file = custom_cached_file(model_name_or_path, filename, revision=revision, repo_type=repo_type)
    commit_hash = extract_commit_hash(file, None)
    return commit_hash


def get_file_hash(
    model_name_or_path: str, revision: str, filename: str = "config.json", repo_type: str = "model"
) -> str:
    file = custom_cached_file(model_name_or_path, filename, revision=revision, repo_type=repo_type)
    if isinstance(file, str):
        with open(file, "rb") as f:
            return hashlib.sha256(f.read()).hexdigest()
    elif file is _CACHED_NO_EXIST:
        return f"{filename} not found"
    elif file is None:
        return f"{filename} not found"
    else:
        raise ValueError(f"Unexpected file type: {type(file)}")


def get_files_hash_if_exists(
    model_name_or_path: str, revision: str, filenames: List[str], repo_type: str = "model"
) -> List[str]:
    return [get_file_hash(model_name_or_path, revision, filename, repo_type) for filename in filenames]


# Performance tuning. Some rough numbers:
APPLY_CHAT_TEMPLATE_EXAMPLE_PER_SECOND_PER_CPU = 400
FILTER_EXAMPLE_PER_SECOND_PER_CPU = 1130


def get_num_proc(dataset_len: int, num_available_cpus: int, example_per_second_per_cpu) -> int:
    num_required_cpus = max(1, dataset_len // example_per_second_per_cpu)
    return min(num_required_cpus, num_available_cpus)


COLORS = ["on red", "on green", "on blue", "on yellow", "on magenta"]


def visualize_token(tokens: list[int], tokenizer: PreTrainedTokenizer):
    i = 0
    console = Console()
    rich_text = Text()
    for i, token in enumerate(tokens):
        color = COLORS[i % len(COLORS)]
        decoded_token = tokenizer.decode(token)
        rich_text.append(f"{decoded_token}", style=color)
    console.print(rich_text)


# ----------------------------------------------------------------------------
# Tokenization
# Chat templates
# flake8: noqa
# note we added `{% if loop.last and not add_generation_prompt %}{{ eos_token }}{% endif %}`
# because we want the template to not output eos_token if `add_generation_prompt=True`
CHAT_TEMPLATES = {
    "simple_concat_with_space": (
        "{% for message in messages %}"
        "{{ ' ' if not loop.first else '' }}"
        "{{ message['content'] }}"
        "{% if loop.last and not add_generation_prompt %}{{ eos_token }}{% endif %}"
        "{% endfor %}"
    ),
    "simple_concat_with_new_line": (
        "{% for message in messages %}"
        "{{ '\n' if not loop.first else '' }}"
        "{{ message['content'] }}"
        "{% if loop.last and not add_generation_prompt %}{{ eos_token }}{% endif %}"
        "{% endfor %}"
    ),
    "simple_chat": (
        "{% for message in messages %}"
        "{{ '\n\n' if not loop.first else '' }}"
        "{{ message['role'].capitalize() + ': ' + message['content'] }}"
        "{% if loop.last and not add_generation_prompt %}{{ eos_token }}{% endif %}"
        "{% endfor %}"
    ),
    "assistant_message_only": (
        "{% for message in messages %}"
        "{% if message['role'] == 'assistant' %}"
        "{{ message['content'] }}"
        "{% endif %}"
        "{% endfor %}"
    ),
    "zephyr": (
        "{% for message in messages %}"
        "{% if message['role'] == 'user' %}"
        "{{ '<|user|>\n' + message['content'] + eos_token + '\n' }}"
        "{% elif message['role'] == 'system' %}"
        "{{ '<|system|>\n' + message['content'] + eos_token + '\n' }}"
        "{% elif message['role'] == 'assistant' %}"
        "{{ '<|assistant|>\n'  + message['content'] + eos_token + '\n' }}"
        "{% endif %}"
        "{% if loop.last and add_generation_prompt %}"
        "{{ '<|assistant|>\n' }}"
        "{% endif %}"
        "{% endfor %}"
    ),
    "tulu": (
        "{% for message in messages %}"
        "{% if message['role'] == 'system' %}"
        "{{ '<|system|>\n' + message['content'] + '\n' }}"
        "{% elif message['role'] == 'user' %}"
        "{{ '<|user|>\n' + message['content'] + '\n' }}"
        "{% elif message['role'] == 'assistant' %}"
        "{% if not loop.last %}"
        "{{ '<|assistant|>\n'  + message['content'] + eos_token + '\n' }}"
        "{% else %}"
        "{{ '<|assistant|>\n'  + message['content'] + eos_token }}"
        "{% endif %}"
        "{% endif %}"
        "{% if loop.last and add_generation_prompt %}"
        "{{ '<|assistant|>\n' }}"
        "{% endif %}"
        "{% endfor %}"
    ),
<<<<<<< HEAD
=======
    "tulu_thinker": (
        "{% for message in messages %}"
        "{% if message['role'] == 'system' %}"
        "{{ '<|system|>\n' + message['content'] + '\n' }}"
        "{% elif message['role'] == 'user' %}"
        "{{ '<|user|>\n' + message['content'] + '\n' }}"
        "{% elif message['role'] == 'assistant' %}"
        "{% set content = message['content'] %}"
        "{% if not loop.last %}"
        "{{ '<|assistant|>\n' + content + eos_token + '\n' }}"
        "{% else %}"
        "{{ '<|assistant|>\n' + content + eos_token }}"
        "{% endif %}"
        "{% endif %}"
        "{% if loop.last and add_generation_prompt %}"
        "{{ '<|assistant|>\n<think>' }}"
        "{% endif %}"
        "{% endfor %}"
    ),
>>>>>>> cbee445a
    "tulu_thinker_r1_style": (
        "A conversation between User and Assistant. "
        "The user asks a question, and the Assistant solves it. "
        "The assistant first thinks about the reasoning process in "
        "the mind and then provides the user with the answer. "
        "The reasoning process and answer are enclosed within <think> </think> "
        "and <answer> </answer> tags, respectively, "
        "i.e., <think> reasoning process here </think> "
        "<answer> answer here </answer>."
        "\n\n"
        "{% for message in messages %}"
        "{% if message['role'] == 'system' %}"
        "{{ '<|system|>\n' + message['content'] + '\n' }}"
        "{% elif message['role'] == 'user' %}"
        "{{ '<|user|>\n' + message['content'] + '\n' }}"
        "{% elif message['role'] == 'assistant' %}"
        "{% set content = message['content'] %}"
        "{% if '</think>' in content %}"
        "{% set content = content.split('</think>')[-1] %}"
        "{% endif %}"
        "{% if not loop.last %}"
        "{{ '<|assistant|>\n' + content + eos_token + '\n' }}"
        "{% else %}"
        "{{ '<|assistant|>\n' + content + eos_token }}"
        "{% endif %}"
        "{% endif %}"
        "{% if loop.last and add_generation_prompt %}"
        "{{ '<|assistant|>\n<think>' }}"
        "{% endif %}"
        "{% endfor %}"
    ),
    # template is taken from https://arxiv.org/abs/2501.12948.
    "r1_simple_chat": (
        "A conversation between User and Assistant. "
        "The user asks a question, and the Assistant solves it. "
        "The assistant first thinks about the reasoning process in "
        "the mind and then provides the user with the answer. "
        "The reasoning process and answer are enclosed within <think> </think> "
        "and <answer> </answer> tags, respectively, "
        "i.e., <think> reasoning process here </think> "
        "<answer> answer here </answer>."
        "\n\n"
        "{% for message in messages %}"
        "{{ '\n\n' if not loop.first else '' }}"
        "{{ message['role'].capitalize() + ': ' + message['content'] + '\n' }}"
        "{% if loop.last and add_generation_prompt %}"
        "{{ 'Assistant:' }}"
        "{% endif %}"
        "{% endfor %}"
    ),
    "r1_simple_chat_postpend_think": (
        "A conversation between User and Assistant. "
        "The user asks a question, and the Assistant solves it. "
        "The assistant first thinks about the reasoning process in "
        "the mind and then provides the user with the answer. "
        "The reasoning process and answer are enclosed within <think> </think> "
        "and <answer> </answer> tags, respectively, "
        "i.e., <think> reasoning process here </think> "
        "<answer> answer here </answer>."
        "\n\n"
        "{% for message in messages %}"
        "{{ '\n\n' if not loop.first else '' }}"
        "{{ message['role'].capitalize() + ': ' + message['content'] + '\n' }}"
        "{% if loop.last and add_generation_prompt %}"
        "{{ 'Assistant: <think>' }}"
        "{% endif %}"
        "{% endfor %}"
    ),
}
# flake8: noqa


def get_tokenizer_simple_v1(tc: "TokenizerConfig"):
    tokenizer = AutoTokenizer.from_pretrained(
        tc.tokenizer_name_or_path,
        revision=tc.tokenizer_revision,
        trust_remote_code=tc.trust_remote_code,
        use_fast=tc.use_fast,
    )
    return tokenizer


def get_tokenizer_tulu_v1(tc: "TokenizerConfig"):
    tokenizer = AutoTokenizer.from_pretrained(
        tc.tokenizer_name_or_path,
        revision=tc.tokenizer_revision,
        trust_remote_code=tc.trust_remote_code,
        use_fast=tc.use_fast,
    )
    # no default pad token for llama!
    # here we add all special tokens again, because the default ones are not in the special_tokens_map
    # only add if the pad token is not present already.
    if isinstance(tokenizer, LlamaTokenizer) or isinstance(tokenizer, LlamaTokenizerFast):
        num_added_tokens = tokenizer.add_special_tokens(
            {
                "bos_token": "<s>",
                "eos_token": "</s>",
                "unk_token": "<unk>",
                "pad_token": "<pad>",
            }
        )
        assert num_added_tokens in [
            0,
            1,
        ], "LlamaTokenizer should only add one special token - the pad_token, or no tokens if pad token present."
    elif isinstance(tokenizer, GPTNeoXTokenizerFast):
        # OLMo newer models use this tokenizer
        if tokenizer.bos_token is None:
            tokenizer.bos_token = tokenizer.eos_token
            assert tc.add_bos, "For OLMo with GPTNeoX, you must add bos token to the beginning of the input sequence."
        # else, pythia / other models
        else:
            num_added_tokens = tokenizer.add_special_tokens(
                {
                    "pad_token": "<pad>",
                }
            )
            assert (
                num_added_tokens <= 1
            ), "GPTNeoXTokenizer should only add one special token - the pad_token (or no tokens if already set in SFT)."
    # NOTE: (Costa) I just commented the `OPTForCausalLM` because we are not likely to use it.
    # elif isinstance(tokenizer, GPT2Tokenizer) and isinstance(model, OPTForCausalLM):
    #     num_added_tokens = tokenizer.add_special_tokens({"unk_token": "<unk>"})
    elif isinstance(tokenizer, transformers.PreTrainedTokenizerFast) and tokenizer.pad_token is None:
        num_added_tokens = tokenizer.add_special_tokens({"pad_token": "<pad>"})
        assert num_added_tokens == 1, "We detected no padding token but add_special_tokens did not add one."

    # set the tokenizer chat template to the training format
    # this will be used for encoding the training examples
    # and saved together with the tokenizer to be used later.
    if tc.chat_template_name in CHAT_TEMPLATES:
        tokenizer.chat_template = CHAT_TEMPLATES[tc.chat_template_name]
    else:
        try:
            tokenizer.chat_template = AutoTokenizer.from_pretrained(tc.tokenizer_name_or_path).chat_template
        except Exception:
            raise ValueError(f"Could not find chat template for {tc.tokenizer_name_or_path}.")

    if tc.add_bos:
        if tokenizer.chat_template.startswith("{{ bos_token }}") or (
            tokenizer.bos_token is not None and tokenizer.chat_template.startswith(tokenizer.bos_token)
        ):
            raise ValueError(
                "You specified add_bos=True, but the chat template already has a bos_token at the beginning."
            )
        # also add bos in the chat template if not already there
        tokenizer.chat_template = "{{ bos_token }}" + tokenizer.chat_template

    return tokenizer


def get_tokenizer_tulu_v2_1(tc: "TokenizerConfig"):
    tokenizer = AutoTokenizer.from_pretrained(
        tc.tokenizer_name_or_path,
        revision=tc.tokenizer_revision,
        trust_remote_code=tc.trust_remote_code,
        use_fast=tc.use_fast,
    )
    # no default pad token for llama!
    # here we add all special tokens again, because the default ones are not in the special_tokens_map
    # only add if the pad token is not present already, or if the current one is set to eos_token_id.
    if tokenizer.pad_token_id is None or tokenizer.pad_token_id == tokenizer.eos_token_id:
        if isinstance(tokenizer, LlamaTokenizer) or isinstance(tokenizer, LlamaTokenizerFast):
            num_added_tokens = tokenizer.add_special_tokens({"pad_token": "<pad>"})
            assert num_added_tokens in [
                0,
                1,
            ], "LlamaTokenizer should only add one special token - the pad_token, or no tokens if pad token present."
        elif isinstance(tokenizer, GPTNeoXTokenizerFast):
            # OLMo newer models use this tokenizer
            if tokenizer.bos_token is None:
                tokenizer.bos_token = tokenizer.eos_token
                assert (
                    tc.add_bos
                ), "For OLMo with GPTNeoX, you must add bos token to the beginning of the input sequence."
            # else, pythia / other models
            else:
                num_added_tokens = tokenizer.add_special_tokens(
                    {
                        "pad_token": "<pad>",
                    }
                )
                assert (
                    num_added_tokens <= 1
                ), "GPTNeoXTokenizer should only add one special token - the pad_token (or no tokens if already set in SFT)."
        # NOTE: (Costa) I just commented the `OPTForCausalLM` because we are not likely to use it.
        # elif isinstance(tokenizer, GPT2Tokenizer) and isinstance(model, OPTForCausalLM):
        #     num_added_tokens = tokenizer.add_special_tokens({"unk_token": "<unk>"})
        elif isinstance(tokenizer, transformers.PreTrainedTokenizerFast):
            num_added_tokens = tokenizer.add_special_tokens({"pad_token": "<pad>"})
            assert num_added_tokens == 1, "We detected no padding token but add_special_tokens did not add one."

    assert (
        tokenizer.pad_token_id != tokenizer.eos_token_id
    ), "pad token and eos token matching causes issues in our setup."

    # set the tokenizer chat template to the training format
    # this will be used for encoding the training examples
    # and saved together with the tokenizer to be used later.
    if tc.chat_template_name in CHAT_TEMPLATES:
        tokenizer.chat_template = CHAT_TEMPLATES[tc.chat_template_name]
    else:
        try:
            tokenizer.chat_template = AutoTokenizer.from_pretrained(tc.tokenizer_name_or_path).chat_template
        except Exception:
            raise ValueError(f"Could not find chat template for {tc.tokenizer_name_or_path}.")

    if tc.add_bos:
        if tokenizer.chat_template.startswith("{{ bos_token }}") or (
            tokenizer.bos_token is not None and tokenizer.chat_template.startswith(tokenizer.bos_token)
        ):
            raise ValueError(
                "You specified add_bos=True, but the chat template already has a bos_token at the beginning."
            )
        # also add bos in the chat template if not already there
        tokenizer.chat_template = "{{ bos_token }}" + tokenizer.chat_template

    return tokenizer


def get_tokenizer_tulu_v2_2(tc: "TokenizerConfig"):
    config = AutoConfig.from_pretrained(tc.tokenizer_name_or_path, revision=tc.tokenizer_revision)
    # @vwxyzjn: "olmo" handles both `olmo2` and `olmoe`.
    if "olmo" in config.model_type:
        assert tc.add_bos, "For OLMo, you must run with `--add_bos`."
        assert tc.use_fast, "For OLMo, you must use fast tokenizer."

    tokenizer = AutoTokenizer.from_pretrained(
        tc.tokenizer_name_or_path,
        revision=tc.tokenizer_revision,
        trust_remote_code=tc.trust_remote_code,
        use_fast=tc.use_fast,
    )
    # no default pad token for llama!
    # here we add all special tokens again, because the default ones are not in the special_tokens_map
    # only add if the pad token is not present already, or if the current one is set to eos_token_id.
    if tokenizer.pad_token_id is None or tokenizer.pad_token_id == tokenizer.eos_token_id:
        if isinstance(tokenizer, LlamaTokenizer) or isinstance(tokenizer, LlamaTokenizerFast):
            num_added_tokens = tokenizer.add_special_tokens({"pad_token": "<pad>"})
            assert num_added_tokens in [
                0,
                1,
            ], "LlamaTokenizer should only add one special token - the pad_token, or no tokens if pad token present."
        elif isinstance(tokenizer, GPTNeoXTokenizerFast):
            # OLMo newer models use this tokenizer
            if tokenizer.bos_token is None:
                tokenizer.bos_token = tokenizer.eos_token
                assert (
                    tc.add_bos
                ), "For OLMo with GPTNeoX, you must add bos token to the beginning of the input sequence."
            # else, pythia / other models
            else:
                num_added_tokens = tokenizer.add_special_tokens(
                    {
                        "pad_token": "<pad>",
                    }
                )
                assert (
                    num_added_tokens <= 1
                ), "GPTNeoXTokenizer should only add one special token - the pad_token (or no tokens if already set in SFT)."
        # NOTE: (Costa) I just commented the `OPTForCausalLM` because we are not likely to use it.
        # elif isinstance(tokenizer, GPT2Tokenizer) and isinstance(model, OPTForCausalLM):
        #     num_added_tokens = tokenizer.add_special_tokens({"unk_token": "<unk>"})
        elif isinstance(tokenizer, transformers.PreTrainedTokenizerFast):
            num_added_tokens = tokenizer.add_special_tokens({"pad_token": "<pad>"})
            assert num_added_tokens == 1, "We detected no padding token but add_special_tokens did not add one."

    assert (
        tokenizer.pad_token_id != tokenizer.eos_token_id
    ), "pad token and eos token matching causes issues in our setup."

    # set the tokenizer chat template to the training format
    # this will be used for encoding the training examples
    # and saved together with the tokenizer to be used later.
    if tc.chat_template_name in CHAT_TEMPLATES:
        tokenizer.chat_template = CHAT_TEMPLATES[tc.chat_template_name]
    else:
        try:
            tokenizer.chat_template = AutoTokenizer.from_pretrained(tc.tokenizer_name_or_path).chat_template
        except Exception:
            raise ValueError(f"Could not find chat template for {tc.tokenizer_name_or_path}.")

    if tc.add_bos:
        if tokenizer.chat_template.startswith("{{ bos_token }}") or (
            tokenizer.bos_token is not None and tokenizer.chat_template.startswith(tokenizer.bos_token)
        ):
            raise ValueError(
                "You specified add_bos=True, but the chat template already has a bos_token at the beginning."
            )
        # also add bos in the chat template if not already there
        tokenizer.chat_template = "{{ bos_token }}" + tokenizer.chat_template

    return tokenizer


GET_TOKENIZER_FN = {
    "get_tokenizer_simple_v1": get_tokenizer_simple_v1,
    "get_tokenizer_tulu_v1": get_tokenizer_tulu_v1,  # old version, see https://github.com/allenai/open-instruct/pull/570
    "get_tokenizer_tulu_v2_1": get_tokenizer_tulu_v2_1,
    "get_tokenizer_tulu_v2_2": get_tokenizer_tulu_v2_2,
}

DEFAULT_SFT_MESSAGES_KEY = "messages"
GROUND_TRUTHS_KEY = "ground_truth"
DATASET_SOURCE_KEY = "dataset"


@dataclass
class TokenizerConfig:
    tokenizer_name_or_path: Optional[str] = None
    tokenizer_revision: Optional[str] = None
    trust_remote_code: bool = False
    use_fast: bool = True
    chat_template_name: str = "tulu"  # TODO: should I give an option to force override?
    add_bos: bool = False
    get_tokenizer_fn: str = "get_tokenizer_tulu_v2_2"

    # for tracking purposes
    tokenizer_files_hash: Optional[List[str]] = None

    # backward compatibility to make sure script runs
    use_slow_tokenizer: bool = False  # completely ignored
    tokenizer_name: Optional[str] = None
    ground_truths_key: str = GROUND_TRUTHS_KEY
    """columns name for the ground truth"""
    sft_messages_key: str = DEFAULT_SFT_MESSAGES_KEY
    """columns name for the sft messages"""

    @cached_property
    def tokenizer(self):
        files_hash = get_files_hash_if_exists(
            self.tokenizer_name_or_path,
            self.tokenizer_revision,
            filenames=["tokenizer_config.json", "tokenizer.json", "special_tokens_map.json", "vocab.json"],
        )
        self.tokenizer_files_hash = ",".join(files_hash)
        if self.tokenizer_name is not None and self.tokenizer_name_or_path is None:
            if self.tokenizer_name != self.tokenizer_name_or_path:
                raise ValueError(
                    f"tokenizer_name and tokenizer_name_or_path are different: {self.tokenizer_name=} != {self.tokenizer_name_or_path=},"
                    " you should use only `--tokenizer_name_or_path` in the future as `tokenizer_name` is deprecated."
                )
            self.tokenizer_name_or_path = self.tokenizer_name
        return GET_TOKENIZER_FN[self.get_tokenizer_fn](self)


# TODO: for testing, we should load the tokenizer from the sft / dpo / rl and make sure they are all the same.


# ----------------------------------------------------------------------------
# Dataset Transformation
# SFT dataset
INPUT_IDS_KEY = "input_ids"
ATTENTION_MASK_KEY = "attention_mask"
LABELS_KEY = "labels"
TOKENIZED_SFT_DATASET_KEYS = [
    INPUT_IDS_KEY,
    ATTENTION_MASK_KEY,
    LABELS_KEY,
]

# Preference dataset
# NOTE (Costa): the `INPUT_IDS_PROMPT_KEY` is just for visualization purposes only
# also we don't really need `CHOSEN_ATTENTION_MASK_KEY` and `REJECTED_ATTENTION_MASK_KEY`
# since we are always padding from the right with a collator; however they might become
# more useful if we want to do some sort of packing in the future. The nice thing is
# that the tokenization logic would work for both DPO and RM training.
DEFAULT_CHOSEN_KEY = "chosen"
DEFAULT_REJECTED_KEY = "rejected"
CHOSEN_INPUT_IDS_KEY = "chosen_input_ids"
CHOSEN_ATTENTION_MASK_KEY = "chosen_attention_mask"
CHOSEN_LABELS_KEY = "chosen_labels"
REJECTED_INPUT_IDS_KEY = "rejected_input_ids"
REJECTED_ATTENTION_MASK_KEY = "rejected_attention_mask"
REJECTED_LABELS_KEY = "rejected_labels"

INPUT_IDS_PROMPT_KEY = "input_ids_prompt"
ATTENTION_MASK_PROMPT_KEY = "attention_mask_prompt"

TOKENIZED_PREFERENCE_DATASET_KEYS = [
    CHOSEN_INPUT_IDS_KEY,
    CHOSEN_LABELS_KEY,
    CHOSEN_ATTENTION_MASK_KEY,
    REJECTED_INPUT_IDS_KEY,
    REJECTED_LABELS_KEY,
    REJECTED_ATTENTION_MASK_KEY,
]


# TODO: allow passing in sft_message key, so we can train on "chosen" of pref dataset.
def sft_tokenize_v1(
    row: Dict[str, Any], tokenizer: PreTrainedTokenizer, sft_messages_key: str = DEFAULT_SFT_MESSAGES_KEY
):
    if len(row[sft_messages_key]) == 1:
        prompt = row[sft_messages_key]
    else:
        prompt = row[sft_messages_key][:-1]

    row[INPUT_IDS_PROMPT_KEY] = tokenizer.apply_chat_template(
        prompt,
        add_generation_prompt=True,
    )
    row[INPUT_IDS_KEY] = tokenizer.apply_chat_template(row[sft_messages_key])
    row[ATTENTION_MASK_KEY] = [1] * len(row[INPUT_IDS_KEY])
    labels = copy.deepcopy(row[INPUT_IDS_KEY])
    row[LABELS_KEY] = labels
    return row


def sft_tokenize_mask_out_prompt_v1(
    row: Dict[str, Any], tokenizer: PreTrainedTokenizer, sft_messages_key: str = DEFAULT_SFT_MESSAGES_KEY
):
    """mask out the prompt tokens by manipulating labels"""
    if len(row[sft_messages_key]) == 1:
        prompt = row[sft_messages_key]
    else:
        prompt = row[sft_messages_key][:-1]

    row[INPUT_IDS_PROMPT_KEY] = tokenizer.apply_chat_template(
        prompt,
        add_generation_prompt=True,
    )
    row[INPUT_IDS_KEY] = tokenizer.apply_chat_template(row[sft_messages_key])
    row[ATTENTION_MASK_KEY] = [1] * len(row[INPUT_IDS_KEY])
    labels = copy.deepcopy(row[INPUT_IDS_KEY])
    labels[: len(row[INPUT_IDS_PROMPT_KEY])] = [-100] * len(row[INPUT_IDS_PROMPT_KEY])
    row[LABELS_KEY] = labels
    return row


def sft_filter_v1(
    row: Dict[str, Any],
    tokenizer: PreTrainedTokenizer,
    max_prompt_token_length: Optional[int] = None,
    max_token_length: Optional[int] = None,
    need_contain_labels: bool = True,
):
    max_prompt_token_length_ok = True
    if max_prompt_token_length is not None:
        max_prompt_token_length_ok = len(row[INPUT_IDS_PROMPT_KEY]) <= max_prompt_token_length

    max_token_length_ok = True
    if max_token_length is not None:
        max_token_length_ok = len(row[INPUT_IDS_KEY]) <= max_token_length

    contain_some_labels = any(x != -100 for x in row[LABELS_KEY])
    return max_prompt_token_length_ok and max_token_length_ok and (contain_some_labels or not need_contain_labels)


def sft_tulu_tokenize_and_truncate_v1(row: Dict[str, Any], tokenizer: PreTrainedTokenizer, max_seq_length: int):
    """taken directly from https://github.com/allenai/open-instruct/blob/ba11286e5b9eb00d4ce5b40ef4cac1389888416a/open_instruct/finetune.py#L385"""
    messages = row["messages"]
    if len(messages) == 0:
        raise ValueError("messages field is empty.")
    input_ids = tokenizer.apply_chat_template(
        conversation=messages,
        tokenize=True,
        return_tensors="pt",
        padding=False,
        truncation=True,
        max_length=max_seq_length,
        add_generation_prompt=False,
    )
    labels = input_ids.clone()
    # mask the non-assistant part for avoiding loss
    for message_idx, message in enumerate(messages):
        if message["role"] != "assistant":
            # we calculate the start index of this non-assistant message
            if message_idx == 0:
                message_start_idx = 0
            else:
                message_start_idx = tokenizer.apply_chat_template(
                    conversation=messages[:message_idx],  # here marks the end of the previous messages
                    tokenize=True,
                    return_tensors="pt",
                    padding=False,
                    truncation=True,
                    max_length=max_seq_length,
                    add_generation_prompt=False,
                ).shape[1]
            # next, we calculate the end index of this non-assistant message
            if message_idx < len(messages) - 1 and messages[message_idx + 1]["role"] == "assistant":
                # for intermediate messages that follow with an assistant message, we need to
                # set `add_generation_prompt=True` to avoid the assistant generation prefix being included in the loss
                # (e.g., `<|assistant|>`)
                message_end_idx = tokenizer.apply_chat_template(
                    conversation=messages[: message_idx + 1],
                    tokenize=True,
                    return_tensors="pt",
                    padding=False,
                    truncation=True,
                    max_length=max_seq_length,
                    add_generation_prompt=True,
                ).shape[1]
            else:
                # for the last message or the message that doesn't follow with an assistant message,
                # we don't need to add the assistant generation prefix
                message_end_idx = tokenizer.apply_chat_template(
                    conversation=messages[: message_idx + 1],
                    tokenize=True,
                    return_tensors="pt",
                    padding=False,
                    truncation=True,
                    max_length=max_seq_length,
                    add_generation_prompt=False,
                ).shape[1]
            # set the label to -100 for the non-assistant part
            labels[:, message_start_idx:message_end_idx] = -100
            if max_seq_length and message_end_idx >= max_seq_length:
                break
    attention_mask = torch.ones_like(input_ids)
    row[INPUT_IDS_KEY] = input_ids.flatten()
    row[LABELS_KEY] = labels.flatten()
    row[ATTENTION_MASK_KEY] = attention_mask.flatten()
    return row


def sft_tulu_filter_v1(row: Dict[str, Any], tokenizer: PreTrainedTokenizer):
    return any(x != -100 for x in row[LABELS_KEY])


def preference_tokenize_v1(row: Dict[str, Any], tokenizer: PreTrainedTokenizer):
    # Extract prompt (all messages except the last one)
    prompt = row["chosen"][:-1]

    # Tokenize prompt
    row[INPUT_IDS_PROMPT_KEY] = tokenizer.apply_chat_template(
        prompt,
        add_generation_prompt=True,
    )
    row[ATTENTION_MASK_PROMPT_KEY] = [1] * len(row[INPUT_IDS_PROMPT_KEY])

    # Tokenize chosen completion
    row[CHOSEN_INPUT_IDS_KEY] = tokenizer.apply_chat_template(row["chosen"])
    row[CHOSEN_ATTENTION_MASK_KEY] = [1] * len(row[CHOSEN_INPUT_IDS_KEY])

    # Tokenize rejected completion
    row[REJECTED_INPUT_IDS_KEY] = tokenizer.apply_chat_template(row["rejected"])
    row[REJECTED_ATTENTION_MASK_KEY] = [1] * len(row[REJECTED_INPUT_IDS_KEY])

    return row


def preference_filter_v1(
    row: Dict[str, Any],
    tokenizer: PreTrainedTokenizer,
    max_prompt_token_length: Optional[int] = None,
    max_token_length: Optional[int] = None,
):
    # Check prompt length if specified
    if max_prompt_token_length is not None:
        if len(row[INPUT_IDS_PROMPT_KEY]) > max_prompt_token_length:
            return False

    # Check total sequence lengths if specified
    if max_token_length is not None:
        if len(row[CHOSEN_INPUT_IDS_KEY]) > max_token_length:
            return False
        if len(row[REJECTED_INPUT_IDS_KEY]) > max_token_length:
            return False

    return True


def preference_tulu_tokenize_and_truncate_v1(
    row: Dict[str, Any],
    tokenizer: PreTrainedTokenizer,
    max_seq_length: int,
    chosen_key: str = DEFAULT_CHOSEN_KEY,
    rejected_key: str = DEFAULT_REJECTED_KEY,
):
    """
    Here we assume each example has a rejected and chosen field, both of which are a list of messages.
    Each message is a dict with 'role' and 'content' fields.
    We assume only the last message is different, and the prompt is contained in the list of messages.
    """
    chosen_messages = row[chosen_key]
    rejected_messages = row[rejected_key]
    if len(chosen_messages) == 0:
        raise ValueError("chosen messages field is empty.")
    if len(rejected_messages) == 0:
        raise ValueError("rejected messages field is empty.")

    chosen_encoded = sft_tulu_tokenize_and_truncate_v1(
        {DEFAULT_SFT_MESSAGES_KEY: chosen_messages}, tokenizer, max_seq_length
    )
    rejected_encoded = sft_tulu_tokenize_and_truncate_v1(
        {DEFAULT_SFT_MESSAGES_KEY: rejected_messages}, tokenizer, max_seq_length
    )

    return {
        CHOSEN_INPUT_IDS_KEY: chosen_encoded["input_ids"],
        CHOSEN_LABELS_KEY: chosen_encoded["labels"],
        CHOSEN_ATTENTION_MASK_KEY: chosen_encoded["attention_mask"],
        REJECTED_INPUT_IDS_KEY: rejected_encoded["input_ids"],
        REJECTED_LABELS_KEY: rejected_encoded["labels"],
        REJECTED_ATTENTION_MASK_KEY: rejected_encoded["attention_mask"],
    }


def preference_tulu_filter_v1(row: Dict[str, Any], tokenizer: PreTrainedTokenizer):
    return any(x != -100 for x in row[CHOSEN_LABELS_KEY]) and any(x != -100 for x in row[REJECTED_LABELS_KEY])


def rlvr_tokenize_v1(
    row: Dict[str, Any],
    tokenizer: PreTrainedTokenizer,
    sft_messages_key: str = DEFAULT_SFT_MESSAGES_KEY,
    ground_truths_key: str = GROUND_TRUTHS_KEY,
    dataset_source_key: str = DATASET_SOURCE_KEY,
):
    if len(row[sft_messages_key]) == 1:
        prompt = row[sft_messages_key]
    else:
        prompt = row[sft_messages_key][:-1]
    row[INPUT_IDS_PROMPT_KEY] = tokenizer.apply_chat_template(
        prompt,
        add_generation_prompt=True,
    )
    row[INPUT_IDS_KEY] = tokenizer.apply_chat_template(row[sft_messages_key])
    row[ATTENTION_MASK_KEY] = [1] * len(row[INPUT_IDS_KEY])
    labels = copy.deepcopy(row[INPUT_IDS_KEY])
    row[LABELS_KEY] = labels
    row[GROUND_TRUTHS_KEY] = row[ground_truths_key]
    row[DATASET_SOURCE_KEY] = row[dataset_source_key]
    return row


def rlvr_filter_v1(
    row: Dict[str, Any],
    tokenizer: PreTrainedTokenizer,
    need_contain_labels: bool = True,
    max_prompt_token_length: Optional[int] = None,
    max_token_length: Optional[int] = None,
):
    max_prompt_token_length_ok = True
    if max_prompt_token_length is not None:
        max_prompt_token_length_ok = len(row[INPUT_IDS_PROMPT_KEY]) <= max_prompt_token_length

    max_token_length_ok = True
    if max_token_length is not None:
        max_token_length_ok = len(row[INPUT_IDS_KEY]) <= max_token_length

    contain_some_labels = any(x != -100 for x in row[LABELS_KEY])
    return max_prompt_token_length_ok and max_token_length_ok and (contain_some_labels or not need_contain_labels)


TRANSFORM_FNS = {
    "sft_tokenize_v1": (sft_tokenize_v1, "map"),
    "sft_tokenize_mask_out_prompt_v1": (sft_tokenize_mask_out_prompt_v1, "map"),
    "sft_filter_v1": (sft_filter_v1, "filter"),
    "sft_tulu_tokenize_and_truncate_v1": (sft_tulu_tokenize_and_truncate_v1, "map"),
    "sft_tulu_filter_v1": (sft_tulu_filter_v1, "filter"),
    "preference_tokenize_v1": (preference_tokenize_v1, "map"),
    "preference_filter_v1": (preference_filter_v1, "filter"),
    "preference_tulu_tokenize_and_truncate_v1": (preference_tulu_tokenize_and_truncate_v1, "map"),
    "preference_tulu_filter_v1": (preference_tulu_filter_v1, "filter"),
    "rlvr_tokenize_v1": (rlvr_tokenize_v1, "map"),
    "rlvr_filter_v1": (rlvr_filter_v1, "filter"),
}


class SimplePreferenceCollator:
    def __init__(self, pad_token_id: int):
        """Simple collator for preference dataset (always pad from the RIGHT)"""
        self.pad_token_id = pad_token_id

    def __call__(self, batch: List[Dict[str, int]]):
        """the input will have input_ids_chosen, input_ids_rejected"""
        # Find max length in the batch
        max_length_chosen = -1
        max_length_rejected = -1
        for i in range(len(batch)):
            max_length_chosen = max(max_length_chosen, len(batch[i][CHOSEN_INPUT_IDS_KEY]))
            max_length_rejected = max(max_length_rejected, len(batch[i][REJECTED_INPUT_IDS_KEY]))
        max_length = max(max_length_chosen, max_length_rejected)
        assert max_length > 0, "the dataset is empty"

        # Initialize lists to store padded sequences and attention masks
        padded_sequences_chosen = []
        padded_sequences_rejected = []

        for i in range(len(batch)):
            # Calculate padding length
            pad_length_chosen = max_length - len(batch[i][CHOSEN_INPUT_IDS_KEY])
            pad_length_rejected = max_length - len(batch[i][REJECTED_INPUT_IDS_KEY])

            # Pad from the right
            padding_chosen = [self.pad_token_id] * pad_length_chosen
            padding_rejected = [self.pad_token_id] * pad_length_rejected
            padded_sequence_chosen = batch[i][CHOSEN_INPUT_IDS_KEY] + padding_chosen
            padded_sequence_rejected = batch[i][REJECTED_INPUT_IDS_KEY] + padding_rejected
            padded_sequences_chosen.append(padded_sequence_chosen)
            padded_sequences_rejected.append(padded_sequence_rejected)

        # Convert to tensors
        padded_sequences_chosen = torch.tensor(padded_sequences_chosen)
        padded_sequences_rejected = torch.tensor(padded_sequences_rejected)

        return {
            CHOSEN_INPUT_IDS_KEY: padded_sequences_chosen,
            REJECTED_INPUT_IDS_KEY: padded_sequences_rejected,
        }


# ----------------------------------------------------------------------------
# Dataset Configuration and Caching
@dataclass
class DatasetConfig:
    dataset_name: str
    dataset_split: str
    dataset_revision: str
    dataset_range: Optional[int] = None
    transform_fn: List[str] = field(default_factory=list)
    transform_fn_args: List[Dict[str, Any]] = field(default_factory=list)
    target_columns: Optional[List[str]] = None

    # for tracking purposes
    dataset_commit_hash: Optional[str] = None

    def __post_init__(self):
        # if the file exists locally, use the local file
        if os.path.exists(self.dataset_name) and self.dataset_name.endswith(".jsonl"):
            assert self.dataset_split == "train", "Only train split is supported for local jsonl files."
            self.dataset = load_dataset(
                "json",
                data_files=self.dataset_name,
                split=self.dataset_split,
            )
        else:
            # commit hash only works for hf datasets
            self.dataset_commit_hash = get_commit_hash(
                self.dataset_name, self.dataset_revision, "README.md", "dataset"
            )
            self.dataset = load_dataset(
                self.dataset_name,
                split=self.dataset_split,
                revision=self.dataset_revision,
            )
        if self.dataset_range is None:
            dataset_range = len(self.dataset)
            self.update_range(dataset_range)

    def update_range(self, dataset_range: int):
        self.dataset_range = dataset_range
        if self.dataset_range > len(self.dataset):
            raise ValueError("Dataset range exceeds dataset length")
        self.dataset = self.dataset.select(range(self.dataset_range))


def get_dataset_v1(dc: DatasetConfig, tc: TokenizerConfig):
    assert len(dc.transform_fn) == len(
        dc.transform_fn_args
    ), f"transform_fn and transform_fn_args must have the same length: {dc.transform_fn=} != {dc.transform_fn_args=}"
    # beaker specific logic; we may get assigned 15.5 CPU, so we convert it to float then int
    num_proc = int(float(os.environ.get("BEAKER_ASSIGNED_CPU_COUNT", multiprocessing.cpu_count())))

    tokenizer = tc.tokenizer
    dataset = dc.dataset
    for fn_name, fn_args in zip(dc.transform_fn, dc.transform_fn_args):
        fn, fn_type = TRANSFORM_FNS[fn_name]
        # always pass in tokenizer and other args if needed
        fn_kwargs = {"tokenizer": tokenizer}
        fn_kwargs.update(fn_args)

        # perform the transformation
        target_columns = dataset.column_names if dc.target_columns is None else dc.target_columns
        if fn_type == "map":
            dataset = dataset.map(
                fn,
                fn_kwargs=fn_kwargs,
                remove_columns=[col for col in dataset.column_names if col not in target_columns],
                num_proc=get_num_proc(len(dataset), num_proc, APPLY_CHAT_TEMPLATE_EXAMPLE_PER_SECOND_PER_CPU),
            )
        elif fn_type == "filter":
            dataset = dataset.filter(
                fn,
                fn_kwargs=fn_kwargs,
                num_proc=get_num_proc(len(dataset), num_proc, FILTER_EXAMPLE_PER_SECOND_PER_CPU),
            )
        # NOTE: elif we can implement packing here to create a packed SFT dataset. Low priority for now.
        else:
            raise ValueError(f"Unknown transform function type: {fn_type}")

    if len(dataset) == 0:
        raise ValueError("No examples left after transformation")
    return dataset


def compute_config_hash(dcs: List[DatasetConfig], tc: TokenizerConfig) -> str:
    """Compute a deterministic hash of both configs for caching."""
    dc_dicts = [{k: v for k, v in asdict(dc).items() if v is not None} for dc in dcs]
    tc_dict = {k: v for k, v in asdict(tc).items() if v is not None}
    combined_dict = {"dataset_configs": dc_dicts, "tokenizer_config": tc_dict}
    config_str = json.dumps(combined_dict, sort_keys=True)
    return hashlib.sha256(config_str.encode()).hexdigest()[:10]


class DatasetTransformationCache:
    def __init__(self, config_hash: str, hf_entity: Optional[str] = None):
        self.config_hash = config_hash
        self.hf_entity = hf_entity or hf_whoami()["name"]

    def load_or_transform_dataset(
        self, dcs: List[DatasetConfig], tc: TokenizerConfig, dataset_skip_cache: bool = False
    ) -> Dataset:
        """Load dataset from cache if it exists, otherwise transform and cache it."""
        repo_name = f"{self.hf_entity}/dataset-mix-cached"

        # NOTE: the cached dataset is always train split
        DEFAULT_SPLIT_FOR_CACHED_DATASET = "train"

        # Check if the revision exists
        if revision_exists(repo_name, self.config_hash, repo_type="dataset"):
            print(f"✅ Found cached dataset at https://huggingface.co/datasets/{repo_name}/tree/{self.config_hash}")
            if dataset_skip_cache:
                print("dataset_skip_cache is True, so we will not load the dataset from cache")
            else:
                # Use the split from the first dataset config as default
                return load_dataset(repo_name, split=DEFAULT_SPLIT_FOR_CACHED_DATASET, revision=self.config_hash)

        print(f"Cache not found, transforming datasets...")

        # Transform each dataset
        transformed_datasets = []
        for dc in dcs:
            dataset = get_dataset_v1(dc, tc)
            transformed_datasets.append(dataset)

        # Combine datasets
        combined_dataset = concatenate_datasets(transformed_datasets)
        if dataset_skip_cache:
            return combined_dataset

        # Push to hub with config hash as revision
        combined_dataset.push_to_hub(
            repo_name,
            private=True,
            revision=self.config_hash,
            commit_message=f"Cache combined dataset with configs hash: {self.config_hash}",
        )
        print(f"🚀 Pushed transformed dataset to https://huggingface.co/datasets/{repo_name}/tree/{self.config_hash}")

        model_card = ModelCard(
            f"""\
---
tags: [open-instruct]
---

# Cached Tokenized Datasets

## Summary

This is a cached dataset produced by https://github.com/allenai/open-instruct

## Configuration

`TokenizerConfig`:
```json
{json.dumps(asdict(tc), indent=2)}
```

`List[DatasetConfig]`:
```json
{json.dumps([asdict(dc) for dc in dcs], indent=2)}
```
"""
        )
        model_card.push_to_hub(repo_name, repo_type="dataset", revision=self.config_hash)

        # NOTE: Load the dataset again to make sure it's downloaded to the HF cache
        print(f"✅ Found cached dataset at https://huggingface.co/datasets/{repo_name}/tree/{self.config_hash}")
        return load_dataset(repo_name, split=DEFAULT_SPLIT_FOR_CACHED_DATASET, revision=self.config_hash)


class LocalDatasetTransformationCache:
    def __init__(self, config_hash: str, dataset_local_cache_dir: str):
        """Initialize the local cache with a directory path."""
        self.config_hash = config_hash
        self.dataset_local_cache_dir = dataset_local_cache_dir
        os.makedirs(dataset_local_cache_dir, exist_ok=True)

    def get_cache_path(self) -> str:
        """Get the path to the cached dataset."""
        return os.path.join(self.dataset_local_cache_dir, self.config_hash)

    def save_config(self, config_hash: str, dcs: List[DatasetConfig], tc: TokenizerConfig):
        """Save the configuration to a JSON file."""
        config_path = os.path.join(self.get_cache_path(), "config.json")
        os.makedirs(os.path.dirname(config_path), exist_ok=True)

        config_dict = {
            "tokenizer_config": asdict(tc),
            "dataset_configs": [asdict(dc) for dc in dcs],
            "config_hash": config_hash,
        }
        with open(config_path, "w") as f:
            json.dump(config_dict, f, indent=2)

    def load_or_transform_dataset(
        self, dcs: List[DatasetConfig], tc: TokenizerConfig, dataset_skip_cache: bool = False
    ) -> Dataset:
        """Load dataset from local cache if it exists, otherwise transform and cache it locally."""
        cache_path = self.get_cache_path()

        # Check if the cache exists
        if os.path.exists(cache_path) and not dataset_skip_cache:
            print(f"✅ Found cached dataset at {cache_path}")
            return Dataset.load_from_disk(cache_path, keep_in_memory=True)

        print(f"Cache not found or invalid, transforming datasets...")

        # Transform each dataset
        transformed_datasets = []
        for dc in dcs:
            dataset = get_dataset_v1(dc, tc)
            transformed_datasets.append(dataset)

        # Combine datasets
        combined_dataset = concatenate_datasets(transformed_datasets)
        if dataset_skip_cache:
            return combined_dataset

        # Save to local cache
        combined_dataset.save_to_disk(cache_path)
        self.save_config(self.config_hash, dcs, tc)
        print(f"🚀 Saved transformed dataset to {cache_path}")
        print(f"✅ Found cached dataset at {cache_path}")
        return Dataset.load_from_disk(cache_path, keep_in_memory=True)


def get_cached_dataset(
    dcs: List[DatasetConfig],
    tc: TokenizerConfig,
    hf_entity: Optional[str] = None,
    dataset_local_cache_dir: Optional[str] = None,
    dataset_skip_cache: bool = False,
) -> Dataset:
    if dataset_local_cache_dir is not None:
        cache = LocalDatasetTransformationCache(dataset_local_cache_dir=dataset_local_cache_dir)
    else:
        cache = DatasetTransformationCache(hf_entity=hf_entity)
    return cache.load_or_transform_dataset(dcs, tc, dataset_skip_cache=dataset_skip_cache)


def get_cached_dataset_tulu(
    dataset_mixer_list: List[str],
    dataset_mixer_list_splits: List[str],
    tc: TokenizerConfig,
    dataset_transform_fn: List[str],
    transform_fn_args: List[Dict[str, Any]],
    target_columns: Optional[List[str]] = None,
    dataset_cache_mode: Literal["hf", "local"] = "local",
    dataset_config_hash: Optional[str] = None,
    hf_entity: Optional[str] = None,
    dataset_local_cache_dir: str = "local_dataset_cache",
    dataset_skip_cache: bool = False,
) -> Dataset:
    dcs = []
    if dataset_config_hash is None:
        if len(dataset_mixer_list_splits) == 1:
            print("by default, we will use the same split for all datasets")
            dataset_mixer_list_splits = [dataset_mixer_list_splits[0]] * len(dataset_mixer_list)
        else:
            if len(dataset_mixer_list_splits) != len(dataset_mixer_list):
                raise ValueError(
                    f"dataset_mixer_list_splits length must be the same as dataset_mixer_list: {len(dataset_mixer_list_splits)=} != {len(dataset_mixer_list)=}"
                )
        assert len(dataset_mixer_list) % 2 == 0, f"Data mixer list length is not even: {dataset_mixer_list}"
        for i in range(0, len(dataset_mixer_list), 2):
            dataset_name = dataset_mixer_list[i]
            frac_or_num_samples = dataset_mixer_list[i + 1]
            if "." in frac_or_num_samples:
                frac_or_num_samples = float(frac_or_num_samples)
            else:
                frac_or_num_samples = int(frac_or_num_samples)

            dataset_config = DatasetConfig(
                dataset_name=dataset_name,
                dataset_split=dataset_mixer_list_splits[i],
                dataset_revision="main",
                transform_fn=dataset_transform_fn,
                transform_fn_args=transform_fn_args,
                target_columns=target_columns,
            )
            if frac_or_num_samples > 1.0:
                new_range = int(frac_or_num_samples)
            else:
                new_range = int(frac_or_num_samples * len(dataset_config.dataset))
            dataset_config.update_range(new_range)
            dcs.append(dataset_config)
        dataset_config_hash = compute_config_hash(dcs, tc)
    if dataset_cache_mode == "local":
        cache = LocalDatasetTransformationCache(
            config_hash=dataset_config_hash, dataset_local_cache_dir=dataset_local_cache_dir
        )
    elif dataset_cache_mode == "hf":
        cache = DatasetTransformationCache(config_hash=dataset_config_hash, hf_entity=hf_entity)
    return cache.load_or_transform_dataset(dcs, tc, dataset_skip_cache=dataset_skip_cache)


def test_sft_dpo_same_tokenizer():
    base_to_sft_tc = TokenizerConfig(
        tokenizer_name_or_path="meta-llama/Llama-3.1-8B", tokenizer_revision="main", chat_template_name="tulu"
    )
    sft_to_dpo_tc = TokenizerConfig(
        tokenizer_name_or_path="allenai/Llama-3.1-Tulu-3-8B-SFT", tokenizer_revision="main", chat_template_name="tulu"
    )
    dpo_to_rl_tc = TokenizerConfig(
        tokenizer_name_or_path="allenai/Llama-3.1-Tulu-3-8B-DPO", tokenizer_revision="main", chat_template_name="tulu"
    )

    def equal_tokenizer(tc1, tc2):
        tok1 = tc1.tokenizer
        tok2 = tc2.tokenizer
        assert tok1.vocab_size == tok2.vocab_size, "Vocab size should be the same"
        assert tok1.model_max_length == tok2.model_max_length, "Model max length should be the same"
        assert tok1.is_fast == tok2.is_fast, "is_fast should be the same"
        assert tok1.padding_side == tok2.padding_side, "padding_side should be the same"
        assert tok1.truncation_side == tok2.truncation_side, "truncation_side should be the same"
        assert (
            tok1.clean_up_tokenization_spaces == tok2.clean_up_tokenization_spaces
        ), "clean_up_tokenization_spaces should be the same"
        assert tok1.added_tokens_decoder == tok2.added_tokens_decoder, "added_tokens_decoder should be the same"

    equal_tokenizer(base_to_sft_tc, sft_to_dpo_tc)
    equal_tokenizer(sft_to_dpo_tc, dpo_to_rl_tc)
    equal_tokenizer(base_to_sft_tc, dpo_to_rl_tc)


def test_sft_dpo_same_tokenizer_olmo():
    base_to_sft_tc = TokenizerConfig(
        tokenizer_name_or_path="allenai/OLMo-2-1124-7B",
        tokenizer_revision="main",
        chat_template_name="tulu",
        add_bos=True,
    )
    sft_to_dpo_tc = TokenizerConfig(
        tokenizer_name_or_path="allenai/OLMo-2-1124-7B-SFT",
        tokenizer_revision="main",
        chat_template_name="tulu",
        add_bos=True,
    )
    dpo_to_rl_tc = TokenizerConfig(
        tokenizer_name_or_path="allenai/OLMo-2-1124-7B-DPO",
        tokenizer_revision="main",
        chat_template_name="tulu",
        add_bos=True,
    )
    print("vocab size", base_to_sft_tc.tokenizer.vocab_size, len(base_to_sft_tc.tokenizer.vocab))

    def equal_tokenizer(tc1, tc2):
        tok1 = tc1.tokenizer
        tok2 = tc2.tokenizer
        assert tok1.vocab_size == tok2.vocab_size, "Vocab size should be the same"
        assert tok1.model_max_length == tok2.model_max_length, "Model max length should be the same"
        assert tok1.is_fast == tok2.is_fast, "is_fast should be the same"
        assert tok1.padding_side == tok2.padding_side, "padding_side should be the same"
        assert tok1.truncation_side == tok2.truncation_side, "truncation_side should be the same"
        assert (
            tok1.clean_up_tokenization_spaces == tok2.clean_up_tokenization_spaces
        ), "clean_up_tokenization_spaces should be the same"
        assert tok1.added_tokens_decoder == tok2.added_tokens_decoder, "added_tokens_decoder should be the same"

    equal_tokenizer(base_to_sft_tc, sft_to_dpo_tc)
    equal_tokenizer(sft_to_dpo_tc, dpo_to_rl_tc)
    equal_tokenizer(base_to_sft_tc, dpo_to_rl_tc)


def test_config_hash_different():
    """Test that different configurations produce different hashes."""
    tc = TokenizerConfig(
        tokenizer_name_or_path="meta-llama/Llama-3.1-8B", tokenizer_revision="main", chat_template_name="tulu"
    )

    dcs1 = [
        DatasetConfig(
            dataset_name="allenai/tulu-3-sft-personas-algebra",
            dataset_split="train",
            dataset_revision="main",
            transform_fn=["sft_tokenize_v1"],
            transform_fn_args={},
        )
    ]

    dcs2 = [
        DatasetConfig(
            dataset_name="allenai/tulu-3-sft-personas-algebra",
            dataset_split="train",
            dataset_revision="main",
            transform_fn=["sft_tokenize_mask_out_prompt_v1"],
            transform_fn_args={},
        )
    ]
    hash1 = compute_config_hash(dcs1, tc)
    hash2 = compute_config_hash(dcs2, tc)
    assert hash1 != hash2, "Different configs should have different hashes"


def test_get_cached_dataset_tulu_sft():
    tc = TokenizerConfig(
        tokenizer_name_or_path="meta-llama/Llama-3.1-8B",
        tokenizer_revision="main",
        use_fast=True,
        chat_template_name="tulu",
        add_bos=False,
    )
    dataset_mixer_list = ["allenai/tulu-3-sft-mixture", "1.0"]
    dataset_mixer_list_splits = ["train"]
    dataset_transform_fn = ["sft_tulu_tokenize_and_truncate_v1", "sft_tulu_filter_v1"]

    # our standard tulu setting
    transform_fn_args = [
        {"max_seq_length": 4096},
        {},
    ]
    dataset = get_cached_dataset_tulu(
        dataset_mixer_list,
        dataset_mixer_list_splits,
        tc,
        dataset_transform_fn,
        transform_fn_args,
        TOKENIZED_SFT_DATASET_KEYS,
        dataset_skip_cache=True,
    )

    gold_tokenized_dataset = load_dataset("allenai/dataset-mix-cached", split="train", revision="61ac38e052")
    assert len(dataset) == len(gold_tokenized_dataset)
    for i in range(len(dataset)):
        assert dataset[i]["input_ids"] == gold_tokenized_dataset[i]["input_ids"]
    return True


def test_get_cached_dataset_tulu_preference():
    tc = TokenizerConfig(
        tokenizer_name_or_path="allenai/Llama-3.1-Tulu-3-8B-SFT",
        tokenizer_revision="main",
        use_fast=False,
        chat_template_name="tulu",
        add_bos=False,
    )
    dataset_mixer_list = ["allenai/llama-3.1-tulu-3-8b-preference-mixture", "1.0"]
    dataset_mixer_list_splits = ["train"]
    dataset_transform_fn = ["preference_tulu_tokenize_and_truncate_v1", "preference_tulu_filter_v1"]
    transform_fn_args = [
        {"max_seq_length": 2048},
        {},
    ]
    dataset = get_cached_dataset_tulu(
        dataset_mixer_list,
        dataset_mixer_list_splits,
        tc,
        dataset_transform_fn,
        transform_fn_args,
        TOKENIZED_PREFERENCE_DATASET_KEYS,
        dataset_skip_cache=True,
    )
    gold_tokenized_dataset = load_dataset("allenai/dataset-mix-cached", split="train", revision="9415479293")
    assert len(dataset) == len(gold_tokenized_dataset)
    for i in range(len(dataset)):
        assert dataset[i]["chosen_input_ids"] == gold_tokenized_dataset[i]["chosen_input_ids"]
    return True


def test_get_cached_dataset_tulu_rlvr():
    tc = TokenizerConfig(
        tokenizer_name_or_path="allenai/Llama-3.1-Tulu-3-8B-DPO",
        tokenizer_revision="main",
        use_fast=False,
        chat_template_name="tulu",
        add_bos=False,
    )
    dataset_mixer_list = ["allenai/RLVR-GSM-MATH-IF-Mixed-Constraints", "1.0"]
    dataset_mixer_list_splits = ["train"]
    dataset_transform_fn = ["rlvr_tokenize_v1", "rlvr_filter_v1"]
    transform_fn_args = [
        {},
        {
            "max_token_length": 2048,
            "max_prompt_token_length": 2048,
        },
    ]
    # allenai/dataset-mix-cached/tree/0ff0043e56
    dataset = get_cached_dataset_tulu(
        dataset_mixer_list,
        dataset_mixer_list_splits,
        tc,
        dataset_transform_fn,
        transform_fn_args,
        dataset_skip_cache=True,
    )
    gold_tokenized_dataset = load_dataset("allenai/dataset-mix-cached", split="train", revision="0ff0043e56")
    assert len(dataset) == len(gold_tokenized_dataset)
    for i in range(len(dataset)):
        assert dataset[i][INPUT_IDS_PROMPT_KEY] == gold_tokenized_dataset[i][INPUT_IDS_PROMPT_KEY]
    return True


if __name__ == "__main__":
    test_sft_dpo_same_tokenizer()
    test_sft_dpo_same_tokenizer_olmo()
    test_config_hash_different()
    # test_get_cached_dataset_tulu_sft() # takes a long time to run
    # test_get_cached_dataset_tulu_preference() # takes a long time to run
    # test_get_cached_dataset_tulu_rlvr() # takes ~ 30 seconds
    print("All tests passed!")<|MERGE_RESOLUTION|>--- conflicted
+++ resolved
@@ -211,8 +211,37 @@
         "{% endif %}"
         "{% endfor %}"
     ),
-<<<<<<< HEAD
-=======
+    "tulu_thinker_r1_style": (
+        "A conversation between User and Assistant. "
+        "The user asks a question, and the Assistant solves it. "
+        "The assistant first thinks about the reasoning process in "
+        "the mind and then provides the user with the answer. "
+        "The reasoning process and answer are enclosed within <think> </think> "
+        "and <answer> </answer> tags, respectively, "
+        "i.e., <think> reasoning process here </think> "
+        "<answer> answer here </answer>."
+        "\n\n"
+        "{% for message in messages %}"
+        "{% if message['role'] == 'system' %}"
+        "{{ '<|system|>\n' + message['content'] + '\n' }}"
+        "{% elif message['role'] == 'user' %}"
+        "{{ '<|user|>\n' + message['content'] + '\n' }}"
+        "{% elif message['role'] == 'assistant' %}"
+        "{% set content = message['content'] %}"
+        "{% if '</think>' in content %}"
+        "{% set content = content.split('</think>')[-1] %}"
+        "{% endif %}"
+        "{% if not loop.last %}"
+        "{{ '<|assistant|>\n' + content + eos_token + '\n' }}"
+        "{% else %}"
+        "{{ '<|assistant|>\n' + content + eos_token }}"
+        "{% endif %}"
+        "{% endif %}"
+        "{% if loop.last and add_generation_prompt %}"
+        "{{ '<|assistant|>\n<think>' }}"
+        "{% endif %}"
+        "{% endfor %}"
+    ),
     "tulu_thinker": (
         "{% for message in messages %}"
         "{% if message['role'] == 'system' %}"
@@ -232,7 +261,6 @@
         "{% endif %}"
         "{% endfor %}"
     ),
->>>>>>> cbee445a
     "tulu_thinker_r1_style": (
         "A conversation between User and Assistant. "
         "The user asks a question, and the Assistant solves it. "
