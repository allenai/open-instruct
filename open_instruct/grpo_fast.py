# Copyright 2024 AllenAI. All rights reserved.
#
# Licensed under the Apache License, Version 2.0 (the "License");
# you may not use this file except in compliance with the License.
# You may obtain a copy of the License at
#
#     http://www.apache.org/licenses/LICENSE-2.0
#
# Unless required by applicable law or agreed to in writing, software
# distributed under the License is distributed on an "AS IS" BASIS,
# WITHOUT WARRANTIES OR CONDITIONS OF ANY KIND, either express or implied.
# See the License for the specific language governing permissions and
# limitations under the License.
# ---------------------------------------------------------------------
# Part of the code is adapted from https://github.com/OpenRLHF/OpenRLHF
# which has the following license:
# Copyright [yyyy] [name of copyright owner]
#
# Licensed under the Apache License, Version 2.0 (the "License");
# you may not use this file except in compliance with the License.
# You may obtain a copy of the License at
#
#     http://www.apache.org/licenses/LICENSE-2.0
#
# Unless required by applicable law or agreed to in writing, software
# distributed under the License is distributed on an "AS IS" BASIS,
# WITHOUT WARRANTIES OR CONDITIONS OF ANY KIND, either express or implied.
# See the License for the specific language governing permissions and
# limitations under the License.
# isort: off
import contextlib
import os
from concurrent import futures

os.environ["NCCL_CUMEM_ENABLE"] = "0"  # NOQA
with contextlib.suppress(Exception):
    import deepspeed

from open_instruct import utils

# isort: on
import asyncio
import json
import logging
import math
import random
import shutil
import socket
import threading
import time
from argparse import Namespace
from collections import defaultdict
from collections.abc import Callable, Iterator
from dataclasses import asdict, dataclass, field
from datetime import timedelta
from queue import Empty, Full, Queue
from typing import Any, Literal

import datasets
import numpy as np
import pandas as pd
import ray
import torch
import torch.distributed as dist
import torch.utils
import torch.utils.data
import vllm
import wandb
from datasets import Dataset
from huggingface_hub import HfApi
from peft import PeftModel, get_peft_model_state_dict
from ray.util import queue as ray_queue
from ray.util.placement_group import PlacementGroup, placement_group
from ray.util.scheduling_strategies import PlacementGroupSchedulingStrategy
from rich.pretty import pprint
from tqdm import tqdm
from transformers import AutoModelForCausalLM, PreTrainedModel, PreTrainedTokenizer, get_scheduler
from transformers.integrations import HfDeepSpeedConfig

from open_instruct import logger_utils, vllm_utils
from open_instruct.actor_manager import ActorManager
from open_instruct.dataset_transformation import (
    GROUND_TRUTHS_KEY,
    INPUT_IDS_PROMPT_KEY,
    RAW_PROMPT_KEY,
    VERIFIER_SOURCE_KEY,
    TokenizerConfig,
    get_cached_dataset_tulu,
    visualize_token,
)
from open_instruct.ground_truth_utils import (
    build_all_verifiers,
    cleanup_all_llm_judge_clients,
    soft_format_reward_func,
)
from open_instruct.model_utils import (
    Batch,
    ModelConfig,
    apply_verifiable_reward,
    disable_dropout_in_model,
    entropy_from_logits,
    get_olmo3_generation_config,
    load_ref_policy,
    log_softmax_and_gather,
    print_rich_single_line_metrics,
    print_rich_table,
    push_folder_to_hub,
)
from open_instruct.queue_types import GenerationResult, PromptRequest, RequestInfo, TokenStatistics
from open_instruct.rl_utils import PackedSequences, Timer, pack_sequences
from open_instruct.utils import (
    ArgumentParserPlus,
    BeakerRuntimeConfig,
    RayProcess,
    _z3_params_to_fetch,
    calibrate_checkpoint_state_dir,
    clean_last_n_checkpoints_deepspeed,
    combine_reward_metrics,
    download_latest_checkpoint_from_gs,
    get_beaker_whoami,
    get_eval_ds_config,
    get_optimizer_grouped_parameters,
    get_train_ds_config,
    get_wandb_tags,
    is_beaker_job,
    launch_ai2_evals_on_weka,
    maybe_get_beaker_config,
    maybe_update_beaker_description,
    maybe_use_ai2_hf_entity,
    maybe_use_ai2_wandb_entity,
    ray_get_with_progress,
    repeat_each,
    sync_gs_bucket,
)

logger = logger_utils.setup_logger(__name__)

INVALID_LOGPROB = 1.0


class ShutdownSentinel:
    """Sentinel value to signal thread shutdown via queue."""


@dataclass
class Args:
    # Dataset
    dataset_mixer_list: list[str] = field(default_factory=lambda: ["ai2-adapt-dev/rlvr_gsm8k_zs", "1.0"])
    """A list of datasets (local or HF) to sample from."""
    dataset_mixer_eval_list: list[str] = field(default_factory=lambda: ["ai2-adapt-dev/rlvr_gsm8k_zs", "1.0"])
    """A list of datasets (local or HF) to sample from for evaluation."""
    dataset_mixer_list_splits: list[str] = field(default_factory=lambda: ["train"])
    """The dataset splits to use for training"""
    dataset_mixer_eval_list_splits: list[str] = field(default_factory=lambda: ["test"])
    """The dataset splits to use for evaluation"""
    dataset_transform_fn: list[str] = field(default_factory=lambda: ["rlvr_tokenize_v1", "rlvr_max_length_filter_v1"])
    """The list of transform functions to apply to the dataset."""
    dataset_cache_mode: Literal["hf", "local"] = "local"
    """The mode to use for caching the dataset."""
    dataset_local_cache_dir: str = "local_dataset_cache"
    """The directory to save the local dataset cache to."""
    dataset_config_hash: str | None = None
    """The hash of the dataset configuration."""
    dataset_config_eval_hash: str | None = None
    """The hash of the dataset configuration for evaluation."""
    dataset_skip_cache: bool = False
    """Whether to skip the cache."""
    shuffle_eval_dataset: bool = False
    """Whether to shuffle the evaluation dataset."""
    max_prompt_token_length: int = 256
    """The maximum prompt token length to use for the dataset"""
    system_prompt_override_file: str | None = None
    """Path to a text file containing a system prompt to override the dataset's system prompts"""

    # Experiment
    exp_name: str = os.path.basename(__file__)[: -len(".py")]
    """The name of this experiment"""
    seed: int = 1
    """Seed of the experiment"""
    run_name: str | None = None
    """RUNTIME VALUE: A unique name of this run"""

    # Optimizer
    learning_rate: float = 2e-5
    """The initial learning rate for AdamW optimizer."""
    lr_scheduler_type: Literal[
        "linear", "cosine", "cosine_with_restarts", "polynomial", "constant", "constant_with_warmup"
    ] = "linear"
    """Which scheduler to use"""
    warm_up_steps: int = 0
    """Number of warm up steps for the scheduler"""
    warmup_ratio: float = 0.0
    """Ratio of warmup steps to total steps (takes precedence over `warm_up_steps`)"""
    weight_decay: float = 0.0
    """Weight decay for AdamW if we apply some."""
    set_weight_decay_on_bias_and_norm: bool = True
    """Whether to set weight decay on bias and norm layers"""
    fused_optimizer: bool = False
    """Whether to use fused optimizer"""

    # Batch sizes
    per_device_train_batch_size: int = 1
    """The forward batch size per device (local_micro_batch_size)"""
    total_episodes: int = 100000
    """The total number of episodes in the dataset"""
    world_size: int | None = None
    """RUNTIME VALUE: The number of processes (GPUs) to use"""
    num_training_steps: int | None = None
    """RUNTIME VALUE: The number of training_steps to train"""
    local_eval_every: int = 100
    """Run evaluation after this many training steps. This controls in-loop evals, which reuse the generation/reward verifier setup. Set to -1 to disable."""
    save_freq: int = 200
    """How many train steps to save the model"""
    allow_world_padding: bool = False
    """Whether to allow world padding. This is useful for model sweeps, but wastes compute."""
    backend_timeout: int = 120
    """Timeout for inference/training backends in minutes. Default is 2 hours (120 min)."""

    # Generation
    response_length: int = 256
    """the length of the response"""
    temperature: float = 0.7
    """the sampling temperature"""
    num_unique_prompts_rollout: int = 16
    """The number of unique prompts during rollout"""
    num_samples_per_prompt_rollout: int = 4
    """the number of samples to generate per prompt during rollout, useful for easy-star"""
    stop_strings: list[str] | None = None
    """List of strings that stop the generation when they are generated.
    The returned output will not contain the stop strings."""
    # Algorithm
    async_steps: int = 1
    """Number of steps ahead to generate responses. Fully synchronous training is not supported, so async_steps must be greater than 0. The trainer learns from a policy up to async_steps old like Cleanba (https://arxiv.org/abs/2310.00036)"""
    num_epochs: int = 1
    """the number of epochs to train"""
    num_mini_batches: int = 1
    """Number of minibatches to split a batch into"""
    beta: float = 0.05
    """the beta value of the RLHF objective (KL coefficient)"""
    clip_lower: float = 0.2
    """the lower clip range"""
    clip_higher: float = 0.2
    """the higher clip range. Sometimes we want this to be higher, see DAPO (https://arxiv.org/abs/2503.14476)"""
    truncated_importance_sampling_ratio_cap: float = 0.0
    """The maximum cap for truncated importance sampling ratio (0 means disabled)"""
    inflight_updates: bool = False
    """Enable immediate stopping of request processing when should_stop is set, allowing for quick pausing and resumption"""
    kl_estimator: Literal["kl1", "kl2", "kl3", "kl4"] = "kl3"
    """the KL estimator to use"""
    pack_length: int = 512
    """the length of the pack (you should prob set to the max length of the model)"""
    masked_mean_axis: int | None = None
    """the axis to compute the mean of the masked values"""
    masked_mean_denominator: float | str | None = None
    """Optional constant denominator for masked_mean; if set, divides by this instead of mask.sum.
    Special value "token" means use total_batch_tokens (computed across all ranks in distributed training).
    When using "token", total_batch_tokens is gathered via allreduce across all ranks."""
    alpha: float = 0.6
    """The alpha value for doing polyak updates (ref_param = alpha * param + (1 - alpha) * ref_param)
    reference: [TR-DPO](https://huggingface.co/papers/2404.09656), but it's actually pretty commonly
    used. E.g., [TD3](https://arxiv.org/abs/1802.09477) uses https://github.com/vwxyzjn/cleanrl/blob/dcc289fc6f0bda492fa7360a155262cf826b12a5/cleanrl/td3_continuous_action.py#L269
    """
    ref_policy_update_freq: int | None = None
    """How many training steps to take before updating the reference policy."""
    load_ref_policy: bool = True
    """Whether to load and use a reference policy for KL penalty calculation."""
    advantage_normalization_type: Literal["standard", "centered"] = "standard"
    """The type of advantage normalization to use. Standard normalization is the default: it subtracts the mean and
    divides by the standard deviation. Centered normalization is the same but subtracts the mean only (e.g., used in
    DR.GRPO https://arxiv.org/pdf/2503.20783)."""
    mask_truncated_completions: bool = False
    """Whether to mask out truncated completions. Also called overlong filtering, from DAPO (https://arxiv.org/abs/2503.14476)."""

    active_sampling: bool = False
    """Whether to continue sampling responses until you get a full batch."""
    filter_zero_std_samples: bool = True
    """Whether to filter out prompts with zero reward std (all samples have the same score)."""
    no_resampling_pass_rate: float | None = None
    """If the response to a prompt is solved at a rate higher than this, do not resample this prompt again"""

    record_entropy: bool = False
    """whether to record the entropy of the policy during training. Uses extra memory."""
    use_vllm_logprobs: bool = False
    """whether to use vLLM's logprobs for training instead of calculating them via forward pass"""

    # Reward
    # -- r1 style format reward
    apply_r1_style_format_reward: bool = False
    """whether to add the R1 style format reward"""
    r1_style_format_reward: float = 1.0
    """the reward value for R1 style format reward"""
    additive_format_reward: bool = False
    """whether to add the format reward to the final reward"""

    # -- verifiable reward
    apply_verifiable_reward: bool = True
    """whether to apply verifiable reward"""
    verification_reward: float = 10.0
    """the reward value for verifiable responses"""
    remap_verifier: str = None
    """Remap verifier like string_f1=general-quality_ref. Currently can only remap once."""

    # -- llm verifiers
    llm_judge_model: str = "azure/gpt-4o-mini-standard"
    """the model to use for the llm judge"""
    llm_judge_max_tokens: int = 2048
    """the max tokens to use for the llm judge"""
    llm_judge_max_context_length: int = 8192
    """the max context length to use for the llm judge"""
    llm_judge_temperature: float = 1.0
    """the temperature to use for the llm judge"""
    llm_judge_timeout: int = 60
    """the timeout to use for the llm judge"""

    # -- code verifier
    code_api_url: str = os.environ.get("CODE_API_URL", "http://localhost:1234") + "/test_program"
    """the api url to use for the code verifier"""
    code_max_execution_time: float = 1.0
    """the max execution time to use for the code verifier"""
    code_pass_rate_reward_threshold: float = 0.0
    """the pass rate reward threshold for the code verifier. If pass rate is less than this threshold, reward is 0.0, otherwise reward is pass rate"""
    code_apply_perf_penalty: bool = False
    """whether to apply a performance penalty to the code verifier"""

    # -- max length verifier
    max_length_verifier_max_length: int = 32768
    """the max length to use for the max length verifier"""

    # -- non stop penalty
    non_stop_penalty: bool = False
    """whether to penalize responses which did not finish generation"""
    non_stop_penalty_value: float = 0.0
    """the reward value for responses which did not finish generation"""

    # Ray
    single_gpu_mode: bool = False
    """whether to collocate vLLM and actor on the same node (mostly for debugging purposes)"""
    num_learners_per_node: list[int] = field(default_factory=lambda: [1])
    """number of GPU deepspeed learners per node (e.g., --num_learners_per_node 2 4 means 2 learner processes
    on the first node and 4 learner processes on the second node; each process will have 1 GPU)"""
    vllm_num_engines: int = 1
    """number of vLLM Engines, set to 0 to disable vLLM"""
    vllm_tensor_parallel_size: int = 1
    """tensor parallel size of vLLM Engine for multi-GPU inference"""
    vllm_enforce_eager: bool = False
    """whether to enforce eager mode for vLLM -- slow inference but needed for multi-node"""
    vllm_sync_backend: str = "nccl"
    """DeepSpeed -> vLLM weight sync backend"""
    vllm_gpu_memory_utilization: float = 0.9
    """vLLM GPU memory utilization"""
    vllm_enable_prefix_caching: bool = False
    """whether to enable prefix caching"""
    vllm_top_p: float = 1.0
    """vLLM top p for nucleus sampling"""
    deepspeed_stage: int = 0
    """the deepspeed stage"""
    deepspeed_zpg: int = 8
    """the deepspeed zpg value. Higher values are more memory efficient but slower. Set to 1 to disable zpg, which uses less memory but is significantly slower. Ideally is set to the number of GPUs per node (usually 8, default)."""
    deepspeed_offload_param: bool = False
    """whether to offload parameters to CPU (reduces GPU memory usage)"""
    deepspeed_offload_optimizer: bool = False
    """whether to offload optimizer states to CPU (reduces GPU memory usage)"""
    gather_whole_model: bool = True
    """whether to gather the whole model to boardcast (not doable for 70B but can be faster for 8B)"""
    enable_queue_dashboard: bool = True
    """whether to enable the ActorManager queue monitoring dashboard"""
    queue_dashboard_port: int | None = None
    """optional port for the dashboard server (if None, finds a free port automatically)"""

    # Experiment tracking
    verbose: bool = False
    """If toggled, debug output will be shown"""
    update_progress_every: int = 10
    """How often to update the progress bar (in steps)."""
    with_tracking: bool = False
    """If toggled, this experiment will be tracked with Weights and Biases"""
    wandb_project_name: str = "open_instruct_internal"
    """The wandb's project name"""
    wandb_entity: str | None = None
    """The entity (team) of wandb's project"""
    push_to_hub: bool = True
    """Whether to upload the saved model to huggingface"""
    hf_entity: str | None = None
    """The user or org name of the model repository from the Hugging Face Hub"""
    hf_repo_id: str | None = None
    """The id of the saved model in the Hugging Face Hub (can be autoset if not given)"""
    hf_repo_revision: str | None = None
    """The revision of the saved model in the Hugging Face Hub (can be autoset if not given)"""
    hf_repo_url: str | None = None
    """The url of the saved model in the Hugging Face Hub (will be autoset)"""
    output_dir: str = "output"
    """Where to save the model"""
    save_traces: bool = False
    """Whether to save learning data traces"""
    cache_dataset_only: bool = False
    """Immediately exit after caching the dataset"""
    keep_last_n_checkpoints: int = 3
    """How many checkpoints to keep in the output directory. -1 for all."""
    checkpoint_state_freq: int = -1
    """How often to save the model checkpoint, optimizer states, and lr scheduler states (in steps)"""
    checkpoint_state_dir: str | None = None
    """Where to save the model checkpoint (if applicable)"""
    gs_checkpoint_state_dir: str | None = None
    """The actual `checkpoint_state_dir` to use (handling the case where gs_bucket_path is provided)"""

    # Ai2 specific settings
    try_launch_beaker_eval_jobs_on_weka: bool = False
    """Whether to launch beaker evaluation jobs after training on weka"""
    try_auto_save_to_beaker: bool = True
    """Whether to try to save the model to Beaker dataset `/output` after training"""
    gs_bucket_path: str | None = None
    """The path to the gs bucket to save the model to"""
    oe_eval_tasks: list[str] | None = None
    """The beaker evaluation tasks to launch"""
    oe_eval_max_length: int = 4096
    """the max generation length for evaluation for oe-eval"""
    oe_eval_beaker_image: str | None = None
    """the docker image for evaluation for oe-eval"""
    oe_eval_gpu_multiplier: int | None = None
    """multiply the gpus used for each oe-eval task"""
    eval_priority: Literal["low", "normal", "high", "urgent"] = "normal"
    """the priority of auto-launched evaluation jobs"""
    eval_workspace: str = "ai2/tulu-3-results"
    """the workspace to launch evaluation jobs on"""
    send_slack_alerts: bool = False
    """Whether to send Slack alerts on training failures"""

    # Evaluation behavior
    eval_on_step_0: bool = False
    """Whether to run local evaluation at training step 0. Defaults to False."""

    # Tool settings
    tools: list[str] | None = None
    """If set, use the tool mapped to the string. Currently only supports `search` and `code`"""
    max_tool_calls: list[int] = field(default_factory=lambda: [5])
    """Maximum number of tool calls allowed. If a list is provided, it must have length 1 (applies to all tools) or same length as tools (per-tool limit)."""
    mask_tool_use: bool = True
    """Whether to mask the tool output. By default on."""
    only_reward_good_outputs: bool = False
    """Whether to only reward good outputs. By default off. Useful to force the model to use the tool(s)."""

    # rl-rag specific settngs
    number_documents_to_search: int = 3
    """The maximum number of documents to retrieve for each query."""
    search_api_endpoint: str | None = None
    """The API endpoint for the search engine."""

    # code-tool specific settings
    code_tool_api_endpoint: str | None = None

    def __post_init__(self):
        if os.environ.get("VLLM_USE_V1") == "0":
            logger.warning("When using the v0 version of vLLM, caching is broken and will never be invalidated.")
            if self.vllm_enable_prefix_caching:
                raise ValueError("Prefix caching is currently not supported for v0.")
        if self.use_vllm_logprobs and self.truncated_importance_sampling_ratio_cap > 0.0:
            raise ValueError(
                "Cannot use both `use_vllm_logprobs` and `truncated_importance_sampling_ratio_cap`. "
                "use_vllm_logprobs sets old_logprobs to vLLM logprobs, making importance sampling pointless."
            )
        if self.masked_mean_denominator is not None:
            if isinstance(self.masked_mean_denominator, str):
                assert self.masked_mean_denominator == "token", (
                    f"masked_mean_denominator string value must be 'token' or number, got {self.masked_mean_denominator}"
                )
                assert self.masked_mean_axis is None, (
                    "masked_mean_axis must not be provided when using 'token' normalization"
                )
            else:
                assert self.masked_mean_denominator > 0, (
                    f"masked_mean_denominator (={self.masked_mean_denominator}) must be greater than 0!"
                )
        assert self.num_samples_per_prompt_rollout > 0, "Number of samples per prompt must be greater than 0!"
        if self.num_samples_per_prompt_rollout == 1:
            logger.warning("num_samples_per_prompt_rollout is 1. This reduces GRPO to REINFORCE.")
        assert self.apply_verifiable_reward or self.apply_r1_style_format_reward or self.non_stop_penalty, (
            "At least one reward must be applied!"
        )
        # Ensure we have enough prompts for all VLLM engines
        if self.num_unique_prompts_rollout < self.vllm_num_engines:
            logger.warning(
                f"With num_unique_prompts_rollout={self.num_unique_prompts_rollout} < "
                f"vllm_num_engines={self.vllm_num_engines}, vllm will be generating data for multiple "
                "batches simultaneously. This is fine but might be unexpected behaviour."
            )
        # Initialize stop_strings if None
        if self.stop_strings is None:
            self.stop_strings = []
        assert self.pack_length >= self.max_prompt_token_length + self.response_length, (
            "The `pack_length` needs to be greater than the sum of `max_prompt_token_length` and `response_length`!"
        )
        if self.checkpoint_state_freq > 0 and self.checkpoint_state_dir is None:
            raise ValueError("`checkpoint_state_dir` must be provided if `checkpoint_state_freq` is greater than 0!")
        if self.checkpoint_state_dir is not None and self.checkpoint_state_freq == -1:
            raise ValueError("`checkpoint_state_freq` must be greater than 0 if `checkpoint_state_dir` is provided!")

        if self.gs_checkpoint_state_dir is not None and not self.gs_checkpoint_state_dir.startswith("gs://"):
            raise ValueError(f"`gs_checkpoint_state_dir` must start with 'gs://', got: {self.gs_checkpoint_state_dir}")
        if self.gs_bucket_path is not None and not self.gs_bucket_path.startswith("gs://"):
            raise ValueError(f"`gs_bucket_path` must start with 'gs://', got: {self.gs_bucket_path}")

        if self.gs_bucket_path is not None and self.gs_checkpoint_state_dir is None:
            if self.checkpoint_state_dir is None:
                raise ValueError("`checkpoint_state_dir` must be provided when using `gs_bucket_path`!")
            checkpoint_dir_name = self.checkpoint_state_dir.rstrip("/")
            beaker_users = get_beaker_whoami()
            if beaker_users is not None:
                self.gs_checkpoint_state_dir = f"{self.gs_bucket_path}/{beaker_users}/{checkpoint_dir_name}"
            else:
                self.gs_checkpoint_state_dir = f"{self.gs_bucket_path}/{checkpoint_dir_name}"

        if self.checkpoint_state_dir is not None:
            if self.gs_checkpoint_state_dir is not None:
                download_latest_checkpoint_from_gs(self.gs_checkpoint_state_dir, self.checkpoint_state_dir)
            calibrate_checkpoint_state_dir(self.checkpoint_state_dir)
        if self.tools is not None and len(self.tools) > 0:
            for tool in self.tools:
                if tool not in ["search", "code"]:
                    raise ValueError(f"Tool {tool} is not supported. Supported tools are: search, code")
            assert len(self.tools) == len(set(self.tools)), "Duplicate tools are not allowed"
            if self.use_vllm_logprobs or self.truncated_importance_sampling_ratio_cap > 0.0:
                assert self.mask_tool_use, (
                    "Must mask tool use when using vLLM logprobs or truncated importance sampling."
                )
        if not self.load_ref_policy and self.beta != 0.0:
            raise ValueError(
                "When load_ref_policy=False, beta must be 0.0. "
                f"Got beta={self.beta}. Set --beta 0.0 or --load_ref_policy to use KL penalty."
            )

        # Figure out max possible RLVR score
        self.max_possible_score = 0
        if self.apply_verifiable_reward:
            self.max_possible_score += self.verification_reward
        if self.apply_r1_style_format_reward and self.additive_format_reward:
            self.max_possible_score += self.r1_style_format_reward

        if self.active_sampling:
            assert self.async_steps > 1, (
                "With active_sampling, you should set async_steps > 1 to account for filtering of the first batch. "
                "Otherwise, your generator only generates only one batch worth of prompts and a single filtered "
                "prompt will cause the trainer to stall waiting for more data  . "
            )
            assert self.filter_zero_std_samples, (
                "filter_zero_std_samples must be True when active_sampling is True. "
                "Active sampling requires filtering to work correctly."
            )
        if self.num_samples_per_prompt_rollout == 1 and self.filter_zero_std_samples:
            raise ValueError(
                "`filter_zero_std_samples` cannot be True when `num_samples_per_prompt_rollout` is 1, "
                "as the reward standard deviation will always be 0, causing all samples to be filtered."
            )
        if self.async_steps < 1:
            raise ValueError("`async_steps` must be greater than 0. Fully synchronous training is not supported.")


def masked_mean(
    values: torch.Tensor, mask: torch.Tensor, axis: int | None = None, denominator: float | None = None
) -> torch.Tensor:
    """Compute mean of tensor with a masked values."""
    numerator = (values * mask).sum(axis=axis)
    denom = mask.sum(axis=axis) if denominator is None else denominator
    return (numerator / denom).mean()


def collate_fn(tensors_list: list[torch.Tensor], pad_token_id: int, pin_memory: bool = True) -> torch.Tensor:
    padded_tensor = torch.nn.utils.rnn.pad_sequence(tensors_list, batch_first=True, padding_value=pad_token_id)
    if pin_memory:
        padded_tensor = padded_tensor.pin_memory()
    return padded_tensor


@Timer("🔄 [Data Preparation Thread] Prepare collated data for each worker")
def prepare_collated_data_for_workers(
    packed_sequences: PackedSequences,
    world_size: int,
    per_device_train_batch_size: int,
    pad_token_id: int,
    pin_memory: bool = True,
) -> list[dict[str, list[torch.Tensor]]]:
    """Distributes and collates packed sequences for distributed training.

    Splits packed sequences across workers, randomly shuffles each worker's data,
    and collates into micro-batches for training.

    Args:
        packed_sequences: Packed training sequences containing query responses,
            tool masks, attention masks, position IDs, advantages, response masks,
            and vllm logprobs.
        world_size: Number of distributed workers.
        per_device_train_batch_size: Batch size for each device's micro-batch.
        pad_token_id: Token ID used for padding sequences.
        pin_memory: Whether to pin memory for faster data transfer to GPU.

    Returns:
        List of dictionaries, one per worker, each containing collated tensors
        for query_responses, tool_masks, attention_masks, position_ids,
        advantages, response_masks, and vllm_logprobs.
    """
    B = len(packed_sequences.query_responses) // world_size  # essentially doing `drop_last=True`, which is fine.
    collated_data = []
    for i in range(world_size):
        per_device_packed_query_responses = packed_sequences.query_responses[B * i : B * (i + 1)]
        per_device_packed_tool_masks = packed_sequences.tool_masks[B * i : B * (i + 1)]
        per_device_packed_attention_masks = packed_sequences.attention_masks[B * i : B * (i + 1)]
        per_device_packed_position_ids = packed_sequences.position_ids[B * i : B * (i + 1)]
        per_device_packed_advantages = packed_sequences.advantages[B * i : B * (i + 1)]
        per_device_packed_response_masks = packed_sequences.response_masks[B * i : B * (i + 1)]
        per_device_packed_vllm_logprobs = packed_sequences.vllm_logprobs[B * i : B * (i + 1)]

        # Shuffle the batch and collate the data
        b_inds = np.random.permutation(len(per_device_packed_query_responses))
        collated_query_responses = []
        collated_tool_masks = []
        collated_attention_masks = []
        collated_position_ids = []
        collated_response_masks = []
        collated_advantages = []
        collated_vllm_logprobs = []
        for j in range(0, len(per_device_packed_query_responses), per_device_train_batch_size):
            micro_range = b_inds[j : j + per_device_train_batch_size]
            collated_query_responses.append(
                collate_fn([per_device_packed_query_responses[idx] for idx in micro_range], pad_token_id, pin_memory)
            )
            collated_tool_masks.append(
                collate_fn([per_device_packed_tool_masks[idx] for idx in micro_range], 0, pin_memory)
            )
            collated_attention_masks.append(
                collate_fn([per_device_packed_attention_masks[idx] for idx in micro_range], 0, pin_memory)
            )
            collated_position_ids.append(
                collate_fn([per_device_packed_position_ids[idx] for idx in micro_range], 0, pin_memory)
            )
            collated_response_masks.append(
                collate_fn([per_device_packed_response_masks[idx] for idx in micro_range], 0, pin_memory)
            )
            collated_advantages.append(
                collate_fn([per_device_packed_advantages[idx] for idx in micro_range], 0, pin_memory)
            )
            collated_vllm_logprobs.append(
                collate_fn([per_device_packed_vllm_logprobs[idx] for idx in micro_range], 0, pin_memory)
            )
        collated_data.append(
            {
                "collated_query_responses": collated_query_responses,
                "collated_tool_masks": collated_tool_masks,
                "collated_attention_masks": collated_attention_masks,
                "collated_position_ids": collated_position_ids,
                "collated_advantages": collated_advantages,
                "collated_response_masks": collated_response_masks,
                "collated_vllm_logprobs": collated_vllm_logprobs,
            }
        )
    return collated_data


def to_device_inplace(tensors_list: list[torch.Tensor], device: torch.device):
    for i in range(len(tensors_list)):
        tensors_list[i] = tensors_list[i].to(device, non_blocking=True)


class ShufflingIterator:
    def __init__(self, data: np.ndarray, batch_size: int, seed: int | None = None):
        self.data = data.copy()
        self.batch_size = batch_size
        self.index = 0
        self.epoch_number = 0
        self.rng = np.random.default_rng(seed)
        self.rng.shuffle(self.data)
        self.exclude_list = []

        self._update_effective_size()

    def __iter__(self) -> Iterator[list[int]]:
        return self

    def __next__(self) -> list[int] | int:
        """Return a list of next indices or a single index if batch size is 1"""
        if self.index >= self.effective_size:
            self.index = 0
            self._update_effective_size()
            self.epoch_number += 1
            self.rng.shuffle(self.data)

        end_index = self.index + self.batch_size
        batch = self.data[self.index : end_index].tolist()
        if self.batch_size == 1:
            batch = batch[0]
        self.index = end_index

        return batch

    def get_state(self) -> dict[str, Any]:
        """Get the current state of the iterator for checkpointing."""
        return {
            "index": self.index,
            "epoch_number": self.epoch_number,
            "data": self.data.copy(),
            "rng_state": self.rng.bit_generator.state,
            "exclude_list": self.exclude_list.copy(),
        }

    def set_state(self, state: dict[str, Any]) -> None:
        """Restore the iterator state from a checkpoint."""
        self.index = state["index"]
        self.epoch_number = state.get("epoch_number", 0)
        self.data = state["data"].copy()
        self.rng.bit_generator.state = state["rng_state"]
        self.exclude_list = state.get("exclude_list", [])
        self._update_effective_size()

    def exclude_index(self, index: int) -> None:
        """Exclude provided data points from future sampling."""
        self.exclude_list.append(index)

    def _update_effective_size(self) -> None:
        """Ensure the effective dataset size is divisible by batch_size and filter out all the indices excluded in the last epoch"""
        if self.exclude_list:
            mask = ~np.isin(self.data, self.exclude_list)
            self.data = self.data[mask]
            self.exclude_list = []

        self.effective_size = len(self.data) - (len(self.data) % self.batch_size)


@ray.remote(num_gpus=1)
class PolicyTrainerRayProcess(RayProcess):
    def from_pretrained(
        self,
        args: Args,
        model_config: ModelConfig,
        beaker_config: BeakerRuntimeConfig,
        wandb_url: str,
        tokenizer: PreTrainedTokenizer,
    ) -> int:
        # ------------------------------------------------------------
        # Monkey patch to load checkpoints with `weights_only=False`
        # otherwise it errors out with:
        # `_pickle.UnpicklingError: Weights only load failed. ` with pytorch 2.6.0
        from deepspeed.runtime.checkpoint_engine import torch_checkpoint_engine
        from deepspeed.utils import logger

        def load(self, path: str, map_location=None):
            logger.info(f"[Torch] Loading checkpoint from {path}...")
            partition = torch.load(path, map_location=map_location, weights_only=False)
            logger.info(f"[Torch] Loaded checkpoint from {path}.")
            return partition

        torch_checkpoint_engine.TorchCheckpointEngine.load = load

        # ------------------------------------------------------------
        self.args = args
        self.tokenizer = tokenizer
        self.model_config = model_config
        self.beaker_config = beaker_config
        self.wandb_url = wandb_url
        torch.cuda.set_device(self.local_rank)
        self.device = torch.device(self.local_rank)

        # Set seeds for this worker (different per rank to avoid correlation)
        worker_seed = args.seed + self.local_rank
        torch.manual_seed(worker_seed)
        torch.cuda.manual_seed(worker_seed)
        np.random.seed(worker_seed)
        random.seed(worker_seed)

        deepspeed.init_distributed(timeout=timedelta(minutes=args.backend_timeout))

        ds_config = get_train_ds_config(
            offload=args.deepspeed_offload_param,
            adam_offload=args.deepspeed_offload_optimizer,
            stage=args.deepspeed_stage,
            bf16=True,
            zpg=args.deepspeed_zpg,
        )
        ds_config["train_micro_batch_size_per_gpu"] = args.per_device_train_batch_size
        ds_config["gradient_accumulation_steps"] = 1
        # @vwxyzjn: MAGIC: it's actually needed to initialize this `dschf`, so
        # https://huggingface.co/docs/transformers/deepspeed#non-trainer-deepspeed-integration
        # next line instructs transformers to partition the model directly over multiple gpus using
        # deepspeed.zero.Init when model's `from_pretrained` method is called.
        if ds_config is not None and ds_config["zero_optimization"]["stage"] == 3:
            dschf = HfDeepSpeedConfig(ds_config)
        else:
            dschf = None
        logger.info(f"Deepspeed config: {dschf=}")

        self.policy: PreTrainedModel = AutoModelForCausalLM.from_pretrained(
            model_config.model_name_or_path,
            revision=model_config.model_revision,
            torch_dtype=torch.bfloat16,
            attn_implementation="flash_attention_2",
            use_cache=False,
            **({"device_map": {"": self.local_rank}} if args.deepspeed_stage != 3 else {}),
        )
        disable_dropout_in_model(self.policy)
        self.policy.gradient_checkpointing_enable()
        if args.set_weight_decay_on_bias_and_norm:
            optim_params = get_optimizer_grouped_parameters(self.policy, args.weight_decay)
        else:
            optim_params = self.policy.parameters()
        self.optimizer = torch.optim.AdamW(optim_params, lr=args.learning_rate, fused=args.fused_optimizer)
        num_scheduler_steps = args.num_training_steps * args.num_epochs * args.num_mini_batches
        warm_up_steps = args.warm_up_steps
        if args.warmup_ratio > 0.0:
            warm_up_steps = int(num_scheduler_steps * args.warmup_ratio)
        scheduler = get_scheduler(
            args.lr_scheduler_type,
            optimizer=self.optimizer,
            num_warmup_steps=warm_up_steps,
            num_training_steps=num_scheduler_steps,
        )
        self.model, self.optimizer, _, self.scheduler = deepspeed.initialize(
            model=self.policy,
            optimizer=self.optimizer,
            config=ds_config,
            lr_scheduler=scheduler,
            dist_init_required=True,
        )
        optimization_steps_done = 0
        if args.checkpoint_state_dir:
            # check if the dir exists
            if not os.path.exists(args.checkpoint_state_dir):
                logger.warning(
                    f"Skipping loading checkpoint state from {args.checkpoint_state_dir} because it does not exist!"
                )
            else:
                path, states = self.model.load_checkpoint(
                    args.checkpoint_state_dir,
                    load_module_strict=True,
                    load_optimizer_states=True,
                    load_lr_scheduler_states=True,
                    load_module_only=False,
                )
                if path is None:
                    raise ValueError(f"Failed to load checkpoint from {args.checkpoint_state_dir}")
                optimization_steps_done = states["training_step"]

                rng_states = states["rng_states"]
                torch.set_rng_state(rng_states["torch_cpu_rng_state"])
                np.random.set_state(rng_states["numpy_rng_state"])
                random.setstate(rng_states["python_rng_state"])

                if torch.cuda.is_available() and "torch_cuda_rng_states" in rng_states:
                    # device_str, e.g. "cuda:0"
                    for device_str, rng_state in rng_states["torch_cuda_rng_states"].items():
                        device_id = int(device_str.split(":")[1])
                        torch.cuda.set_rng_state(rng_state, device_id)
                    if "torch_cuda_rng_state_all" in rng_states:
                        torch.cuda.set_rng_state_all(rng_states["torch_cuda_rng_state_all"])

                logger.info(f"{self.rank=}: Restored RNG states from checkpoint")

                # Save reference policy path to load later (after ref_policy is initialized)
                self.ref_policy_checkpoint_path = None
                if args.load_ref_policy and states.get("ref_policy_saved", False):
                    ref_policy_dir = os.path.join(args.checkpoint_state_dir, "ref_policy")
                    model_path = os.path.join(ref_policy_dir, "pytorch_model.bin")
                    if os.path.exists(model_path):
                        self.ref_policy_checkpoint_path = model_path
                        logger.info(f"{self.rank=}: Will load reference policy from {model_path}")

                logger.info(
                    f"{self.rank=}: Loaded checkpoint from {args.checkpoint_state_dir} with {optimization_steps_done=}"
                )
        self.model.train()

        # reference model
        if args.load_ref_policy:
            ds_config, self.ref_policy_hf_ds_config = get_eval_ds_config(
                offload=False,
                # inference model only has stage 3 (sharding) or stage 0 (no sharding)
                # stage 2 is optimizer sharding which doesn't apply to inference
                stage=args.deepspeed_stage if args.deepspeed_stage == 3 else 0,
                bf16=True,
                per_device_train_batch_size=args.per_device_train_batch_size,
            )

            self.ref_policy: PreTrainedModel = load_ref_policy(
                model_config=model_config,
                ds_config=ds_config,
                deepspeed_stage=args.deepspeed_stage,
                local_rank=self.local_rank,
                device=self.device,
                rank=self.rank,
                checkpoint_path=self.ref_policy_checkpoint_path
                if hasattr(self, "ref_policy_checkpoint_path")
                else None,
            )
        self.local_metrics = utils.MetricsTracker(device=self.device)
        return optimization_steps_done

    def forward(
        self,
        model: PreTrainedModel,
        query_response: torch.LongTensor,
        attention_mask: torch.LongTensor,
        position_ids: torch.LongTensor,
        pad_token_id: int,
        temperature: float,
        return_entropy: bool = False,
    ) -> tuple[torch.Tensor, torch.Tensor]:
        # Replace pad tokens with 0s so that we don't run into index out of bounds errors
        padding_mask = query_response != pad_token_id
        input_ids = torch.masked_fill(query_response, ~padding_mask, 0)
        # NOTE: the [:-1] and [1:] are because the logits and generated tokens are off by 1 in index
        output = model(
            input_ids=input_ids[:, :-1],
            # @vwxyzjn: without clamp, we get index out of bounds errors; TODO: investigate
            attention_mask=attention_mask[:, :-1].clamp(0, 1),
            position_ids=position_ids[:, :-1],
            return_dict=True,
        )
        logits = output.logits
        logits /= temperature + 1e-7
        logprob = log_softmax_and_gather(logits, input_ids[:, 1:])

        # For now, entropy is just for monitoring, and we don't pass gradients through it.
        entropy = None
        if return_entropy:
            with torch.no_grad():
                entropy = entropy_from_logits(logits)

        return logprob, entropy

    def setup_model_update_group(self, vllm_engines):
        self.vllm_engines = vllm_engines
        if self.rank == 0:
            master_address = ray._private.services.get_node_ip_address()
            with socket.socket() as sock:
                sock.bind(("", 0))
                master_port = sock.getsockname()[1]
            vllm_num_engines, vllm_tensor_parallel_size = (
                self.args.vllm_num_engines,
                self.args.vllm_tensor_parallel_size,
            )
            world_size = vllm_num_engines * vllm_tensor_parallel_size + 1
            backend = self.args.vllm_sync_backend
            refs = [
                engine.init_process_group.remote(
                    master_address,
                    master_port,
                    i * vllm_tensor_parallel_size + 1,
                    world_size,
                    "openrlhf",
                    backend=backend,
                    timeout_minutes=self.args.backend_timeout,
                )
                for i, engine in enumerate(vllm_engines)
            ]
            self.model_update_group = vllm_utils.init_process_group(
                backend=backend,
                init_method=f"tcp://{master_address}:{master_port}",
                world_size=world_size,
                rank=0,
                group_name="openrlhf",
                timeout=timedelta(minutes=self.args.backend_timeout),
            )
            ray_get_with_progress(refs, desc="Initializing vLLM process groups", timeout=600)
        torch.distributed.barrier()

    def broadcast_to_vllm(self):
        # avoid OOM
        torch.cuda.empty_cache()
        model = self.model.module
        count, num_params = 0, len(list(model.named_parameters()))
        refss = []
        if self.args.gather_whole_model:
            with deepspeed.zero.GatheredParameters(model.parameters(), enabled=self.args.deepspeed_stage == 3):
                for name, param in model.named_parameters():
                    count += 1  # empty_cache at last param
                    # Fire all vllm engines for broadcast
                    if torch.distributed.get_rank() == 0:
                        shape = param.shape if self.args.deepspeed_stage != 3 else param.ds_shape
                        refs = [
                            engine.update_weight.remote(
                                name, dtype=str(param.dtype), shape=shape, empty_cache=count == num_params
                            )
                            for engine in self.vllm_engines
                        ]
                        refss.extend(refs)
                    if torch.distributed.get_rank() == 0:
                        torch.distributed.broadcast(param.data, 0, group=self.model_update_group)
        else:  # broadcast each parameter independently
            for name, param in model.named_parameters():
                count += 1
                if torch.distributed.get_rank() == 0:
                    shape = param.shape if self.args.deepspeed_stage != 3 else param.ds_shape
                    refs = [
                        engine.update_weight.remote(
                            name, dtype=str(param.dtype), shape=shape, empty_cache=count == num_params
                        )
                        for engine in self.vllm_engines
                    ]
                    refss.extend(refs)
                with deepspeed.zero.GatheredParameters([param], enabled=self.args.deepspeed_stage == 3):
                    if torch.distributed.get_rank() == 0:
                        torch.distributed.broadcast(param.data, 0, group=self.model_update_group)

        # Return futures instead of blocking - let caller handle completion
        all_refs = []
        if torch.distributed.get_rank() == 0:
            all_refs.extend(refss)
        return all_refs

    def update_ref_policy(self):
        if not self.args.load_ref_policy:
            return
        for ref_param, param in zip(self.ref_policy.parameters(), self.model.parameters()):
            if self.args.deepspeed_stage == 3:
                with deepspeed.zero.GatheredParameters([param, ref_param], modifier_rank=0):
                    if deepspeed.comm.get_rank() == 0:
                        ref_param.data.mul_(1.0 - self.args.alpha).add_(param.data, alpha=self.args.alpha)
            else:
                ref_param.data.mul_(1.0 - self.args.alpha).add_(param.data, alpha=self.args.alpha)

    def compute_logprobs(
        self,
        model: PreTrainedModel,
        collated_query_responses: list[torch.Tensor],
        collated_tool_masks: list[torch.Tensor],
        collated_attention_masks: list[torch.Tensor],
        collated_position_ids: list[torch.Tensor],
        collated_response_masks: list[torch.Tensor],
        pad_token_id: int,
        use_grad: bool = False,
        return_entropy: bool = False,
    ) -> tuple[list[torch.Tensor], list[torch.Tensor] | None]:
        collated_logprobs = []
        collated_entropies = [] if return_entropy else None

        context = contextlib.nullcontext() if use_grad else torch.no_grad()
        with context:
            for i in range(len(collated_query_responses)):
                query_response = collated_query_responses[i]
                tool_mask = collated_tool_masks[i]
                attention_mask = collated_attention_masks[i]
                position_id = collated_position_ids[i]
                response_mask = collated_response_masks[i]

                logprob, entropy = self.forward(
                    model,
                    query_response,
                    attention_mask,
                    position_id,
                    pad_token_id,
                    self.args.temperature,
                    return_entropy=return_entropy,
                )

                if self.args.mask_tool_use and self.args.tool_use:
                    response_mask = response_mask.bool() & tool_mask.bool()
                else:
                    response_mask = response_mask.bool()

                logprob = torch.masked_fill(logprob, ~response_mask[:, 1:], INVALID_LOGPROB)
                collated_logprobs.append(logprob)

                if return_entropy:
                    collated_entropies.append(entropy)

                torch.cuda.empty_cache()

        return collated_logprobs, collated_entropies

    def train(
        self,
        collated_query_responses,
        collated_tool_masks,
        collated_attention_masks,
        collated_position_ids,
        collated_advantages,
        collated_response_masks,
        collated_vllm_logprobs,
        pad_token_id: int,
        num_mini_batches: int,
    ):
        args = self.args
        to_device_inplace(collated_query_responses, self.device)
        to_device_inplace(collated_tool_masks, self.device)
        to_device_inplace(collated_attention_masks, self.device)
        to_device_inplace(collated_position_ids, self.device)
        to_device_inplace(collated_advantages, self.device)
        to_device_inplace(collated_response_masks, self.device)
        to_device_inplace(collated_vllm_logprobs, self.device)
        # accumulation steps should always be at least 1
        accumulation_steps = max(math.ceil(len(collated_query_responses) / num_mini_batches - 0.5), 1)
        leftover = len(collated_query_responses) % accumulation_steps
        if leftover > 0:
            collated_query_responses = collated_query_responses[0:-leftover]
            collated_tool_masks = collated_tool_masks[0:-leftover]
            collated_attention_masks = collated_attention_masks[0:-leftover]
            collated_position_ids = collated_position_ids[0:-leftover]
            collated_advantages = collated_advantages[0:-leftover]
            collated_response_masks = collated_response_masks[0:-leftover]
            collated_vllm_logprobs = collated_vllm_logprobs[0:-leftover]
            logger.warning(f"{leftover} samples are dropped due to batch size {num_mini_batches}")

        # recalculate the "real" number of mini-batches
        num_mini_batches = len(collated_query_responses) // accumulation_steps

        collated_ref_logprobs = []
        if args.load_ref_policy:
            with Timer("Inference Calculation", noop=self.rank != 0):
                collated_ref_logprobs, _ = self.compute_logprobs(
                    self.ref_policy,
                    collated_query_responses,
                    collated_tool_masks,
                    collated_attention_masks,
                    collated_position_ids,
                    collated_response_masks,
                    pad_token_id,
                    use_grad=False,
                    return_entropy=False,
                )
        # if we have multiple minibatches, we need to calculate the old logprobs for each minibatch
        # following gtrl scripts in just doing this on the current active policy, rather than use the logprobs
        # from the generator (note that async mode means these are a bit diff!)
        old_logprobs = [None for _ in range(len(collated_query_responses))]
        if num_mini_batches > 1:
            with Timer("Old logprobs Calculation", noop=self.rank != 0):
                local_old_logprobs = None
                if not args.use_vllm_logprobs:
                    local_old_logprobs, _ = self.compute_logprobs(
                        self.model,
                        collated_query_responses,
                        collated_tool_masks,
                        collated_attention_masks,
                        collated_position_ids,
                        collated_response_masks,
                        pad_token_id,
                        use_grad=False,
                        return_entropy=False,
                    )

                with torch.no_grad():
                    for i in range(len(collated_query_responses)):
                        tool_mask = collated_tool_masks[i]
                        response_mask = collated_response_masks[i]

                        if args.mask_tool_use and args.tool_use:
                            response_mask = response_mask.bool() & tool_mask.bool()
                        else:
                            response_mask = response_mask.bool()

                        vllm_old_logprob = collated_vllm_logprobs[i][:, 1:]
                        vllm_old_logprob = torch.masked_fill(vllm_old_logprob, ~response_mask[:, 1:], INVALID_LOGPROB)
                        vllm_old_logprob = torch.nan_to_num(vllm_old_logprob, nan=INVALID_LOGPROB)

                        if args.use_vllm_logprobs:
                            old_logprobs[i] = vllm_old_logprob
                        else:
                            old_logprobs[i] = local_old_logprobs[i]

                        torch.cuda.empty_cache()

        local_step = 0
        # Do multiple epochs of training on on-policy data (PPO-style), with a fresh random shuffle in each epoch
        with Timer("[Training Processes] Loss calculation", noop=self.rank != 0):
            kl1_stats = torch.zeros(len(collated_query_responses))
            kl2_stats = torch.zeros(len(collated_query_responses))
            kl3_stats = torch.zeros(len(collated_query_responses))
            kl4_stats = torch.zeros(len(collated_query_responses))
            kl_loss_stats = torch.zeros(len(collated_query_responses))
            pg_clipfrac_stats = torch.zeros(len(collated_query_responses))
            pg_loss_stats = torch.zeros(len(collated_query_responses))
            loss_stats = torch.zeros(len(collated_query_responses))
            ratio_stats = torch.zeros(len(collated_query_responses))
            entropy_stats = torch.zeros(len(collated_query_responses))
            for epoch_idx in range(args.num_epochs):
                # Pre-compute total tokens for each accumulation group if using "token" normalization
                # This ensures all minibatches in an accumulation group are normalized by the same total
                accumulation_group_tokens = {}
                if args.masked_mean_denominator == "token":
                    for group_start in range(0, len(collated_query_responses), accumulation_steps):
                        group_end = min(group_start + accumulation_steps, len(collated_query_responses))
                        # Calculate local tokens for all minibatches in this accumulation group
                        local_group_tokens = 0.0
                        for i in range(group_start, group_end):
                            mb_response_masks = collated_response_masks[i]
                            mb_response_masks_bool = mb_response_masks[:, 1:].bool()
                            if args.mask_tool_use and args.tool_use:
                                mb_tool_mask = collated_tool_masks[i]
                                mb_response_masks_bool = mb_response_masks[:, 1:].bool() & mb_tool_mask[:, 1:].bool()
                            local_group_tokens += mb_response_masks_bool.sum().item()

                        # Gather total tokens across all ranks for this accumulation group
                        if dist.is_available() and dist.is_initialized():
                            dist.barrier()
                            local_group_tokens_tensor = torch.tensor(
                                local_group_tokens, dtype=torch.float32, device=self.device
                            )
                            dist.all_reduce(local_group_tokens_tensor, op=dist.ReduceOp.SUM, group=None)
                            accumulation_group_tokens[group_start] = local_group_tokens_tensor.item()
                        else:
                            accumulation_group_tokens[group_start] = local_group_tokens

                for i in range(len(collated_query_responses)):
                    mb_query_responses = collated_query_responses[i]
                    mb_tool_mask = collated_tool_masks[i]
                    mb_advantages = collated_advantages[i]
                    mb_response_masks = collated_response_masks[i]
                    mb_response_masks_bool = mb_response_masks[:, 1:].bool()
                    # if masking snippets, do it here.
                    if args.mask_tool_use and args.tool_use:
                        mb_response_masks_bool = mb_response_masks[:, 1:].bool() & mb_tool_mask[:, 1:].bool()

                    # Get total tokens for this accumulation group if using "token" normalization
                    # This ensures all minibatches in the accumulation group are normalized by the same total
                    if args.masked_mean_denominator == "token":
                        group_start = (i // accumulation_steps) * accumulation_steps
                        total_batch_tokens = accumulation_group_tokens[group_start]

                    mb_attention_mask = collated_attention_masks[i]
                    mb_position_id = collated_position_ids[i]
                    mb_local_logprobs, mb_entropy = self.forward(
                        self.model,
                        mb_query_responses,
                        mb_attention_mask,
                        mb_position_id,
                        pad_token_id,
                        args.temperature,
                        return_entropy=args.record_entropy,
                    )
                    mb_local_logprobs = torch.masked_fill(mb_local_logprobs, ~mb_response_masks_bool, INVALID_LOGPROB)
                    mb_vllm_logprobs = collated_vllm_logprobs[i][:, 1:]
                    mb_vllm_logprobs = torch.masked_fill(mb_vllm_logprobs, ~mb_response_masks_bool, INVALID_LOGPROB)
                    # Replace any remaining NaN values (query tokens in packed sequences are set to NaN by pack_sequences in rl_utils.py)
                    mb_vllm_logprobs = torch.nan_to_num(mb_vllm_logprobs, nan=INVALID_LOGPROB)

                    # Compare vLLM logprobs with local logprobs
                    with torch.no_grad():
                        valid_mask = mb_response_masks_bool & ~torch.isnan(mb_vllm_logprobs)
                        logprob_diff = (mb_local_logprobs - mb_vllm_logprobs).abs()
                        masked_diff = torch.masked_fill(logprob_diff, ~valid_mask, 0.0)
                        mean_diff = masked_diff.sum() / valid_mask.sum() if valid_mask.sum() > 0 else 0.0
                        max_diff = masked_diff.max()
                        std_diff = masked_diff[valid_mask].std() if valid_mask.sum() > 1 else 0.0

                        self.local_metrics["debug/vllm_vs_local_logprob_diff_mean"] = mean_diff.item()
                        self.local_metrics["debug/vllm_vs_local_logprob_diff_max"] = max_diff.item()
                        self.local_metrics["debug/vllm_vs_local_logprob_diff_std"] = std_diff.item()

                        reverse_kl = torch.exp(mb_vllm_logprobs) * (mb_vllm_logprobs - mb_local_logprobs)
                        masked_reverse_kl = torch.masked_fill(reverse_kl, ~valid_mask, 0.0)
                        mean_reverse_kl = masked_reverse_kl.sum() / valid_mask.sum() if valid_mask.sum() > 0 else 0.0
                        self.local_metrics["debug/vllm_local_reverse_kl"] = mean_reverse_kl.item()

                    mb_new_logprobs = mb_local_logprobs

                    # Cache the old logprobs
                    if num_mini_batches > 1:
                        mb_old_logprobs = old_logprobs[i]
                    else:
                        with torch.no_grad():
                            if epoch_idx == 0:
                                if args.use_vllm_logprobs:
                                    old_logprobs[i] = mb_vllm_logprobs
                                else:
                                    old_logprobs[i] = mb_local_logprobs.detach()
                            mb_old_logprobs = old_logprobs[i]

                    old_logprobs_mask = mb_old_logprobs != INVALID_LOGPROB
                    assert torch.all(old_logprobs_mask == mb_response_masks_bool), (
                        f"Old logprobs mask should match response mask. "
                        f"old_mask sum={old_logprobs_mask.sum()}, "
                        f"response_mask sum={mb_response_masks_bool.sum()}"
                    )

                    # Calculate the policy's loss
                    logprobs_diff = mb_new_logprobs - mb_old_logprobs
                    ratio = torch.exp(logprobs_diff)
                    pg_losses = -mb_advantages[:, 1:] * ratio
                    pg_losses2 = -mb_advantages[:, 1:] * torch.clamp(
                        ratio, 1.0 - args.clip_lower, 1.0 + args.clip_higher
                    )

                    # Apply truncated importance sampling if enabled
                    if args.truncated_importance_sampling_ratio_cap > 0 and mb_vllm_logprobs is not None:
                        old_logprobs_mask = mb_old_logprobs != INVALID_LOGPROB
                        vllm_logprobs_mask = mb_vllm_logprobs != INVALID_LOGPROB

                        assert torch.all(old_logprobs_mask == mb_response_masks_bool), (
                            f"Old logprobs mask should match response mask. "
                            f"old_mask sum={old_logprobs_mask.sum()}, "
                            f"response_mask sum={mb_response_masks_bool.sum()}"
                        )
                        assert torch.all(vllm_logprobs_mask == mb_response_masks_bool), (
                            f"vLLM logprobs mask should match response mask. "
                            f"vllm_mask sum={vllm_logprobs_mask.sum()}, "
                            f"response_mask sum={mb_response_masks_bool.sum()}"
                        )

                        valid_mask = mb_response_masks_bool

                        # Initialize importance ratio to 1.0 (no effect) for all positions
                        tis_imp_ratio = torch.ones_like(mb_old_logprobs)

                        if valid_mask.any():
                            # Calculate logprob difference only for valid positions
                            logprob_diff_is = mb_old_logprobs - mb_vllm_logprobs
                            # Clamp to prevent numerical overflow in exp
                            logprob_diff_is = torch.where(
                                valid_mask, logprob_diff_is.clamp(-10.0, 10.0), torch.zeros_like(logprob_diff_is)
                            )
                            # Compute importance ratio only for valid positions
                            tis_imp_ratio = torch.where(valid_mask, torch.exp(logprob_diff_is), tis_imp_ratio)
                            # Apply cap
                            tis_imp_ratio = torch.clamp(
                                tis_imp_ratio, max=args.truncated_importance_sampling_ratio_cap
                            )

                        # Apply importance sampling to losses
                        pg_losses = pg_losses * tis_imp_ratio
                        pg_losses2 = pg_losses2 * tis_imp_ratio

                    pg_loss_max = torch.max(pg_losses, pg_losses2)

<<<<<<< HEAD
                    # Here we recalculate kl: we want the KL loss to backpropagate through the model
                    # We also clamp the KL loss to avoid numerical instability
                    # https://chatgpt.com/share/679d0ed9-8f48-8011-926e-e274b15ae8ae
                    ref_logprobs_diff = (mb_new_logprobs - mb_ref_logprob).clamp(-40.0, 40.0)
                    kl1 = ref_logprobs_diff
                    kl2 = (ref_logprobs_diff) ** 2 / 2
                    kl3 = torch.expm1(-ref_logprobs_diff) + ref_logprobs_diff  # this is more numerically stable
                    kl4 = ratio * ref_logprobs_diff
                    if args.kl_estimator == "kl1":
                        kl = kl1
                    elif args.kl_estimator == "kl2":
                        kl = kl2
                    elif args.kl_estimator == "kl3":
                        kl = kl3
                    elif args.kl_estimator == "kl4":
                        kl = kl4

                    # grpo change: directly subtract KL in loss (add)
                    loss_values = pg_loss_max + (args.beta * kl)

                    # Three loss cases:
                    # masked_mean_denominator is set: we use sum and divide loss by this constant.
                    # masked_mean_denominator is set to "token": we use sum and divide loss by total number of tokens in batch.
                    # masked_mean_denominator is None, masked_mean_axis is None: we take mean across tokens in minibatch (old behaviour)
                    # masked_mean_denominator is None, masked_mean_axis is 1: we use sample-wise averaging across the sequence axis.
                    loss = masked_mean(
                        loss_values,
                        mb_response_masks_bool,
                        args.masked_mean_axis,
                        args.masked_mean_denominator
                        if args.masked_mean_denominator != "token"
                        else total_batch_tokens,
                    )
                    # When using global normalization (masked_mean_denominator == "token"), total_batch_tokens is the sum
                    # of tokens across all minibatches in the accumulation group. Since we normalize by this total,
                    # we should NOT divide by accumulation_steps (the normalization already accounts for all minibatches).
                    # For other normalization modes, we divide by accumulation_steps to properly scale gradients.
                    if args.masked_mean_denominator != "token":
                        loss = loss / accumulation_steps
=======
                    if args.load_ref_policy:
                        mb_ref_logprob = collated_ref_logprobs[i]
                        # Here we recalculate kl: we want the KL loss to backpropagate through the model
                        # We also clamp the KL loss to avoid numerical instability
                        # https://chatgpt.com/share/679d0ed9-8f48-8011-926e-e274b15ae8ae
                        ref_logprobs_diff = (mb_new_logprobs - mb_ref_logprob).clamp(-40.0, 40.0)
                        kl1 = ref_logprobs_diff
                        kl2 = (ref_logprobs_diff) ** 2 / 2
                        kl3 = torch.expm1(-ref_logprobs_diff) + ref_logprobs_diff  # this is more numerically stable
                        kl4 = ratio * ref_logprobs_diff
                        if args.kl_estimator == "kl1":
                            kl = kl1
                        elif args.kl_estimator == "kl2":
                            kl = kl2
                        elif args.kl_estimator == "kl3":
                            kl = kl3
                        elif args.kl_estimator == "kl4":
                            kl = kl4
                        # grpo change: directly subtract KL in loss (add)
                        loss = masked_mean(
                            pg_loss_max + (args.beta * kl),
                            mb_response_masks_bool,
                            args.masked_mean_axis,
                            args.masked_mean_denominator,
                        )
                    else:
                        loss = masked_mean(
                            pg_loss_max, mb_response_masks_bool, args.masked_mean_axis, args.masked_mean_denominator
                        )
                    loss = loss / accumulation_steps
                    # Clear CUDA cache before backward pass to free memory for reduce_scatter operations
                    torch.cuda.empty_cache()
>>>>>>> 70b0472a
                    self.model.backward(loss)
                    if (local_step + 1) % accumulation_steps == 0:
                        self.model.step()
                    local_step += 1
                    with torch.no_grad():
<<<<<<< HEAD
                        # for stats computation, for now no denominator is used
                        # unless masked_mean_denominator is a numeric value.
                        stats_denominator = (
                            args.masked_mean_denominator if args.masked_mean_denominator != "token" else None
                        )
                        # NOTE: in packed implementation, kl calculation are averages over response tokens
                        kl1_stats[i] = masked_mean(
                            kl1, mb_response_masks_bool, args.masked_mean_axis, stats_denominator
                        ).float()
                        kl2_stats[i] = masked_mean(
                            kl2, mb_response_masks_bool, args.masked_mean_axis, stats_denominator
                        ).float()
                        kl3_stats[i] = masked_mean(
                            kl3, mb_response_masks_bool, args.masked_mean_axis, stats_denominator
                        ).float()
                        kl4_stats[i] = masked_mean(
                            kl4, mb_response_masks_bool, args.masked_mean_axis, stats_denominator
                        ).float()
                        if args.kl_estimator == "kl1":
                            kl_loss_stats[i] = kl1_stats[i] * args.beta
                        elif args.kl_estimator == "kl2":
                            kl_loss_stats[i] = kl2_stats[i] * args.beta
                        elif args.kl_estimator == "kl3":
                            kl_loss_stats[i] = kl3_stats[i] * args.beta
                        elif args.kl_estimator == "kl4":
                            kl_loss_stats[i] = kl4_stats[i] * args.beta
=======
                        if args.load_ref_policy:
                            # NOTE: in packed implementation, kl calculation are averages over response tokens
                            kl1_stats[i] = masked_mean(
                                kl1, mb_response_masks_bool, args.masked_mean_axis, args.masked_mean_denominator
                            ).float()
                            kl2_stats[i] = masked_mean(
                                kl2, mb_response_masks_bool, args.masked_mean_axis, args.masked_mean_denominator
                            ).float()
                            kl3_stats[i] = masked_mean(
                                kl3, mb_response_masks_bool, args.masked_mean_axis, args.masked_mean_denominator
                            ).float()
                            kl4_stats[i] = masked_mean(
                                kl4, mb_response_masks_bool, args.masked_mean_axis, args.masked_mean_denominator
                            ).float()
                            if args.kl_estimator == "kl1":
                                kl_loss_stats[i] = kl1_stats[i] * args.beta
                            elif args.kl_estimator == "kl2":
                                kl_loss_stats[i] = kl2_stats[i] * args.beta
                            elif args.kl_estimator == "kl3":
                                kl_loss_stats[i] = kl3_stats[i] * args.beta
                            elif args.kl_estimator == "kl4":
                                kl_loss_stats[i] = kl4_stats[i] * args.beta
>>>>>>> 70b0472a
                        pg_clipfrac_stats[i] = masked_mean(
                            (pg_losses2 > pg_losses).float(),
                            mb_response_masks_bool,
                            args.masked_mean_axis,
                            stats_denominator,
                        )
                        pg_loss_stats[i] = masked_mean(
                            pg_loss_max, mb_response_masks_bool, args.masked_mean_axis, stats_denominator
                        )
                        loss_stats[i] = loss
                        ratio_stats[i] = masked_mean(
                            ratio, mb_response_masks_bool, args.masked_mean_axis, stats_denominator
                        )
                        if args.record_entropy:
                            # Calculate entropy statistics
                            entropy_stats[i] = masked_mean(
                                mb_entropy, mb_response_masks_bool, args.masked_mean_axis, stats_denominator
                            ).float()

            with torch.no_grad():
                if args.load_ref_policy:
                    self.local_metrics["objective/kl_avg"] = kl1_stats.mean()
                    self.local_metrics["objective/kl2_avg"] = kl2_stats.mean()
                    self.local_metrics["objective/kl3_avg"] = kl3_stats.mean()
                    self.local_metrics["objective/kl4_avg"] = kl4_stats.mean()
                    self.local_metrics["loss/kl_avg"] = kl_loss_stats.mean()
                self.local_metrics["loss/policy_avg"] = pg_loss_stats.mean()
                self.local_metrics["loss/total_avg"] = loss_stats.mean()
                self.local_metrics["policy/clipfrac_avg"] = pg_clipfrac_stats.mean()
                self.local_metrics["val/ratio"] = ratio_stats.mean()
                self.local_metrics["val/ratio_var"] = ratio_stats.var()
                if args.record_entropy:
                    self.local_metrics["policy/entropy_avg"] = entropy_stats.mean()
                self.local_metrics["lr"] = self.scheduler.get_last_lr()[0]
                return self.local_metrics.get_metrics_list()

    def save_checkpoint_state(self, checkpoint_state_dir: str, client_state: dict[str, Any]) -> None:
        args = self.args

        # Save comprehensive RNG states for each rank
        rng_states = {
            "torch_cpu_rng_state": torch.get_rng_state(),
            "numpy_rng_state": np.random.get_state(),
            "python_rng_state": random.getstate(),
        }

        # Save CUDA RNG states for all devices
        if torch.cuda.is_available():
            rng_states["torch_cuda_rng_states"] = {
                f"cuda:{i}": torch.cuda.get_rng_state(i) for i in range(torch.cuda.device_count())
            }
            rng_states["torch_cuda_rng_state_all"] = torch.cuda.get_rng_state_all()

        # Add RNG states to client_state
        client_state["rng_states"] = rng_states
        client_state["rank"] = self.rank

        # Save reference policy checkpoint (model only, no optimizer)
        if self.args.load_ref_policy:
            ref_policy_dir = os.path.join(checkpoint_state_dir, "ref_policy")
            os.makedirs(ref_policy_dir, exist_ok=True)

            # For reference policy, we save just the model weights
            # We can't use save_checkpoint because it would try to save DummyOptim
            # which doesn't have state_dict
            if self.rank == 0:
                # Only rank 0 saves the model state
                model_to_save = self.ref_policy.module if hasattr(self.ref_policy, "module") else self.ref_policy
                # Save the state dict
                torch.save(model_to_save.state_dict(), os.path.join(ref_policy_dir, "pytorch_model.bin"))
                logger.info(f"Saved reference policy model to {ref_policy_dir}")

            client_state["ref_policy_saved"] = True

        # Save the main model checkpoint with enhanced client state
        self.model.save_checkpoint(checkpoint_state_dir, client_state=client_state)

        # `save_checkpoint` needs to be called on all ranks, only rank 0 will have all the states
        if self.rank == 0:
            if args.keep_last_n_checkpoints >= 0:
                clean_last_n_checkpoints_deepspeed(checkpoint_state_dir, args.keep_last_n_checkpoints)

            # Sync to GCS if configured (check the actual target, not just gs_bucket_path)
            if args.gs_checkpoint_state_dir is not None:
                ray.remote(sync_gs_bucket).options(num_cpus=1).remote(
                    checkpoint_state_dir, args.gs_checkpoint_state_dir
                )

    def save_model(self, output_dir: str, chat_template_name: str, tokenizer: PreTrainedTokenizer) -> None:
        model_to_save = self.model
        if chat_template_name is not None and "olmo" in chat_template_name:
            # New chat template has no bos token, and two eos tokens: <|im_end|> and <|endoftext|>
            model_to_save.generation_config = get_olmo3_generation_config(tokenizer)

        if self.rank == 0:
            os.makedirs(output_dir, exist_ok=True)

        # save model weights for ZeRO2/3
        if hasattr(model_to_save, "module"):
            model_to_save = model_to_save.module

        # gather parameters
        output_state_dict = {}
        for k, v in model_to_save.named_parameters():
            # only gather z3 params
            params_to_fetch = _z3_params_to_fetch([v])
            with deepspeed.zero.GatheredParameters(params_to_fetch, enabled=len(params_to_fetch) > 0):
                vv = v.data.cpu()
                if self.rank == 0:
                    output_state_dict[k] = vv

        if self.rank == 0:
            state_dict = model_to_save.state_dict()

            # copy named_buffers with `persistent=True`
            for k, v in model_to_save.named_buffers():
                if k not in state_dict:
                    continue
                vv = v.data.cpu()
                output_state_dict[k] = vv

            state_dict_keys = set(state_dict.keys())
            output_state_dict_keys = set(output_state_dict.keys())

            # corner case for tie_word_embeddings, such as Qwen2-0.5B
            if getattr(model_to_save.config, "tie_word_embeddings", False) and "lm_head.weight" in state_dict_keys:
                state_dict_keys.remove("lm_head.weight")

            assert state_dict_keys.issubset(output_state_dict_keys), (
                f"mismatch keys {output_state_dict_keys.symmetric_difference(state_dict_keys)}"
            )

            # only save peft weights https://github.com/microsoft/DeepSpeed/issues/4295
            if isinstance(model_to_save, PeftModel):
                model_to_save.save_pretrained(output_dir)
                if self.stage == 3:
                    torch.save(
                        get_peft_model_state_dict(model_to_save, output_state_dict),
                        os.path.join(output_dir, "adapter_model.bin"),
                    )
            else:
                model_to_save.save_pretrained(output_dir, state_dict=output_state_dict)

            # save tokenizer
            self.tokenizer.save_pretrained(output_dir)

    # we need this because we don't know which node is rank 0 is on
    def launch_ai2_evals_on_weka_wrapper(self, step_dir, leaderboard_name, wandb_url, training_step):
        args = self.args
        if self.rank == 0:
            ray.remote(launch_ai2_evals_on_weka).options(num_cpus=1).remote(
                path=step_dir,
                leaderboard_name=leaderboard_name,
                oe_eval_max_length=args.oe_eval_max_length,
                wandb_url=wandb_url,
                training_step=training_step,
                oe_eval_tasks=args.oe_eval_tasks,
                stop_strings=args.stop_strings,
                gs_bucket_path=args.gs_bucket_path,
                eval_priority=args.eval_priority,
                eval_workspace=args.eval_workspace,
                beaker_image=args.oe_eval_beaker_image,
                oe_eval_gpu_multiplier=args.oe_eval_gpu_multiplier,
            )


class ModelGroup:
    def __init__(
        self, pg: PlacementGroup, ray_process_cls: RayProcess, num_gpus_per_node: list[int], single_gpu_mode: bool
    ):
        self.pg = pg
        self.ray_process_cls = ray_process_cls
        self.num_gpus_per_node = num_gpus_per_node
        self.num_gpus_per_actor = 0.48 if single_gpu_mode else 1
        self.num_cpus_per_actor = 4
        self.models = []
        world_size = sum(self.num_gpus_per_node)
        master_policy = ray_process_cls.options(
            num_cpus=self.num_cpus_per_actor,
            num_gpus=self.num_gpus_per_actor,
            scheduling_strategy=PlacementGroupSchedulingStrategy(
                placement_group=self.pg, placement_group_bundle_index=0
            ),
        ).remote(world_size, 0, 0, None, None)

        self.models.append(master_policy)
        results, _ = ray_get_with_progress(
            [master_policy.get_master_addr_port.remote()], desc="Getting master address"
        )
        (master_addr, master_port) = results[0]

        def get_bundle_index(rank, num_gpus_per_node):
            """given a rank and a list of num_gpus_per_node, return the index of the bundle that the rank belongs to"""
            bundle_idx = 0
            while rank >= num_gpus_per_node[bundle_idx]:
                rank -= num_gpus_per_node[bundle_idx]
                bundle_idx += 1
            return bundle_idx

        assert get_bundle_index(0, [7, 8, 4]) == 0
        assert get_bundle_index(1, [7, 8, 4]) == 0
        assert get_bundle_index(7, [7, 8, 4]) == 1
        assert get_bundle_index(8, [7, 8, 4]) == 1
        assert get_bundle_index(9, [7, 8, 4]) == 1
        assert get_bundle_index(16, [7, 8, 4]) == 2

        # Setup worker models
        for rank in range(1, world_size):
            logger.debug(f"{rank=}, {world_size=}, {rank=}, {master_addr=}, {master_port=}")
            scheduling_strategy = PlacementGroupSchedulingStrategy(
                placement_group=self.pg, placement_group_bundle_index=get_bundle_index(rank, self.num_gpus_per_node)
            )
            worker_policy = ray_process_cls.options(
                num_cpus=self.num_cpus_per_actor,
                num_gpus=self.num_gpus_per_actor,
                scheduling_strategy=scheduling_strategy,
            ).remote(world_size, rank, 0, master_addr, master_port)
            self.models.append(worker_policy)


class PendingQueriesMap:
    """Thread-safe map for tracking pending queries with reference counting."""

    def __init__(self):
        self._map = {}  # dataset_idx -> (query, ground_truth, dataset, count)
        self._lock = threading.Lock()

    def insert(self, dataset_idx, query, ground_truth, dataset, raw_query):
        """Insert or increment count for a dataset index."""
        with self._lock:
            if dataset_idx in self._map:
                # Already exists - just increment count
                existing_query, existing_ground_truth, existing_dataset, existing_raw_query, count = self._map[
                    dataset_idx
                ]
                self._map[dataset_idx] = (
                    existing_query,
                    existing_ground_truth,
                    existing_dataset,
                    existing_raw_query,
                    count + 1,
                )
            else:
                # New entry - count starts at 1
                self._map[dataset_idx] = (query, ground_truth, dataset, raw_query, 1)

    def pop(self, dataset_idx):
        """Retrieve data and decrement count. Removes entry when count reaches 0."""
        with self._lock:
            if dataset_idx not in self._map:
                raise RuntimeError(f"Dataset index {dataset_idx} not found in pending_queries_map")

            query, ground_truth, dataset, raw_query, count = self._map[dataset_idx]

            if count > 1:
                # More results expected - just decrement
                self._map[dataset_idx] = (query, ground_truth, dataset, raw_query, count - 1)
            else:
                # Last result - remove entry
                del self._map[dataset_idx]

            return query, ground_truth, dataset, raw_query

    def __len__(self):
        """Return the number of entries in the map."""
        with self._lock:
            return len(self._map)

    def __contains__(self, dataset_idx):
        """Check if a dataset index is in the map."""
        with self._lock:
            return dataset_idx in self._map

    def __getitem__(self, dataset_idx):
        """Get the value for a dataset index."""
        with self._lock:
            return self._map[dataset_idx]

    def keys(self):
        """Return a view of the keys in the map."""
        with self._lock:
            return list(self._map.keys())


def calculate_utilization_metrics(
    model_dims: utils.ModelDims,
    prompt_lengths: list[int],
    response_lengths: list[int],
    total_generation_time: float,
    samples_per_prompt: int,
    num_engines: int,
    num_gpus_per_engine: int,
    training_time: float,
    num_training_gpus: int,
) -> dict:
    """Calculate MFU and MBU metrics for model inference and training.

    Args:
        model_dims: Model dimensions with device information
        prompt_lengths: List of prompt lengths
        response_lengths: List of response lengths
        total_generation_time: Total time taken for generation (for actor metrics)
        samples_per_prompt: Number of samples generated per prompt
        num_engines: Number of vLLM engines for inference
        num_gpus_per_engine: Number of GPUs assigned to each vLLM engine (tensor parallel size)
        training_time: Time taken for training step (for learner metrics)
        num_training_gpus: Number of GPUs used for training (for learner metrics)

    Returns:
        Dict with the following keys:
            - actor_mfu: Model FLOPs utilization for inference (percentage)
            - actor_mbu: Model bandwidth utilization for inference (percentage)
            - learner_mfu: Model FLOPs utilization for training (percentage)
    """
    assert len(response_lengths) == len(prompt_lengths) * samples_per_prompt, (
        f"Expected {len(prompt_lengths) * samples_per_prompt} response lengths, got {len(response_lengths)}"
    )

    actor_metrics = model_dims.calculate_actor_utilization(
        prompt_lengths=prompt_lengths,
        response_lengths=response_lengths,
        total_generation_time=total_generation_time,
        samples_per_prompt=samples_per_prompt,
        num_engines=num_engines,
        num_gpus_per_engine=num_gpus_per_engine,
    )

    learner_metrics = model_dims.calculate_learner_utilization(
        prompt_lengths=prompt_lengths,
        response_lengths=response_lengths,
        training_time=training_time,
        samples_per_prompt=samples_per_prompt,
        num_training_gpus=num_training_gpus,
    )

    utilization_metrics = {f"actor_{k}": v for k, v in actor_metrics.items()}
    utilization_metrics["learner_mfu"] = learner_metrics["mfu"]

    return utilization_metrics


@dataclass
class BatchStatistics:
    prompt_lengths: list[int]
    response_lengths: list[int]
    filtered_prompts: int
    filtered_prompts_zero: int
    filtered_prompts_solved: int
    filtered_prompts_nonzero: int
    percent_solved_mean: float
    no_resampled_prompts: int
    total_prompts: int


def accumulate_inference_batches(
    inference_results_Q: ray_queue.Queue,
    pending_queries_map: PendingQueriesMap,
    args: Args,
    generation_config: vllm.SamplingParams,
    num_prompts: int,
    model_dims: utils.ModelDims,
    tokenizer: PreTrainedTokenizer,
    reward_fn: Callable,
    actor_manager=None,
    timeout: float | None = None,
    active_sampling: bool = False,
    filter_zero_std_samples: bool = False,
    replenish_prompts: bool = False,
    no_resampling_pass_rate: float | None = None,
    iter_dataloader: ShufflingIterator | None = None,
    prompt_dataset: Dataset = None,
    param_prompt_Q: ray_queue.Queue | None = None,
    training_step: int = None,
) -> tuple[GenerationResult, Batch, dict, BatchStatistics]:
    """Accumulate multiple inference results into a single training batch.

    Args:
        inference_results_Q: Queue containing individual GenerationResult objects (one per prompt)
        pending_queries_map: PendingQueriesMap instance for thread-safe query tracking
        args: Arguments containing vllm_num_engines and batch size info
        generation_config: Generation config containing n (number of samples per prompt)
        num_prompts: Number of prompts to accumulate
        timeout: Optional timeout in seconds for queue get operations. If None, blocks indefinitely.
        active_sampling: Whether to continue sampling until we have sampled num_prompts prompts with non-zero std
        filter_zero_std_samples: Whether to filter samples with zero reward std
        replenish_prompts: Add a prompt back onto the prompt_Q after receiving a finished result
        no_resampling_pass_rate: Optional rate at which to note samples solved at greater than this rate
            and exclude them from further sampling
        iter_dataloader: Optional, used for no_resampling_pass_rate
        param_prompt_Q: Queue containing prompts to send to generator, used to replenish used prompts

    Raises:
        queue.Empty: If timeout is specified and no data is available within timeout.

    Returns:
        Tuple of (combined_result, Batch with queries, ground_truths, datasets, prompt_lengths, response_lengths)
        or (ShutdownSentinel, None, None, None) if shutdown signal received
    """
    if no_resampling_pass_rate is not None:
        assert iter_dataloader is not None, "no_resampling requires the iter_dataloader passed"

    if replenish_prompts:
        assert param_prompt_Q is not None and iter_dataloader is not None and prompt_dataset is not None, (
            "replenish_prompts requires param_prompt_Q and iter_dataloader and prompt_dataset"
        )

    results = []
    all_queries = []
    all_ground_truths = []
    all_datasets = []
    all_raw_queries = []
    all_decoded_responses = []
    all_reward_metrics = []
    all_scores = []
    all_percent_solved = []
    total_filtered_prompts = 0
    filtered_prompt_zero = 0
    filtered_prompt_solved = 0
    filtered_prompt_nonzero = 0
    total_no_resampled = 0
    progress_bar = tqdm(
        total=num_prompts,
        desc=f"Accumulating Responses and Rewarding {num_prompts} prompts",
        bar_format="{l_bar}{bar}{r_bar}\n",
        disable=not args.verbose,
    )
    num_prompts_sampled = 0
    while num_prompts_sampled < num_prompts:
        result = inference_results_Q.get(timeout=timeout)

        if isinstance(result, ShutdownSentinel):
            return result, None, None, None

        # Validate that each individual result has the expected number of responses
        assert len(result.responses) == generation_config.n, (
            f"Mismatch: individual prompt result has {len(result.responses)} responses "
            f"but expected {generation_config.n} samples per prompt. "
            f"Dataset index: {result.dataset_index}, Epoch: {result.epoch_number}"
        )

        query, ground_truth, dataset_name, raw_query = pending_queries_map.pop(result.dataset_index)

        # Replenish generation queue with new prompt
        if replenish_prompts:
            dataset_index = next(iter_dataloader)
            add_prompt_to_generator(
                prompt_dataset[dataset_index],
                dataset_index,
                iter_dataloader.epoch_number,
                training_step,
                pending_queries_map,
                param_prompt_Q,
                generation_config,
                is_eval=False,
            )

        # TODO(finbarrtimbers): Move this to LLMRayActor.
        for i in range(len(result.finish_reasons)):
            if result.finish_reasons[i] == "stop" and len(result.responses[i]) == 0:
                result.responses[i].append(tokenizer.eos_token_id)
                result.masks[i].append(1)
                result.logprobs[i].append(float("nan"))

        decoded_responses = tokenizer.batch_decode(result.responses, skip_special_tokens=True)

        # TODO(finbarrtimbers): Make PendingQueriesMap.pop return a Batch, and add a Batch.repeat method.
        k_queries = repeat_each([query], generation_config.n)
        k_ground_truths = repeat_each([ground_truth], generation_config.n)
        k_datasets = repeat_each([dataset_name], generation_config.n)
        k_raw_queries = repeat_each([raw_query], generation_config.n)

        scores, reward_metrics = asyncio.run(
            reward_fn(
                result.responses,
                decoded_responses,
                k_ground_truths,
                k_datasets,
                result.finish_reasons,
                result.request_info,
                k_raw_queries,
            )
        )

        percent_solved = np.mean(scores).item() / args.max_possible_score
        # Don't resample prompt that was solved at more than no_resample_positive_rate
        if no_resampling_pass_rate is not None and percent_solved >= no_resampling_pass_rate:
            iter_dataloader.exclude_index(result.dataset_index)
            total_no_resampled += 1
            logging.debug(
                f"[Data Preparation Thread] Prompt solved at {percent_solved}, will be excluded from resampling, total no resampled: {total_no_resampled}"
            )

        # Filter out zero std prompts
        if filter_zero_std_samples and np.std(scores) == 0:
            # If we're not active sampling, still count this as a sample
            if not active_sampling:
                num_prompts_sampled += 1
                progress_bar.update(1)

            total_filtered_prompts += 1
            if scores[0] == 0:
                filtered_prompt_zero += 1
            elif scores[0] == args.max_possible_score:
                filtered_prompt_solved += 1
            else:
                filtered_prompt_nonzero += 1
            logging.debug(
                f"[Data Preparation Thread] Filtered prompt with reward std 0, total filtered {total_filtered_prompts}"
            )
            continue
        else:
            num_prompts_sampled += 1
            progress_bar.update(1)

        results.append(result)
        all_queries.extend(k_queries)
        all_ground_truths.extend(k_ground_truths)
        all_datasets.extend(k_datasets)
        all_raw_queries.extend(k_raw_queries)
        all_decoded_responses.extend(decoded_responses)
        all_scores.extend(scores)
        all_reward_metrics.append(reward_metrics)
        all_percent_solved.append(percent_solved)

    # Combine all results into a single GenerationResult
    combined_responses = []
    combined_finish_reasons = []
    combined_masks = []
    combined_num_calls = []
    combined_timeouts = []
    combined_tool_errors = []
    combined_tool_outputs = []
    combined_tool_runtimes = []
    combined_tool_calleds = []
    combined_logprobs = []

    earliest_start_time = float("inf")
    prompt_lengths = []
    response_lengths = []

    total_prompt_tokens = 0
    total_response_tokens = 0
    max_generation_time = 0

    for i, result in enumerate(results):
        combined_responses.extend(result.responses)
        combined_finish_reasons.extend(result.finish_reasons)
        combined_masks.extend(result.masks)
        combined_num_calls.extend(result.request_info.num_calls)
        combined_timeouts.extend(result.request_info.timeouts)
        combined_tool_errors.extend(result.request_info.tool_errors)
        combined_tool_outputs.extend(result.request_info.tool_outputs)
        combined_tool_runtimes.extend(result.request_info.tool_runtimes)
        combined_tool_calleds.extend(result.request_info.tool_calleds)

        combined_logprobs.extend(result.logprobs)

        earliest_start_time = min(earliest_start_time, result.start_time)

        prompt_lengths.append(len(all_queries[i * generation_config.n]))

        for response in result.responses:
            response_lengths.append(len(response))

        total_prompt_tokens += result.token_statistics.num_prompt_tokens
        total_response_tokens += result.token_statistics.num_response_tokens
        max_generation_time = max(max_generation_time, result.token_statistics.generation_time)

    # Use the maximum generation time across engines since they work in parallel
    # This avoids including queue overhead and accumulation time in MFU/MBU calculations
    total_generation_time = max_generation_time

    accumulated_stats = TokenStatistics(
        num_prompt_tokens=total_prompt_tokens,
        num_response_tokens=total_response_tokens,
        generation_time=total_generation_time,
        earliest_start_time=earliest_start_time,
    )

    # Create combined RequestInfo
    combined_request_info = RequestInfo(
        num_calls=combined_num_calls,
        timeouts=combined_timeouts,
        tool_errors=combined_tool_errors,
        tool_outputs=combined_tool_outputs,
        tool_runtimes=combined_tool_runtimes,
        tool_calleds=combined_tool_calleds,
    )

    # Create combined GenerationResult
    combined_result = GenerationResult(
        responses=combined_responses,
        finish_reasons=combined_finish_reasons,
        masks=combined_masks,
        request_info=combined_request_info,
        dataset_index=None,
        epoch_number=results[0].epoch_number,
        token_statistics=accumulated_stats,
        logprobs=combined_logprobs,
    )

    if actor_manager is not None:
        ray.get(actor_manager.report_token_statistics.remote(accumulated_stats))

    # Note: We don't have dataset_indices here, but they're not needed for the returned batch
    batch = Batch(
        queries=all_queries,
        ground_truths=all_ground_truths,
        datasets=all_datasets,
        raw_queries=all_raw_queries,
        decoded_responses=all_decoded_responses,
        indices=None,  # Not meaningful for combined results
        scores=all_scores,
    )

    combined_reward_metrics = combine_reward_metrics(all_reward_metrics)
    percent_solved_mean = np.mean(all_percent_solved) if all_percent_solved else 0.0

    batch_stats = BatchStatistics(
        prompt_lengths=prompt_lengths,
        response_lengths=response_lengths,
        filtered_prompts=total_filtered_prompts,
        filtered_prompts_zero=filtered_prompt_zero,
        filtered_prompts_solved=filtered_prompt_solved,
        filtered_prompts_nonzero=filtered_prompt_nonzero,
        percent_solved_mean=percent_solved_mean,
        no_resampled_prompts=total_no_resampled,
        total_prompts=len(results),
    )
    logging.info(
        f"[Data Preparation Thread] Calculating rewards took {combined_reward_metrics['time/reward']} seconds"
    )

    return combined_result, batch, combined_reward_metrics, batch_stats


def data_preparation_thread(
    reward_fn: Callable,
    inference_results_Q: ray_queue.Queue,  # Ray queue
    param_prompt_Q: ray_queue.Queue,
    packed_sequences_Q: Queue,
    pending_queries_map: dict,
    args: Args,
    tokenizer: PreTrainedTokenizer,
    num_training_steps: int,
    generation_config,
    resume_training_step: int,
    iter_dataloader: ShufflingIterator,
    train_dataset: Dataset,
    actor_manager=None,
    model_dims: utils.ModelDims = None,
):
    for training_step in range(resume_training_step, num_training_steps + 1):
        # Streaming accumulation: collect results as they arrive
        with Timer("🚀 [Data Preparation Thread] Getting response ids") as timer:
            result, batch, reward_metrics, batch_stats = accumulate_inference_batches(
                inference_results_Q,
                pending_queries_map,
                args,
                generation_config,
                num_prompts=args.num_unique_prompts_rollout,
                model_dims=model_dims,
                tokenizer=tokenizer,
                reward_fn=reward_fn,
                actor_manager=actor_manager,
                active_sampling=args.active_sampling,
                filter_zero_std_samples=args.filter_zero_std_samples,
                replenish_prompts=True,
                no_resampling_pass_rate=args.no_resampling_pass_rate,
                iter_dataloader=iter_dataloader,
                prompt_dataset=train_dataset,
                param_prompt_Q=param_prompt_Q,
                training_step=training_step,
            )
            if isinstance(result, ShutdownSentinel):
                logger.info("[Data Preparation Thread] Received shutdown sentinel, exiting")
                return

        getting_response_time = timer.duration
        scores = np.array(batch.scores)

        good_outputs = [
            len(result.request_info.tool_outputs[i]) > 0
            and result.request_info.tool_calleds[i]
            and not result.request_info.timeouts[i]
            and not result.request_info.tool_errors[i]
            for i in range(len(result.request_info.tool_outputs))
        ]
        scores_per_prompt = scores.reshape(-1, args.num_samples_per_prompt_rollout)
        mean_grouped_rewards = scores_per_prompt.mean(axis=-1)
        mean_grouped_rewards = np.repeat(mean_grouped_rewards, args.num_samples_per_prompt_rollout, axis=0)
        std_grouped_rewards = scores_per_prompt.std(axis=-1)
        std_grouped_rewards = np.repeat(std_grouped_rewards, args.num_samples_per_prompt_rollout, axis=0)
        if args.advantage_normalization_type == "standard":
            advantages = (scores - mean_grouped_rewards) / (std_grouped_rewards + 1e-8)
        elif args.advantage_normalization_type == "centered":
            advantages = scores - mean_grouped_rewards
        else:
            raise ValueError(f"Invalid advantage normalization type: {args.advantage_normalization_type}")

        if args.mask_truncated_completions:
            stop_idxes = torch.tensor(
                [i for i in range(len(result.finish_reasons)) if result.finish_reasons[i] == "stop"]
            )
            num_truncated = len(result.finish_reasons) - len(stop_idxes)
            if num_truncated > 0:
                logger.info(
                    f"[Truncated completions filtering] Filtered {num_truncated} responses that didn't finish with 'stop'. "
                    f"Retention rate: {len(stop_idxes) / len(result.finish_reasons):.2%}"
                )
            scores = scores[stop_idxes]
            advantages = advantages[stop_idxes]
            batch = batch[stop_idxes.tolist()]
            result.responses = [result.responses[i] for i in stop_idxes]
            result.masks = [result.masks[i] for i in stop_idxes]
            result.finish_reasons = [result.finish_reasons[i] for i in stop_idxes]
            result.logprobs = [result.logprobs[i] for i in stop_idxes]

        with Timer("📦 [Data Preparation Thread] Packing sequences"):
            packed_sequences = pack_sequences(
                queries=batch.queries,
                responses=result.responses,
                masks=result.masks,
                pack_length=args.pack_length,
                pad_token_id=tokenizer.pad_token_id,
                vllm_logprobs=result.logprobs,
            )
            num_new_tokens = sum(len(seq) for seq in packed_sequences.query_responses)
            # Vectorized advantage calculation: create a lookup array where each index corresponds to a response mask value
            # and each value is the corresponding advantage score: index 0 is set to 0 since response masks start from 1 (1-indexed)
            lookup_advantages = np.zeros(len(advantages) + 1, dtype=np.float32)
            lookup_advantages[1:] = advantages
            packed_advantages = [
                torch.tensor(lookup_advantages[packed_mask], dtype=torch.float32)
                for packed_mask in packed_sequences.response_masks
            ]
            packed_sequences.advantages = packed_advantages

        # if we have less batches than world size, we need to pad out so each world is fine
        # ideally, you should avoid this since its wasting computation.
        if args.allow_world_padding:
            with Timer("🤺 [Data Preparation Thread] Padding sequences for world size"):
                shortfall = args.world_size - len(packed_sequences.query_responses)
                if shortfall > 0:
                    logger.warning(
                        f"Padding {shortfall} sequences for world size. In future, you should adjust your compute this."
                    )
                    # construct "dummy" sequences for padding out the world size
                    dummy_qr = torch.tensor([tokenizer.pad_token_id, tokenizer.eos_token_id], dtype=torch.long)
                    dummy_tool_mask = torch.zeros_like(dummy_qr)
                    dummy_attention = torch.tensor([1, 1], dtype=torch.long)
                    dummy_position_ids = torch.arange(len(dummy_qr), dtype=torch.long)
                    dummy_response_mask = torch.zeros_like(dummy_qr)
                    dummy_advantage = torch.zeros_like(dummy_qr, dtype=torch.float)
                    # pad out the world size
                    for _ in range(shortfall):
                        packed_sequences.query_responses.append(dummy_qr)
                        packed_sequences.tool_masks.append(dummy_tool_mask)
                        packed_sequences.attention_masks.append(dummy_attention)
                        packed_sequences.position_ids.append(dummy_position_ids)
                        packed_sequences.response_masks.append(dummy_response_mask)
                        packed_sequences.advantages.append(dummy_advantage)

        collated_data = prepare_collated_data_for_workers(
            packed_sequences, args.world_size, args.per_device_train_batch_size, tokenizer.pad_token_id
        )
        B = len(packed_sequences.query_responses) // args.world_size

        # Create a result package with metrics and data
        if len(result.responses) == 0:
            # Handle empty responses case
            # in this case, we won't log metrics, so it should be fine.
            metrics = {}
            logger.warning(f"No responses in batch {training_step}.")
        else:
            real_num_responses = len(result.responses)
            expected_num_responses = args.num_samples_per_prompt_rollout * args.num_unique_prompts_rollout

            unsolved_num_responses = (scores < args.max_possible_score).sum()
            sequence_lengths = np.array([len(response) for response in result.responses])
            sequence_length_solved = (
                np.array([]) if np.all(scores == 0) else np.array(sequence_lengths[scores == args.max_possible_score])
            )
            sequence_length_unsolved = (
                np.array([]) if np.all(scores == args.max_possible_score) else np.array(sequence_lengths[scores == 0])
            )
            stop_rate = sum(int(finish_reason == "stop") for finish_reason in result.finish_reasons) / len(
                result.finish_reasons
            )

            batch_metrics = asdict(batch_stats)
            batch_metrics_prefixed = {f"batch/{k}": v for k, v in batch_metrics.items()}

            metrics = {
                "scores": scores.mean(),
                "real_batch_size_ratio": real_num_responses / expected_num_responses,
                "unsolved_batch_size_ratio": unsolved_num_responses / real_num_responses,
                "packed_ratio": len(packed_sequences.query_responses) / real_num_responses,
                "val/solve_rate_hist": None,
                "val/total_reward_groups": real_num_responses / args.num_samples_per_prompt_rollout,
                "val/sequence_lengths": sequence_lengths.mean(),
                "val/sequence_lengths_min": sequence_lengths.min(),
                "val/sequence_lengths_max": sequence_lengths.max(),
                "val/sequence_lengths_unsolved": (
                    0 if len(sequence_length_unsolved) == 0 else sequence_length_unsolved.mean()
                ),
                "val/sequence_lengths_solved": (
                    0 if len(sequence_length_solved) == 0 else sequence_length_solved.mean()
                ),
                "val/sequence_lengths_unsolved_hist": sequence_length_unsolved,
                "val/sequence_lengths_solved_hist": sequence_length_solved,
                "val/stop_rate": stop_rate,
                "val/advantages_mean": advantages.mean(),
                "val/advantages_min": advantages.min(),
                "val/advantages_max": advantages.max(),
                "val/advantages_hist": advantages,
                "val/num_calls_rate": np.array(result.request_info.num_calls).mean(),
                "val/timeouts_rate": np.array(result.request_info.timeouts).mean(),
                "val/tool_errors_rate": np.array([len(item) > 0 for item in result.request_info.tool_errors]).mean(),
                "val/good_outputs_rate": np.array(good_outputs).mean(),
                "val/tool_runtimes_rate": np.array(result.request_info.tool_runtimes).mean(),
                "val/tool_calleds_rate": np.array(result.request_info.tool_calleds).mean(),
                "time/getting_response": getting_response_time,
                **reward_metrics,
                **batch_metrics_prefixed,
            }

            total_tokens = result.token_statistics.num_prompt_tokens + result.token_statistics.num_response_tokens
            metrics["val/actor_tokens_per_second"] = total_tokens / result.token_statistics.generation_time

        if args.save_traces:
            traces = {
                "scores": scores.tolist(),
                "finish_reasons": result.finish_reasons,
                "responses": result.responses,
                "training_step": training_step,
                **asdict(batch),  # Unpack all batch fields
                **reward_metrics,
            }
            os.makedirs(args.output_dir, exist_ok=True)
            with open(f"{args.output_dir}/traces_{args.run_name}.jsonl", "a") as f:
                json.dump(traces, f)
                f.write("\n")

        # Put the packed sequences and metrics into the output queue
        packed_sequences_Q.put(
            {
                "packed_sequences": packed_sequences,  # for debugging purposes
                "collated_data": collated_data,
                "metrics": metrics,
                "responses_count": len(result.responses),
                "num_new_tokens": num_new_tokens,
                "B": B,
                "prompt_lengths": batch_stats.prompt_lengths,
                "response_lengths": batch_stats.response_lengths,
                "num_filtered_prompts": batch_stats.filtered_prompts,
            }
        )


def setup_runtime_variables(args: Args) -> Args:
    """Set up runtime variables for the experiment."""
    args.run_name = f"{args.exp_name}__{args.seed}__{int(time.time())}"
    args.output_dir = os.path.join(args.output_dir, args.run_name)
    args.dataset_local_cache_dir = os.path.abspath(args.dataset_local_cache_dir)
    if is_beaker_job():
        args.dataset_local_cache_dir = "/weka/oe-adapt-default/allennlp/deletable_open_instruct_dataset_cache"
    args.world_size = sum(args.num_learners_per_node)
    args.num_training_steps = args.total_episodes // (
        args.num_unique_prompts_rollout * args.num_samples_per_prompt_rollout
    )
    args.try_launch_beaker_eval_jobs_on_weka = args.try_launch_beaker_eval_jobs_on_weka and is_beaker_job()
    if args.push_to_hub:
        if args.hf_repo_id is None:  # auto-generate one
            args.hf_repo_id = "open_instruct_dev"
        if args.hf_entity is None:  # first try to use AI2 entity
            args.hf_entity = maybe_use_ai2_hf_entity()
        if args.hf_entity is None:  # then try to use the user's entity
            args.hf_entity = HfApi().whoami()["name"]
        args.hf_repo_id = f"{args.hf_entity}/{args.hf_repo_id}"
        if args.hf_repo_revision is None:  # auto-generate one
            args.hf_repo_revision = args.run_name
        args.hf_repo_url = f"https://huggingface.co/{args.hf_repo_id}/tree/{args.hf_repo_revision}"
    if args.with_tracking and args.wandb_entity is None:
        args.wandb_entity = maybe_use_ai2_wandb_entity()
    args.tool_use = args.tools is not None and len(args.tools) > 0
    return args


def setup_experiment_tracking(args: Args, tc: TokenizerConfig, model_config: ModelConfig):
    """Setup experiment tracking and seeds."""
    all_configs = {}
    beaker_config = None
    if is_beaker_job():
        beaker_config = maybe_get_beaker_config()
        all_configs.update(vars(beaker_config))
    all_configs.update(**asdict(args), **asdict(tc), **asdict(model_config))

    wandb_url = None
    if args.with_tracking:
        wandb.init(
            project=args.wandb_project_name,
            entity=args.wandb_entity,
            config=all_configs,
            name=args.run_name,
            save_code=True,
            tags=[args.exp_name] + get_wandb_tags(),
        )
        wandb_url = wandb.run.get_url()
        maybe_update_beaker_description(wandb_url=wandb_url)

    return beaker_config, wandb_url


def setup_datasets(args: Args, tc: TokenizerConfig, tokenizer: PreTrainedTokenizer):
    """Set up training and evaluation datasets."""
    system_prompt_override = None
    if args.system_prompt_override_file is not None:
        logger.info(f"Loading system prompt override from {args.system_prompt_override_file}")
        with open(args.system_prompt_override_file) as f:
            system_prompt_override = f.read().strip()
        logger.info(f"System prompt overriden to:\n#####\n{system_prompt_override}\n#####\n")

    transform_fn_args = [
        {"system_prompt_override": system_prompt_override},
        {"max_prompt_token_length": args.max_prompt_token_length},
    ]
    train_dataset = get_cached_dataset_tulu(
        dataset_mixer_list=args.dataset_mixer_list,
        dataset_mixer_list_splits=args.dataset_mixer_list_splits,
        tc=tc,
        dataset_transform_fn=args.dataset_transform_fn,
        transform_fn_args=transform_fn_args,
        dataset_cache_mode=args.dataset_cache_mode,
        dataset_config_hash=args.dataset_config_hash,
        hf_entity=args.hf_entity,
        dataset_local_cache_dir=args.dataset_local_cache_dir,
        dataset_skip_cache=args.dataset_skip_cache,
        system_prompt_override=system_prompt_override,
    )
    train_dataset = train_dataset.shuffle(seed=args.seed)

    eval_dataset = None
    if len(args.dataset_mixer_eval_list) > 0:
        eval_dataset = get_cached_dataset_tulu(
            dataset_mixer_list=args.dataset_mixer_eval_list,
            dataset_mixer_list_splits=args.dataset_mixer_eval_list_splits,
            tc=tc,
            dataset_transform_fn=args.dataset_transform_fn,
            transform_fn_args=transform_fn_args,
            hf_entity=args.hf_entity,
            dataset_cache_mode=args.dataset_cache_mode,
            dataset_config_hash=args.dataset_config_eval_hash,
            dataset_local_cache_dir=args.dataset_local_cache_dir,
            dataset_skip_cache=args.dataset_skip_cache,
            system_prompt_override=system_prompt_override,
        )
        if args.shuffle_eval_dataset:
            eval_dataset = eval_dataset.shuffle(seed=args.seed)

    visualize_token(train_dataset[0][INPUT_IDS_PROMPT_KEY], tokenizer)

    return train_dataset, eval_dataset


def create_model_and_optimizer(
    args: Args,
    tc: TokenizerConfig,
    model_config: ModelConfig,
    beaker_config: BeakerRuntimeConfig,
    wandb_url: str,
    tokenizer: PreTrainedTokenizer,
    inference_results_Q: ray_queue.Queue,
    param_prompt_Q: ray_queue.Queue,
    evaluation_inference_results_Q: ray_queue.Queue,
) -> tuple[ModelGroup, list[vllm_utils.LLMRayActor], dict, int, int]:
    """Create the model, optimizer, and vLLM engines."""
    # Create placement group
    bundles = [{"GPU": actor_num_gpus, "CPU": actor_num_gpus * 10} for actor_num_gpus in args.num_learners_per_node]
    pg = placement_group(bundles, strategy="STRICT_SPREAD")
    ray_get_with_progress([pg.ready()], desc="Waiting for placement group")
    inits = []
    policy_group = ModelGroup(pg, PolicyTrainerRayProcess, args.num_learners_per_node, args.single_gpu_mode)
    wandb_url = wandb.run.get_url() if args.with_tracking else None
    inits.extend(
        model.from_pretrained.remote(args, model_config, beaker_config, wandb_url, tokenizer)
        for model in policy_group.models
    )

    # Set up tools
    max_len = args.max_prompt_token_length + args.response_length
    tool_objects = {}
    if args.tools:
        for tool in args.tools:
            if tool.lower() == "search":
                from open_instruct.search_utils.search_tool import SearchTool

                tool = SearchTool(
                    start_str="<query>",
                    end_str="</query>",
                    api_endpoint=args.search_api_endpoint,
                    number_documents_to_search=args.number_documents_to_search,
                )
                tool_objects[tool.end_str] = tool
                # Add tool end string to stop_strings
                args.stop_strings.append(tool.end_str)
            elif tool.lower() == "code":
                from open_instruct.tool_utils.tools import PythonCodeTool

                tool = PythonCodeTool(start_str="<code>", end_str="</code>", api_endpoint=args.code_tool_api_endpoint)
                tool_objects[tool.end_str] = tool
                # Add tool end string to stop_strings
                args.stop_strings.append(tool.end_str)
            else:
                raise ValueError(f"Unknown tool: {tool}")

    queues_to_monitor = {
        "Inference Results Queue": inference_results_Q,
        "Param Prompt Queue": param_prompt_Q,
        "Evaluation Queue": evaluation_inference_results_Q,
    }
    actor_manager = ray.remote(ActorManager).remote(queues_to_monitor, args)

    # Create vLLM engines with queues
    vllm_engines = vllm_utils.create_vllm_engines(
        args.vllm_num_engines,
        args.vllm_tensor_parallel_size,
        args.vllm_enforce_eager,
        tc.tokenizer_name_or_path,
        model_config.model_name_or_path,
        model_config.model_revision,
        args.seed,
        args.vllm_enable_prefix_caching,
        max_len,
        args.vllm_gpu_memory_utilization,
        args.single_gpu_mode,
        pg=pg if args.single_gpu_mode else None,
        tools=tool_objects,
        max_tool_calls=args.max_tool_calls,
        prompt_queue=param_prompt_Q,
        results_queue=inference_results_Q,
        eval_results_queue=evaluation_inference_results_Q,
        actor_manager=actor_manager,
        inflight_updates=args.inflight_updates,
    )

    results, _ = ray_get_with_progress(inits, desc="Initializing models")
    resume_training_step = results[0] + 1
    episode = (resume_training_step - 1) * args.num_unique_prompts_rollout * args.num_samples_per_prompt_rollout
    logger.info("======== ✅ all models and vLLM engines initialized =========")

    kv_cache_max_concurrency = ray.get(vllm_engines[0].get_kv_cache_info.remote())
    ray.get(actor_manager.set_kv_cache_max_concurrency.remote(kv_cache_max_concurrency))
    expected_batch_size = (
        args.num_unique_prompts_rollout * args.num_samples_per_prompt_rollout // args.vllm_num_engines
    )
    if kv_cache_max_concurrency < expected_batch_size:
        nodes_needed = (
            args.num_unique_prompts_rollout * args.num_samples_per_prompt_rollout // kv_cache_max_concurrency
        )
        logger.warning(
            f"kv_cache_max_concurrency ({kv_cache_max_concurrency}) is lower than "
            f"num_unique_prompts_rollout * num_samples_per_prompt_rollout // vllm_num_engines ({expected_batch_size}). "
            f"This means actors will have to run multiple sequential batches, hurting performance. "
            f"You might want to use more inference nodes ({nodes_needed} nodes to generate the entire batch simultaneously)."
        )

    ray_get_with_progress(
        [m.setup_model_update_group.remote(vllm_engines=vllm_engines) for m in policy_group.models],
        desc="Setting up model update group",
    )
    logger.info("======== ✅ model update group setup successfully =========")

    return policy_group, vllm_engines, tool_objects, resume_training_step, episode, actor_manager


def create_generation_configs(args: Args):
    """Create generation configs for training and evaluation."""
    generation_config = vllm.SamplingParams(
        temperature=args.temperature,
        top_p=args.vllm_top_p,  # prevent rare out-of-vocab tokens with qwen
        max_tokens=args.response_length,
        include_stop_str_in_output=True,
        skip_special_tokens=False,
        n=args.num_samples_per_prompt_rollout,
        stop=args.stop_strings,
        seed=args.seed,
        logprobs=1,  # Enable logprobs to compare with local calculations
        # IMPORTANT: Set output_kind to FINAL_ONLY to ensure vLLM V1 properly handles n>1
        # With the default CUMULATIVE mode, vLLM V1 returns separate outputs for each
        # completion, making it difficult to aggregate them correctly. FINAL_ONLY mode
        # ensures all n completions are returned together in a single output.
        output_kind=vllm.sampling_params.RequestOutputKind.FINAL_ONLY,
    )
    eval_generation_config = generation_config.clone()
    eval_generation_config.temperature = 0.0
    eval_generation_config.n = 1
    return {"train": generation_config, "eval": eval_generation_config}


def add_prompt_to_generator(
    example: dict[str, Any],
    example_index: int,
    epoch_number: int,
    training_step: int,
    pending_queries_map: PendingQueriesMap,
    param_prompt_Q: ray_queue.Queue,
    generation_config,
    is_eval: bool,
) -> None:
    """Split a batch into multiple inference batches and insert individual prompts into queues and mapping."""
    query = example[INPUT_IDS_PROMPT_KEY]
    ground_truth = example[GROUND_TRUTHS_KEY]
    dataset_name = example[VERIFIER_SOURCE_KEY]
    raw_query = example[RAW_PROMPT_KEY]
    pending_queries_map.insert(example_index, query, ground_truth, dataset_name, raw_query)

    param_prompt_Q.put(
        PromptRequest(
            prompt=query,
            generation_config=generation_config,
            epoch_number=epoch_number,
            training_step=training_step,
            dataset_index=example_index,
            is_eval=is_eval,
        )
    )


def load_data_from_packing_thread(
    packed_sequences_Q: Queue, num_total_tokens: int, stop_event: threading.Event, health_check_fn: Callable[[], None]
) -> tuple[list[dict[str, list[torch.Tensor]]] | None, dict[str, Any], int, int, list[int] | None, list[int] | None]:
    """Get the packed sequences with advantages from the packing thread."""
    with Timer("[Main Thread] 📦 Getting packed sequences from thread") as timer:
        while True:
            if stop_event.is_set():
                logger.warning("[Main Thread] Stop event detected while waiting for packed sequences")
                return None, {}, num_total_tokens, 0, None, None, 0
            try:
                # When running at 32k generation length, it typically takes 900s to generate data,
                # so you might see this fire a bunch of times. That's normal!
                packed_data = packed_sequences_Q.get(timeout=300)
                break
            except Empty:
                health_check_fn()
                logger.warning("[Main Thread] Timeout waiting for packed sequences. Retrying...")
        data_thread_metrics = packed_data["metrics"]
        B = packed_data["B"]
        collated_data = packed_data["collated_data"]
        num_step_tokens = packed_data["num_new_tokens"]
        num_total_tokens += num_step_tokens
        prompt_lengths = packed_data["prompt_lengths"]
        response_lengths = packed_data["response_lengths"]
        num_filtered_prompts = packed_data["num_filtered_prompts"]

    data_thread_metrics["time/trainer_idling"] = timer.duration
    if B == 0:
        logger.warning("[Main Thread] 🤡 After packing, there is not enough data to train")
        return None, data_thread_metrics, num_total_tokens, 0, None, None, 0
    return (
        collated_data,
        data_thread_metrics,
        num_total_tokens,
        num_step_tokens,
        prompt_lengths,
        response_lengths,
        num_filtered_prompts,
    )


def weight_sync_thread(
    args: Args,
    stop_event: threading.Event,
    weight_sync_trigger_event: threading.Event,
    policy_group: ModelGroup,
    actor_manager: ActorManager,
    weight_sync_metrics_Q: Queue,
    resume_training_step: int = 1,
):
    """Thread function that handles weight sync operations and actor manager coordination."""
    logger.info("[Weight Sync Thread] 🚀 Starting weight sync thread")
    if resume_training_step > 1:
        weight_sync_trigger_event.set()

    while not stop_event.is_set():
        # Wait for weight sync trigger from main thread
        if not weight_sync_trigger_event.wait(timeout=1.0):
            continue

        # Clear the event for next iteration
        weight_sync_trigger_event.clear()

        with Timer("[Weight Sync]") as timer:
            logger.debug("[Weight Sync Thread] Starting weight sync")

            # Set actors to stop
            ray.get(actor_manager.set_should_stop.remote(True))
            logger.debug("[Weight Sync Thread] Set should_stop to True for weight sync")

            # Broadcast weights to vLLM engines
            # First get the futures
            weight_broadcast_futures: list[ray.ObjectRef] = [m.broadcast_to_vllm.remote() for m in policy_group.models]

            # Wait for all weight updates to complete and collect individual timings
            _, actor_sync_times = ray_get_with_progress(
                weight_broadcast_futures,
                desc="[Weight Sync Thread] Waiting for weight updates to complete",
                enable=args.verbose,
            )

            # Allow actors to resume
            ray.get(actor_manager.set_should_stop.remote(False))
            logger.debug("[Weight Sync Thread] Set should_stop to False after weight sync")

        # Calculate distribution statistics
        sync_time_stats = {
            "time/weight_sync": timer.duration,
            "time/weight_sync_mean": np.mean(actor_sync_times),
            "time/weight_sync_min": np.min(actor_sync_times),
            "time/weight_sync_max": np.max(actor_sync_times),
            "time/weight_sync_median": np.median(actor_sync_times),
        }

        try:
            weight_sync_metrics_Q.put_nowait(sync_time_stats)
        except Full:
            logger.warning("[Weight Sync Thread] weight sync metrics queue full, skipping metric")

    logger.info("[Weight Sync Thread] 🛑 Stopping weight sync thread")


def one_training_step(
    args: Args,
    policy_group: ModelGroup,
    collated_data: list[dict[str, list[torch.Tensor]]],
    tokenizer: PreTrainedTokenizer,
    data_thread_metrics: dict[str, Any],
    episode: int,
    training_step: int,
    num_total_tokens: int,
    num_step_tokens: int,
    start_time: float,
    train_dataset: datasets.Dataset,
    training_start_time: float,
    wandb_url: str,
    chat_template_name: str,
    model_dims: utils.ModelDims,
    prompt_lengths: list[int],
    response_lengths: list[int],
    actor_manager: ActorManager | None = None,
    iter_dataloader: Iterator | None = None,
) -> None:
    """Train the model for one step."""
    update_ref_policy_future = []
    with Timer("[Main Thread] 🗡️ Training") as train_timer:
        metrics_list, _ = ray_get_with_progress(
            [
                policy_group.models[i].train.remote(
                    **collated_data[i], pad_token_id=tokenizer.pad_token_id, num_mini_batches=args.num_mini_batches
                )
                for i in range(args.world_size)
            ],
            desc=f"Running training step {training_step}",
        )
        if (
            args.load_ref_policy
            and args.ref_policy_update_freq is not None
            and training_step % args.ref_policy_update_freq == 0
            and args.alpha > 0
        ):
            update_ref_policy_future.extend(
                [policy_group.models[i].update_ref_policy.remote() for i in range(args.world_size)]
            )
            ray_get_with_progress(update_ref_policy_future, desc=f"Updating reference policy at step {training_step}")

    save_time = 0
    if args.save_freq > 0 and training_step % args.save_freq == 0 and (args.eval_on_step_0 or training_step > 1):
        with Timer("[Main Thread] 🗡️ Saving model") as timer:
            checkpoint_dir = f"{args.output_dir}_checkpoints"
            step_dir = os.path.join(checkpoint_dir, f"step_{training_step}")
            logger.info(f"Saving model at step {training_step} to {step_dir}")
            ray_get_with_progress(
                [
                    policy_group.models[i].save_model.remote(step_dir, chat_template_name, tokenizer)
                    for i in range(args.world_size)
                ],
                desc=f"Saving model at step {training_step}",
            )
            if args.try_launch_beaker_eval_jobs_on_weka and is_beaker_job():
                leaderboard_name = f"{args.hf_repo_revision}_step_{training_step}"
                for i in range(args.world_size):
                    policy_group.models[i].launch_ai2_evals_on_weka_wrapper.remote(
                        step_dir, leaderboard_name, wandb_url, training_step
                    )
        save_time += timer.duration

    ray.get(actor_manager.report_training_step_time.remote(train_timer.duration))

    average_metrics = {k: sum(m[k] for m in metrics_list) / len(metrics_list) for k in metrics_list[0]}
    step_time = time.perf_counter() - start_time
    total_training_time = time.perf_counter() - training_start_time

    total_generation_time = data_thread_metrics["time/getting_response"]

    utilization_metrics = calculate_utilization_metrics(
        model_dims=model_dims,
        prompt_lengths=prompt_lengths,
        response_lengths=response_lengths,
        total_generation_time=total_generation_time,
        samples_per_prompt=args.num_samples_per_prompt_rollout,
        num_engines=args.vllm_num_engines,
        num_gpus_per_engine=args.vllm_tensor_parallel_size,
        training_time=train_timer.duration,
        num_training_gpus=args.world_size,
    )

    metrics = {
        "episode": episode,
        "global_step": episode,
        "training_step": training_step,
        "val/num_total_tokens": num_total_tokens,
        "val/num_step_tokens": num_step_tokens,
        "epoch": episode / args.num_samples_per_prompt_rollout / len(train_dataset),
        "learner_tokens_per_second_overall": num_total_tokens / total_training_time,
        "learner_tokens_per_second_step": num_step_tokens / step_time,
        "time/total": step_time,
        "time/training": train_timer.duration,
        "time/saving": save_time,
        **data_thread_metrics,
        **average_metrics,
        **utilization_metrics,
    }
    # Print only scalar metrics
    scalar_metrics = {k: v for k, v in metrics.items() if isinstance(v, (float, int))}
    print_rich_single_line_metrics(scalar_metrics)

    if args.with_tracking:
        # Convert array/list metrics to wandb histograms for logging
        for key, value in metrics.items():
            if (isinstance(value, (np.ndarray, list))) and len(value) > 0:
                metrics[key] = wandb.Histogram(value)
        wandb.log(metrics, step=episode)


def maybe_evaluate(
    args: Args,
    training_step: int,
    evaluation_inference_results_Q: ray_queue.Queue,  # Ray queue
    tokenizer,
    reward_fn,
    episode,
    eval_pending_queries_map: PendingQueriesMap,
    eval_generation_config,
    generate_metrics_Q: Queue,
    num_eval_prompts: int,
    model_dims: utils.ModelDims,
    actor_manager=None,
):
    """Optionally evaluate the model."""
    try:
        # timeout 0.01 if this is the last training step or we're not evaluating
        # otherwise, wait to get the last evaluation generations (long timeout just in case)
        timeout = 0.01 if (training_step < args.num_training_steps or args.local_eval_every < 0) else 100

        # Accumulate evaluation results from all vLLM engines
        eval_result, eval_batch, eval_reward_metrics, _ = accumulate_inference_batches(
            evaluation_inference_results_Q,
            eval_pending_queries_map,
            args,
            eval_generation_config,
            num_prompts=num_eval_prompts,
            model_dims=model_dims,
            tokenizer=tokenizer,
            reward_fn=reward_fn,
            actor_manager=actor_manager,
            timeout=timeout,
            active_sampling=False,
            filter_zero_std_samples=False,
            replenish_prompts=False,
        )

        logger.info("[Main Thread] 📊 Evaluation responses received")

        eval_generate_metrics = {}
        try:
            eval_generate_metrics = generate_metrics_Q.get_nowait()
        except Empty:
            logger.info("[Main Thread] didn't get eval generation metrics")

        eval_sequence_lengths = np.array([len(response) for response in eval_result.responses])
        eval_stop_rate = sum(int(finish_reason == "stop") for finish_reason in eval_result.finish_reasons) / len(
            eval_result.finish_reasons
        )
        eval_reward_metrics = {f"eval/{key}": val for key, val in eval_reward_metrics.items()}
        eval_metrics = {
            "eval/scores": np.array(eval_batch.scores).mean(),
            "eval/sequence_lengths": eval_sequence_lengths.mean(),
            "eval/sequence_lengths_min": eval_sequence_lengths.min(),
            "eval/sequence_lengths_max": eval_sequence_lengths.max(),
            "eval/stop_rate": eval_stop_rate,
            **eval_reward_metrics,
        }
        if "time/generation" in eval_generate_metrics:
            eval_metrics["eval/generation_time"] = eval_generate_metrics["time/generation"]

        total_tokens = (
            eval_result.token_statistics.num_prompt_tokens + eval_result.token_statistics.num_response_tokens
        )
        eval_metrics["eval/actor_tokens_per_second"] = total_tokens / eval_result.token_statistics.generation_time

        print_rich_single_line_metrics(eval_metrics)

        table = {}
        table["prompt"] = tokenizer.batch_decode(eval_batch.queries if eval_batch else [])
        table["response"] = eval_batch.decoded_responses
        table["response"] = [item.replace(tokenizer.pad_token, "") for item in table["response"]]
        table["scores"] = eval_batch.scores
        table["ground_truth"] = eval_batch.ground_truths if eval_batch else []
        df = pd.DataFrame(table)

        if args.with_tracking:
            eval_metrics["sample_completions"] = wandb.Table(dataframe=df)
            wandb.log(eval_metrics, step=episode)
        else:
            print_rich_table(df.iloc[:1])
        del table
    except Empty:
        logger.warning("[Main Thread] 🙈 Evaluation responses not received")


def save_final_model(
    args: Args,
    policy_group: ModelGroup,
    tokenizer: PreTrainedTokenizer,
    training_step: int,
    wandb_url: str,
    chat_template_name: str,
):
    """Save the final model and launch evaluation jobs if configured."""
    logger.info(f"Saving final model at step {training_step} to {args.output_dir}")
    with Timer("[Main Thread] 🗡️ Saving model"):
        ray_get_with_progress(
            [
                policy_group.models[i].save_model.remote(args.output_dir, chat_template_name, tokenizer)
                for i in range(args.world_size)
            ],
            desc="Saving final model",
        )
        if args.try_launch_beaker_eval_jobs_on_weka and is_beaker_job():
            leaderboard_name = args.hf_repo_revision
            for i in range(args.world_size):
                policy_group.models[i].launch_ai2_evals_on_weka_wrapper.remote(
                    args.output_dir, leaderboard_name, wandb_url, training_step
                )


def make_tokenizer(tc: TokenizerConfig, model_config: ModelConfig):
    """Setup tokenizer with appropriate configuration."""
    tc.tokenizer_revision = model_config.model_revision if tc.tokenizer_revision is None else tc.tokenizer_revision
    tc.tokenizer_name_or_path = (
        model_config.model_name_or_path if tc.tokenizer_name_or_path is None else tc.tokenizer_name_or_path
    )
    if (
        tc.tokenizer_revision != model_config.model_revision
        and tc.tokenizer_name_or_path != model_config.model_name_or_path
    ):
        # Warn user if tokenizer and model use different revisions; this is an unusual
        # use case.
        warning = f"""Requested tokenizer revision `{tc.tokenizer_revision=}` is different
                   from the model revision `{model_config.model_revision=}` or the tokenizer name `{tc.tokenizer_name_or_path=}`
                   is different from the model name `{model_config.model_name_or_path=}`."""
        logger.warning(warning)
    return tc.tokenizer


def make_reward_fn(args: Args) -> Callable:
    """Create a reward function based on the provided arguments."""
    reward_fn_mapping = build_all_verifiers(args)

    async def reward_fn(
        responses: list[torch.Tensor],
        decoded_responses: list[str],
        ground_truths: list[Any],
        datasets: list[str],
        finish_reasons: list[str],
        infos: list[list[int]],
        queries: list[str] | None = None,
    ) -> (list[float], dict[str, Any]):
        timeouts = infos.timeouts
        tool_errors = infos.tool_errors
        tool_outputs = infos.tool_outputs
        tool_calleds = infos.tool_calleds
        good_outputs = [
            len(tool_outputs[i]) > 0 and tool_calleds[i] and not timeouts[i] and not tool_errors[i]
            for i in range(len(tool_outputs))
        ]
        scores = [0] * len(decoded_responses)
        metrics = {}

        reward_time = 0
        if args.apply_r1_style_format_reward:
            with Timer(
                "[Data Preparation Thread] Calculating rewards -- 🧮 Calculating format reward", noop=True
            ) as timer:
                format_scores = soft_format_reward_func(decoded_responses, args.r1_style_format_reward)
                if len(format_scores) != len(scores):
                    raise ValueError(f"{len(format_scores)=} != {len(scores)=}")
                for i in range(len(format_scores)):
                    scores[i] = format_scores[i] + scores[i]
                metrics["val/format_scores"] = np.array(format_scores).mean()

            reward_time += timer.duration

        if args.apply_verifiable_reward:
            with Timer(
                "[Data Preparation Thread] Calculating rewards -- 🏆 Applying verifiable reward", noop=True
            ) as timer:
                verifiable_rewards, per_func_rewards = await apply_verifiable_reward(
                    reward_fn_mapping,
                    responses,
                    decoded_responses,
                    ground_truths,
                    datasets,
                    reward_mult=args.verification_reward,
                    queries=queries,
                )
                if len(verifiable_rewards) != len(scores):
                    raise ValueError(f"{len(verifiable_rewards)=} != {len(scores)=}")
                # slightly complex combo of good outputs and additive format reward
                for i in range(len(verifiable_rewards)):
                    if not args.only_reward_good_outputs or (good_outputs[i] and args.only_reward_good_outputs):
                        if args.apply_r1_style_format_reward and args.additive_format_reward:
                            scores[i] = verifiable_rewards[i] + scores[i]
                        elif args.apply_r1_style_format_reward and not args.additive_format_reward:
                            scores[i] = verifiable_rewards[i] if format_scores[i] == 1 else 0
                        else:
                            scores[i] = verifiable_rewards[i]
                np_verifiable_rewards = np.array(verifiable_rewards)
                metrics["objective/verifiable_reward"] = np_verifiable_rewards.mean()
                metrics["objective/verifiable_correct_rate"] = (np_verifiable_rewards > 0.0).mean()
                # reshuffle around per_func rewards
                per_func_lists = defaultdict(list)
                for reward_dict in per_func_rewards:
                    for key, value in reward_dict.items():
                        per_func_lists[key].append(value)
                # log per function rewards
                for key, value in per_func_lists.items():
                    np_value = np.array(value)
                    metrics[f"objective/{key}_reward"] = np_value.mean()
                    metrics[f"objective/{key}_correct_rate"] = (np_value > 0.0).mean()

            reward_time += timer.duration

        # this gets applied at the very end since it replaces (rather than adds to) the existing reward.
        if args.non_stop_penalty:
            with Timer(
                "[Data Preparation Thread] Calculating rewards -- 🦖 Applying non stop penalty", noop=True
            ) as timer:
                assert len(finish_reasons) == len(scores)
                for i in range(len(finish_reasons)):
                    if finish_reasons[i] != "stop":
                        scores[i] = args.non_stop_penalty_value

            reward_time += timer.duration

        metrics["time/reward"] = reward_time

        return scores, metrics

    return reward_fn


def cleanup_judge_clients():
    """Cleans up all LLM judge clients."""
    asyncio.run(cleanup_all_llm_judge_clients())
    logger.info("✅ LLM judge clients cleaned up")


def cleanup_training_resources(
    stop_event: threading.Event,
    executor: futures.ThreadPoolExecutor,
    queues: list[ray_queue.Queue],
    actor_manager: ActorManager,
) -> None:
    """Clean up all training resources including threads and Ray queues."""
    stop_event.set()

    logger.info("Signaling all actors to stop...")
    ray.get(actor_manager.set_should_stop.remote(True))
    logger.info("✅ Signaled all actors to stop")

    # Clean up ActorManager resources
    logger.info("Cleaning up ActorManager resources...")
    ray.get(actor_manager.cleanup.remote())
    logger.info("✅ ActorManager resources cleaned up")

    logger.info("Pushing shutdown sentinel to queues...")
    # Push sentinel to the first queue (inference_results_Q)
    if queues and len(queues) > 0:
        queues[0].put(ShutdownSentinel(), timeout=1)

    logger.info("Shutting down Ray queues...")
    if queues and len(queues) > 0:
        [queue.shutdown() for queue in queues]
    logger.info("Shutting down thread pool executor...")
    executor.shutdown(wait=True)

    # Clean up judge clients
    cleanup_judge_clients()

    # Shutdown Ray only from the main process (rank 0) or when DDP isn't initialized
    try:
        is_ddp = dist.is_available() and dist.is_initialized()
        is_rank0 = (not is_ddp) or (dist.get_rank() == 0)
        if is_rank0 and ray.is_initialized():
            logger.info("Shutting down Ray...")
            ray.shutdown()
            logger.info("✅ Ray shut down")
    except Exception as e:
        logger.warning(f"Ray shutdown failed: {e}")

    # Clean up distributed process group if it was initialized
    if dist.is_initialized():
        logger.info("Destroying process group...")
        dist.destroy_process_group()
        logger.info("✅ Process group destroyed")


def run_training(
    args,
    tokenizer,
    train_dataset,
    eval_dataset,
    policy_group,
    vllm_engines,
    generation_configs,
    iter_dataloader,
    reward_fn,
    resume_training_step,
    episode,
    wandb_url,
    tc,
    stop_event,
    executor,
    inference_results_Q,
    param_prompt_Q,
    evaluation_inference_results_Q,
    packed_sequences_Q,
    pending_queries_map,
    eval_pending_queries_map,
    generate_metrics_Q,
    weight_sync_metrics_Q,
    actor_manager: ActorManager,
    model_dims: utils.ModelDims,
    checkpoint_state=None,
):
    if resume_training_step > 1:
        logger.info(f"[Main Thread] Resuming training from step {resume_training_step}")

    logger.info("======== ✅ weight sync thread starts =========")
    weight_sync_trigger_event = threading.Event()
    weight_sync_thread_future = executor.submit(
        weight_sync_thread,
        args,
        stop_event,
        weight_sync_trigger_event,
        policy_group,
        actor_manager,
        weight_sync_metrics_Q,
        resume_training_step,
    )

    """Run the main training loop with worker threads."""
    ray_get_with_progress(
        [engine.ready.remote() for engine in vllm_engines], "Checking engines are ready to work", timeout=300
    )

    logger.info("======== ✅ data preparation thread starts =========")
    packing_future = executor.submit(
        data_preparation_thread,
        reward_fn,
        inference_results_Q,
        param_prompt_Q,
        packed_sequences_Q,
        pending_queries_map,
        args,
        tokenizer,
        args.num_training_steps,
        generation_configs["train"],
        resume_training_step,
        iter_dataloader,
        train_dataset,
        actor_manager,
        model_dims,
    )

    def health_check_fn():
        [f.result() for f in [packing_future, weight_sync_thread_future] if f.done()]
        ray_get_with_progress(
            [engine.check_background_threads.remote() for engine in vllm_engines],
            desc="Checking vLLM engine health",
            enable=False,
        )

    # Send initial data to ensure we have a N-step offset.
    for _ in range(args.async_steps * args.num_unique_prompts_rollout):
        dataset_index = next(iter_dataloader)
        add_prompt_to_generator(
            train_dataset[dataset_index],
            dataset_index,
            iter_dataloader.epoch_number,
            resume_training_step,
            pending_queries_map,
            param_prompt_Q,
            generation_configs["train"],
            is_eval=False,
        )
    if checkpoint_state and "num_total_tokens" in checkpoint_state:
        num_total_tokens = checkpoint_state["num_total_tokens"]
        logger.info(f"Restored num_total_tokens: {num_total_tokens}")
    else:
        num_total_tokens = 0

    training_start_time = time.perf_counter()  # Track overall training start time
    for training_step in range(resume_training_step, args.num_training_steps + 1):
        start_time = time.perf_counter()

        if (
            training_step == resume_training_step
            or training_step % args.update_progress_every == 0
            or training_step == args.num_training_steps
        ):
            maybe_update_beaker_description(
                current_step=training_step,
                total_steps=args.num_training_steps,
                start_time=training_start_time,
                wandb_url=wandb_url,
            )

        # Check if any of the threads have raised an exception.
        health_check_start = time.perf_counter()
        health_check_fn()
        health_check_time = time.perf_counter() - health_check_start

        (
            collated_data,
            data_thread_metrics,
            num_total_tokens,
            num_step_tokens,
            prompt_lengths,
            response_lengths,
            num_filtered_prompts,
        ) = load_data_from_packing_thread(packed_sequences_Q, num_total_tokens, stop_event, health_check_fn)

        if (
            training_step % args.local_eval_every == 0
            and eval_dataset is not None
            and (args.eval_on_step_0 or training_step > 1)
        ):
            for eval_index, eval_example in enumerate(eval_dataset):
                add_prompt_to_generator(
                    eval_example,
                    eval_index,
                    iter_dataloader.epoch_number,
                    training_step,
                    eval_pending_queries_map,
                    param_prompt_Q,
                    generation_configs["eval"],
                    is_eval=True,
                )
        if collated_data is None:
            continue

        episode += args.num_unique_prompts_rollout * args.num_samples_per_prompt_rollout

        for metrics_Q in [generate_metrics_Q, weight_sync_metrics_Q]:
            try:
                data_thread_metrics |= metrics_Q.get_nowait()
            except Empty:
                logger.info("[Main Thread] didn't get train generation metrics")

        data_thread_metrics["time/health_check"] = health_check_time

        one_training_step(
            args,
            policy_group,
            collated_data,
            tokenizer,
            data_thread_metrics,
            episode,
            training_step,
            num_total_tokens,
            num_step_tokens,
            start_time,
            train_dataset,
            training_start_time,
            wandb_url,
            tc.chat_template_name,
            model_dims,
            prompt_lengths,
            response_lengths,
            actor_manager,
            iter_dataloader,
        )

        # Checkpoint after one_training_step (or even if it was skipped)
        # This ensures we checkpoint progress even if the exact checkpoint step has no data
        if (
            args.checkpoint_state_freq > 0
            and training_step % args.checkpoint_state_freq == 0
            and args.checkpoint_state_dir is not None
        ):
            with Timer("[Main Thread] 🗡️ Saving checkpoint state"):
                # Save comprehensive client state including ShufflingIterator state
                client_state = {
                    "training_step": training_step,
                    "episode": episode,
                    "num_total_tokens": num_total_tokens,
                }

                # Save ShufflingIterator state
                if iter_dataloader is not None:
                    client_state["shuffling_iterator_state"] = iter_dataloader.get_state()

                ray_get_with_progress(
                    [
                        policy_group.models[i].save_checkpoint_state.remote(args.checkpoint_state_dir, client_state)
                        for i in range(args.world_size)
                    ],
                    desc=f"Saving checkpoint state at step {training_step}",
                )
                logger.info(f"Saved checkpoint state at step {training_step} to {args.checkpoint_state_dir}")

        logger.debug(f"[Main Thread] Triggered weight sync for step {training_step}")
        weight_sync_trigger_event.set()

        maybe_evaluate(
            args,
            training_step,
            evaluation_inference_results_Q,
            tokenizer,
            reward_fn,
            episode,
            eval_pending_queries_map,
            generation_configs["eval"],
            generate_metrics_Q,
            len(eval_dataset) if eval_dataset else 0,
            model_dims,
            actor_manager,
        )

    if resume_training_step > args.num_training_steps:
        raise ValueError(f"Training didn't run since {resume_training_step=} > {args.num_training_steps=}")

    save_final_model(args, policy_group, tokenizer, training_step, wandb_url, tc.chat_template_name)


def main(args: Args, tc: TokenizerConfig, model_config: ModelConfig):
    tokenizer = make_tokenizer(tc, model_config)
    args = setup_runtime_variables(args)

    if args.verbose:
        logging.getLogger().setLevel(logging.DEBUG)
        for handler in logging.getLogger().handlers:
            handler.setLevel(logging.DEBUG)

    beaker_config, wandb_url = setup_experiment_tracking(args, tc, model_config)

    train_dataset, eval_dataset = setup_datasets(args, tc, tokenizer)

    if len(train_dataset) < (needed := max(args.async_steps, 1) * args.num_unique_prompts_rollout):
        raise ValueError(
            f"Train dataset is too small! Is {len(train_dataset)} prompts, but {needed} are needed to have enough prompts for bsz and prefill. Try reducing async_steps or num_unique_prompts_rollout, or increasing the dataset size."
        )

    if args.cache_dataset_only:
        return

    pprint([args, model_config])

    # Initialize Ray before creating Ray objects
    ray.init(dashboard_host="0.0.0.0", runtime_env={"excludes": [".git/"], "env_vars": dict(os.environ)})

    # Create Ray queues.
    # Since we now send/receive individual prompts, queue size should accommodate
    # all prompts from async_steps + 1 training steps
    queue_size = (args.async_steps + 1) * args.num_unique_prompts_rollout
    inference_results_Q = ray_queue.Queue(maxsize=queue_size)
    param_prompt_Q = ray_queue.Queue(maxsize=queue_size)
    # We don't care if we ever hit the max, so we let the queue be unbounded.
    evaluation_inference_results_Q = ray_queue.Queue()

    policy_group, vllm_engines, tool_objects, resume_training_step, episode, actor_manager = (
        create_model_and_optimizer(
            args,
            tc,
            model_config,
            beaker_config,
            wandb_url,
            tokenizer,
            inference_results_Q,
            param_prompt_Q,
            evaluation_inference_results_Q,
        )
    )

    # Get the model dimensions from one of the engines without loading weights
    model_dims = ray.get(vllm_engines[0].get_model_dims.remote())

    generation_configs = create_generation_configs(args)

    checkpoint_state = None
    if args.checkpoint_state_dir and os.path.exists(args.checkpoint_state_dir):
        # Try to load the checkpoint state from the first rank
        checkpoint_path = os.path.join(args.checkpoint_state_dir, "global_0", "state.pt")
        if os.path.exists(checkpoint_path):
            checkpoint_state = torch.load(checkpoint_path, map_location="cpu", weights_only=False)
            logger.info(f"Loaded checkpoint state from {checkpoint_path}")

            episode = checkpoint_state["episode"]
            logger.info(f"Restored episode count: {episode}")

    train_dataset_idxs = np.arange(len(train_dataset))
    iter_dataloader = ShufflingIterator(train_dataset_idxs, 1, seed=args.seed)

    if checkpoint_state and "shuffling_iterator_state" in checkpoint_state:
        iter_dataloader.set_state(checkpoint_state["shuffling_iterator_state"])
        logger.info("Restored ShufflingIterator state from checkpoint")

    # Create additional queues (main queues already created above)
    packed_sequences_Q = Queue(maxsize=args.async_steps)
    pending_queries_map = PendingQueriesMap()
    eval_pending_queries_map = PendingQueriesMap()
    generate_metrics_Q = Queue(maxsize=args.async_steps)
    weight_sync_metrics_Q = Queue(maxsize=args.async_steps)

    reward_fn = make_reward_fn(args)

    stop_event = threading.Event()
    executor = futures.ThreadPoolExecutor(max_workers=3, thread_name_prefix="grpo")

    try:
        episode = run_training(
            args,
            tokenizer,
            train_dataset,
            eval_dataset,
            policy_group,
            vllm_engines,
            generation_configs,
            iter_dataloader,
            reward_fn,
            resume_training_step,
            episode,
            wandb_url,
            tc,
            stop_event,
            executor,
            inference_results_Q,
            param_prompt_Q,
            evaluation_inference_results_Q,
            packed_sequences_Q,
            pending_queries_map,
            eval_pending_queries_map,
            generate_metrics_Q,
            weight_sync_metrics_Q,
            actor_manager,
            model_dims,
            checkpoint_state,
        )
    except Exception as e:
        if args.send_slack_alerts:
            utils.send_slack_alert(e)
        raise
    finally:
        cleanup_training_resources(
            stop_event, executor, [inference_results_Q, param_prompt_Q, evaluation_inference_results_Q], actor_manager
        )

    # Ai2 logic: we use /output to store the artifacts of the job, so we
    # make a copy of the model to `/output` in the end.
    if (
        args.try_auto_save_to_beaker
        and is_beaker_job()
        and len(beaker_config.beaker_dataset_id_urls) > 0
        and args.output_dir.rstrip("/") != "/output"
        and os.path.isdir(args.output_dir)
    ):
        shutil.copytree(args.output_dir, "/output", dirs_exist_ok=True)
    logger.info("finished training")

    accelerator = Namespace()
    accelerator.is_main_process = True  # hack
    if args.push_to_hub:
        logger.info("Pushing model to hub")
        push_folder_to_hub(accelerator, args.output_dir, args.hf_repo_id, args.hf_repo_revision)

    # Check for runtime leaks before exiting
    logger.info("Checking for runtime leaks...")

    utils.check_runtime_leaks()


if __name__ == "__main__":
    utils.check_oe_eval_internal()

    parser = ArgumentParserPlus((Args, TokenizerConfig, ModelConfig))
    args, tokenizer_config, model_config = parser.parse_args_into_dataclasses()
    assert isinstance(args, Args)
    assert isinstance(tokenizer_config, TokenizerConfig)
    assert isinstance(model_config, ModelConfig)

    main(args, tokenizer_config, model_config)<|MERGE_RESOLUTION|>--- conflicted
+++ resolved
@@ -1316,47 +1316,12 @@
 
                     pg_loss_max = torch.max(pg_losses, pg_losses2)
 
-<<<<<<< HEAD
-                    # Here we recalculate kl: we want the KL loss to backpropagate through the model
-                    # We also clamp the KL loss to avoid numerical instability
-                    # https://chatgpt.com/share/679d0ed9-8f48-8011-926e-e274b15ae8ae
-                    ref_logprobs_diff = (mb_new_logprobs - mb_ref_logprob).clamp(-40.0, 40.0)
-                    kl1 = ref_logprobs_diff
-                    kl2 = (ref_logprobs_diff) ** 2 / 2
-                    kl3 = torch.expm1(-ref_logprobs_diff) + ref_logprobs_diff  # this is more numerically stable
-                    kl4 = ratio * ref_logprobs_diff
-                    if args.kl_estimator == "kl1":
-                        kl = kl1
-                    elif args.kl_estimator == "kl2":
-                        kl = kl2
-                    elif args.kl_estimator == "kl3":
-                        kl = kl3
-                    elif args.kl_estimator == "kl4":
-                        kl = kl4
-
-                    # grpo change: directly subtract KL in loss (add)
-                    loss_values = pg_loss_max + (args.beta * kl)
-
-                    # Three loss cases:
-                    # masked_mean_denominator is set: we use sum and divide loss by this constant.
-                    # masked_mean_denominator is set to "token": we use sum and divide loss by total number of tokens in batch.
-                    # masked_mean_denominator is None, masked_mean_axis is None: we take mean across tokens in minibatch (old behaviour)
-                    # masked_mean_denominator is None, masked_mean_axis is 1: we use sample-wise averaging across the sequence axis.
-                    loss = masked_mean(
-                        loss_values,
-                        mb_response_masks_bool,
-                        args.masked_mean_axis,
-                        args.masked_mean_denominator
-                        if args.masked_mean_denominator != "token"
-                        else total_batch_tokens,
+                    # for stats computation, for now no denominator is used
+                    # unless masked_mean_denominator is a numeric value.
+                    stats_denominator = (
+                        args.masked_mean_denominator if args.masked_mean_denominator != "token" else None
                     )
-                    # When using global normalization (masked_mean_denominator == "token"), total_batch_tokens is the sum
-                    # of tokens across all minibatches in the accumulation group. Since we normalize by this total,
-                    # we should NOT divide by accumulation_steps (the normalization already accounts for all minibatches).
-                    # For other normalization modes, we divide by accumulation_steps to properly scale gradients.
-                    if args.masked_mean_denominator != "token":
-                        loss = loss / accumulation_steps
-=======
+
                     if args.load_ref_policy:
                         mb_ref_logprob = collated_ref_logprobs[i]
                         # Here we recalculate kl: we want the KL loss to backpropagate through the model
@@ -1389,40 +1354,11 @@
                     loss = loss / accumulation_steps
                     # Clear CUDA cache before backward pass to free memory for reduce_scatter operations
                     torch.cuda.empty_cache()
->>>>>>> 70b0472a
                     self.model.backward(loss)
                     if (local_step + 1) % accumulation_steps == 0:
                         self.model.step()
                     local_step += 1
                     with torch.no_grad():
-<<<<<<< HEAD
-                        # for stats computation, for now no denominator is used
-                        # unless masked_mean_denominator is a numeric value.
-                        stats_denominator = (
-                            args.masked_mean_denominator if args.masked_mean_denominator != "token" else None
-                        )
-                        # NOTE: in packed implementation, kl calculation are averages over response tokens
-                        kl1_stats[i] = masked_mean(
-                            kl1, mb_response_masks_bool, args.masked_mean_axis, stats_denominator
-                        ).float()
-                        kl2_stats[i] = masked_mean(
-                            kl2, mb_response_masks_bool, args.masked_mean_axis, stats_denominator
-                        ).float()
-                        kl3_stats[i] = masked_mean(
-                            kl3, mb_response_masks_bool, args.masked_mean_axis, stats_denominator
-                        ).float()
-                        kl4_stats[i] = masked_mean(
-                            kl4, mb_response_masks_bool, args.masked_mean_axis, stats_denominator
-                        ).float()
-                        if args.kl_estimator == "kl1":
-                            kl_loss_stats[i] = kl1_stats[i] * args.beta
-                        elif args.kl_estimator == "kl2":
-                            kl_loss_stats[i] = kl2_stats[i] * args.beta
-                        elif args.kl_estimator == "kl3":
-                            kl_loss_stats[i] = kl3_stats[i] * args.beta
-                        elif args.kl_estimator == "kl4":
-                            kl_loss_stats[i] = kl4_stats[i] * args.beta
-=======
                         if args.load_ref_policy:
                             # NOTE: in packed implementation, kl calculation are averages over response tokens
                             kl1_stats[i] = masked_mean(
@@ -1445,7 +1381,6 @@
                                 kl_loss_stats[i] = kl3_stats[i] * args.beta
                             elif args.kl_estimator == "kl4":
                                 kl_loss_stats[i] = kl4_stats[i] * args.beta
->>>>>>> 70b0472a
                         pg_clipfrac_stats[i] = masked_mean(
                             (pg_losses2 > pg_losses).float(),
                             mb_response_masks_bool,
