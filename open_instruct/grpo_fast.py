# Copyright 2024 AllenAI. All rights reserved.
#
# Licensed under the Apache License, Version 2.0 (the "License");
# you may not use this file except in compliance with the License.
# You may obtain a copy of the License at
#
#     http://www.apache.org/licenses/LICENSE-2.0
#
# Unless required by applicable law or agreed to in writing, software
# distributed under the License is distributed on an "AS IS" BASIS,
# WITHOUT WARRANTIES OR CONDITIONS OF ANY KIND, either express or implied.
# See the License for the specific language governing permissions and
# limitations under the License.
# ---------------------------------------------------------------------
# Part of the code is adapted from https://github.com/OpenRLHF/OpenRLHF
# which has the following license:
# Copyright [yyyy] [name of copyright owner]
#
# Licensed under the Apache License, Version 2.0 (the "License");
# you may not use this file except in compliance with the License.
# You may obtain a copy of the License at
#
#     http://www.apache.org/licenses/LICENSE-2.0
#
# Unless required by applicable law or agreed to in writing, software
# distributed under the License is distributed on an "AS IS" BASIS,
# WITHOUT WARRANTIES OR CONDITIONS OF ANY KIND, either express or implied.
# See the License for the specific language governing permissions and
# limitations under the License.
# isort: off
import contextlib
import os
import pathlib
from concurrent import futures

os.environ["NCCL_CUMEM_ENABLE"] = "0"  # NOQA
with contextlib.suppress(Exception):
    import deepspeed

from open_instruct import data_loader as data_loader_lib
from open_instruct import data_types, utils
from open_instruct.data_loader import DataPreparationActor, accumulate_inference_batches, add_prompt_to_generator

# isort: on
import asyncio
import dataclasses
import logging
import math
import random
import shutil
import socket
import threading
import time
from argparse import Namespace
from dataclasses import asdict, dataclass, field
from datetime import timedelta
from queue import Empty, Full, Queue
from typing import Any, Literal

import backoff
import datasets
import numpy as np
import pandas as pd
import ray
import torch
import torch.distributed as dist
import torch.utils
import torch.utils.data
import wandb
from datasets import Dataset
from huggingface_hub import HfApi
from peft import PeftModel, get_peft_model_state_dict
from ray.util import queue as ray_queue
from ray.util.placement_group import PlacementGroup, placement_group
from ray.util.scheduling_strategies import PlacementGroupSchedulingStrategy
from rich.pretty import pprint
from transformers import AutoModelForCausalLM, PreTrainedModel, PreTrainedTokenizer, get_scheduler
from transformers.integrations import HfDeepSpeedConfig

from open_instruct import logger_utils, vllm_utils
from open_instruct.actor_manager import ActorManager
from open_instruct.data_types import ShutdownSentinel
from open_instruct.dataset_transformation import (
    INPUT_IDS_PROMPT_KEY,
    TokenizerConfig,
    get_cached_dataset_tulu,
    visualize_token,
)
from open_instruct.ground_truth_utils import RewardConfig, build_all_verifiers, cleanup_all_llm_judge_clients
from open_instruct.model_utils import (
    ModelConfig,
    disable_dropout_in_model,
    entropy_from_logits,
    estimate_kl,
    get_olmo3_generation_config,
    load_ref_policy,
    log_softmax_and_gather,
    print_rich_single_line_metrics,
    print_rich_table,
    push_folder_to_hub,
)
from open_instruct.rl_utils import Timer, masked_mean
from open_instruct.utils import (
    ArgumentParserPlus,
    BeakerRuntimeConfig,
    RayProcess,
    _z3_params_to_fetch,
    calibrate_checkpoint_state_dir,
    clean_last_n_checkpoints_deepspeed,
    download_latest_checkpoint_from_gs,
    get_beaker_whoami,
    get_eval_ds_config,
    get_optimizer_grouped_parameters,
    get_train_ds_config,
    get_wandb_tags,
    is_beaker_job,
    launch_ai2_evals_on_weka,
    maybe_get_beaker_config,
    maybe_update_beaker_description,
    maybe_use_ai2_hf_entity,
    maybe_use_ai2_wandb_entity,
    ray_get_with_progress,
    sync_gs_bucket,
)

logger = logger_utils.setup_logger(__name__)

INVALID_LOGPROB = 1.0
CHECKPOINT_COMPLETE_MARKER = ".checkpoint_complete"


@dataclass
class Args:
    # Dataset
    dataset_mixer_list: list[str] = field(default_factory=lambda: ["ai2-adapt-dev/rlvr_gsm8k_zs", "1.0"])
    """A list of datasets (local or HF) to sample from."""
    dataset_mixer_eval_list: list[str] = field(default_factory=lambda: ["ai2-adapt-dev/rlvr_gsm8k_zs", "1.0"])
    """A list of datasets (local or HF) to sample from for evaluation."""
    dataset_mixer_list_splits: list[str] = field(default_factory=lambda: ["train"])
    """The dataset splits to use for training"""
    dataset_mixer_eval_list_splits: list[str] = field(default_factory=lambda: ["test"])
    """The dataset splits to use for evaluation"""
    dataset_transform_fn: list[str] = field(default_factory=lambda: ["rlvr_tokenize_v1", "rlvr_max_length_filter_v1"])
    """The list of transform functions to apply to the dataset."""
    dataset_cache_mode: Literal["hf", "local"] = "local"
    """The mode to use for caching the dataset."""
    dataset_local_cache_dir: str = "local_dataset_cache"
    """The directory to save the local dataset cache to."""
    dataset_config_hash: str | None = None
    """The hash of the dataset configuration."""
    dataset_config_eval_hash: str | None = None
    """The hash of the dataset configuration for evaluation."""
    dataset_skip_cache: bool = False
    """Whether to skip the cache."""
    shuffle_eval_dataset: bool = False
    """Whether to shuffle the evaluation dataset."""
    system_prompt_override_file: str | None = None
    """Path to a text file containing a system prompt to override the dataset's system prompts"""

    # Experiment
    exp_name: str = os.path.basename(__file__)[: -len(".py")]
    """The name of this experiment"""
    seed: int = 1
    """Seed of the experiment"""
    run_name: str | None = None
    """RUNTIME VALUE: A unique name of this run"""

    # Optimizer
    learning_rate: float = 2e-5
    """The initial learning rate for AdamW optimizer."""
    lr_scheduler_type: Literal[
        "linear", "cosine", "cosine_with_restarts", "polynomial", "constant", "constant_with_warmup"
    ] = "linear"
    """Which scheduler to use"""
    warm_up_steps: int = 0
    """Number of warm up steps for the scheduler"""
    warmup_ratio: float = 0.0
    """Ratio of warmup steps to total steps (takes precedence over `warm_up_steps`)"""
    weight_decay: float = 0.0
    """Weight decay for AdamW if we apply some."""
    set_weight_decay_on_bias_and_norm: bool = True
    """Whether to set weight decay on bias and norm layers"""
    fused_optimizer: bool = False
    """Whether to use fused optimizer"""

    # Batch sizes
    per_device_train_batch_size: int = 1
    """The forward batch size per device (local_micro_batch_size)"""
    total_episodes: int = 100000
    """The total number of episodes in the dataset"""
    world_size: int | None = None
    """RUNTIME VALUE: The number of processes (GPUs) to use"""
    num_training_steps: int | None = None
    """RUNTIME VALUE: The number of training_steps to train"""
    local_eval_every: int = 100
    """Run evaluation after this many training steps. This controls in-loop evals, which reuse the generation/reward verifier setup. Set to -1 to disable."""
    save_freq: int = 200
    """How many train steps to save the model"""
    allow_world_padding: bool = False
    """Whether to allow world padding. This is useful for model sweeps, but wastes compute."""
    backend_timeout: int = 120
    """Timeout for inference/training backends in minutes. Default is 2 hours (120 min)."""

    # Generation
    temperature: float = 0.7
    """the sampling temperature"""
    num_unique_prompts_rollout: int = 16
    """The number of unique prompts during rollout"""
    stop_strings: list[str] | None = None
    """List of strings that stop the generation when they are generated.
    The returned output will not contain the stop strings."""
    # Algorithm
    num_epochs: int = 1
    """the number of epochs to train"""
    num_mini_batches: int = 1
    """Number of minibatches to split a batch into"""
    beta: float = 0.05
    """the beta value of the RLHF objective (KL coefficient)"""
    clip_lower: float = 0.2
    """the lower clip range"""
    clip_higher: float = 0.2
    """the higher clip range. Sometimes we want this to be higher, see DAPO (https://arxiv.org/abs/2503.14476)"""
    truncated_importance_sampling_ratio_cap: float = 0.0
    """The maximum cap for truncated importance sampling ratio (0 means disabled)"""
    inflight_updates: bool = False
    """Enable immediate stopping of request processing when should_stop is set, allowing for quick pausing and resumption"""
    kl_estimator: Literal[0, 1, 2, 3] = 2
    """the KL estimator to use"""
    loss_denominator: str = "token"
    """Optional constant denominator for masked_mean; can be "token" or a float value.
    when "token", the loss is divided by the total number of tokens in the batch (standard LM training).
    when a float value, the loss is divided by this value (ideally, max tokens in batch, per Dr GRPO).
    """
    alpha: float = 0.6
    """The alpha value for doing polyak updates (ref_param = alpha * param + (1 - alpha) * ref_param)
    reference: [TR-DPO](https://huggingface.co/papers/2404.09656), but it's actually pretty commonly
    used. E.g., [TD3](https://arxiv.org/abs/1802.09477) uses https://github.com/vwxyzjn/cleanrl/blob/dcc289fc6f0bda492fa7360a155262cf826b12a5/cleanrl/td3_continuous_action.py#L269
    """
    ref_policy_update_freq: int | None = None
    """How many training steps to take before updating the reference policy."""
    load_ref_policy: bool = True
    """Whether to load and use a reference policy for KL penalty calculation."""
<<<<<<< HEAD
=======
    advantage_normalization_type: Literal["standard", "centered"] = "standard"
    """The type of advantage normalization to use. Standard normalization is the default: it subtracts the mean and
    divides by the standard deviation. Centered normalization is the same but subtracts the mean only (e.g., used in
    DR.GRPO https://arxiv.org/pdf/2503.20783)."""
    mask_truncated_completions: bool = False
    """Whether to mask out truncated completions. Also called overlong filtering, from DAPO (https://arxiv.org/abs/2503.14476)."""
    loss_fn: Literal["dapo", "cispo"] = "dapo"
    """Whether to use DAPO or CISPO loss function."""

    active_sampling: bool = False
    """Whether to continue sampling responses until you get a full batch."""
    filter_zero_std_samples: bool = True
    """Whether to filter out prompts with zero reward std (all samples have the same score)."""
    no_resampling_pass_rate: float | None = None
    """If the response to a prompt is solved at a rate higher than this, do not resample this prompt again"""
>>>>>>> 71bfaecd
    record_entropy: bool = False
    """whether to record the entropy of the policy during training. Uses extra memory."""
    use_vllm_logprobs: bool = False
    """whether to use vLLM's logprobs for training instead of calculating them via forward pass"""

    # Reward
    # -- r1 style format reward
    apply_r1_style_format_reward: bool = False
    """whether to add the R1 style format reward"""
    r1_style_format_reward: float = 1.0
    """the reward value for R1 style format reward"""
    additive_format_reward: bool = False
    """whether to add the format reward to the final reward"""

    # -- verifiable reward
    apply_verifiable_reward: bool = True
    """whether to apply verifiable reward"""
    verification_reward: float = 10.0
    """the reward value for verifiable responses"""
    remap_verifier: str = None
    """Remap verifier like string_f1=general-quality_ref. Currently can only remap once."""

    # -- llm verifiers
    llm_judge_model: str = "azure/gpt-4o-mini-standard"
    """the model to use for the llm judge"""
    llm_judge_max_tokens: int = 2048
    """the max tokens to use for the llm judge"""
    llm_judge_max_context_length: int = 8192
    """the max context length to use for the llm judge"""
    llm_judge_temperature: float = 1.0
    """the temperature to use for the llm judge"""
    llm_judge_timeout: int = 60
    """the timeout to use for the llm judge"""

    # -- code verifier
    code_api_url: str = os.environ.get("CODE_API_URL", "http://localhost:1234") + "/test_program"
    """the api url to use for the code verifier"""
    code_max_execution_time: float = 1.0
    """the max execution time to use for the code verifier"""
    code_pass_rate_reward_threshold: float = 0.0
    """the pass rate reward threshold for the code verifier. If pass rate is less than this threshold, reward is 0.0, otherwise reward is pass rate"""
    code_apply_perf_penalty: bool = False
    """whether to apply a performance penalty to the code verifier"""

    # -- max length verifier
    max_length_verifier_max_length: int = 32768
    """the max length to use for the max length verifier"""

    # -- non stop penalty
    non_stop_penalty: bool = False
    """whether to penalize responses which did not finish generation"""
    non_stop_penalty_value: float = 0.0
    """the reward value for responses which did not finish generation"""

    # Ray
    single_gpu_mode: bool = False
    """whether to collocate vLLM and actor on the same node (mostly for debugging purposes)"""
    num_learners_per_node: list[int] = field(default_factory=lambda: [1])
    """number of GPU deepspeed learners per node (e.g., --num_learners_per_node 2 4 means 2 learner processes
    on the first node and 4 learner processes on the second node; each process will have 1 GPU)"""
    vllm_num_engines: int = 1
    """number of vLLM Engines, set to 0 to disable vLLM"""
    vllm_tensor_parallel_size: int = 1
    """tensor parallel size of vLLM Engine for multi-GPU inference"""
    vllm_enforce_eager: bool = False
    """whether to enforce eager mode for vLLM -- slow inference but needed for multi-node"""
    vllm_sync_backend: str = "nccl"
    """DeepSpeed -> vLLM weight sync backend"""
    vllm_gpu_memory_utilization: float = 0.9
    """vLLM GPU memory utilization"""
    vllm_enable_prefix_caching: bool = False
    """whether to enable prefix caching"""
    vllm_top_p: float = 1.0
    """vLLM top p for nucleus sampling"""
    deepspeed_stage: int = 0
    """the deepspeed stage"""
    deepspeed_zpg: int = 8
    """the deepspeed zpg value. Higher values are more memory efficient but slower. Set to 1 to disable zpg, which uses less memory but is significantly slower. Ideally is set to the number of GPUs per node (usually 8, default)."""
    deepspeed_offload_param: bool = False
    """whether to offload parameters to CPU (reduces GPU memory usage)"""
    deepspeed_offload_optimizer: bool = False
    """whether to offload optimizer states to CPU (reduces GPU memory usage)"""
    gather_whole_model: bool = True
    """whether to gather the whole model to boardcast (not doable for 70B but can be faster for 8B)"""
    enable_queue_dashboard: bool = True
    """whether to enable the ActorManager queue monitoring dashboard"""
    queue_dashboard_port: int | None = None
    """optional port for the dashboard server (if None, finds a free port automatically)"""

    # Experiment tracking
    verbose: bool = False
    """If toggled, debug output will be shown"""
    with_tracking: bool = False
    """If toggled, this experiment will be tracked with Weights and Biases"""
    wandb_project_name: str = "open_instruct_internal"
    """The wandb's project name"""
    wandb_entity: str | None = None
    """The entity (team) of wandb's project"""
    push_to_hub: bool = True
    """Whether to upload the saved model to huggingface"""
    hf_entity: str | None = None
    """The user or org name of the model repository from the Hugging Face Hub"""
    hf_repo_id: str | None = None
    """The id of the saved model in the Hugging Face Hub (can be autoset if not given)"""
    hf_repo_revision: str | None = None
    """The revision of the saved model in the Hugging Face Hub (can be autoset if not given)"""
    hf_repo_url: str | None = None
    """The url of the saved model in the Hugging Face Hub (will be autoset)"""
    output_dir: str = "output"
    """Where to save the model"""
    save_traces: bool = False
    """Whether to save learning data traces"""
    cache_dataset_only: bool = False
    """Immediately exit after caching the dataset"""
    keep_last_n_checkpoints: int = 3
    """How many checkpoints to keep in the output directory. -1 for all."""
    checkpoint_state_freq: int = -1
    """How often to save the model checkpoint, optimizer states, and lr scheduler states (in steps)"""
    checkpoint_state_dir: str | None = None
    """Where to save the model checkpoint (if applicable)"""
    gs_checkpoint_state_dir: str | None = None
    """The actual `checkpoint_state_dir` to use (handling the case where gs_bucket_path is provided)"""

    # Ai2 specific settings
    try_launch_beaker_eval_jobs_on_weka: bool = False
    """Whether to launch beaker evaluation jobs after training on weka"""
    try_auto_save_to_beaker: bool = True
    """Whether to try to save the model to Beaker dataset `/output` after training"""
    gs_bucket_path: str | None = None
    """The path to the gs bucket to save the model to"""
    oe_eval_tasks: list[str] | None = None
    """The beaker evaluation tasks to launch"""
    oe_eval_max_length: int = 4096
    """the max generation length for evaluation for oe-eval"""
    oe_eval_beaker_image: str | None = None
    """the docker image for evaluation for oe-eval"""
    oe_eval_gpu_multiplier: int | None = None
    """multiply the gpus used for each oe-eval task"""
    eval_priority: Literal["low", "normal", "high", "urgent"] = "normal"
    """the priority of auto-launched evaluation jobs"""
    eval_workspace: str = "ai2/tulu-3-results"
    """the workspace to launch evaluation jobs on"""
    send_slack_alerts: bool = False
    """Whether to send Slack alerts on training failures"""

    # Evaluation behavior
    eval_on_step_0: bool = False
    """Whether to run local evaluation at training step 0. Defaults to False."""

    # Tool settings
    tools: list[str] | None = None
    """If set, use the tool mapped to the string. Currently only supports `search` and `code`"""
<<<<<<< HEAD
    max_tool_calls: list[int] = field(default_factory=lambda: [5])
    """Maximum number of tool calls allowed. If a list is provided, it must have length 1 (applies to all tools) or same length as tools (per-tool limit)."""
=======
    max_tool_calls: tuple[int, ...] = (5,)
    """Maximum number of tool calls allowed. If a tuple is provided, it must have length 1 (applies to all tools) or same length as tools (per-tool limit)."""
    mask_tool_use: bool = True
    """Whether to mask the tool output. By default on."""
>>>>>>> 71bfaecd
    only_reward_good_outputs: bool = False
    """Whether to only reward good outputs. By default off. Useful to force the model to use the tool(s)."""

    # rl-rag specific settngs
    number_documents_to_search: int = 3
    """The maximum number of documents to retrieve for each query."""
    search_api_endpoint: str | None = None
    """The API endpoint for the search engine."""

    # code-tool specific settings
    code_tool_api_endpoint: str | None = None

    def __post_init__(self):
        if os.environ.get("VLLM_USE_V1") == "0":
            logger.warning("When using the v0 version of vLLM, caching is broken and will never be invalidated.")
            if self.vllm_enable_prefix_caching:
                raise ValueError("Prefix caching is currently not supported for v0.")
        if self.use_vllm_logprobs and self.truncated_importance_sampling_ratio_cap > 0.0:
            raise ValueError(
                "Cannot use both `use_vllm_logprobs` and `truncated_importance_sampling_ratio_cap`. "
                "use_vllm_logprobs sets old_logprobs to vLLM logprobs, making importance sampling pointless."
            )
        self.loss_denominator = utils.get_denominator(self.loss_denominator)
        assert self.apply_verifiable_reward or self.apply_r1_style_format_reward or self.non_stop_penalty, (
            "At least one reward must be applied!"
        )
        # Ensure we have enough prompts for all VLLM engines
        if self.num_unique_prompts_rollout < self.vllm_num_engines:
            logger.warning(
                f"With num_unique_prompts_rollout={self.num_unique_prompts_rollout} < "
                f"vllm_num_engines={self.vllm_num_engines}, vllm will be generating data for multiple "
                "batches simultaneously. This is fine but might be unexpected behaviour."
            )
        # Initialize stop_strings if None
        if self.stop_strings is None:
            self.stop_strings = []
        if self.checkpoint_state_freq > 0 and self.checkpoint_state_dir is None:
            raise ValueError("`checkpoint_state_dir` must be provided if `checkpoint_state_freq` is greater than 0!")
        if self.checkpoint_state_dir is not None and self.checkpoint_state_freq == -1:
            raise ValueError("`checkpoint_state_freq` must be greater than 0 if `checkpoint_state_dir` is provided!")

        if self.gs_checkpoint_state_dir is not None and not self.gs_checkpoint_state_dir.startswith("gs://"):
            raise ValueError(f"`gs_checkpoint_state_dir` must start with 'gs://', got: {self.gs_checkpoint_state_dir}")
        if self.gs_bucket_path is not None and not self.gs_bucket_path.startswith("gs://"):
            raise ValueError(f"`gs_bucket_path` must start with 'gs://', got: {self.gs_bucket_path}")

        if self.gs_bucket_path is not None and self.gs_checkpoint_state_dir is None:
            if self.checkpoint_state_dir is None:
                raise ValueError("`checkpoint_state_dir` must be provided when using `gs_bucket_path`!")
            checkpoint_dir_name = self.checkpoint_state_dir.rstrip("/")
            beaker_users = get_beaker_whoami()
            if beaker_users is not None:
                self.gs_checkpoint_state_dir = f"{self.gs_bucket_path}/{beaker_users}/{checkpoint_dir_name}"
            else:
                self.gs_checkpoint_state_dir = f"{self.gs_bucket_path}/{checkpoint_dir_name}"
            # On GCP, all checkpointing must happen on filestore.
            # TODO(finbarrtimbers): Change this so we can checkpoint to GCS.
            # TODO(finbarrtimbers): Move this logic to mason.py once we refactor config.
            if not checkpoint_dir_name.startswith("/filestore"):
                self.checkpoint_state_dir = f"/filestore{self.checkpoint_state_dir}"

        if self.checkpoint_state_dir is not None:
            if self.gs_checkpoint_state_dir is not None:
                download_latest_checkpoint_from_gs(self.gs_checkpoint_state_dir, self.checkpoint_state_dir)
            calibrate_checkpoint_state_dir(self.checkpoint_state_dir)
        if self.tools is not None and len(self.tools) > 0:
            for tool in self.tools:
                if tool not in ["search", "code"]:
                    raise ValueError(f"Tool {tool} is not supported. Supported tools are: search, code")
            assert len(self.tools) == len(set(self.tools)), "Duplicate tools are not allowed"
        if not self.load_ref_policy and self.beta != 0.0:
            raise ValueError(
                "When load_ref_policy=False, beta must be 0.0. "
                f"Got beta={self.beta}. Set --beta 0.0 or --load_ref_policy to use KL penalty."
            )

        # Figure out max possible RLVR score
        self.max_possible_score = 0
        if self.apply_verifiable_reward:
            self.max_possible_score += self.verification_reward
        if self.apply_r1_style_format_reward and self.additive_format_reward:
            self.max_possible_score += self.r1_style_format_reward


def to_device_inplace(tensors_list: list[torch.Tensor], device: torch.device):
    for i in range(len(tensors_list)):
        tensors_list[i] = tensors_list[i].to(device, non_blocking=True)


@ray.remote(num_gpus=1)
class PolicyTrainerRayProcess(RayProcess):
    def __init__(
        self,
        world_size: int,
        rank: int,
        local_rank: int,
        master_addr: str | None,
        master_port: int | None,
        args: Args,
        data_loader_config: data_loader_lib.StreamingDataLoaderConfig,
        data_prep_actor_name: str,
        tokenizer: PreTrainedTokenizer,
    ):
        super().__init__(world_size, rank, local_rank, master_addr, master_port)
        self.tokenizer = tokenizer
        self.pad_token_id = tokenizer.pad_token_id
        self.num_mini_batches = args.num_mini_batches
        self._args = args
        self.dataloader = iter(
            data_loader_config.build_dataloader(
                data_prep_actor_name=data_prep_actor_name,
                tokenizer=tokenizer,
                dp_rank=rank,
                fs_local_rank=local_rank,
                num_training_steps=args.num_training_steps,
                work_dir=args.output_dir,
                global_batch_size=args.num_unique_prompts_rollout,
                dp_world_size=world_size,
            )
        )

    def from_pretrained(
        self,
        args: Args,
        model_config: ModelConfig,
        beaker_config: BeakerRuntimeConfig,
        wandb_url: str,
        tokenizer: PreTrainedTokenizer,
    ) -> int:
        # ------------------------------------------------------------
        # Monkey patch to load checkpoints with `weights_only=False`
        # otherwise it errors out with:
        # `_pickle.UnpicklingError: Weights only load failed. ` with pytorch 2.6.0
        from deepspeed.runtime.checkpoint_engine import torch_checkpoint_engine
        from deepspeed.utils import logger

        def load(self, path: str, map_location=None):
            logger.info(f"[Torch] Loading checkpoint from {path}...")
            partition = torch.load(path, map_location=map_location, weights_only=False)
            logger.info(f"[Torch] Loaded checkpoint from {path}.")
            return partition

        torch_checkpoint_engine.TorchCheckpointEngine.load = load

        # ------------------------------------------------------------
        self.args = args
        self.tokenizer = tokenizer
        self.model_config = model_config
        self.beaker_config = beaker_config
        self.wandb_url = wandb_url
        torch.cuda.set_device(self.local_rank)
        self.device = torch.device(self.local_rank)

        # Set seeds for this worker (different per rank to avoid correlation)
        worker_seed = args.seed + self.local_rank
        torch.manual_seed(worker_seed)
        torch.cuda.manual_seed(worker_seed)
        np.random.seed(worker_seed)
        random.seed(worker_seed)

        deepspeed.init_distributed(timeout=timedelta(minutes=args.backend_timeout))

        ds_config = get_train_ds_config(
            offload=args.deepspeed_offload_param,
            adam_offload=args.deepspeed_offload_optimizer,
            stage=args.deepspeed_stage,
            bf16=True,
            zpg=args.deepspeed_zpg,
        )
        ds_config["train_micro_batch_size_per_gpu"] = args.per_device_train_batch_size
        ds_config["gradient_accumulation_steps"] = 1
        # @vwxyzjn: MAGIC: it's actually needed to initialize this `dschf`, so
        # https://huggingface.co/docs/transformers/deepspeed#non-trainer-deepspeed-integration
        # next line instructs transformers to partition the model directly over multiple gpus using
        # deepspeed.zero.Init when model's `from_pretrained` method is called.
        if ds_config is not None and ds_config["zero_optimization"]["stage"] == 3:
            dschf = HfDeepSpeedConfig(ds_config)
        else:
            dschf = None
        logger.info(f"Deepspeed config: {dschf=}")

        self.policy: PreTrainedModel = AutoModelForCausalLM.from_pretrained(
            model_config.model_name_or_path,
            revision=model_config.model_revision,
            torch_dtype=torch.bfloat16,
            attn_implementation="flash_attention_2",
            use_cache=False,
            **({"device_map": {"": self.local_rank}} if args.deepspeed_stage != 3 else {}),
        )
        disable_dropout_in_model(self.policy)
        self.policy.gradient_checkpointing_enable()
        if args.set_weight_decay_on_bias_and_norm:
            optim_params = get_optimizer_grouped_parameters(self.policy, args.weight_decay)
        else:
            optim_params = self.policy.parameters()
        self.optimizer = torch.optim.AdamW(optim_params, lr=args.learning_rate, fused=args.fused_optimizer)
        num_scheduler_steps = args.num_training_steps * args.num_epochs * args.num_mini_batches
        warm_up_steps = args.warm_up_steps
        if args.warmup_ratio > 0.0:
            warm_up_steps = int(num_scheduler_steps * args.warmup_ratio)
        scheduler = get_scheduler(
            args.lr_scheduler_type,
            optimizer=self.optimizer,
            num_warmup_steps=warm_up_steps,
            num_training_steps=num_scheduler_steps,
        )
        self.model, self.optimizer, _, self.scheduler = deepspeed.initialize(
            model=self.policy,
            optimizer=self.optimizer,
            config=ds_config,
            lr_scheduler=scheduler,
            dist_init_required=True,
        )
        optimization_steps_done = 0
        if args.checkpoint_state_dir:
            # check if the dir exists
            if not os.path.exists(args.checkpoint_state_dir):
                logger.warning(
                    f"Skipping loading checkpoint state from {args.checkpoint_state_dir} because it does not exist!"
                )
            else:
                path, states = self.model.load_checkpoint(
                    args.checkpoint_state_dir,
                    load_module_strict=True,
                    load_optimizer_states=True,
                    load_lr_scheduler_states=True,
                    load_module_only=False,
                )
                if path is None:
                    raise ValueError(f"Failed to load checkpoint from {args.checkpoint_state_dir}")
                optimization_steps_done = states["training_step"]

                rng_states = states["rng_states"]
                torch.set_rng_state(rng_states["torch_cpu_rng_state"])
                np.random.set_state(rng_states["numpy_rng_state"])
                random.setstate(rng_states["python_rng_state"])

                if torch.cuda.is_available() and "torch_cuda_rng_states" in rng_states:
                    # device_str, e.g. "cuda:0"
                    for device_str, rng_state in rng_states["torch_cuda_rng_states"].items():
                        device_id = int(device_str.split(":")[1])
                        torch.cuda.set_rng_state(rng_state, device_id)
                    if "torch_cuda_rng_state_all" in rng_states:
                        torch.cuda.set_rng_state_all(rng_states["torch_cuda_rng_state_all"])

                logger.info(f"{self.rank=}: Restored RNG states from checkpoint")

                # Save reference policy path to load later (after ref_policy is initialized)
                self.ref_policy_checkpoint_path = None
                if args.load_ref_policy and states.get("ref_policy_saved", False):
                    ref_policy_dir = os.path.join(args.checkpoint_state_dir, "ref_policy")
                    model_path = os.path.join(ref_policy_dir, "pytorch_model.bin")
                    if os.path.exists(model_path):
                        self.ref_policy_checkpoint_path = model_path
                        logger.info(f"{self.rank=}: Will load reference policy from {model_path}")

                logger.info(
                    f"{self.rank=}: Loaded checkpoint from {args.checkpoint_state_dir} with {optimization_steps_done=}"
                )
        self.model.train()

        # reference model
        if args.load_ref_policy:
            ds_config, self.ref_policy_hf_ds_config = get_eval_ds_config(
                offload=False,
                # inference model only has stage 3 (sharding) or stage 0 (no sharding)
                # stage 2 is optimizer sharding which doesn't apply to inference
                stage=args.deepspeed_stage if args.deepspeed_stage == 3 else 0,
                bf16=True,
                per_device_train_batch_size=args.per_device_train_batch_size,
            )

            self.ref_policy: PreTrainedModel = load_ref_policy(
                model_config=model_config,
                ds_config=ds_config,
                deepspeed_stage=args.deepspeed_stage,
                local_rank=self.local_rank,
                device=self.device,
                rank=self.rank,
                checkpoint_path=self.ref_policy_checkpoint_path
                if hasattr(self, "ref_policy_checkpoint_path")
                else None,
            )
        self.local_metrics = utils.MetricsTracker(max_metrics=64, device=self.device)
        return optimization_steps_done

    def forward(
        self,
        model: PreTrainedModel,
        query_response: torch.LongTensor,
        attention_mask: torch.LongTensor,
        position_ids: torch.LongTensor,
        pad_token_id: int,
        temperature: float,
        return_entropy: bool = False,
    ) -> tuple[torch.Tensor, torch.Tensor]:
        # Replace pad tokens with 0s so that we don't run into index out of bounds errors
        padding_mask = query_response != pad_token_id
        input_ids = torch.masked_fill(query_response, ~padding_mask, 0)
        # NOTE: the [:-1] and [1:] are because the logits and generated tokens are off by 1 in index
        output = model(
            input_ids=input_ids[:, :-1],
            # @vwxyzjn: without clamp, we get index out of bounds errors; TODO: investigate
            attention_mask=attention_mask[:, :-1].clamp(0, 1),
            position_ids=position_ids[:, :-1],
            return_dict=True,
        )
        logits = output.logits
        logits /= temperature + 1e-7
        logprob = log_softmax_and_gather(logits, input_ids[:, 1:])

        # For now, entropy is just for monitoring, and we don't pass gradients through it.
        entropy = None
        if return_entropy:
            with torch.no_grad():
                entropy = entropy_from_logits(logits)

        return logprob, entropy

    def setup_model_update_group(self, vllm_engines):
        self.vllm_engines = vllm_engines
        if self.rank == 0:
            master_address = ray._private.services.get_node_ip_address()
            with socket.socket() as sock:
                sock.bind(("", 0))
                master_port = sock.getsockname()[1]
            vllm_num_engines, vllm_tensor_parallel_size = (
                self.args.vllm_num_engines,
                self.args.vllm_tensor_parallel_size,
            )
            world_size = vllm_num_engines * vllm_tensor_parallel_size + 1
            backend = self.args.vllm_sync_backend
            refs = [
                engine.init_process_group.remote(
                    master_address,
                    master_port,
                    i * vllm_tensor_parallel_size + 1,
                    world_size,
                    "openrlhf",
                    backend=backend,
                    timeout_minutes=self.args.backend_timeout,
                )
                for i, engine in enumerate(vllm_engines)
            ]
            self.model_update_group = vllm_utils.init_process_group(
                backend=backend,
                init_method=f"tcp://{master_address}:{master_port}",
                world_size=world_size,
                rank=0,
                group_name="openrlhf",
                timeout=timedelta(minutes=self.args.backend_timeout),
            )
            ray_get_with_progress(refs, desc="Initializing vLLM process groups", timeout=600)
        torch.distributed.barrier()

    def broadcast_to_vllm(self):
        # avoid OOM
        torch.cuda.empty_cache()
        model = self.model.module
        count, num_params = 0, len(list(model.named_parameters()))
        refss = []
        if self.args.gather_whole_model:
            with deepspeed.zero.GatheredParameters(model.parameters(), enabled=self.args.deepspeed_stage == 3):
                for name, param in model.named_parameters():
                    count += 1  # empty_cache at last param
                    # Fire all vllm engines for broadcast
                    if torch.distributed.get_rank() == 0:
                        shape = param.shape if self.args.deepspeed_stage != 3 else param.ds_shape
                        refs = [
                            engine.update_weight.remote(
                                name, dtype=str(param.dtype), shape=shape, empty_cache=count == num_params
                            )
                            for engine in self.vllm_engines
                        ]
                        refss.extend(refs)
                    if torch.distributed.get_rank() == 0:
                        torch.distributed.broadcast(param.data, 0, group=self.model_update_group)
        else:  # broadcast each parameter independently
            for name, param in model.named_parameters():
                count += 1
                if torch.distributed.get_rank() == 0:
                    shape = param.shape if self.args.deepspeed_stage != 3 else param.ds_shape
                    refs = [
                        engine.update_weight.remote(
                            name, dtype=str(param.dtype), shape=shape, empty_cache=count == num_params
                        )
                        for engine in self.vllm_engines
                    ]
                    refss.extend(refs)
                with deepspeed.zero.GatheredParameters([param], enabled=self.args.deepspeed_stage == 3):
                    if torch.distributed.get_rank() == 0:
                        torch.distributed.broadcast(param.data, 0, group=self.model_update_group)

        # Return futures instead of blocking - let caller handle completion
        all_refs = []
        if torch.distributed.get_rank() == 0:
            all_refs.extend(refss)
        return all_refs

    def update_ref_policy(self):
        if not self.args.load_ref_policy:
            return
        for ref_param, param in zip(self.ref_policy.parameters(), self.model.parameters()):
            if self.args.deepspeed_stage == 3:
                with deepspeed.zero.GatheredParameters([param, ref_param], modifier_rank=0):
                    if deepspeed.comm.get_rank() == 0:
                        ref_param.data.mul_(1.0 - self.args.alpha).add_(param.data, alpha=self.args.alpha)
            else:
                ref_param.data.mul_(1.0 - self.args.alpha).add_(param.data, alpha=self.args.alpha)

    def compute_logprobs(
        self, model: PreTrainedModel, data_BT: data_types.CollatedBatchData, pad_token_id: int, use_grad: bool = False
    ) -> list[torch.Tensor]:
        logprobs_BT: list[torch.Tensor] = []

        context = contextlib.nullcontext() if use_grad else torch.no_grad()
        with context:
            for i in range(len(data_BT.query_responses)):
                logprob_BT, _ = self.forward(
                    model,
                    data_BT.query_responses[i],
                    data_BT.attention_masks[i],
                    data_BT.position_ids[i],
                    pad_token_id,
                    self.args.temperature,
                    return_entropy=False,
                )

                response_mask_BT = data_BT.response_masks[i]
                logprob_BT = torch.masked_fill(logprob_BT, ~response_mask_BT[:, 1:], INVALID_LOGPROB)
                logprobs_BT.append(logprob_BT)

                torch.cuda.empty_cache()

        return logprobs_BT

    def calculate_token_counts(
        self, accumulation_steps: int, data_BT: data_types.CollatedBatchData
    ) -> dict[int, float]:
        accumulation_counts: dict[int, float] = {}
        local_counts = [mask[:, 1:].sum().float() for mask in data_BT.response_masks]
        if not local_counts:
            return accumulation_counts

        counts_tensor = torch.stack(local_counts)
        dist.all_reduce(counts_tensor, op=dist.ReduceOp.SUM)

        for i, count in enumerate(counts_tensor):
            group_idx = i // accumulation_steps
            key = int(group_idx * accumulation_steps)
            accumulation_counts[key] = accumulation_counts.get(key, 0.0) + count.item()

        return accumulation_counts

    def step(self):
        """Execute one training step: fetch data from the dataloader and train on it.

        Returns:
            Tuple of (metrics_list, array_metrics) from training.
        """
        batch_data = next(self.dataloader)
        data_BT = batch_data["batch"]
        if len(data_BT) == 0:
            logger.warning("[Training] Empty batch received, skipping training step")
            return [], {}
        for f in dataclasses.fields(data_BT):
            to_device_inplace(getattr(data_BT, f.name), self.device)
        data_BT.response_masks = [mask.bool() for mask in data_BT.response_masks]
        num_samples = len(data_BT)
        accumulation_steps = max(math.ceil(num_samples / self.num_mini_batches - 0.5), 1)
        leftover = num_samples % accumulation_steps
        if leftover > 0:
            data_BT = data_BT[:-leftover]
            logger.warning(f"{leftover} samples are dropped due to batch size {self.num_mini_batches}")

        num_mini_batches = len(data_BT.query_responses) // accumulation_steps

        ref_logprobs_BT: list[torch.Tensor] = []
        if self.args.load_ref_policy:
            with Timer("Inference Calculation", noop=self.rank != 0):
                ref_logprobs_BT = self.compute_logprobs(self.ref_policy, data_BT, self.pad_token_id, use_grad=False)

        # if we have multiple minibatches, we need to calculate the old logprobs for each minibatch
        # following gtrl scripts in just doing this on the current active policy, rather than use the logprobs
        # from the generator (note that async mode means these are a bit diff!)
        old_logprobs_BT: list[torch.Tensor | None] = [None for _ in range(len(data_BT.query_responses))]
        if num_mini_batches > 1:
            with Timer("Old logprobs Calculation", noop=self.rank != 0):
                local_old_logprobs_BT = None
                if not self.args.use_vllm_logprobs:
                    local_old_logprobs_BT = self.compute_logprobs(
                        self.model, data_BT, self.pad_token_id, use_grad=False
                    )

                with torch.no_grad():
                    for i in range(len(data_BT.query_responses)):
                        vllm_old_logprob_BT = data_BT.vllm_logprobs[i][:, 1:]
                        vllm_old_logprob_BT = torch.masked_fill(
                            vllm_old_logprob_BT, ~data_BT.response_masks[i][:, 1:], INVALID_LOGPROB
                        )
                        vllm_old_logprob_BT = torch.nan_to_num(vllm_old_logprob_BT, nan=INVALID_LOGPROB)

                        if self.args.use_vllm_logprobs:
                            old_logprobs_BT[i] = vllm_old_logprob_BT
                        else:
                            old_logprobs_BT[i] = local_old_logprobs_BT[i]

                        torch.cuda.empty_cache()

        local_step = 0
        num_samples = len(data_BT.query_responses)
        # Do multiple epochs of training on on-policy data (PPO-style), with a fresh random shuffle in each epoch
        with Timer("[Training Processes] Loss calculation", noop=self.rank != 0):
            loss_stats_B: dict[str, torch.Tensor] = {
                "kl": torch.zeros(4, num_samples),
                "kl_loss": torch.zeros(num_samples),
                "pg_clipfrac": torch.zeros(num_samples),
                "pg_loss": torch.zeros(num_samples),
                "loss": torch.zeros(num_samples),
                "ratio": torch.zeros(num_samples),
                "entropy": torch.zeros(num_samples),
            }
            for epoch_idx in range(self.args.num_epochs):
                # Pre-compute total tokens for each accumulation group if using "token" normalization
                # This ensures all minibatches in an accumulation group are normalized by the same total
                if self.args.loss_denominator == "token":
                    accumulation_token_counts = self.calculate_token_counts(accumulation_steps, data_BT)
                else:
                    accumulation_token_counts = {
                        int(group_idx * accumulation_steps): self.args.loss_denominator
                        for group_idx in range((len(data_BT.query_responses) // accumulation_steps) + 1)
                    }

                for i in range(num_samples):
                    response_mask_BT = data_BT.response_masks[i][:, 1:]
                    # retrieve the loss denominator for the current batch
                    batch_start = (i // accumulation_steps) * accumulation_steps
                    loss_denominator = accumulation_token_counts[batch_start]
                    local_logprobs_BT, entropy_BT = self.forward(
                        self.model,
                        data_BT.query_responses[i],
                        data_BT.attention_masks[i],
                        data_BT.position_ids[i],
                        self.pad_token_id,
                        self.args.temperature,
                        return_entropy=self.args.record_entropy,
                    )
                    local_logprobs_BT = torch.masked_fill(local_logprobs_BT, ~response_mask_BT, INVALID_LOGPROB)
                    vllm_logprobs_BT = data_BT.vllm_logprobs[i][:, 1:]
                    vllm_logprobs_BT = torch.masked_fill(vllm_logprobs_BT, ~response_mask_BT, INVALID_LOGPROB)
                    vllm_logprobs_BT = torch.nan_to_num(vllm_logprobs_BT, nan=INVALID_LOGPROB)

                    # Compare vLLM logprobs with local logprobs
                    with torch.no_grad():
                        valid_mask_BT = response_mask_BT & ~torch.isnan(vllm_logprobs_BT)
                        logprob_diff_BT = (local_logprobs_BT - vllm_logprobs_BT).abs()
                        masked_diff_BT = torch.masked_fill(logprob_diff_BT, ~valid_mask_BT, 0.0)
                        mean_diff = masked_diff_BT.sum() / valid_mask_BT.sum() if valid_mask_BT.sum() > 0 else 0.0
                        max_diff = masked_diff_BT.max()
                        std_diff = masked_diff_BT[valid_mask_BT].std() if valid_mask_BT.sum() > 1 else 0.0

                        self.local_metrics["debug/vllm_vs_local_logprob_diff_mean"] = mean_diff.item()
                        self.local_metrics["debug/vllm_vs_local_logprob_diff_max"] = max_diff.item()
                        self.local_metrics["debug/vllm_vs_local_logprob_diff_std"] = std_diff.item()

                        reverse_kl_BT = torch.exp(vllm_logprobs_BT) * (vllm_logprobs_BT - local_logprobs_BT)
                        masked_reverse_kl_BT = torch.masked_fill(reverse_kl_BT, ~valid_mask_BT, 0.0)
                        mean_reverse_kl = (
                            masked_reverse_kl_BT.sum() / valid_mask_BT.sum() if valid_mask_BT.sum() > 0 else 0.0
                        )
                        self.local_metrics["debug/vllm_local_reverse_kl"] = mean_reverse_kl.item()

                    new_logprobs_BT = local_logprobs_BT

                    # Cache the old logprobs
                    if num_mini_batches > 1:
                        old_logprob_BT = old_logprobs_BT[i]
                    else:
                        with torch.no_grad():
                            if epoch_idx == 0:
                                if self.args.use_vllm_logprobs:
                                    old_logprobs_BT[i] = vllm_logprobs_BT
                                else:
                                    old_logprobs_BT[i] = local_logprobs_BT.detach()
                            old_logprob_BT = old_logprobs_BT[i]

                    old_logprobs_mask_BT = old_logprob_BT != INVALID_LOGPROB
                    assert torch.all(old_logprobs_mask_BT == response_mask_BT), (
                        f"Old logprobs mask should match response mask. "
                        f"old_mask sum={old_logprobs_mask_BT.sum()}, "
                        f"response_mask sum={response_mask_BT.sum()}"
                    )

                    # Calculate the policy's loss
                    logprobs_diff_BT = new_logprobs_BT - old_logprob_BT
                    ratio_BT = torch.exp(logprobs_diff_BT)
                    if self.args.loss_fn == "dapo":
                        pg_losses_BT = -data_BT.advantages[i][:, 1:] * ratio_BT
                        pg_losses2_BT = -data_BT.advantages[i][:, 1:] * torch.clamp(
                            ratio_BT, 1.0 - self.args.clip_lower, 1.0 + self.args.clip_higher
                        )
                    elif self.args.loss_fn == "cispo":
                        # cispo: directly clip ratio, no lower bound.
                        # reinforce loss, so multiply by new logprobs
                        pg_losses_BT = (
                            -data_BT.advantages[i][:, 1:]
                            * torch.clamp(ratio_BT.detach(), max=1.0 + self.args.clip_higher)
                            * new_logprobs_BT
                        )
                        pg_losses2_BT = pg_losses_BT
                    else:
                        raise ValueError(f"Invalid loss function: {self.args.loss_fn}")

                    # Apply truncated importance sampling if enabled
                    if self.args.truncated_importance_sampling_ratio_cap > 0 and vllm_logprobs_BT is not None:
                        old_logprobs_mask_BT = old_logprob_BT != INVALID_LOGPROB
                        vllm_logprobs_mask_BT = vllm_logprobs_BT != INVALID_LOGPROB

                        assert torch.all(old_logprobs_mask_BT == response_mask_BT), (
                            f"Old logprobs mask should match response mask. "
                            f"old_mask sum={old_logprobs_mask_BT.sum()}, "
                            f"response_mask sum={response_mask_BT.sum()}"
                        )
                        assert torch.all(vllm_logprobs_mask_BT == response_mask_BT), (
                            f"vLLM logprobs mask should match response mask. "
                            f"vllm_mask sum={vllm_logprobs_mask_BT.sum()}, "
                            f"response_mask sum={response_mask_BT.sum()}"
                        )

                        valid_mask_BT = response_mask_BT

                        # Initialize importance ratio to 1.0 (no effect) for all positions
                        tis_imp_ratio_BT = torch.ones_like(old_logprob_BT)

                        if valid_mask_BT.any():
                            # Calculate logprob difference only for valid positions
                            logprob_diff_is_BT = old_logprob_BT - vllm_logprobs_BT
                            # Clamp to prevent numerical overflow in exp
                            logprob_diff_is_BT = torch.where(
                                valid_mask_BT,
                                logprob_diff_is_BT.clamp(-10.0, 10.0),
                                torch.zeros_like(logprob_diff_is_BT),
                            )
                            # Compute importance ratio only for valid positions
                            tis_imp_ratio_BT = torch.where(
                                valid_mask_BT, torch.exp(logprob_diff_is_BT), tis_imp_ratio_BT
                            )
                            # Apply cap
                            tis_imp_ratio_BT = torch.clamp(
                                tis_imp_ratio_BT, max=self.args.truncated_importance_sampling_ratio_cap
                            )

                        # Apply importance sampling to losses
                        pg_losses_BT = pg_losses_BT * tis_imp_ratio_BT
                        pg_losses2_BT = pg_losses2_BT * tis_imp_ratio_BT

                    pg_loss_max_BT = torch.max(pg_losses_BT, pg_losses2_BT)

                    if self.args.load_ref_policy:
                        ref_logprob_BT = ref_logprobs_BT[i]
                        # Here we recalculate kl: we want the KL loss to backpropagate through the model
                        # We also clamp the KL loss to avoid numerical instability
                        # https://chatgpt.com/share/679d0ed9-8f48-8011-926e-e274b15ae8ae
                        ref_logprobs_diff_BT = (new_logprobs_BT - ref_logprob_BT).clamp(-40.0, 40.0)
                        kl_4BT = estimate_kl(ref_logprobs_diff_BT, ratio_BT)
                        # grpo change: directly subtract KL in loss (add)
                        loss = masked_mean(
                            pg_loss_max_BT + self.args.beta * kl_4BT[self.args.kl_estimator],
                            response_mask_BT,
                            None,
                            loss_denominator,
                        )
                    else:
                        loss = masked_mean(pg_loss_max_BT, response_mask_BT, None, loss_denominator)

                    # we already took world size into account via the tokens
                    if dist.is_available() and dist.is_initialized():
                        loss *= dist.get_world_size()

                    # Clear CUDA cache before backward pass to free memory for reduce_scatter operations
                    torch.cuda.empty_cache()
                    self.model.backward(loss)
                    if (local_step + 1) % accumulation_steps == 0:
                        self.model.step()
                    local_step += 1
                    with torch.no_grad():
                        if self.args.load_ref_policy:
                            # NOTE: in packed implementation, kl calculation are averages over response tokens
                            loss_stats_B["kl"][:, i] = masked_mean(kl_4BT, response_mask_BT).float()
                            loss_stats_B["kl_loss"][i] = loss_stats_B["kl"][self.args.kl_estimator, i] * self.args.beta
                        loss_stats_B["pg_clipfrac"][i] = masked_mean(
                            (pg_losses2_BT > pg_losses_BT).float(), response_mask_BT
                        )
                        loss_stats_B["pg_loss"][i] = masked_mean(pg_loss_max_BT, response_mask_BT)
                        loss_stats_B["loss"][i] = loss
                        loss_stats_B["ratio"][i] = masked_mean(ratio_BT, response_mask_BT)
                        if self.args.record_entropy:
                            loss_stats_B["entropy"][i] = masked_mean(entropy_BT, response_mask_BT).float()

            batch_metrics = batch_data["metrics"]
            with torch.no_grad():
                if self.args.load_ref_policy:
                    for j in range(4):
                        self.local_metrics[f"objective/kl{j}_avg"] = loss_stats_B["kl"][j].mean()
                    self.local_metrics["loss/kl_avg"] = loss_stats_B["kl_loss"].mean()
                self.local_metrics["loss/policy_avg"] = loss_stats_B["pg_loss"].mean()
                self.local_metrics["loss/total_avg"] = loss_stats_B["loss"].mean()
                self.local_metrics["policy/clipfrac_avg"] = loss_stats_B["pg_clipfrac"].mean()
                self.local_metrics["val/ratio"] = loss_stats_B["ratio"].mean()
                self.local_metrics["val/ratio_var"] = loss_stats_B["ratio"].var()
                if self.args.record_entropy:
                    self.local_metrics["policy/entropy_avg"] = loss_stats_B["entropy"].mean()
                self.local_metrics["lr"] = self.scheduler.get_last_lr()[0]
                array_metrics = {}
                for key, value in batch_metrics.items():
                    if value is None:
                        continue
                    if isinstance(value, (int, float, np.floating, np.integer)):
                        self.local_metrics[key] = value
                    else:
                        array_metrics[key] = value
                return self.local_metrics.get_metrics_list(), array_metrics

    def save_checkpoint_state(self, checkpoint_state_dir: str, client_state: dict[str, Any]) -> None:
        args = self.args

        # Save comprehensive RNG states for each rank
        rng_states = {
            "torch_cpu_rng_state": torch.get_rng_state(),
            "numpy_rng_state": np.random.get_state(),
            "python_rng_state": random.getstate(),
        }

        # Save CUDA RNG states for all devices
        if torch.cuda.is_available():
            rng_states["torch_cuda_rng_states"] = {
                f"cuda:{i}": torch.cuda.get_rng_state(i) for i in range(torch.cuda.device_count())
            }
            rng_states["torch_cuda_rng_state_all"] = torch.cuda.get_rng_state_all()

        # Add RNG states to client_state
        client_state["rng_states"] = rng_states
        client_state["rank"] = self.rank

        # Save reference policy checkpoint (model only, no optimizer)
        if self.args.load_ref_policy:
            ref_policy_dir = os.path.join(checkpoint_state_dir, "ref_policy")
            os.makedirs(ref_policy_dir, exist_ok=True)

            # For reference policy, we save just the model weights
            # We can't use save_checkpoint because it would try to save DummyOptim
            # which doesn't have state_dict
            if self.rank == 0:
                # Only rank 0 saves the model state
                model_to_save = self.ref_policy.module if hasattr(self.ref_policy, "module") else self.ref_policy
                # Save the state dict
                torch.save(model_to_save.state_dict(), os.path.join(ref_policy_dir, "pytorch_model.bin"))
                logger.info(f"Saved reference policy model to {ref_policy_dir}")

            client_state["ref_policy_saved"] = True

        # Save the main model checkpoint with enhanced client state
        self.model.save_checkpoint(checkpoint_state_dir, client_state=client_state)

        # `save_checkpoint` needs to be called on all ranks, only rank 0 will have all the states
        if self.rank == 0:
            if args.keep_last_n_checkpoints >= 0:
                clean_last_n_checkpoints_deepspeed(checkpoint_state_dir, args.keep_last_n_checkpoints)

            # Sync to GCS if configured (check the actual target, not just gs_bucket_path)
            if args.gs_checkpoint_state_dir is not None:
                ray.remote(sync_gs_bucket).options(num_cpus=1).remote(
                    checkpoint_state_dir, args.gs_checkpoint_state_dir
                )

    def save_model(self, output_dir: str, chat_template_name: str, tokenizer: PreTrainedTokenizer) -> None:
        output_path = pathlib.Path(output_dir)
        marker_path = output_path / CHECKPOINT_COMPLETE_MARKER
        if marker_path.exists():
            logger.info(f"Checkpoint already complete at {output_dir}, skipping save")
            return

        model_to_save = self.model
        if chat_template_name is not None and "olmo" in chat_template_name:
            model_to_save.generation_config = get_olmo3_generation_config(tokenizer)

        if self.rank == 0:
            output_path.mkdir(parents=True, exist_ok=True)

        # save model weights for ZeRO2/3
        if hasattr(model_to_save, "module"):
            model_to_save = model_to_save.module

        # gather parameters
        output_state_dict = {}
        for k, v in model_to_save.named_parameters():
            # only gather z3 params
            params_to_fetch = _z3_params_to_fetch([v])
            with deepspeed.zero.GatheredParameters(params_to_fetch, enabled=len(params_to_fetch) > 0):
                vv = v.data.cpu()
                if self.rank == 0:
                    output_state_dict[k] = vv

        if self.rank == 0:
            state_dict = model_to_save.state_dict()

            # copy named_buffers with `persistent=True`
            for k, v in model_to_save.named_buffers():
                if k not in state_dict:
                    continue
                vv = v.data.cpu()
                output_state_dict[k] = vv

            state_dict_keys = set(state_dict.keys())
            output_state_dict_keys = set(output_state_dict.keys())

            # corner case for tie_word_embeddings, such as Qwen2-0.5B
            if getattr(model_to_save.config, "tie_word_embeddings", False) and "lm_head.weight" in state_dict_keys:
                state_dict_keys.remove("lm_head.weight")

            assert state_dict_keys.issubset(output_state_dict_keys), (
                f"mismatch keys {output_state_dict_keys.symmetric_difference(state_dict_keys)}"
            )

            # only save peft weights https://github.com/microsoft/DeepSpeed/issues/4295
            if isinstance(model_to_save, PeftModel):
                model_to_save.save_pretrained(output_dir)
                if self.stage == 3:
                    torch.save(
                        get_peft_model_state_dict(model_to_save, output_state_dict), output_path / "adapter_model.bin"
                    )
            else:
                model_to_save.save_pretrained(output_dir, state_dict=output_state_dict)

            self.tokenizer.save_pretrained(output_dir)
            marker_path.touch()

    # we need this because we don't know which node is rank 0 is on
    def launch_ai2_evals_on_weka_wrapper(self, step_dir, leaderboard_name, wandb_url, training_step):
        args = self.args
        if self.rank == 0:
            ray.remote(launch_ai2_evals_on_weka).options(num_cpus=1).remote(
                path=step_dir,
                leaderboard_name=leaderboard_name,
                oe_eval_max_length=args.oe_eval_max_length,
                wandb_url=wandb_url,
                training_step=training_step,
                oe_eval_tasks=args.oe_eval_tasks,
                stop_strings=args.stop_strings,
                gs_bucket_path=args.gs_bucket_path,
                eval_priority=args.eval_priority,
                eval_workspace=args.eval_workspace,
                beaker_image=args.oe_eval_beaker_image,
                oe_eval_gpu_multiplier=args.oe_eval_gpu_multiplier,
            )


class ModelGroup:
    def __init__(
        self,
        pg: PlacementGroup,
        ray_process_cls: RayProcess,
        num_gpus_per_node: list[int],
        single_gpu_mode: bool,
        args: Args,
        data_loader_config: data_loader_lib.StreamingDataLoaderConfig,
        data_prep_actor_name: str,
        tokenizer: PreTrainedTokenizer,
    ):
        self.pg = pg
        self.ray_process_cls = ray_process_cls
        self.num_gpus_per_node = num_gpus_per_node
        self.num_gpus_per_actor = 0.48 if single_gpu_mode else 1
        self.num_cpus_per_actor = 4
        self.models = []
        world_size = sum(self.num_gpus_per_node)
        master_policy = ray_process_cls.options(
            num_cpus=self.num_cpus_per_actor,
            num_gpus=self.num_gpus_per_actor,
            scheduling_strategy=PlacementGroupSchedulingStrategy(
                placement_group=self.pg, placement_group_bundle_index=0
            ),
        ).remote(world_size, 0, 0, None, None, args, data_loader_config, data_prep_actor_name, tokenizer)

        self.models.append(master_policy)
        results, _ = ray_get_with_progress(
            [master_policy.get_master_addr_port.remote()], desc="Getting master address"
        )
        (master_addr, master_port) = results[0]

        def get_bundle_index(rank, num_gpus_per_node):
            """given a rank and a list of num_gpus_per_node, return the index of the bundle that the rank belongs to"""
            bundle_idx = 0
            while rank >= num_gpus_per_node[bundle_idx]:
                rank -= num_gpus_per_node[bundle_idx]
                bundle_idx += 1
            return bundle_idx

        assert get_bundle_index(0, [7, 8, 4]) == 0
        assert get_bundle_index(1, [7, 8, 4]) == 0
        assert get_bundle_index(7, [7, 8, 4]) == 1
        assert get_bundle_index(8, [7, 8, 4]) == 1
        assert get_bundle_index(9, [7, 8, 4]) == 1
        assert get_bundle_index(16, [7, 8, 4]) == 2

        # Setup worker models
        for rank in range(1, world_size):
            logger.debug(f"{rank=}, {world_size=}, {rank=}, {master_addr=}, {master_port=}")
            scheduling_strategy = PlacementGroupSchedulingStrategy(
                placement_group=self.pg, placement_group_bundle_index=get_bundle_index(rank, self.num_gpus_per_node)
            )
            worker_policy = ray_process_cls.options(
                num_cpus=self.num_cpus_per_actor,
                num_gpus=self.num_gpus_per_actor,
                scheduling_strategy=scheduling_strategy,
            ).remote(
                world_size,
                rank,
                0,
                master_addr,
                master_port,
                args,
                data_loader_config,
                data_prep_actor_name,
                tokenizer,
            )
            self.models.append(worker_policy)


def calculate_utilization_metrics(
    model_dims: utils.ModelDims,
    prompt_lengths: list[int],
    response_lengths: list[int],
    total_generation_time: float,
    samples_per_prompt: int,
    num_engines: int,
    num_gpus_per_engine: int,
    training_time: float,
    num_training_gpus: int,
) -> dict:
    """Calculate MFU and MBU metrics for model inference and training.

    Args:
        model_dims: Model dimensions with device information
        prompt_lengths: List of prompt lengths
        response_lengths: List of response lengths
        total_generation_time: Total time taken for generation (for actor metrics)
        samples_per_prompt: Number of samples generated per prompt
        num_engines: Number of vLLM engines for inference
        num_gpus_per_engine: Number of GPUs assigned to each vLLM engine (tensor parallel size)
        training_time: Time taken for training step (for learner metrics)
        num_training_gpus: Number of GPUs used for training (for learner metrics)

    Returns:
        Dict with the following keys:
            - actor_mfu: Model FLOPs utilization for inference (percentage)
            - actor_mbu: Model bandwidth utilization for inference (percentage)
            - learner_mfu: Model FLOPs utilization for training (percentage)
    """
    assert len(response_lengths) == len(prompt_lengths) * samples_per_prompt, (
        f"Expected {len(prompt_lengths) * samples_per_prompt} response lengths, got {len(response_lengths)}"
    )

    actor_metrics = model_dims.calculate_actor_utilization(
        prompt_lengths=prompt_lengths,
        response_lengths=response_lengths,
        total_generation_time=total_generation_time,
        samples_per_prompt=samples_per_prompt,
        num_engines=num_engines,
        num_gpus_per_engine=num_gpus_per_engine,
    )

    learner_metrics = model_dims.calculate_learner_utilization(
        prompt_lengths=prompt_lengths,
        response_lengths=response_lengths,
        training_time=training_time,
        samples_per_prompt=samples_per_prompt,
        num_training_gpus=num_training_gpus,
    )

    utilization_metrics = {f"actor_{k}": v for k, v in actor_metrics.items()}
    utilization_metrics["learner_mfu"] = learner_metrics["mfu"]

    return utilization_metrics


<<<<<<< HEAD
def setup_runtime_variables(args: Args, streaming_config: data_loader_lib.StreamingDataLoaderConfig) -> Args:
=======
@dataclass
class BatchStatistics:
    prompt_lengths: list[int]
    response_lengths: list[int]
    filtered_prompts: int
    filtered_prompts_zero: int
    filtered_prompts_solved: int
    filtered_prompts_nonzero: int
    percent_solved_mean: float
    no_resampled_prompts: int
    total_prompts: int


def accumulate_inference_batches(
    inference_results_Q: ray_queue.Queue,
    args: Args,
    generation_config: vllm_utils.SamplingConfig,
    num_prompts: int,
    model_dims: utils.ModelDims,
    tokenizer: PreTrainedTokenizer,
    prompt_dataset: Dataset,
    data_loader: data_loader_lib.HFDataLoader | None = None,
    prompt_Q: ray_queue.Queue | None = None,
    actor_manager=None,
    timeout: float | None = None,
    active_sampling: bool = False,
    filter_zero_std_samples: bool = False,
    replenish_prompts: bool = False,
    no_resampling_pass_rate: float | None = None,
) -> tuple[GenerationResult, Batch, dict, BatchStatistics]:
    """Accumulate multiple inference results into a single training batch.

    Args:
        inference_results_Q: Queue containing individual GenerationResult objects (one per prompt)
        args: Arguments containing vllm_num_engines and batch size info
        generation_config: Generation config containing n (number of samples per prompt)
        num_prompts: Number of prompts to accumulate
        data_loader: Iterator over the dataloader for replenishing prompts. Required when
            replenish_prompts=True or no_resampling_pass_rate is set. Can be None for
            evaluation where all prompts are pre-queued.
        prompt_dataset: Dataset containing prompts
        prompt_Q: Queue containing prompts to send to generator. Required when
            replenish_prompts=True. Can be None for evaluation where no replenishment is needed.
        timeout: Optional timeout in seconds for queue get operations. If None, blocks indefinitely.
        active_sampling: Whether to continue sampling until we have sampled num_prompts prompts with non-zero std
        filter_zero_std_samples: Whether to filter samples with zero reward std
        replenish_prompts: Add a prompt back onto the prompt_Q after receiving a finished result
        no_resampling_pass_rate: Optional rate at which to note samples solved at greater than this rate
            and exclude them from further sampling

    Raises:
        queue.Empty: If timeout is specified and no data is available within timeout.

    Returns:
        Tuple of (combined_result, Batch with queries, ground_truths, datasets, prompt_lengths, response_lengths)
        or (ShutdownSentinel, None, None, None) if shutdown signal received
    """
    if no_resampling_pass_rate is not None:
        assert data_loader is not None, "no_resampling requires data_loader"

    if replenish_prompts:
        assert prompt_Q is not None and data_loader is not None and prompt_dataset is not None, (
            "replenish_prompts requires prompt_Q, data_loader, and prompt_dataset"
        )
    results = []
    all_queries = []
    all_ground_truths = []
    all_datasets = []
    all_raw_queries = []
    all_decoded_responses = []
    all_reward_metrics = []
    all_scores = []
    all_percent_solved = []
    total_filtered_prompts = 0
    filtered_prompt_zero = 0
    filtered_prompt_solved = 0
    filtered_prompt_nonzero = 0
    total_no_resampled = 0
    progress_bar = tqdm(
        total=num_prompts,
        desc=f"Accumulating Responses and Rewarding {num_prompts} prompts",
        bar_format="{l_bar}{bar}{r_bar}\n",
        disable=not args.verbose,
    )
    num_prompts_sampled = 0
    while num_prompts_sampled < num_prompts:
        result = inference_results_Q.get(timeout=timeout)

        if isinstance(result, ShutdownSentinel):
            return result, None, None, None

        # Validate that each individual result has the expected number of responses
        assert len(result.responses) == generation_config.n, (
            f"Mismatch: individual prompt result has {len(result.responses)} responses "
            f"but expected {generation_config.n} samples per prompt. "
            f"Prompt ID: {result.prompt_id}"
        )

        # Replenish generation queue with new prompt
        if replenish_prompts:
            add_prompt_to_generator(next(data_loader), prompt_Q, generation_config, is_eval=False)

        decoded_responses = tokenizer.batch_decode(result.responses, skip_special_tokens=True)

        percent_solved = np.mean(result.reward_scores).item() / args.max_possible_score
        # Don't resample prompt that was solved at more than no_resample_positive_rate
        if no_resampling_pass_rate is not None and percent_solved >= no_resampling_pass_rate:
            total_no_resampled += 1
            data_loader.exclude_index(result.dataset_index)
            logging.debug(
                f"[Data Preparation Thread] Prompt solved at {percent_solved}, total no resampled: {total_no_resampled}"
            )

        # Filter out zero std prompts
        if filter_zero_std_samples and np.std(result.reward_scores) == 0:
            # If we're not active sampling, still count this as a sample
            if not active_sampling:
                num_prompts_sampled += 1
                progress_bar.update(1)

            total_filtered_prompts += 1
            if result.reward_scores[0] == 0:
                filtered_prompt_zero += 1
            elif result.reward_scores[0] == args.max_possible_score:
                filtered_prompt_solved += 1
            else:
                filtered_prompt_nonzero += 1
            logging.debug(
                f"[Data Preparation Thread] Filtered prompt with reward std 0, total filtered {total_filtered_prompts}"
            )
            continue
        else:
            num_prompts_sampled += 1
            progress_bar.update(1)

        results.append(result)
        prompt_data = prompt_dataset[result.dataset_index]
        all_queries.extend(repeat_each([prompt_data[INPUT_IDS_PROMPT_KEY]], generation_config.n))
        all_ground_truths.extend(repeat_each([prompt_data[GROUND_TRUTHS_KEY]], generation_config.n))
        all_datasets.extend(repeat_each([prompt_data[VERIFIER_SOURCE_KEY]], generation_config.n))
        all_raw_queries.extend(repeat_each([prompt_data[RAW_PROMPT_KEY]], generation_config.n))
        all_decoded_responses.extend(decoded_responses)
        all_scores.extend(result.reward_scores)
        all_reward_metrics.append(result.reward_metrics)
        all_percent_solved.append(percent_solved)

    if len(results) == 0:
        logger.warning(
            "[Data Preparation Thread] All prompts were filtered during accumulation. "
            f"Filtered: {total_filtered_prompts} (zero std: {filtered_prompt_zero}, "
            f"solved: {filtered_prompt_solved}, nonzero: {filtered_prompt_nonzero})"
        )
        return None, None, None, None

    # Combine all results into a single GenerationResult
    combined_responses = []
    combined_finish_reasons = []
    combined_masks = []
    combined_num_calls = []
    combined_timeouts = []
    combined_tool_errors = []
    combined_tool_outputs = []
    combined_tool_runtimes = []
    combined_tool_calleds = []
    combined_logprobs = []

    earliest_start_time = float("inf")
    prompt_lengths = []
    response_lengths = []

    total_prompt_tokens = 0
    total_response_tokens = 0
    max_generation_time = 0

    for i, result in enumerate(results):
        combined_responses.extend(result.responses)
        combined_finish_reasons.extend(result.finish_reasons)
        combined_masks.extend(result.masks)
        combined_num_calls.extend(result.request_info.num_calls)
        combined_timeouts.extend(result.request_info.timeouts)
        combined_tool_errors.extend(result.request_info.tool_errors)
        combined_tool_outputs.extend(result.request_info.tool_outputs)
        combined_tool_runtimes.extend(result.request_info.tool_runtimes)
        combined_tool_calleds.extend(result.request_info.tool_calleds)

        combined_logprobs.extend(result.logprobs)

        earliest_start_time = min(earliest_start_time, result.start_time)

        prompt_lengths.append(len(all_queries[i * generation_config.n]))

        for response in result.responses:
            response_lengths.append(len(response))

        total_prompt_tokens += result.token_statistics.num_prompt_tokens
        total_response_tokens += result.token_statistics.num_response_tokens
        max_generation_time = max(max_generation_time, result.token_statistics.generation_time)

    # Use the maximum generation time across engines since they work in parallel
    # This avoids including queue overhead and accumulation time in MFU/MBU calculations
    total_generation_time = max_generation_time

    accumulated_stats = TokenStatistics(
        num_prompt_tokens=total_prompt_tokens,
        num_response_tokens=total_response_tokens,
        generation_time=total_generation_time,
        earliest_start_time=earliest_start_time,
    )

    # Create combined RequestInfo
    combined_request_info = RequestInfo(
        num_calls=combined_num_calls,
        timeouts=combined_timeouts,
        tool_errors=combined_tool_errors,
        tool_outputs=combined_tool_outputs,
        tool_runtimes=combined_tool_runtimes,
        tool_calleds=combined_tool_calleds,
    )

    # Create combined GenerationResult
    combined_result = GenerationResult(
        responses=combined_responses,
        finish_reasons=combined_finish_reasons,
        masks=combined_masks,
        request_info=combined_request_info,
        dataset_index=None,
        prompt_id=None,
        token_statistics=accumulated_stats,
        logprobs=combined_logprobs,
    )

    if actor_manager is not None:
        ray.get(actor_manager.report_token_statistics.remote(accumulated_stats))

    # Note: We don't have dataset_indices here, but they're not needed for the returned batch
    batch = Batch(
        queries=all_queries,
        ground_truths=all_ground_truths,
        datasets=all_datasets,
        raw_queries=all_raw_queries,
        decoded_responses=all_decoded_responses,
        indices=None,  # Not meaningful for combined results
        scores=all_scores,
    )

    combined_reward_metrics = combine_reward_metrics(all_reward_metrics)
    percent_solved_mean = np.mean(all_percent_solved) if all_percent_solved else 0.0

    batch_stats = BatchStatistics(
        prompt_lengths=prompt_lengths,
        response_lengths=response_lengths,
        filtered_prompts=total_filtered_prompts,
        filtered_prompts_zero=filtered_prompt_zero,
        filtered_prompts_solved=filtered_prompt_solved,
        filtered_prompts_nonzero=filtered_prompt_nonzero,
        percent_solved_mean=percent_solved_mean,
        no_resampled_prompts=total_no_resampled,
        total_prompts=len(results),
    )
    return combined_result, batch, combined_reward_metrics, batch_stats


def data_preparation_thread(
    inference_results_Q: ray_queue.Queue,
    prompt_Q: ray_queue.Queue,
    packed_sequences_Q: Queue,
    args: Args,
    tokenizer: PreTrainedTokenizer,
    num_training_steps: int,
    generation_config,
    resume_training_step: int,
    data_loader: data_loader_lib.HFDataLoader,
    train_dataset: Dataset,
    actor_manager=None,
    model_dims: utils.ModelDims = None,
):
    for training_step in range(resume_training_step, num_training_steps + 1):
        # Streaming accumulation: collect results as they arrive
        with Timer("🚀 [Data Preparation Thread] Getting response ids") as timer:
            result, batch, reward_metrics, batch_stats = accumulate_inference_batches(
                inference_results_Q,
                args,
                generation_config,
                num_prompts=args.num_unique_prompts_rollout,
                model_dims=model_dims,
                tokenizer=tokenizer,
                data_loader=data_loader,
                prompt_dataset=train_dataset,
                prompt_Q=prompt_Q,
                actor_manager=actor_manager,
                active_sampling=args.active_sampling,
                filter_zero_std_samples=args.filter_zero_std_samples,
                replenish_prompts=True,
                no_resampling_pass_rate=args.no_resampling_pass_rate,
            )
            if isinstance(result, ShutdownSentinel):
                logger.info("[Data Preparation Thread] Received shutdown sentinel, exiting")
                return
            if result is None:
                logger.info("[Data Preparation Thread] All prompts filtered, putting empty batch into queue")
                packed_sequences = PackedSequences(
                    query_responses=[],
                    attention_masks=[],
                    response_masks=[],
                    original_responses=[],
                    advantages=[],
                    position_ids=[],
                    vllm_logprobs=[],
                )
                collated_data = []
                packed_sequences_Q.put(
                    {
                        "packed_sequences": packed_sequences,
                        "collated_data": collated_data,
                        "metrics": {},
                        "responses_count": 0,
                        "num_new_tokens": 0,
                        "B": 0,
                        "prompt_lengths": [],
                        "response_lengths": [],
                        "num_filtered_prompts": 0,
                    }
                )
                continue

        getting_response_time = timer.duration
        scores = np.array(batch.scores)

        good_outputs = [
            len(result.request_info.tool_outputs[i]) > 0
            and result.request_info.tool_calleds[i]
            and not result.request_info.timeouts[i]
            and not result.request_info.tool_errors[i]
            for i in range(len(result.request_info.tool_outputs))
        ]
        scores_per_prompt = scores.reshape(-1, args.num_samples_per_prompt_rollout)
        mean_grouped_rewards = scores_per_prompt.mean(axis=-1)
        mean_grouped_rewards = np.repeat(mean_grouped_rewards, args.num_samples_per_prompt_rollout, axis=0)
        std_grouped_rewards = scores_per_prompt.std(axis=-1)
        std_grouped_rewards = np.repeat(std_grouped_rewards, args.num_samples_per_prompt_rollout, axis=0)
        if args.advantage_normalization_type == "standard":
            advantages = (scores - mean_grouped_rewards) / (std_grouped_rewards + 1e-8)
        elif args.advantage_normalization_type == "centered":
            advantages = scores - mean_grouped_rewards
        else:
            raise ValueError(f"Invalid advantage normalization type: {args.advantage_normalization_type}")

        if args.mask_truncated_completions:
            stop_idxes = torch.tensor(
                [i for i in range(len(result.finish_reasons)) if result.finish_reasons[i] == "stop"]
            )
            num_truncated = len(result.finish_reasons) - len(stop_idxes)
            if num_truncated > 0:
                logger.info(
                    f"[Truncated completions filtering] Filtered {num_truncated} responses that didn't finish with 'stop'. "
                    f"Retention rate: {len(stop_idxes) / len(result.finish_reasons):.2%}"
                )
            scores = scores[stop_idxes]
            advantages = advantages[stop_idxes]
            batch = batch[stop_idxes.tolist()]
            result.responses = [result.responses[i] for i in stop_idxes]
            result.masks = [result.masks[i] for i in stop_idxes]
            result.finish_reasons = [result.finish_reasons[i] for i in stop_idxes]
            result.logprobs = [result.logprobs[i] for i in stop_idxes]

        with Timer("📦 [Data Preparation Thread] Packing sequences"):
            packed_sequences = pack_sequences(
                queries=batch.queries,
                responses=result.responses,
                masks=result.masks,
                pack_length=args.pack_length,
                pad_token_id=tokenizer.pad_token_id,
                vllm_logprobs=result.logprobs,
                mask_tool_use=args.mask_tool_use,
            )
            num_new_tokens = sum(len(seq) for seq in packed_sequences.query_responses)
            # Vectorized advantage calculation: create a lookup array where each index corresponds to a response mask value
            # and each value is the corresponding advantage score: index 0 is set to 0 since response masks start from 1 (1-indexed)
            lookup_advantages = np.zeros(len(advantages) + 1, dtype=np.float32)
            lookup_advantages[1:] = advantages
            packed_advantages = [
                torch.tensor(lookup_advantages[packed_mask], dtype=torch.float32)
                for packed_mask in packed_sequences.response_masks
            ]
            packed_sequences.advantages = packed_advantages

        # if we have less batches than world size, we need to pad out so each world is fine
        # ideally, you should avoid this since its wasting computation.
        if args.allow_world_padding:
            with Timer("🤺 [Data Preparation Thread] Padding sequences for world size"):
                shortfall = args.world_size - len(packed_sequences.query_responses)
                if shortfall > 0:
                    logger.warning(
                        f"Padding {shortfall} sequences for world size. In future, you should adjust your compute this."
                    )
                    # construct "dummy" sequences for padding out the world size
                    dummy_qr = torch.tensor([tokenizer.pad_token_id, tokenizer.eos_token_id], dtype=torch.long)
                    dummy_attention = torch.tensor([1, 1], dtype=torch.long)
                    dummy_position_ids = torch.arange(len(dummy_qr), dtype=torch.long)
                    dummy_response_mask = torch.zeros_like(dummy_qr)
                    dummy_advantage = torch.zeros_like(dummy_qr, dtype=torch.float)
                    # pad out the world size
                    for _ in range(shortfall):
                        packed_sequences.query_responses.append(dummy_qr)
                        packed_sequences.attention_masks.append(dummy_attention)
                        packed_sequences.position_ids.append(dummy_position_ids)
                        packed_sequences.response_masks.append(dummy_response_mask)
                        packed_sequences.advantages.append(dummy_advantage)

        collated_data = prepare_collated_data_for_workers(
            packed_sequences, args.world_size, args.per_device_train_batch_size, tokenizer.pad_token_id
        )
        B = len(packed_sequences.query_responses) // args.world_size

        # Create a result package with metrics and data
        if len(result.responses) == 0:
            # Handle empty responses case
            # in this case, we won't log metrics, so it should be fine.
            metrics = {}
            logger.warning(f"No responses in batch {training_step}.")
        else:
            real_num_responses = len(result.responses)
            expected_num_responses = args.num_samples_per_prompt_rollout * args.num_unique_prompts_rollout

            unsolved_num_responses = (scores < args.max_possible_score).sum()
            sequence_lengths = np.array([len(response) for response in result.responses])
            sequence_length_solved = (
                np.array([]) if np.all(scores == 0) else np.array(sequence_lengths[scores == args.max_possible_score])
            )
            sequence_length_unsolved = (
                np.array([]) if np.all(scores == args.max_possible_score) else np.array(sequence_lengths[scores == 0])
            )
            stop_rate = sum(int(finish_reason == "stop") for finish_reason in result.finish_reasons) / len(
                result.finish_reasons
            )

            batch_metrics = asdict(batch_stats)
            batch_metrics_prefixed = {f"batch/{k}": v for k, v in batch_metrics.items()}

            metrics = {
                "scores": scores.mean(),
                "real_batch_size_ratio": real_num_responses / expected_num_responses,
                "unsolved_batch_size_ratio": unsolved_num_responses / real_num_responses,
                "packed_ratio": len(packed_sequences.query_responses) / real_num_responses,
                "val/solve_rate_hist": None,
                "val/total_reward_groups": real_num_responses / args.num_samples_per_prompt_rollout,
                "val/sequence_lengths": sequence_lengths.mean(),
                "val/sequence_lengths_min": sequence_lengths.min(),
                "val/sequence_lengths_max": sequence_lengths.max(),
                "val/sequence_lengths_unsolved": (
                    0 if len(sequence_length_unsolved) == 0 else sequence_length_unsolved.mean()
                ),
                "val/sequence_lengths_solved": (
                    0 if len(sequence_length_solved) == 0 else sequence_length_solved.mean()
                ),
                "val/sequence_lengths_unsolved_hist": sequence_length_unsolved,
                "val/sequence_lengths_solved_hist": sequence_length_solved,
                "val/stop_rate": stop_rate,
                "val/advantages_mean": advantages.mean(),
                "val/advantages_min": advantages.min(),
                "val/advantages_max": advantages.max(),
                "val/advantages_hist": advantages,
                "val/num_calls_rate": np.array(result.request_info.num_calls).mean(),
                "val/timeouts_rate": np.array(result.request_info.timeouts).mean(),
                "val/tool_errors_rate": np.array([len(item) > 0 for item in result.request_info.tool_errors]).mean(),
                "val/good_outputs_rate": np.array(good_outputs).mean(),
                "val/tool_runtimes_rate": np.array(result.request_info.tool_runtimes).mean(),
                "val/tool_calleds_rate": np.array(result.request_info.tool_calleds).mean(),
                "time/getting_response": getting_response_time,
                **reward_metrics,
                **batch_metrics_prefixed,
            }

            total_tokens = result.token_statistics.num_prompt_tokens + result.token_statistics.num_response_tokens
            metrics["val/actor_tokens_per_second"] = total_tokens / result.token_statistics.generation_time

        if args.save_traces:
            traces = {
                "scores": scores.tolist(),
                "finish_reasons": result.finish_reasons,
                "responses": result.responses,
                "training_step": training_step,
                **asdict(batch),  # Unpack all batch fields
                **reward_metrics,
            }
            os.makedirs(args.output_dir, exist_ok=True)
            with open(f"{args.output_dir}/traces_{args.run_name}.jsonl", "a") as f:
                json.dump(traces, f)
                f.write("\n")

        # Put the packed sequences and metrics into the output queue
        packed_sequences_Q.put(
            {
                "packed_sequences": packed_sequences,  # for debugging purposes
                "collated_data": collated_data,
                "metrics": metrics,
                "responses_count": len(result.responses),
                "num_new_tokens": num_new_tokens,
                "B": B,
                "prompt_lengths": batch_stats.prompt_lengths,
                "response_lengths": batch_stats.response_lengths,
                "num_filtered_prompts": batch_stats.filtered_prompts,
            }
        )


def setup_runtime_variables(args: Args) -> Args:
>>>>>>> 71bfaecd
    """Set up runtime variables for the experiment."""
    if args.tools and (args.use_vllm_logprobs or args.truncated_importance_sampling_ratio_cap > 0.0):
        assert streaming_config.mask_tool_use, (
            "Must mask tool use when using vLLM logprobs or truncated importance sampling."
        )
    args.run_name = f"{args.exp_name}__{args.seed}__{int(time.time())}"
    args.output_dir = os.path.join(args.output_dir, args.run_name)
    args.dataset_local_cache_dir = os.path.abspath(args.dataset_local_cache_dir)
    if is_beaker_job():
        args.dataset_local_cache_dir = "/weka/oe-adapt-default/allennlp/deletable_open_instruct_dataset_cache"
    args.world_size = sum(args.num_learners_per_node)
    args.num_training_steps = args.total_episodes // (
        args.num_unique_prompts_rollout * streaming_config.num_samples_per_prompt_rollout
    )
    args.try_launch_beaker_eval_jobs_on_weka = args.try_launch_beaker_eval_jobs_on_weka and is_beaker_job()
    if args.push_to_hub:
        if args.hf_repo_id is None:  # auto-generate one
            args.hf_repo_id = "open_instruct_dev"
        if args.hf_entity is None:  # first try to use AI2 entity
            args.hf_entity = maybe_use_ai2_hf_entity()
        if args.hf_entity is None:  # then try to use the user's entity
            args.hf_entity = HfApi().whoami()["name"]
        args.hf_repo_id = f"{args.hf_entity}/{args.hf_repo_id}"
        if args.hf_repo_revision is None:  # auto-generate one
            args.hf_repo_revision = args.run_name
        args.hf_repo_url = f"https://huggingface.co/{args.hf_repo_id}/tree/{args.hf_repo_revision}"
    if args.with_tracking and args.wandb_entity is None:
        args.wandb_entity = maybe_use_ai2_wandb_entity()
    args.tool_use = args.tools is not None and len(args.tools) > 0
    return args


def setup_experiment_tracking(args: Args, tc: TokenizerConfig, model_config: ModelConfig):
    """Setup experiment tracking and seeds."""
    all_configs = {}
    beaker_config = None
    if is_beaker_job():
        beaker_config = maybe_get_beaker_config()
        all_configs.update(vars(beaker_config))
    all_configs.update(**asdict(args), **asdict(tc), **asdict(model_config))

    wandb_url = None
    if args.with_tracking:
        wandb.init(
            project=args.wandb_project_name,
            entity=args.wandb_entity,
            config=all_configs,
            name=args.run_name,
            save_code=True,
            tags=[args.exp_name] + get_wandb_tags(),
        )
        wandb_url = wandb.run.get_url()
        maybe_update_beaker_description(wandb_url=wandb_url)

    return beaker_config, wandb_url


def setup_datasets(
    args: Args,
    tc: TokenizerConfig,
    tokenizer: PreTrainedTokenizer,
    streaming_config: data_loader_lib.StreamingDataLoaderConfig,
):
    """Set up training and evaluation datasets."""
    system_prompt_override = None
    if args.system_prompt_override_file is not None:
        logger.info(f"Loading system prompt override from {args.system_prompt_override_file}")
        with open(args.system_prompt_override_file) as f:
            system_prompt_override = f.read().strip()
        logger.info(f"System prompt overriden to:\n#####\n{system_prompt_override}\n#####\n")

    transform_fn_args = [
        {"system_prompt_override": system_prompt_override},
        {"max_prompt_token_length": streaming_config.max_prompt_token_length},
    ]
    train_dataset = get_cached_dataset_tulu(
        dataset_mixer_list=args.dataset_mixer_list,
        dataset_mixer_list_splits=args.dataset_mixer_list_splits,
        tc=tc,
        dataset_transform_fn=args.dataset_transform_fn,
        transform_fn_args=transform_fn_args,
        dataset_cache_mode=args.dataset_cache_mode,
        dataset_config_hash=args.dataset_config_hash,
        hf_entity=args.hf_entity,
        dataset_local_cache_dir=args.dataset_local_cache_dir,
        dataset_skip_cache=args.dataset_skip_cache,
        system_prompt_override=system_prompt_override,
    )
    train_dataset = train_dataset.shuffle(seed=args.seed)
    train_dataset = train_dataset.map(lambda example, idx: {**example, "index": idx}, with_indices=True)

    if len(args.dataset_mixer_eval_list) > 0:
        eval_dataset = get_cached_dataset_tulu(
            dataset_mixer_list=args.dataset_mixer_eval_list,
            dataset_mixer_list_splits=args.dataset_mixer_eval_list_splits,
            tc=tc,
            dataset_transform_fn=args.dataset_transform_fn,
            transform_fn_args=transform_fn_args,
            hf_entity=args.hf_entity,
            dataset_cache_mode=args.dataset_cache_mode,
            dataset_config_hash=args.dataset_config_eval_hash,
            dataset_local_cache_dir=args.dataset_local_cache_dir,
            dataset_skip_cache=args.dataset_skip_cache,
            system_prompt_override=system_prompt_override,
        )
        if args.shuffle_eval_dataset:
            eval_dataset = eval_dataset.shuffle(seed=args.seed)
    else:
        eval_dataset = None

    visualize_token(train_dataset[0][INPUT_IDS_PROMPT_KEY], tokenizer)

    return train_dataset, eval_dataset


def create_model_and_optimizer(
    args: Args,
    tc: TokenizerConfig,
    model_config: ModelConfig,
    beaker_config: BeakerRuntimeConfig,
    wandb_url: str,
    tokenizer: PreTrainedTokenizer,
    inference_results_Q: ray_queue.Queue,
    prompt_Q: ray_queue.Queue,
    evaluation_inference_results_Q: ray_queue.Queue,
    data_loader_config: data_loader_lib.StreamingDataLoaderConfig,
    train_dataset: Dataset,
    eval_dataset,
    reward_config: RewardConfig,
    generation_config,
    data_prep_actor_state: dict | None = None,
) -> tuple[ModelGroup, list[vllm_utils.LLMRayActor], dict, int, int]:
    """Create the model, optimizer, and vLLM engines."""
    # Create placement group
    bundles = [{"GPU": actor_num_gpus, "CPU": actor_num_gpus * 10} for actor_num_gpus in args.num_learners_per_node]
    pg = placement_group(bundles, strategy="STRICT_SPREAD")
    ray_get_with_progress([pg.ready()], desc="Waiting for placement group")

    # Set up tools
    max_len = data_loader_config.max_prompt_token_length + data_loader_config.response_length
    tool_objects = {}
    if args.tools:
        for tool in args.tools:
            if tool.lower() == "search":
                from open_instruct.search_utils.search_tool import SearchTool

                tool = SearchTool(
                    start_str="<query>",
                    end_str="</query>",
                    api_endpoint=args.search_api_endpoint,
                    number_documents_to_search=args.number_documents_to_search,
                )
                tool_objects[tool.end_str] = tool
                # Add tool end string to stop_strings
                args.stop_strings.append(tool.end_str)
            elif tool.lower() == "code":
                from open_instruct.tool_utils.tools import PythonCodeTool

                tool = PythonCodeTool(start_str="<code>", end_str="</code>", api_endpoint=args.code_tool_api_endpoint)
                tool_objects[tool.end_str] = tool
                # Add tool end string to stop_strings
                args.stop_strings.append(tool.end_str)
            else:
                raise ValueError(f"Unknown tool: {tool}")

    queues_to_monitor = {
        "Inference Results Queue": inference_results_Q,
        "Prompt Queue": prompt_Q,
        "Evaluation Queue": evaluation_inference_results_Q,
    }
    actor_manager = ray.remote(ActorManager).remote(queues_to_monitor, args)

    # Get model_dims early from HuggingFace config (doesn't require vLLM)
    model_dims = utils.ModelDims.from_hf_config(model_config.model_name_or_path)

    # Create DataPreparationActor FIRST so StreamingDataLoader can find it
    data_prep_actor_name = "data_prep_singleton"
    _data_prep_actor = DataPreparationActor.options(name=data_prep_actor_name, num_cpus=2).remote(
        dataset=train_dataset,
        inference_results_Q=inference_results_Q,
        param_prompt_Q=param_prompt_Q,
        tokenizer=tokenizer,
        config=data_loader_config,
        generation_config=generation_config,
        num_training_steps=args.num_training_steps,
        seed=args.seed,
        per_device_train_batch_size=args.per_device_train_batch_size,
        global_batch_size=args.num_unique_prompts_rollout,
        dp_world_size=args.world_size,
        max_possible_score=args.max_possible_score,
        actor_manager=actor_manager,
        model_dims=model_dims,
        verbose=args.verbose,
        work_dir=args.output_dir,
        initial_state=data_prep_actor_state,
        allow_world_padding=args.allow_world_padding,
    )

    # Create policy group and start model loading BEFORE vLLM engines (matches main branch order).
    # This ensures policy trainer actors are scheduled first, which affects how Ray schedules
    # the vLLM placement group and prevents port collisions during vLLM initialization.
    wandb_url = wandb.run.get_url() if args.with_tracking else None
    policy_group = ModelGroup(
        pg,
        PolicyTrainerRayProcess,
        args.num_learners_per_node,
        args.single_gpu_mode,
        args=args,
        data_loader_config=data_loader_config,
        data_prep_actor_name=data_prep_actor_name,
        tokenizer=tokenizer,
    )
    inits = [
        model.from_pretrained.remote(args, model_config, beaker_config, wandb_url, tokenizer)
        for model in policy_group.models
    ]

    # Create vLLM engines with queues
    vllm_engines = vllm_utils.create_vllm_engines(
        args.vllm_num_engines,
        args.vllm_tensor_parallel_size,
        args.vllm_enforce_eager,
        tc.tokenizer_name_or_path,
        model_config.model_name_or_path,
        model_config.model_revision,
        args.seed,
        args.vllm_enable_prefix_caching,
        max_len,
        args.vllm_gpu_memory_utilization,
        args.single_gpu_mode,
        pg=pg if args.single_gpu_mode else None,
        tools=tool_objects,
        max_tool_calls=args.max_tool_calls,
<<<<<<< HEAD
        mask_tool_use=data_loader_config.mask_tool_use,
        prompt_queue=param_prompt_Q,
=======
        mask_tool_use=args.mask_tool_use,
        prompt_queue=prompt_Q,
>>>>>>> 71bfaecd
        results_queue=inference_results_Q,
        eval_results_queue=evaluation_inference_results_Q,
        actor_manager=actor_manager,
        inflight_updates=args.inflight_updates,
        reward_config=reward_config,
        train_dataset=train_dataset,
        eval_dataset=eval_dataset,
    )
    logger.info("======== ✅ vLLM engines and actor_manager initialized =========")

    if vllm_engines:
        kv_cache_max_concurrency = ray.get(vllm_engines[0].get_kv_cache_info.remote())
        ray.get(actor_manager.set_kv_cache_max_concurrency.remote(kv_cache_max_concurrency))
        expected_batch_size = (
            args.num_unique_prompts_rollout
            * data_loader_config.num_samples_per_prompt_rollout
            // args.vllm_num_engines
        )
        if kv_cache_max_concurrency < expected_batch_size:
            nodes_needed = (
                args.num_unique_prompts_rollout
                * data_loader_config.num_samples_per_prompt_rollout
                // kv_cache_max_concurrency
            )
            logger.warning(
                f"kv_cache_max_concurrency ({kv_cache_max_concurrency}) is lower than "
                f"num_unique_prompts_rollout * num_samples_per_prompt_rollout // vllm_num_engines ({expected_batch_size}). "
                f"This means actors will have to run multiple sequential batches, hurting performance. "
                f"You might want to use more inference nodes ({nodes_needed} nodes to generate the entire batch simultaneously)."
            )
    else:
        ray.get(actor_manager.set_kv_cache_max_concurrency.remote(-1))

    # Wait for policy models to finish loading
    results, _ = ray_get_with_progress(inits, desc="Initializing models")
    resume_training_step = results[0] + 1
    episode = (
        (resume_training_step - 1)
        * args.num_unique_prompts_rollout
        * data_loader_config.num_samples_per_prompt_rollout
    )
    logger.info("======== ✅ all models initialized =========")

    ray_get_with_progress(
        [m.setup_model_update_group.remote(vllm_engines=vllm_engines) for m in policy_group.models],
        desc="Setting up model update group",
    )
    logger.info("======== ✅ model update group setup successfully =========")

    return (
        policy_group,
        vllm_engines,
        tool_objects,
        resume_training_step,
        episode,
        actor_manager,
        model_dims,
        _data_prep_actor,
    )


def create_generation_configs(args: Args, streaming_config: data_loader_lib.StreamingDataLoaderConfig):
    """Create generation configs for training and evaluation."""
    generation_config = vllm_utils.SamplingConfig(
        temperature=args.temperature,
        top_p=args.vllm_top_p,
        max_tokens=streaming_config.response_length,
        n=streaming_config.num_samples_per_prompt_rollout,
        stop=args.stop_strings,
        seed=args.seed,
        logprobs=1,
    )
    eval_generation_config = dataclasses.replace(generation_config, n=1)
    return {"train": generation_config, "eval": eval_generation_config}


<<<<<<< HEAD
=======
def add_prompt_to_generator(
    example: dict[str, Any], prompt_Q: ray_queue.Queue, generation_config, is_eval: bool
) -> None:
    """Add a prompt to the generation queue.

    Args:
        example: A dict containing:
            - INPUT_IDS_PROMPT_KEY: The tokenized prompt
            - dataset_index: Index into the original dataset
            - prompt_id: Unique identifier for this prompt (epoch_datasetIndex)
        param_prompt_Q: Queue to put the prompt request
        generation_config: Generation configuration
        is_eval: Whether this is an evaluation prompt
    """
    prompt_Q.put(
        PromptRequest(
            prompt=example[INPUT_IDS_PROMPT_KEY],
            generation_config=generation_config,
            dataset_index=example["dataset_index"],
            prompt_id=example["prompt_id"],
            is_eval=is_eval,
        )
    )


def load_data_from_packing_thread(
    packed_sequences_Q: Queue, num_total_tokens: int, stop_event: threading.Event, health_check_fn: Callable[[], None]
) -> tuple[list[dict[str, list[torch.Tensor]]] | None, dict[str, Any], int, int, list[int] | None, list[int] | None]:
    """Get the packed sequences with advantages from the packing thread."""
    with Timer("[Main Thread] 📦 Getting packed sequences from thread") as timer:
        while True:
            if stop_event.is_set():
                logger.warning("[Main Thread] Stop event detected while waiting for packed sequences")
                return None, {}, num_total_tokens, 0, None, None, 0
            try:
                # When running at 32k generation length, it typically takes 900s to generate data,
                # so you might see this fire a bunch of times. That's normal!
                packed_data = packed_sequences_Q.get(timeout=300)
                break
            except Empty:
                health_check_fn()
                logger.warning("[Main Thread] Timeout waiting for packed sequences. Retrying...")
        data_thread_metrics = packed_data["metrics"]
        B = packed_data["B"]
        collated_data = packed_data["collated_data"]
        num_step_tokens = packed_data["num_new_tokens"]
        num_total_tokens += num_step_tokens
        prompt_lengths = packed_data["prompt_lengths"]
        response_lengths = packed_data["response_lengths"]
        num_filtered_prompts = packed_data["num_filtered_prompts"]

    data_thread_metrics["time/trainer_idling"] = timer.duration
    if B == 0:
        logger.warning("[Main Thread] 🤡 After packing, there is not enough data to train")
        return None, data_thread_metrics, num_total_tokens, 0, None, None, 0
    return (
        collated_data,
        data_thread_metrics,
        num_total_tokens,
        num_step_tokens,
        prompt_lengths,
        response_lengths,
        num_filtered_prompts,
    )


>>>>>>> 71bfaecd
def weight_sync_thread(
    args: Args,
    stop_event: threading.Event,
    weight_sync_trigger_event: threading.Event,
    policy_group: ModelGroup,
    actor_manager: ActorManager,
    weight_sync_metrics_Q: Queue,
    resume_training_step: int = 1,
):
    """Thread function that handles weight sync operations and actor manager coordination."""
    logger.info("[Weight Sync Thread] 🚀 Starting weight sync thread")
    if resume_training_step > 1:
        weight_sync_trigger_event.set()

    while not stop_event.is_set():
        # Wait for weight sync trigger from main thread
        if not weight_sync_trigger_event.wait(timeout=1.0):
            continue

        # Clear the event for next iteration
        weight_sync_trigger_event.clear()

        with Timer("[Weight Sync]") as timer:
            logger.debug("[Weight Sync Thread] Starting weight sync")

            # Set actors to stop
            ray.get(actor_manager.set_should_stop.remote(True))
            logger.debug("[Weight Sync Thread] Set should_stop to True for weight sync")

            # Broadcast weights to vLLM engines
            # First get the futures
            weight_broadcast_futures: list[ray.ObjectRef] = [m.broadcast_to_vllm.remote() for m in policy_group.models]

            # Wait for all weight updates to complete and collect individual timings
            _, actor_sync_times = ray_get_with_progress(
                weight_broadcast_futures,
                desc="[Weight Sync Thread] Waiting for weight updates to complete",
                enable=args.verbose,
            )

            # Allow actors to resume
            ray.get(actor_manager.set_should_stop.remote(False))
            logger.debug("[Weight Sync Thread] Set should_stop to False after weight sync")

        # Calculate distribution statistics
        sync_time_stats = {
            "time/weight_sync": timer.duration,
            "time/weight_sync_mean": np.mean(actor_sync_times),
            "time/weight_sync_min": np.min(actor_sync_times),
            "time/weight_sync_max": np.max(actor_sync_times),
            "time/weight_sync_median": np.median(actor_sync_times),
        }

        try:
            weight_sync_metrics_Q.put_nowait(sync_time_stats)
        except Full:
            logger.warning("[Weight Sync Thread] weight sync metrics queue full, skipping metric")

    logger.info("[Weight Sync Thread] 🛑 Stopping weight sync thread")


def one_training_step(
    args: Args,
    streaming_config: data_loader_lib.StreamingDataLoaderConfig,
    policy_group: ModelGroup,
    tokenizer: PreTrainedTokenizer,
    data_thread_metrics: dict[str, Any],
    episode: int,
    training_step: int,
    num_total_tokens: int,
    start_time: float,
    train_dataset: datasets.Dataset,
    training_start_time: float,
    wandb_url: str,
    chat_template_name: str,
    model_dims: utils.ModelDims,
    actor_manager: ActorManager | None = None,
) -> int:
    """Train the model for one step. Returns the number of tokens processed."""
    update_ref_policy_future = []
    with Timer("[Main Thread] 🗡️ Training") as train_timer:
        results, _ = ray_get_with_progress(
            [policy_group.models[i].step.remote() for i in range(args.world_size)],
            desc=f"Running training step {training_step}",
        )
        metrics, array_metrics = zip(*results)
        if all(len(m) == 0 for m in metrics):
            logger.warning("[Main Thread] 🤡 After packing, there is not enough data to train")
            return 0
        if (
            args.load_ref_policy
            and args.ref_policy_update_freq is not None
            and training_step % args.ref_policy_update_freq == 0
            and args.alpha > 0
        ):
            update_ref_policy_future.extend(
                [policy_group.models[i].update_ref_policy.remote() for i in range(args.world_size)]
            )
            ray_get_with_progress(update_ref_policy_future, desc=f"Updating reference policy at step {training_step}")

    save_time = maybe_save_checkpoint(args, training_step, policy_group, chat_template_name, tokenizer, wandb_url)

    ray.get(actor_manager.report_training_step_time.remote(train_timer.duration))

    average_metrics = {k: np.mean([m[k] for m in metrics if k in m]) for k in set().union(*metrics)}
    for key, value in array_metrics[0].items():
        average_metrics[key] = value
    step_time = time.perf_counter() - start_time
    total_training_time = time.perf_counter() - training_start_time

    total_generation_time = average_metrics["time/getting_response"]
    prompt_lengths = array_metrics[0]["batch/prompt_lengths"]
    response_lengths = array_metrics[0]["batch/response_lengths"]
    num_step_tokens = sum(prompt_lengths) + sum(response_lengths)

    utilization_metrics = calculate_utilization_metrics(
        model_dims=model_dims,
        prompt_lengths=prompt_lengths,
        response_lengths=response_lengths,
        total_generation_time=total_generation_time,
        samples_per_prompt=streaming_config.num_samples_per_prompt_rollout,
        num_engines=args.vllm_num_engines,
        num_gpus_per_engine=args.vllm_tensor_parallel_size,
        training_time=train_timer.duration,
        num_training_gpus=args.world_size,
    )

    metrics = {
        "episode": episode,
        "global_step": episode,
        "training_step": training_step,
        "val/num_total_tokens": num_total_tokens,
        "val/num_step_tokens": num_step_tokens,
        "epoch": episode / streaming_config.num_samples_per_prompt_rollout / len(train_dataset),
        "learner_tokens_per_second_overall": num_total_tokens / total_training_time,
        "learner_tokens_per_second_step": num_step_tokens / step_time,
        "time/total": step_time,
        "time/training": train_timer.duration,
        "time/saving": save_time,
        **data_thread_metrics,
        **average_metrics,
        **utilization_metrics,
    }
    # Print only scalar metrics
    scalar_metrics = {k: v for k, v in metrics.items() if isinstance(v, (float, int))}
    print_rich_single_line_metrics(scalar_metrics)

    if args.with_tracking:
        # Convert array/list metrics to wandb histograms for logging
        for key, value in metrics.items():
            if (isinstance(value, (np.ndarray, list))) and len(value) > 0:
                metrics[key] = wandb.Histogram(value)
        wandb.log(metrics, step=episode)

    return num_step_tokens


@backoff.on_exception(backoff.expo, Exception, max_tries=3)
def maybe_save_checkpoint(
    args: Args,
    training_step: int,
    policy_group: ModelGroup,
    chat_template_name: str,
    tokenizer: PreTrainedTokenizer,
    wandb_url: str,
) -> float:
    save_time = 0
    if args.save_freq > 0 and training_step % args.save_freq == 0 and (args.eval_on_step_0 or training_step > 1):
        with Timer("[Main Thread] 🗡️ Saving model") as timer:
            checkpoint_dir = f"{args.output_dir}_checkpoints"
            step_dir = os.path.join(checkpoint_dir, f"step_{training_step}")
            logger.info(f"Saving model at step {training_step} to {step_dir}")
            ray_get_with_progress(
                [
                    policy_group.models[i].save_model.remote(step_dir, chat_template_name, tokenizer)
                    for i in range(args.world_size)
                ],
                desc=f"Saving model at step {training_step}",
            )
            if args.try_launch_beaker_eval_jobs_on_weka and is_beaker_job():
                leaderboard_name = f"{args.hf_repo_revision}_step_{training_step}"
                for i in range(args.world_size):
                    policy_group.models[i].launch_ai2_evals_on_weka_wrapper.remote(
                        step_dir, leaderboard_name, wandb_url, training_step
                    )
        save_time = timer.duration

    return save_time


def maybe_evaluate(
    args: Args,
    training_step: int,
    evaluation_inference_results_Q: ray_queue.Queue,
    tokenizer,
    episode,
    eval_dataset: Dataset,
    eval_generation_config,
    model_dims: utils.ModelDims,
    actor_manager=None,
):
    """Optionally evaluate the model."""
    if eval_dataset is None:
        return

    try:
        # timeout 0.01 if this is not the last training step
        # otherwise, wait to get the last evaluation generations (long timeout just in case)
        timeout = 0.01 if training_step < args.num_training_steps else 100

        # Accumulate evaluation results from all vLLM engines
        eval_result, eval_batch, eval_reward_metrics, _ = accumulate_inference_batches(
            evaluation_inference_results_Q,
            eval_generation_config,
            num_prompts=len(eval_dataset),
            model_dims=model_dims,
            tokenizer=tokenizer,
            dataset=eval_dataset,
            actor_manager=actor_manager,
            timeout=timeout,
            active_sampling=False,
            filter_zero_std_samples=False,
            replenish_prompts=False,
        )

        logger.info("[Main Thread] 📊 Evaluation responses received")

        eval_sequence_lengths = np.array([len(response) for response in eval_result.responses])
        eval_stop_rate = sum(int(finish_reason == "stop") for finish_reason in eval_result.finish_reasons) / len(
            eval_result.finish_reasons
        )
        eval_reward_metrics = {f"eval/{key}": val for key, val in eval_reward_metrics.items()}
        eval_metrics = {
            "eval/scores": np.array(eval_batch.scores).mean(),
            "eval/sequence_lengths": eval_sequence_lengths.mean(),
            "eval/sequence_lengths_min": eval_sequence_lengths.min(),
            "eval/sequence_lengths_max": eval_sequence_lengths.max(),
            "eval/stop_rate": eval_stop_rate,
            **eval_reward_metrics,
        }

        total_tokens = (
            eval_result.token_statistics.num_prompt_tokens + eval_result.token_statistics.num_response_tokens
        )
        eval_metrics["eval/actor_tokens_per_second"] = total_tokens / eval_result.token_statistics.generation_time

        print_rich_single_line_metrics(eval_metrics)

        table = {}
        table["prompt"] = tokenizer.batch_decode(eval_batch.queries if eval_batch else [])
        table["response"] = eval_batch.decoded_responses
        table["response"] = [item.replace(tokenizer.pad_token, "") for item in table["response"]]
        table["scores"] = eval_batch.scores
        table["ground_truth"] = eval_batch.ground_truths if eval_batch else []
        df = pd.DataFrame(table)

        if args.with_tracking:
            eval_metrics["sample_completions"] = wandb.Table(dataframe=df)
            wandb.log(eval_metrics, step=episode)
        else:
            print_rich_table(df.iloc[:1])
        del table
    except Empty:
        logger.warning("[Main Thread] 🙈 Evaluation responses not received")


def save_final_model(
    args: Args,
    policy_group: ModelGroup,
    tokenizer: PreTrainedTokenizer,
    training_step: int,
    wandb_url: str,
    chat_template_name: str,
):
    """Save the final model and launch evaluation jobs if configured."""
    logger.info(f"Saving final model at step {training_step} to {args.output_dir}")
    with Timer("[Main Thread] 🗡️ Saving model"):
        ray_get_with_progress(
            [
                policy_group.models[i].save_model.remote(args.output_dir, chat_template_name, tokenizer)
                for i in range(args.world_size)
            ],
            desc="Saving final model",
        )
        if args.try_launch_beaker_eval_jobs_on_weka and is_beaker_job():
            leaderboard_name = args.hf_repo_revision
            for i in range(args.world_size):
                policy_group.models[i].launch_ai2_evals_on_weka_wrapper.remote(
                    args.output_dir, leaderboard_name, wandb_url, training_step
                )


def make_tokenizer(tc: TokenizerConfig, model_config: ModelConfig):
    """Setup tokenizer with appropriate configuration."""
    tc.tokenizer_revision = model_config.model_revision if tc.tokenizer_revision is None else tc.tokenizer_revision
    tc.tokenizer_name_or_path = (
        model_config.model_name_or_path if tc.tokenizer_name_or_path is None else tc.tokenizer_name_or_path
    )
    if (
        tc.tokenizer_revision != model_config.model_revision
        and tc.tokenizer_name_or_path != model_config.model_name_or_path
    ):
        # Warn user if tokenizer and model use different revisions; this is an unusual
        # use case.
        warning = f"""Requested tokenizer revision `{tc.tokenizer_revision=}` is different
                   from the model revision `{model_config.model_revision=}` or the tokenizer name `{tc.tokenizer_name_or_path=}`
                   is different from the model name `{model_config.model_name_or_path=}`."""
        logger.warning(warning)
    return tc.tokenizer


def cleanup_judge_clients():
    """Cleans up all LLM judge clients."""
    asyncio.run(cleanup_all_llm_judge_clients())
    logger.info("✅ LLM judge clients cleaned up")


def cleanup_training_resources(
    stop_event: threading.Event,
    executor: futures.ThreadPoolExecutor,
    queues: list[ray_queue.Queue],
    actor_manager: ActorManager,
) -> None:
    """Clean up all training resources including threads and Ray queues."""
    stop_event.set()

    logger.info("Signaling all actors to stop...")
    ray.get(actor_manager.set_should_stop.remote(True))
    logger.info("✅ Signaled all actors to stop")

    # Clean up ActorManager resources
    logger.info("Cleaning up ActorManager resources...")
    ray.get(actor_manager.cleanup.remote())
    logger.info("✅ ActorManager resources cleaned up")

    logger.info("Pushing shutdown sentinel to queues...")
    # Push sentinel to the first queue (inference_results_Q)
    if queues and len(queues) > 0:
        queues[0].put(ShutdownSentinel(), timeout=1)

    logger.info("Shutting down Ray queues...")
    if queues and len(queues) > 0:
        [queue.shutdown() for queue in queues]
    logger.info("Shutting down thread pool executor...")
    executor.shutdown(wait=True)

    # Clean up judge clients
    cleanup_judge_clients()

    # Shutdown Ray only from the main process (rank 0) or when DDP isn't initialized
    try:
        is_ddp = dist.is_available() and dist.is_initialized()
        is_rank0 = (not is_ddp) or (dist.get_rank() == 0)
        if is_rank0 and ray.is_initialized():
            logger.info("Shutting down Ray...")
            ray.shutdown()
            logger.info("✅ Ray shut down")
    except Exception as e:
        logger.warning(f"Ray shutdown failed: {e}")

    # Clean up distributed process group if it was initialized
    if dist.is_initialized():
        logger.info("Destroying process group...")
        dist.destroy_process_group()
        logger.info("✅ Process group destroyed")


def run_training(
    args,
    streaming_config,
    tokenizer,
    train_dataset,
    eval_dataset,
    policy_group,
    vllm_engines,
    generation_configs,
    resume_training_step,
    episode,
    wandb_url,
    tc,
    stop_event,
    executor,
    inference_results_Q,
    prompt_Q,
    evaluation_inference_results_Q,
<<<<<<< HEAD
    generate_metrics_Q,
=======
    packed_sequences_Q,
>>>>>>> 71bfaecd
    weight_sync_metrics_Q,
    actor_manager: ActorManager,
    model_dims: utils.ModelDims,
    checkpoint_state=None,
):
    if resume_training_step > 1:
        logger.info(f"[Main Thread] Resuming training from step {resume_training_step}")

    # Restore dataloader state if available in checkpoint
    if checkpoint_state and "dataloader_state" in checkpoint_state:
        ray_get_with_progress(
            [
                policy_group.models[i].dataloader.load_state_dict.remote(checkpoint_state["dataloader_state"])
                for i in range(args.world_size)
            ],
            desc="Restoring dataloader state",
        )
        logger.info("Restored dataloader state from checkpoint")

    logger.info("======== ✅ weight sync thread starts =========")
    weight_sync_trigger_event = threading.Event()
    weight_sync_thread_future = executor.submit(
        weight_sync_thread,
        args,
        stop_event,
        weight_sync_trigger_event,
        policy_group,
        actor_manager,
        weight_sync_metrics_Q,
        resume_training_step,
    )

    """Run the main training loop with worker threads."""
    ray_get_with_progress(
        [engine.ready.remote() for engine in vllm_engines], "Checking engines are ready to work", timeout=300
    )

<<<<<<< HEAD
    logger.info("======== ✅ Dataloaders already initialized in actors =========")
=======
    logger.info("======== ✅ data preparation thread starts =========")
    packing_future = executor.submit(
        data_preparation_thread,
        inference_results_Q,
        prompt_Q,
        packed_sequences_Q,
        args,
        tokenizer,
        args.num_training_steps,
        generation_configs["train"],
        resume_training_step,
        data_loader,
        train_dataset,
        actor_manager,
        model_dims,
    )
>>>>>>> 71bfaecd

    def health_check_fn():
        [f.result() for f in [weight_sync_thread_future] if f.done()]
        ray_get_with_progress(
            [engine.check_background_threads.remote() for engine in vllm_engines],
            desc="Checking vLLM engine health",
            enable=False,
        )

<<<<<<< HEAD
=======
    # Send initial data to ensure we have a N-step offset.
    for _ in range(args.async_steps * args.num_unique_prompts_rollout):
        example = next(data_loader)
        add_prompt_to_generator(example, prompt_Q, generation_configs["train"], is_eval=False)
>>>>>>> 71bfaecd
    if checkpoint_state and "num_total_tokens" in checkpoint_state:
        num_total_tokens = checkpoint_state["num_total_tokens"]
        logger.info(f"Restored num_total_tokens: {num_total_tokens}")
    else:
        num_total_tokens = 0

    if eval_dataset is not None:
        eval_data_loader = data_loader_lib.HFDataLoader(
            dataset=eval_dataset,
            batch_size=1,
            seed=args.seed,
            rank=0,
            world_size=1,
            work_dir=args.output_dir,
            automatic_reshuffle=False,
        )
    else:
        eval_data_loader = None
    training_start_time = time.perf_counter()  # Track overall training start time
    maybe_update_beaker_description(
        current_step=resume_training_step - 1,
        total_steps=args.num_training_steps,
        start_time=training_start_time,
        wandb_url=wandb_url,
    )
    for training_step in range(resume_training_step, args.num_training_steps + 1):
        start_time = time.perf_counter()

        # Check if any of the threads have raised an exception.
        health_check_start = time.perf_counter()
        health_check_fn()
        health_check_time = time.perf_counter() - health_check_start

        if (
            training_step % args.local_eval_every == 0
            and eval_data_loader is not None
            and (args.eval_on_step_0 or training_step > 1)
        ):
            for eval_example in iter(eval_data_loader):
<<<<<<< HEAD
                add_prompt_to_generator(eval_example, 0, param_prompt_Q, generation_configs["eval"], is_eval=True)
=======
                add_prompt_to_generator(eval_example, prompt_Q, generation_configs["eval"], is_eval=True)
        if collated_data is None:
            continue
>>>>>>> 71bfaecd

        episode += args.num_unique_prompts_rollout * streaming_config.num_samples_per_prompt_rollout

<<<<<<< HEAD
        data_thread_metrics = {}
        for metrics_Q in [generate_metrics_Q, weight_sync_metrics_Q]:
            try:
                data_thread_metrics |= metrics_Q.get_nowait()
            except Empty:
                logger.info("[Main Thread] didn't get train generation metrics")
=======
        try:
            data_thread_metrics |= weight_sync_metrics_Q.get_nowait()
        except Empty:
            logger.info("[Main Thread] didn't get train generation metrics")
>>>>>>> 71bfaecd

        data_thread_metrics["time/health_check"] = health_check_time

        num_step_tokens = one_training_step(
            args,
            streaming_config,
            policy_group,
            tokenizer,
            data_thread_metrics,
            episode,
            training_step,
            num_total_tokens,
            start_time,
            train_dataset,
            training_start_time,
            wandb_url,
            tc.chat_template_name,
            model_dims,
            actor_manager,
        )
        num_total_tokens += num_step_tokens

        # Checkpoint after one_training_step (or even if it was skipped)
        # This ensures we checkpoint progress even if the exact checkpoint step has no data
        if (
            args.checkpoint_state_freq > 0
            and training_step % args.checkpoint_state_freq == 0
            and args.checkpoint_state_dir is not None
        ):
            utils.warn_if_low_disk_space(args.checkpoint_state_dir, send_slack_alerts=args.send_slack_alerts)
            with Timer("[Main Thread] 🗡️ Saving checkpoint state"):
                # Save comprehensive client state including dataloader state
                client_state = {
                    "training_step": training_step,
                    "episode": episode,
                    "num_total_tokens": num_total_tokens,
                }

                # Save dataloader state from Ray actor
                client_state["dataloader_state"] = ray.get(policy_group.models[0].dataloader.state_dict.remote())

                # Save DataPreparationActor state
                data_prep_actor = ray.get_actor("data_prep_singleton")
                client_state["data_prep_actor_state"] = ray.get(data_prep_actor.get_state.remote())

                ray_get_with_progress(
                    [
                        policy_group.models[i].save_checkpoint_state.remote(args.checkpoint_state_dir, client_state)
                        for i in range(args.world_size)
                    ],
                    desc=f"Saving checkpoint state at step {training_step}",
                )
                logger.info(f"Saved checkpoint state at step {training_step} to {args.checkpoint_state_dir}")

        logger.debug(f"[Main Thread] Triggered weight sync for step {training_step}")
        weight_sync_trigger_event.set()

        maybe_evaluate(
            args,
            training_step,
            evaluation_inference_results_Q,
            tokenizer,
            episode,
            eval_dataset,
            generation_configs["eval"],
            model_dims,
            actor_manager,
        )

        maybe_update_beaker_description(
            current_step=training_step,
            total_steps=args.num_training_steps,
            start_time=training_start_time,
            wandb_url=wandb_url,
        )

    if resume_training_step > args.num_training_steps:
        raise ValueError(f"Training didn't run since {resume_training_step=} > {args.num_training_steps=}")

    save_final_model(args, policy_group, tokenizer, training_step, wandb_url, tc.chat_template_name)


def main(
    args: Args,
    tc: TokenizerConfig,
    model_config: ModelConfig,
    streaming_config: data_loader_lib.StreamingDataLoaderConfig,
):
    tokenizer = make_tokenizer(tc, model_config)
    args = setup_runtime_variables(args, streaming_config)

    if args.verbose:
        logging.getLogger().setLevel(logging.DEBUG)
        for handler in logging.getLogger().handlers:
            handler.setLevel(logging.DEBUG)

    beaker_config, wandb_url = setup_experiment_tracking(args, tc, model_config)

    train_dataset, eval_dataset = setup_datasets(args, tc, tokenizer, streaming_config)

    if len(train_dataset) < (needed := max(streaming_config.async_steps, 1) * args.num_unique_prompts_rollout):
        raise ValueError(
            f"Train dataset is too small! Is {len(train_dataset)} prompts, but {needed} are needed to have enough prompts for bsz and prefill. Try reducing async_steps or num_unique_prompts_rollout, or increasing the dataset size."
        )

    if args.cache_dataset_only:
        return

    pprint([args, model_config])

    # Initialize Ray before creating Ray objects
    ray.init(dashboard_host="0.0.0.0", runtime_env={"excludes": [".git/"], "env_vars": dict(os.environ)})

    # Create Ray queues.
    # Since we now send/receive individual prompts, queue size should accommodate
<<<<<<< HEAD
    # all prompts from async_steps + 1 training steps
    queue_size = (streaming_config.async_steps + 1) * args.num_unique_prompts_rollout
=======
    # - all prompts from async_steps + 1 training steps
    # - all eval prompts
    num_eval_prompts = len(eval_dataset) if eval_dataset is not None else 0
    queue_size = (args.async_steps + 1) * args.num_unique_prompts_rollout + num_eval_prompts
>>>>>>> 71bfaecd
    inference_results_Q = ray_queue.Queue(maxsize=queue_size)
    prompt_Q = ray_queue.Queue(maxsize=queue_size)
    # We don't care if we ever hit the max, so we let the queue be unbounded.
    evaluation_inference_results_Q = ray_queue.Queue()

    reward_config = RewardConfig(
        apply_r1_style_format_reward=args.apply_r1_style_format_reward,
        r1_style_format_reward=args.r1_style_format_reward,
        apply_verifiable_reward=args.apply_verifiable_reward,
        verification_reward=args.verification_reward,
        non_stop_penalty=args.non_stop_penalty,
        non_stop_penalty_value=args.non_stop_penalty_value,
        only_reward_good_outputs=args.only_reward_good_outputs,
        additive_format_reward=args.additive_format_reward,
        verifier_functions=build_all_verifiers(args),
    )
<<<<<<< HEAD
    generation_configs = create_generation_configs(args, streaming_config)
=======

    policy_group, vllm_engines, tool_objects, resume_training_step, episode, actor_manager = (
        create_model_and_optimizer(
            args,
            tc,
            model_config,
            beaker_config,
            wandb_url,
            tokenizer,
            inference_results_Q,
            prompt_Q,
            evaluation_inference_results_Q,
            reward_config,
            train_dataset,
            eval_dataset,
        )
    )

    # Get the model dimensions from one of the engines without loading weights
    model_dims = ray.get(vllm_engines[0].get_model_dims.remote())

    generation_configs = create_generation_configs(args)
>>>>>>> 71bfaecd

    checkpoint_state = None
    if args.checkpoint_state_dir and os.path.exists(args.checkpoint_state_dir):
        checkpoint_path = os.path.join(args.checkpoint_state_dir, "global_0", "state.pt")
        if os.path.exists(checkpoint_path):
            checkpoint_state = torch.load(checkpoint_path, map_location="cpu", weights_only=False)
            logger.info(f"Loaded checkpoint state from {checkpoint_path}")

    (
        policy_group,
        vllm_engines,
        tool_objects,
        resume_training_step,
        episode,
        actor_manager,
        model_dims,
        _data_prep_actor,
    ) = create_model_and_optimizer(
        args,
        tc,
        model_config,
        beaker_config,
        wandb_url,
        tokenizer,
        inference_results_Q,
        param_prompt_Q,
        evaluation_inference_results_Q,
        streaming_config,
        train_dataset,
        eval_dataset,
        reward_config,
        generation_configs["train"],
        checkpoint_state.get("data_prep_actor_state") if checkpoint_state else None,
    )

    if checkpoint_state:
        episode = checkpoint_state["episode"]
        logger.info(f"Restored episode count: {episode}")

    # Create additional queues (main queues already created above)
<<<<<<< HEAD
    generate_metrics_Q = Queue(maxsize=streaming_config.async_steps)
    weight_sync_metrics_Q = Queue(maxsize=streaming_config.async_steps)
=======
    packed_sequences_Q = Queue(maxsize=args.async_steps)
    weight_sync_metrics_Q = Queue(maxsize=args.async_steps)
>>>>>>> 71bfaecd

    stop_event = threading.Event()
    executor = futures.ThreadPoolExecutor(max_workers=3, thread_name_prefix="grpo")

    try:
        episode = run_training(
            args,
            streaming_config,
            tokenizer,
            train_dataset,
            eval_dataset,
            policy_group,
            vllm_engines,
            generation_configs,
            resume_training_step,
            episode,
            wandb_url,
            tc,
            stop_event,
            executor,
            inference_results_Q,
            prompt_Q,
            evaluation_inference_results_Q,
<<<<<<< HEAD
            generate_metrics_Q,
=======
            packed_sequences_Q,
>>>>>>> 71bfaecd
            weight_sync_metrics_Q,
            actor_manager,
            model_dims,
            checkpoint_state,
        )
    except Exception as e:
        if args.send_slack_alerts:
            utils.send_slack_message(f"Training failed with error: {e}")
        raise
    finally:
        cleanup_training_resources(
            stop_event, executor, [inference_results_Q, prompt_Q, evaluation_inference_results_Q], actor_manager
        )

    # Ai2 logic: we use /output to store the artifacts of the job, so we
    # make a copy of the model to `/output` in the end.
    if (
        args.try_auto_save_to_beaker
        and is_beaker_job()
        and len(beaker_config.beaker_dataset_id_urls) > 0
        and args.output_dir.rstrip("/") != "/output"
        and os.path.isdir(args.output_dir)
    ):
        shutil.copytree(args.output_dir, "/output", dirs_exist_ok=True)
    logger.info("finished training")

    accelerator = Namespace()
    accelerator.is_main_process = True  # hack
    if args.push_to_hub:
        logger.info("Pushing model to hub")
        push_folder_to_hub(accelerator, args.output_dir, args.hf_repo_id, args.hf_repo_revision)

    # Check for runtime leaks before exiting
    logger.info("Checking for runtime leaks...")

    utils.check_runtime_leaks()


if __name__ == "__main__":
    utils.check_oe_eval_internal()

    parser = ArgumentParserPlus((Args, TokenizerConfig, ModelConfig, data_loader_lib.StreamingDataLoaderConfig))
    args, tokenizer_config, model_config, streaming_config = parser.parse_args_into_dataclasses()
    assert isinstance(args, Args)
    assert isinstance(tokenizer_config, TokenizerConfig)
    assert isinstance(model_config, ModelConfig)
    assert isinstance(streaming_config, data_loader_lib.StreamingDataLoaderConfig)

    main(args, tokenizer_config, model_config, streaming_config)<|MERGE_RESOLUTION|>--- conflicted
+++ resolved
@@ -240,24 +240,8 @@
     """How many training steps to take before updating the reference policy."""
     load_ref_policy: bool = True
     """Whether to load and use a reference policy for KL penalty calculation."""
-<<<<<<< HEAD
-=======
-    advantage_normalization_type: Literal["standard", "centered"] = "standard"
-    """The type of advantage normalization to use. Standard normalization is the default: it subtracts the mean and
-    divides by the standard deviation. Centered normalization is the same but subtracts the mean only (e.g., used in
-    DR.GRPO https://arxiv.org/pdf/2503.20783)."""
-    mask_truncated_completions: bool = False
-    """Whether to mask out truncated completions. Also called overlong filtering, from DAPO (https://arxiv.org/abs/2503.14476)."""
     loss_fn: Literal["dapo", "cispo"] = "dapo"
     """Whether to use DAPO or CISPO loss function."""
-
-    active_sampling: bool = False
-    """Whether to continue sampling responses until you get a full batch."""
-    filter_zero_std_samples: bool = True
-    """Whether to filter out prompts with zero reward std (all samples have the same score)."""
-    no_resampling_pass_rate: float | None = None
-    """If the response to a prompt is solved at a rate higher than this, do not resample this prompt again"""
->>>>>>> 71bfaecd
     record_entropy: bool = False
     """whether to record the entropy of the policy during training. Uses extra memory."""
     use_vllm_logprobs: bool = False
@@ -410,15 +394,10 @@
     # Tool settings
     tools: list[str] | None = None
     """If set, use the tool mapped to the string. Currently only supports `search` and `code`"""
-<<<<<<< HEAD
-    max_tool_calls: list[int] = field(default_factory=lambda: [5])
-    """Maximum number of tool calls allowed. If a list is provided, it must have length 1 (applies to all tools) or same length as tools (per-tool limit)."""
-=======
     max_tool_calls: tuple[int, ...] = (5,)
     """Maximum number of tool calls allowed. If a tuple is provided, it must have length 1 (applies to all tools) or same length as tools (per-tool limit)."""
     mask_tool_use: bool = True
     """Whether to mask the tool output. By default on."""
->>>>>>> 71bfaecd
     only_reward_good_outputs: bool = False
     """Whether to only reward good outputs. By default off. Useful to force the model to use the tool(s)."""
 
@@ -1405,517 +1384,7 @@
     return utilization_metrics
 
 
-<<<<<<< HEAD
 def setup_runtime_variables(args: Args, streaming_config: data_loader_lib.StreamingDataLoaderConfig) -> Args:
-=======
-@dataclass
-class BatchStatistics:
-    prompt_lengths: list[int]
-    response_lengths: list[int]
-    filtered_prompts: int
-    filtered_prompts_zero: int
-    filtered_prompts_solved: int
-    filtered_prompts_nonzero: int
-    percent_solved_mean: float
-    no_resampled_prompts: int
-    total_prompts: int
-
-
-def accumulate_inference_batches(
-    inference_results_Q: ray_queue.Queue,
-    args: Args,
-    generation_config: vllm_utils.SamplingConfig,
-    num_prompts: int,
-    model_dims: utils.ModelDims,
-    tokenizer: PreTrainedTokenizer,
-    prompt_dataset: Dataset,
-    data_loader: data_loader_lib.HFDataLoader | None = None,
-    prompt_Q: ray_queue.Queue | None = None,
-    actor_manager=None,
-    timeout: float | None = None,
-    active_sampling: bool = False,
-    filter_zero_std_samples: bool = False,
-    replenish_prompts: bool = False,
-    no_resampling_pass_rate: float | None = None,
-) -> tuple[GenerationResult, Batch, dict, BatchStatistics]:
-    """Accumulate multiple inference results into a single training batch.
-
-    Args:
-        inference_results_Q: Queue containing individual GenerationResult objects (one per prompt)
-        args: Arguments containing vllm_num_engines and batch size info
-        generation_config: Generation config containing n (number of samples per prompt)
-        num_prompts: Number of prompts to accumulate
-        data_loader: Iterator over the dataloader for replenishing prompts. Required when
-            replenish_prompts=True or no_resampling_pass_rate is set. Can be None for
-            evaluation where all prompts are pre-queued.
-        prompt_dataset: Dataset containing prompts
-        prompt_Q: Queue containing prompts to send to generator. Required when
-            replenish_prompts=True. Can be None for evaluation where no replenishment is needed.
-        timeout: Optional timeout in seconds for queue get operations. If None, blocks indefinitely.
-        active_sampling: Whether to continue sampling until we have sampled num_prompts prompts with non-zero std
-        filter_zero_std_samples: Whether to filter samples with zero reward std
-        replenish_prompts: Add a prompt back onto the prompt_Q after receiving a finished result
-        no_resampling_pass_rate: Optional rate at which to note samples solved at greater than this rate
-            and exclude them from further sampling
-
-    Raises:
-        queue.Empty: If timeout is specified and no data is available within timeout.
-
-    Returns:
-        Tuple of (combined_result, Batch with queries, ground_truths, datasets, prompt_lengths, response_lengths)
-        or (ShutdownSentinel, None, None, None) if shutdown signal received
-    """
-    if no_resampling_pass_rate is not None:
-        assert data_loader is not None, "no_resampling requires data_loader"
-
-    if replenish_prompts:
-        assert prompt_Q is not None and data_loader is not None and prompt_dataset is not None, (
-            "replenish_prompts requires prompt_Q, data_loader, and prompt_dataset"
-        )
-    results = []
-    all_queries = []
-    all_ground_truths = []
-    all_datasets = []
-    all_raw_queries = []
-    all_decoded_responses = []
-    all_reward_metrics = []
-    all_scores = []
-    all_percent_solved = []
-    total_filtered_prompts = 0
-    filtered_prompt_zero = 0
-    filtered_prompt_solved = 0
-    filtered_prompt_nonzero = 0
-    total_no_resampled = 0
-    progress_bar = tqdm(
-        total=num_prompts,
-        desc=f"Accumulating Responses and Rewarding {num_prompts} prompts",
-        bar_format="{l_bar}{bar}{r_bar}\n",
-        disable=not args.verbose,
-    )
-    num_prompts_sampled = 0
-    while num_prompts_sampled < num_prompts:
-        result = inference_results_Q.get(timeout=timeout)
-
-        if isinstance(result, ShutdownSentinel):
-            return result, None, None, None
-
-        # Validate that each individual result has the expected number of responses
-        assert len(result.responses) == generation_config.n, (
-            f"Mismatch: individual prompt result has {len(result.responses)} responses "
-            f"but expected {generation_config.n} samples per prompt. "
-            f"Prompt ID: {result.prompt_id}"
-        )
-
-        # Replenish generation queue with new prompt
-        if replenish_prompts:
-            add_prompt_to_generator(next(data_loader), prompt_Q, generation_config, is_eval=False)
-
-        decoded_responses = tokenizer.batch_decode(result.responses, skip_special_tokens=True)
-
-        percent_solved = np.mean(result.reward_scores).item() / args.max_possible_score
-        # Don't resample prompt that was solved at more than no_resample_positive_rate
-        if no_resampling_pass_rate is not None and percent_solved >= no_resampling_pass_rate:
-            total_no_resampled += 1
-            data_loader.exclude_index(result.dataset_index)
-            logging.debug(
-                f"[Data Preparation Thread] Prompt solved at {percent_solved}, total no resampled: {total_no_resampled}"
-            )
-
-        # Filter out zero std prompts
-        if filter_zero_std_samples and np.std(result.reward_scores) == 0:
-            # If we're not active sampling, still count this as a sample
-            if not active_sampling:
-                num_prompts_sampled += 1
-                progress_bar.update(1)
-
-            total_filtered_prompts += 1
-            if result.reward_scores[0] == 0:
-                filtered_prompt_zero += 1
-            elif result.reward_scores[0] == args.max_possible_score:
-                filtered_prompt_solved += 1
-            else:
-                filtered_prompt_nonzero += 1
-            logging.debug(
-                f"[Data Preparation Thread] Filtered prompt with reward std 0, total filtered {total_filtered_prompts}"
-            )
-            continue
-        else:
-            num_prompts_sampled += 1
-            progress_bar.update(1)
-
-        results.append(result)
-        prompt_data = prompt_dataset[result.dataset_index]
-        all_queries.extend(repeat_each([prompt_data[INPUT_IDS_PROMPT_KEY]], generation_config.n))
-        all_ground_truths.extend(repeat_each([prompt_data[GROUND_TRUTHS_KEY]], generation_config.n))
-        all_datasets.extend(repeat_each([prompt_data[VERIFIER_SOURCE_KEY]], generation_config.n))
-        all_raw_queries.extend(repeat_each([prompt_data[RAW_PROMPT_KEY]], generation_config.n))
-        all_decoded_responses.extend(decoded_responses)
-        all_scores.extend(result.reward_scores)
-        all_reward_metrics.append(result.reward_metrics)
-        all_percent_solved.append(percent_solved)
-
-    if len(results) == 0:
-        logger.warning(
-            "[Data Preparation Thread] All prompts were filtered during accumulation. "
-            f"Filtered: {total_filtered_prompts} (zero std: {filtered_prompt_zero}, "
-            f"solved: {filtered_prompt_solved}, nonzero: {filtered_prompt_nonzero})"
-        )
-        return None, None, None, None
-
-    # Combine all results into a single GenerationResult
-    combined_responses = []
-    combined_finish_reasons = []
-    combined_masks = []
-    combined_num_calls = []
-    combined_timeouts = []
-    combined_tool_errors = []
-    combined_tool_outputs = []
-    combined_tool_runtimes = []
-    combined_tool_calleds = []
-    combined_logprobs = []
-
-    earliest_start_time = float("inf")
-    prompt_lengths = []
-    response_lengths = []
-
-    total_prompt_tokens = 0
-    total_response_tokens = 0
-    max_generation_time = 0
-
-    for i, result in enumerate(results):
-        combined_responses.extend(result.responses)
-        combined_finish_reasons.extend(result.finish_reasons)
-        combined_masks.extend(result.masks)
-        combined_num_calls.extend(result.request_info.num_calls)
-        combined_timeouts.extend(result.request_info.timeouts)
-        combined_tool_errors.extend(result.request_info.tool_errors)
-        combined_tool_outputs.extend(result.request_info.tool_outputs)
-        combined_tool_runtimes.extend(result.request_info.tool_runtimes)
-        combined_tool_calleds.extend(result.request_info.tool_calleds)
-
-        combined_logprobs.extend(result.logprobs)
-
-        earliest_start_time = min(earliest_start_time, result.start_time)
-
-        prompt_lengths.append(len(all_queries[i * generation_config.n]))
-
-        for response in result.responses:
-            response_lengths.append(len(response))
-
-        total_prompt_tokens += result.token_statistics.num_prompt_tokens
-        total_response_tokens += result.token_statistics.num_response_tokens
-        max_generation_time = max(max_generation_time, result.token_statistics.generation_time)
-
-    # Use the maximum generation time across engines since they work in parallel
-    # This avoids including queue overhead and accumulation time in MFU/MBU calculations
-    total_generation_time = max_generation_time
-
-    accumulated_stats = TokenStatistics(
-        num_prompt_tokens=total_prompt_tokens,
-        num_response_tokens=total_response_tokens,
-        generation_time=total_generation_time,
-        earliest_start_time=earliest_start_time,
-    )
-
-    # Create combined RequestInfo
-    combined_request_info = RequestInfo(
-        num_calls=combined_num_calls,
-        timeouts=combined_timeouts,
-        tool_errors=combined_tool_errors,
-        tool_outputs=combined_tool_outputs,
-        tool_runtimes=combined_tool_runtimes,
-        tool_calleds=combined_tool_calleds,
-    )
-
-    # Create combined GenerationResult
-    combined_result = GenerationResult(
-        responses=combined_responses,
-        finish_reasons=combined_finish_reasons,
-        masks=combined_masks,
-        request_info=combined_request_info,
-        dataset_index=None,
-        prompt_id=None,
-        token_statistics=accumulated_stats,
-        logprobs=combined_logprobs,
-    )
-
-    if actor_manager is not None:
-        ray.get(actor_manager.report_token_statistics.remote(accumulated_stats))
-
-    # Note: We don't have dataset_indices here, but they're not needed for the returned batch
-    batch = Batch(
-        queries=all_queries,
-        ground_truths=all_ground_truths,
-        datasets=all_datasets,
-        raw_queries=all_raw_queries,
-        decoded_responses=all_decoded_responses,
-        indices=None,  # Not meaningful for combined results
-        scores=all_scores,
-    )
-
-    combined_reward_metrics = combine_reward_metrics(all_reward_metrics)
-    percent_solved_mean = np.mean(all_percent_solved) if all_percent_solved else 0.0
-
-    batch_stats = BatchStatistics(
-        prompt_lengths=prompt_lengths,
-        response_lengths=response_lengths,
-        filtered_prompts=total_filtered_prompts,
-        filtered_prompts_zero=filtered_prompt_zero,
-        filtered_prompts_solved=filtered_prompt_solved,
-        filtered_prompts_nonzero=filtered_prompt_nonzero,
-        percent_solved_mean=percent_solved_mean,
-        no_resampled_prompts=total_no_resampled,
-        total_prompts=len(results),
-    )
-    return combined_result, batch, combined_reward_metrics, batch_stats
-
-
-def data_preparation_thread(
-    inference_results_Q: ray_queue.Queue,
-    prompt_Q: ray_queue.Queue,
-    packed_sequences_Q: Queue,
-    args: Args,
-    tokenizer: PreTrainedTokenizer,
-    num_training_steps: int,
-    generation_config,
-    resume_training_step: int,
-    data_loader: data_loader_lib.HFDataLoader,
-    train_dataset: Dataset,
-    actor_manager=None,
-    model_dims: utils.ModelDims = None,
-):
-    for training_step in range(resume_training_step, num_training_steps + 1):
-        # Streaming accumulation: collect results as they arrive
-        with Timer("🚀 [Data Preparation Thread] Getting response ids") as timer:
-            result, batch, reward_metrics, batch_stats = accumulate_inference_batches(
-                inference_results_Q,
-                args,
-                generation_config,
-                num_prompts=args.num_unique_prompts_rollout,
-                model_dims=model_dims,
-                tokenizer=tokenizer,
-                data_loader=data_loader,
-                prompt_dataset=train_dataset,
-                prompt_Q=prompt_Q,
-                actor_manager=actor_manager,
-                active_sampling=args.active_sampling,
-                filter_zero_std_samples=args.filter_zero_std_samples,
-                replenish_prompts=True,
-                no_resampling_pass_rate=args.no_resampling_pass_rate,
-            )
-            if isinstance(result, ShutdownSentinel):
-                logger.info("[Data Preparation Thread] Received shutdown sentinel, exiting")
-                return
-            if result is None:
-                logger.info("[Data Preparation Thread] All prompts filtered, putting empty batch into queue")
-                packed_sequences = PackedSequences(
-                    query_responses=[],
-                    attention_masks=[],
-                    response_masks=[],
-                    original_responses=[],
-                    advantages=[],
-                    position_ids=[],
-                    vllm_logprobs=[],
-                )
-                collated_data = []
-                packed_sequences_Q.put(
-                    {
-                        "packed_sequences": packed_sequences,
-                        "collated_data": collated_data,
-                        "metrics": {},
-                        "responses_count": 0,
-                        "num_new_tokens": 0,
-                        "B": 0,
-                        "prompt_lengths": [],
-                        "response_lengths": [],
-                        "num_filtered_prompts": 0,
-                    }
-                )
-                continue
-
-        getting_response_time = timer.duration
-        scores = np.array(batch.scores)
-
-        good_outputs = [
-            len(result.request_info.tool_outputs[i]) > 0
-            and result.request_info.tool_calleds[i]
-            and not result.request_info.timeouts[i]
-            and not result.request_info.tool_errors[i]
-            for i in range(len(result.request_info.tool_outputs))
-        ]
-        scores_per_prompt = scores.reshape(-1, args.num_samples_per_prompt_rollout)
-        mean_grouped_rewards = scores_per_prompt.mean(axis=-1)
-        mean_grouped_rewards = np.repeat(mean_grouped_rewards, args.num_samples_per_prompt_rollout, axis=0)
-        std_grouped_rewards = scores_per_prompt.std(axis=-1)
-        std_grouped_rewards = np.repeat(std_grouped_rewards, args.num_samples_per_prompt_rollout, axis=0)
-        if args.advantage_normalization_type == "standard":
-            advantages = (scores - mean_grouped_rewards) / (std_grouped_rewards + 1e-8)
-        elif args.advantage_normalization_type == "centered":
-            advantages = scores - mean_grouped_rewards
-        else:
-            raise ValueError(f"Invalid advantage normalization type: {args.advantage_normalization_type}")
-
-        if args.mask_truncated_completions:
-            stop_idxes = torch.tensor(
-                [i for i in range(len(result.finish_reasons)) if result.finish_reasons[i] == "stop"]
-            )
-            num_truncated = len(result.finish_reasons) - len(stop_idxes)
-            if num_truncated > 0:
-                logger.info(
-                    f"[Truncated completions filtering] Filtered {num_truncated} responses that didn't finish with 'stop'. "
-                    f"Retention rate: {len(stop_idxes) / len(result.finish_reasons):.2%}"
-                )
-            scores = scores[stop_idxes]
-            advantages = advantages[stop_idxes]
-            batch = batch[stop_idxes.tolist()]
-            result.responses = [result.responses[i] for i in stop_idxes]
-            result.masks = [result.masks[i] for i in stop_idxes]
-            result.finish_reasons = [result.finish_reasons[i] for i in stop_idxes]
-            result.logprobs = [result.logprobs[i] for i in stop_idxes]
-
-        with Timer("📦 [Data Preparation Thread] Packing sequences"):
-            packed_sequences = pack_sequences(
-                queries=batch.queries,
-                responses=result.responses,
-                masks=result.masks,
-                pack_length=args.pack_length,
-                pad_token_id=tokenizer.pad_token_id,
-                vllm_logprobs=result.logprobs,
-                mask_tool_use=args.mask_tool_use,
-            )
-            num_new_tokens = sum(len(seq) for seq in packed_sequences.query_responses)
-            # Vectorized advantage calculation: create a lookup array where each index corresponds to a response mask value
-            # and each value is the corresponding advantage score: index 0 is set to 0 since response masks start from 1 (1-indexed)
-            lookup_advantages = np.zeros(len(advantages) + 1, dtype=np.float32)
-            lookup_advantages[1:] = advantages
-            packed_advantages = [
-                torch.tensor(lookup_advantages[packed_mask], dtype=torch.float32)
-                for packed_mask in packed_sequences.response_masks
-            ]
-            packed_sequences.advantages = packed_advantages
-
-        # if we have less batches than world size, we need to pad out so each world is fine
-        # ideally, you should avoid this since its wasting computation.
-        if args.allow_world_padding:
-            with Timer("🤺 [Data Preparation Thread] Padding sequences for world size"):
-                shortfall = args.world_size - len(packed_sequences.query_responses)
-                if shortfall > 0:
-                    logger.warning(
-                        f"Padding {shortfall} sequences for world size. In future, you should adjust your compute this."
-                    )
-                    # construct "dummy" sequences for padding out the world size
-                    dummy_qr = torch.tensor([tokenizer.pad_token_id, tokenizer.eos_token_id], dtype=torch.long)
-                    dummy_attention = torch.tensor([1, 1], dtype=torch.long)
-                    dummy_position_ids = torch.arange(len(dummy_qr), dtype=torch.long)
-                    dummy_response_mask = torch.zeros_like(dummy_qr)
-                    dummy_advantage = torch.zeros_like(dummy_qr, dtype=torch.float)
-                    # pad out the world size
-                    for _ in range(shortfall):
-                        packed_sequences.query_responses.append(dummy_qr)
-                        packed_sequences.attention_masks.append(dummy_attention)
-                        packed_sequences.position_ids.append(dummy_position_ids)
-                        packed_sequences.response_masks.append(dummy_response_mask)
-                        packed_sequences.advantages.append(dummy_advantage)
-
-        collated_data = prepare_collated_data_for_workers(
-            packed_sequences, args.world_size, args.per_device_train_batch_size, tokenizer.pad_token_id
-        )
-        B = len(packed_sequences.query_responses) // args.world_size
-
-        # Create a result package with metrics and data
-        if len(result.responses) == 0:
-            # Handle empty responses case
-            # in this case, we won't log metrics, so it should be fine.
-            metrics = {}
-            logger.warning(f"No responses in batch {training_step}.")
-        else:
-            real_num_responses = len(result.responses)
-            expected_num_responses = args.num_samples_per_prompt_rollout * args.num_unique_prompts_rollout
-
-            unsolved_num_responses = (scores < args.max_possible_score).sum()
-            sequence_lengths = np.array([len(response) for response in result.responses])
-            sequence_length_solved = (
-                np.array([]) if np.all(scores == 0) else np.array(sequence_lengths[scores == args.max_possible_score])
-            )
-            sequence_length_unsolved = (
-                np.array([]) if np.all(scores == args.max_possible_score) else np.array(sequence_lengths[scores == 0])
-            )
-            stop_rate = sum(int(finish_reason == "stop") for finish_reason in result.finish_reasons) / len(
-                result.finish_reasons
-            )
-
-            batch_metrics = asdict(batch_stats)
-            batch_metrics_prefixed = {f"batch/{k}": v for k, v in batch_metrics.items()}
-
-            metrics = {
-                "scores": scores.mean(),
-                "real_batch_size_ratio": real_num_responses / expected_num_responses,
-                "unsolved_batch_size_ratio": unsolved_num_responses / real_num_responses,
-                "packed_ratio": len(packed_sequences.query_responses) / real_num_responses,
-                "val/solve_rate_hist": None,
-                "val/total_reward_groups": real_num_responses / args.num_samples_per_prompt_rollout,
-                "val/sequence_lengths": sequence_lengths.mean(),
-                "val/sequence_lengths_min": sequence_lengths.min(),
-                "val/sequence_lengths_max": sequence_lengths.max(),
-                "val/sequence_lengths_unsolved": (
-                    0 if len(sequence_length_unsolved) == 0 else sequence_length_unsolved.mean()
-                ),
-                "val/sequence_lengths_solved": (
-                    0 if len(sequence_length_solved) == 0 else sequence_length_solved.mean()
-                ),
-                "val/sequence_lengths_unsolved_hist": sequence_length_unsolved,
-                "val/sequence_lengths_solved_hist": sequence_length_solved,
-                "val/stop_rate": stop_rate,
-                "val/advantages_mean": advantages.mean(),
-                "val/advantages_min": advantages.min(),
-                "val/advantages_max": advantages.max(),
-                "val/advantages_hist": advantages,
-                "val/num_calls_rate": np.array(result.request_info.num_calls).mean(),
-                "val/timeouts_rate": np.array(result.request_info.timeouts).mean(),
-                "val/tool_errors_rate": np.array([len(item) > 0 for item in result.request_info.tool_errors]).mean(),
-                "val/good_outputs_rate": np.array(good_outputs).mean(),
-                "val/tool_runtimes_rate": np.array(result.request_info.tool_runtimes).mean(),
-                "val/tool_calleds_rate": np.array(result.request_info.tool_calleds).mean(),
-                "time/getting_response": getting_response_time,
-                **reward_metrics,
-                **batch_metrics_prefixed,
-            }
-
-            total_tokens = result.token_statistics.num_prompt_tokens + result.token_statistics.num_response_tokens
-            metrics["val/actor_tokens_per_second"] = total_tokens / result.token_statistics.generation_time
-
-        if args.save_traces:
-            traces = {
-                "scores": scores.tolist(),
-                "finish_reasons": result.finish_reasons,
-                "responses": result.responses,
-                "training_step": training_step,
-                **asdict(batch),  # Unpack all batch fields
-                **reward_metrics,
-            }
-            os.makedirs(args.output_dir, exist_ok=True)
-            with open(f"{args.output_dir}/traces_{args.run_name}.jsonl", "a") as f:
-                json.dump(traces, f)
-                f.write("\n")
-
-        # Put the packed sequences and metrics into the output queue
-        packed_sequences_Q.put(
-            {
-                "packed_sequences": packed_sequences,  # for debugging purposes
-                "collated_data": collated_data,
-                "metrics": metrics,
-                "responses_count": len(result.responses),
-                "num_new_tokens": num_new_tokens,
-                "B": B,
-                "prompt_lengths": batch_stats.prompt_lengths,
-                "response_lengths": batch_stats.response_lengths,
-                "num_filtered_prompts": batch_stats.filtered_prompts,
-            }
-        )
-
-
-def setup_runtime_variables(args: Args) -> Args:
->>>>>>> 71bfaecd
     """Set up runtime variables for the experiment."""
     if args.tools and (args.use_vllm_logprobs or args.truncated_importance_sampling_ratio_cap > 0.0):
         assert streaming_config.mask_tool_use, (
@@ -2096,7 +1565,7 @@
     _data_prep_actor = DataPreparationActor.options(name=data_prep_actor_name, num_cpus=2).remote(
         dataset=train_dataset,
         inference_results_Q=inference_results_Q,
-        param_prompt_Q=param_prompt_Q,
+        param_prompt_Q=prompt_Q,
         tokenizer=tokenizer,
         config=data_loader_config,
         generation_config=generation_config,
@@ -2149,13 +1618,8 @@
         pg=pg if args.single_gpu_mode else None,
         tools=tool_objects,
         max_tool_calls=args.max_tool_calls,
-<<<<<<< HEAD
         mask_tool_use=data_loader_config.mask_tool_use,
-        prompt_queue=param_prompt_Q,
-=======
-        mask_tool_use=args.mask_tool_use,
         prompt_queue=prompt_Q,
->>>>>>> 71bfaecd
         results_queue=inference_results_Q,
         eval_results_queue=evaluation_inference_results_Q,
         actor_manager=actor_manager,
@@ -2232,75 +1696,6 @@
     return {"train": generation_config, "eval": eval_generation_config}
 
 
-<<<<<<< HEAD
-=======
-def add_prompt_to_generator(
-    example: dict[str, Any], prompt_Q: ray_queue.Queue, generation_config, is_eval: bool
-) -> None:
-    """Add a prompt to the generation queue.
-
-    Args:
-        example: A dict containing:
-            - INPUT_IDS_PROMPT_KEY: The tokenized prompt
-            - dataset_index: Index into the original dataset
-            - prompt_id: Unique identifier for this prompt (epoch_datasetIndex)
-        param_prompt_Q: Queue to put the prompt request
-        generation_config: Generation configuration
-        is_eval: Whether this is an evaluation prompt
-    """
-    prompt_Q.put(
-        PromptRequest(
-            prompt=example[INPUT_IDS_PROMPT_KEY],
-            generation_config=generation_config,
-            dataset_index=example["dataset_index"],
-            prompt_id=example["prompt_id"],
-            is_eval=is_eval,
-        )
-    )
-
-
-def load_data_from_packing_thread(
-    packed_sequences_Q: Queue, num_total_tokens: int, stop_event: threading.Event, health_check_fn: Callable[[], None]
-) -> tuple[list[dict[str, list[torch.Tensor]]] | None, dict[str, Any], int, int, list[int] | None, list[int] | None]:
-    """Get the packed sequences with advantages from the packing thread."""
-    with Timer("[Main Thread] 📦 Getting packed sequences from thread") as timer:
-        while True:
-            if stop_event.is_set():
-                logger.warning("[Main Thread] Stop event detected while waiting for packed sequences")
-                return None, {}, num_total_tokens, 0, None, None, 0
-            try:
-                # When running at 32k generation length, it typically takes 900s to generate data,
-                # so you might see this fire a bunch of times. That's normal!
-                packed_data = packed_sequences_Q.get(timeout=300)
-                break
-            except Empty:
-                health_check_fn()
-                logger.warning("[Main Thread] Timeout waiting for packed sequences. Retrying...")
-        data_thread_metrics = packed_data["metrics"]
-        B = packed_data["B"]
-        collated_data = packed_data["collated_data"]
-        num_step_tokens = packed_data["num_new_tokens"]
-        num_total_tokens += num_step_tokens
-        prompt_lengths = packed_data["prompt_lengths"]
-        response_lengths = packed_data["response_lengths"]
-        num_filtered_prompts = packed_data["num_filtered_prompts"]
-
-    data_thread_metrics["time/trainer_idling"] = timer.duration
-    if B == 0:
-        logger.warning("[Main Thread] 🤡 After packing, there is not enough data to train")
-        return None, data_thread_metrics, num_total_tokens, 0, None, None, 0
-    return (
-        collated_data,
-        data_thread_metrics,
-        num_total_tokens,
-        num_step_tokens,
-        prompt_lengths,
-        response_lengths,
-        num_filtered_prompts,
-    )
-
-
->>>>>>> 71bfaecd
 def weight_sync_thread(
     args: Args,
     stop_event: threading.Event,
@@ -2686,11 +2081,6 @@
     inference_results_Q,
     prompt_Q,
     evaluation_inference_results_Q,
-<<<<<<< HEAD
-    generate_metrics_Q,
-=======
-    packed_sequences_Q,
->>>>>>> 71bfaecd
     weight_sync_metrics_Q,
     actor_manager: ActorManager,
     model_dims: utils.ModelDims,
@@ -2728,26 +2118,7 @@
         [engine.ready.remote() for engine in vllm_engines], "Checking engines are ready to work", timeout=300
     )
 
-<<<<<<< HEAD
     logger.info("======== ✅ Dataloaders already initialized in actors =========")
-=======
-    logger.info("======== ✅ data preparation thread starts =========")
-    packing_future = executor.submit(
-        data_preparation_thread,
-        inference_results_Q,
-        prompt_Q,
-        packed_sequences_Q,
-        args,
-        tokenizer,
-        args.num_training_steps,
-        generation_configs["train"],
-        resume_training_step,
-        data_loader,
-        train_dataset,
-        actor_manager,
-        model_dims,
-    )
->>>>>>> 71bfaecd
 
     def health_check_fn():
         [f.result() for f in [weight_sync_thread_future] if f.done()]
@@ -2757,13 +2128,6 @@
             enable=False,
         )
 
-<<<<<<< HEAD
-=======
-    # Send initial data to ensure we have a N-step offset.
-    for _ in range(args.async_steps * args.num_unique_prompts_rollout):
-        example = next(data_loader)
-        add_prompt_to_generator(example, prompt_Q, generation_configs["train"], is_eval=False)
->>>>>>> 71bfaecd
     if checkpoint_state and "num_total_tokens" in checkpoint_state:
         num_total_tokens = checkpoint_state["num_total_tokens"]
         logger.info(f"Restored num_total_tokens: {num_total_tokens}")
@@ -2803,29 +2167,15 @@
             and (args.eval_on_step_0 or training_step > 1)
         ):
             for eval_example in iter(eval_data_loader):
-<<<<<<< HEAD
-                add_prompt_to_generator(eval_example, 0, param_prompt_Q, generation_configs["eval"], is_eval=True)
-=======
-                add_prompt_to_generator(eval_example, prompt_Q, generation_configs["eval"], is_eval=True)
-        if collated_data is None:
-            continue
->>>>>>> 71bfaecd
+                add_prompt_to_generator(eval_example, 0, prompt_Q, generation_configs["eval"], is_eval=True)
 
         episode += args.num_unique_prompts_rollout * streaming_config.num_samples_per_prompt_rollout
 
-<<<<<<< HEAD
         data_thread_metrics = {}
-        for metrics_Q in [generate_metrics_Q, weight_sync_metrics_Q]:
-            try:
-                data_thread_metrics |= metrics_Q.get_nowait()
-            except Empty:
-                logger.info("[Main Thread] didn't get train generation metrics")
-=======
         try:
             data_thread_metrics |= weight_sync_metrics_Q.get_nowait()
         except Empty:
             logger.info("[Main Thread] didn't get train generation metrics")
->>>>>>> 71bfaecd
 
         data_thread_metrics["time/health_check"] = health_check_time
 
@@ -2941,15 +2291,10 @@
 
     # Create Ray queues.
     # Since we now send/receive individual prompts, queue size should accommodate
-<<<<<<< HEAD
-    # all prompts from async_steps + 1 training steps
-    queue_size = (streaming_config.async_steps + 1) * args.num_unique_prompts_rollout
-=======
     # - all prompts from async_steps + 1 training steps
     # - all eval prompts
     num_eval_prompts = len(eval_dataset) if eval_dataset is not None else 0
-    queue_size = (args.async_steps + 1) * args.num_unique_prompts_rollout + num_eval_prompts
->>>>>>> 71bfaecd
+    queue_size = (streaming_config.async_steps + 1) * args.num_unique_prompts_rollout + num_eval_prompts
     inference_results_Q = ray_queue.Queue(maxsize=queue_size)
     prompt_Q = ray_queue.Queue(maxsize=queue_size)
     # We don't care if we ever hit the max, so we let the queue be unbounded.
@@ -2966,32 +2311,7 @@
         additive_format_reward=args.additive_format_reward,
         verifier_functions=build_all_verifiers(args),
     )
-<<<<<<< HEAD
     generation_configs = create_generation_configs(args, streaming_config)
-=======
-
-    policy_group, vllm_engines, tool_objects, resume_training_step, episode, actor_manager = (
-        create_model_and_optimizer(
-            args,
-            tc,
-            model_config,
-            beaker_config,
-            wandb_url,
-            tokenizer,
-            inference_results_Q,
-            prompt_Q,
-            evaluation_inference_results_Q,
-            reward_config,
-            train_dataset,
-            eval_dataset,
-        )
-    )
-
-    # Get the model dimensions from one of the engines without loading weights
-    model_dims = ray.get(vllm_engines[0].get_model_dims.remote())
-
-    generation_configs = create_generation_configs(args)
->>>>>>> 71bfaecd
 
     checkpoint_state = None
     if args.checkpoint_state_dir and os.path.exists(args.checkpoint_state_dir):
@@ -3017,7 +2337,7 @@
         wandb_url,
         tokenizer,
         inference_results_Q,
-        param_prompt_Q,
+        prompt_Q,
         evaluation_inference_results_Q,
         streaming_config,
         train_dataset,
@@ -3032,13 +2352,7 @@
         logger.info(f"Restored episode count: {episode}")
 
     # Create additional queues (main queues already created above)
-<<<<<<< HEAD
-    generate_metrics_Q = Queue(maxsize=streaming_config.async_steps)
     weight_sync_metrics_Q = Queue(maxsize=streaming_config.async_steps)
-=======
-    packed_sequences_Q = Queue(maxsize=args.async_steps)
-    weight_sync_metrics_Q = Queue(maxsize=args.async_steps)
->>>>>>> 71bfaecd
 
     stop_event = threading.Event()
     executor = futures.ThreadPoolExecutor(max_workers=3, thread_name_prefix="grpo")
@@ -3062,11 +2376,6 @@
             inference_results_Q,
             prompt_Q,
             evaluation_inference_results_Q,
-<<<<<<< HEAD
-            generate_metrics_Q,
-=======
-            packed_sequences_Q,
->>>>>>> 71bfaecd
             weight_sync_metrics_Q,
             actor_manager,
             model_dims,
