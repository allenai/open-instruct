import logging
import unittest
from unittest.mock import MagicMock

import vllm

from open_instruct.queue_types import TokenStatistics
from open_instruct.vllm_utils3 import _finalize_outputs, _init_tool_tracking


class TestVllmUtils3(unittest.TestCase):
    def setUp(self):
        logging.disable(logging.CRITICAL)

    def tearDown(self):
        logging.disable(logging.NOTSET)

    def test_finalize_outputs_with_tools_merging(self):
        """Test that _finalize_outputs correctly merges multiple samples from same prompt.

        This test reproduces the bug where responses from different prompts
        could get incorrectly merged due to request_id sorting issues.
        """
        # Create mock outputs for tools mode
        mock_output1 = MagicMock(spec=vllm.CompletionOutput)
        mock_output1.token_ids = [1, 2, 3]
        mock_output1.mask = [1, 1, 1]
        mock_output1.num_calls = 1
        mock_output1.timeout = False
        mock_output1.tool_error = ""
        mock_output1.tool_output = "result1"
        mock_output1.tool_runtime = 0.5
        mock_output1.tool_called = True

        mock_output2 = MagicMock(spec=vllm.CompletionOutput)
        mock_output2.token_ids = [4, 5, 6]
        mock_output2.mask = [1, 1, 1]
        mock_output2.num_calls = 1
        mock_output2.timeout = False
        mock_output2.tool_error = ""
        mock_output2.tool_output = "result2"
        mock_output2.tool_runtime = 0.3
        mock_output2.tool_called = True

        # Create mock RequestOutputs with proper request_id format
        mock_request_output1 = MagicMock(spec=vllm.RequestOutput)
        mock_request_output1.request_id = "train_1_43039"  # Same format as in error
        mock_request_output1.outputs = [mock_output1]

        mock_request_output2 = MagicMock(spec=vllm.RequestOutput)
        mock_request_output2.request_id = "train_1_43039"  # Same prompt, different sample
        mock_request_output2.outputs = [mock_output2]

        # Initialize tracking for tools
        tracking = _init_tool_tracking()

        # Set up tracking data for the same prompt with 2 samples
        req_id_1 = "train_1_43039_0"  # First sample
        req_id_2 = "train_1_43039_1"  # Second sample

        tracking["concat_outputs"][req_id_1] = mock_request_output1
        tracking["concat_outputs"][req_id_2] = mock_request_output2
        tracking["masks"][req_id_1] = [1, 1, 1]
        tracking["masks"][req_id_2] = [1, 1, 1]
        tracking["num_calls"][req_id_1] = 1
        tracking["num_calls"][req_id_2] = 1
        tracking["timeout"][req_id_1] = False
        tracking["timeout"][req_id_2] = False
        tracking["tool_error"][req_id_1] = ""
        tracking["tool_error"][req_id_2] = ""
        tracking["tool_output"][req_id_1] = "result1"
        tracking["tool_output"][req_id_2] = "result2"
        tracking["tool_runtime"][req_id_1] = 0.5
        tracking["tool_runtime"][req_id_2] = 0.3
        tracking["tool_called"][req_id_1] = True
        tracking["tool_called"][req_id_2] = True

        # Create mock output to represent the base request
        mock_base_output = MagicMock(spec=vllm.RequestOutput)
        mock_base_output.request_id = "train_1_43039"

        # Call the function under test
        result = _finalize_outputs(
<<<<<<< HEAD
            outputs=[mock_base_output],  # Provide the base request output
=======
            outputs=[mock_request_output1],  # Need at least one output to get the base request_id
>>>>>>> cdb3af3e
            tracking=tracking,
            dataset_index=43039,
            tools={"some_tool": {}},  # Tools enabled
            token_statistics=TokenStatistics(num_prompt_tokens=10, num_response_tokens=6, generation_time=1.0),
            start_time=1000.0,
        )

        # Verify that we get exactly one result (one prompt)
        self.assertEqual(len(result.responses), 2, "Expected exactly 2 responses (samples) for one prompt")

        # Verify the responses are correctly merged
        self.assertEqual(result.responses[0], [1, 2, 3])
        self.assertEqual(result.responses[1], [4, 5, 6])

        # Verify masks are correct
        self.assertEqual(len(result.masks), 2)
        self.assertEqual(result.masks[0], [1, 1, 1])
        self.assertEqual(result.masks[1], [1, 1, 1])

    def test_finalize_outputs_request_id_sorting(self):
        """Test that request IDs are sorted correctly by training_step and dataset_index."""
        tracking = _init_tool_tracking()

        # Create mock outputs for a single request with multiple samples that should be sorted
        base_request_id = "train_1_100"
        mock_outputs = []

        # Create 3 samples for the same request, but add them to tracking out of order
        sample_token_ids = [[3, 4], [1, 2], [5, 6]]  # Out of order by sample index
        sample_indices = [2, 0, 1]  # Sample indices out of order

        for i, (tokens, sample_idx) in enumerate(zip(sample_token_ids, sample_indices)):
            mock_output = MagicMock(spec=vllm.CompletionOutput)
            mock_output.token_ids = tokens
            mock_output.mask = [1] * len(tokens)
            mock_output.num_calls = 1
            mock_output.timeout = False
            mock_output.tool_error = ""
            mock_output.tool_output = f"result{i}"
            mock_output.tool_runtime = 0.1
            mock_output.tool_called = True

            mock_request_output = MagicMock(spec=vllm.RequestOutput)
            mock_request_output.request_id = base_request_id
            mock_request_output.outputs = [mock_output]
            mock_outputs.append(mock_request_output)

            # Set up tracking with sample-specific request IDs
            sample_req_id = f"{base_request_id}_{sample_idx}"
            tracking["concat_outputs"][sample_req_id] = mock_request_output
            tracking["masks"][sample_req_id] = [1] * len(tokens)
            tracking["num_calls"][sample_req_id] = 1
            tracking["timeout"][sample_req_id] = False
            tracking["tool_error"][sample_req_id] = ""
            tracking["tool_output"][sample_req_id] = f"result{i}"
            tracking["tool_runtime"][sample_req_id] = 0.1
            tracking["tool_called"][sample_req_id] = True

        result = _finalize_outputs(
            outputs=mock_outputs,
            tracking=tracking,
            dataset_index=100,  # Single dataset index for this request
            tools={"some_tool": {}},
            token_statistics=TokenStatistics(num_prompt_tokens=3, num_response_tokens=6, generation_time=1.0),
            start_time=1000.0,
        )

        # Results come in the order they were processed from tracking (which is dict iteration order)
        # Since we added samples with indices [2, 0, 1], they get processed in that order
        # So responses should be [[3, 4], [1, 2], [5, 6]] (in tracking order)
        expected_responses = [[3, 4], [1, 2], [5, 6]]
        self.assertEqual(result.responses, expected_responses, "Responses should match tracking order")


if __name__ == "__main__":
    unittest.main()<|MERGE_RESOLUTION|>--- conflicted
+++ resolved
@@ -81,11 +81,7 @@
 
         # Call the function under test
         result = _finalize_outputs(
-<<<<<<< HEAD
-            outputs=[mock_base_output],  # Provide the base request output
-=======
             outputs=[mock_request_output1],  # Need at least one output to get the base request_id
->>>>>>> cdb3af3e
             tracking=tracking,
             dataset_index=43039,
             tools={"some_tool": {}},  # Tools enabled
