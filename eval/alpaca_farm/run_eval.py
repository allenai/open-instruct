import os
import json
import argparse
import logging
import random
import torch
import datasets
import vllm
from transformers import AutoTokenizer
from alpaca_eval import evaluate as alpaca_farm_evaluate
from eval.utils import query_openai_chat_model, query_openai_model, generate_completions, dynamic_import_function, load_hf_lm, load_hf_tokenizer, bon_generation_vllm

def main(args):
    random.seed(42)
    os.makedirs(args.save_dir, exist_ok=True)

    logging.info("loading data and model...")
    alpaca_eval_data = datasets.load_dataset("tatsu-lab/alpaca_eval", "alpaca_eval", trust_remote_code=True)["eval"]
    prompts = []
    chat_formatting_function = dynamic_import_function(args.chat_formatting_function) if args.use_chat_format else None
    for example in alpaca_eval_data:
        prompt = example["instruction"]
        prompts.append(prompt)

    if args.model_name_or_path is not None:
        # we always load the tokenizer for vllm or hf models
        tokenizer = load_hf_tokenizer(
                model_name_or_path=args.model_name_or_path,
                tokenizer_name_or_path=args.tokenizer_name_or_path,
                use_fast_tokenizer=not args.use_slow_tokenizer,
            )

        if args.existing_generations is not None:
            outputs = []
            with open(args.existing_generations, "r") as fin:
                for line in fin:
                    outputs.append(json.loads(line)["output"])
        elif args.use_vllm:
            model = vllm.LLM(
                model=args.model_name_or_path,
                tokenizer=args.tokenizer_name_or_path if args.tokenizer_name_or_path is not None else args.model_name_or_path,
                tokenizer_mode="slow" if args.use_slow_tokenizer else "auto",
                tensor_parallel_size=torch.cuda.device_count(),
<<<<<<< HEAD
                gpu_memory_utilization=args.vllm_gpu_memory_utilization,
                swap_space=args.vllm_swap_space,
=======
            )
            
            sampling_params = vllm.SamplingParams(
                temperature=0,  # greedy decoding
                max_tokens=args.max_new_tokens,
                stop=args.additional_stop_sequence,
>>>>>>> db3fb377
            )
            # apply chat formatting
            if args.use_chat_format:
                formatted_prompts = []
                for prompt in prompts:
                    messages = [{"role": "user", "content": prompt}]
                    formatted_prompt = chat_formatting_function(messages, tokenizer, add_bos=False)
                    formatted_prompts.append(formatted_prompt)
                prompts = formatted_prompts
            sampling_kwargs = {
                "temperature": 0,  # greedy decoding
                "max_tokens": args.max_new_tokens,
            }
            if args.bon > 1:
                # setup bon, since the pad token matters
                bon_tokenizer = AutoTokenizer.from_pretrained(args.bon_tokenizer) if args.bon_tokenizer is not None else tokenizer
                bon_tokenizer.add_special_tokens({'pad_token': '[PAD]'})
                outputs, scores = bon_generation_vllm(
                    prompts=prompts,
                    model=model,
                    bon_model=args.bon_reward_model,
                    bon_tokenizer=bon_tokenizer,
                    bon=args.bon,
                    vllm_sampling_kwargs=sampling_kwargs,
                )
                # save scores for debugging
                if args.bon_output_file is not None:
                    with open(args.bon_output_file, "w") as fout:
                        for score in scores:
                            fout.write(json.dumps(score) + "\n")
            else:
                # just generate directly, greedily.
                sampling_params = vllm.SamplingParams(
                    **sampling_kwargs,
                )
                generation_outputs = model.generate(prompts, sampling_params)
                outputs = [it.outputs[0].text for it in generation_outputs]
        else:
            model = load_hf_lm(
                model_name_or_path=args.model_name_or_path,
                load_in_8bit=args.load_in_8bit,
                device_map="balanced_low_0" if torch.cuda.device_count() > 1 else "auto",
                gptq_model=args.gptq,
            )
            # modify tokenizer if required
            from transformers import GPTNeoXForCausalLM, OPTForCausalLM
            if isinstance(model, GPTNeoXForCausalLM) or isinstance(model, OPTForCausalLM):
                tokenizer.model_max_length = model.config.max_position_embeddings
                print("Set tokenizer.model_max_length to model.config.max_position_embeddings: {}".format(model.config.max_position_embeddings))

            # apply chat formatting
            if args.use_chat_format:
                formatted_prompts = []
                for prompt in prompts:
                    messages = [{"role": "user", "content": prompt}]
                    formatted_prompt = chat_formatting_function(messages, tokenizer, add_bos=False)
                    formatted_prompts.append(formatted_prompt)
                prompts = formatted_prompts
            outputs = generate_completions(
                model=model,
                tokenizer=tokenizer,
                prompts=prompts,
                max_new_tokens=args.max_new_tokens,
                do_sample=False,
                temperature=0,
                batch_size=args.eval_batch_size if args.eval_batch_size else 1,
                stop_id_sequences=[tokenizer.convert_tokens_to_ids(stop) for stop in args.additional_stop_sequence],
            )
    else:
        openai_query_cache_path = os.path.join(args.save_dir, "openai_query_cache.jsonl")
        openai_func = query_openai_model if args.openai_engine == "text-davinci-003" else query_openai_chat_model
        results = openai_func(
            engine=args.openai_engine,
            instances=[{"id": str(i), "prompt": prompt} for i, prompt in enumerate(prompts)],
            batch_size=args.eval_batch_size if args.eval_batch_size else 10,
            output_path=openai_query_cache_path,
            max_tokens=args.max_new_tokens,
            temperature=0,
            reuse_existing_outputs=True,
        )
        outputs = [result["output"] for result in results]

    model_name = os.path.basename(os.path.normpath(args.model_name_or_path)) if args.model_name_or_path is not None else args.openai_engine
    model_results = []
    with open(os.path.join(args.save_dir, f"{model_name}-greedy-long-output.json"), "w") as fout:
        for example, output in zip(alpaca_eval_data, outputs):
            example["output"] = output
            example["generator"] = f"{model_name}-greedy-long"
            fout.write(json.dumps(example) + "\n")
            model_results.append(example)

    if args.reference_path is not None:
        df_leaderboard, annotations = alpaca_farm_evaluate(
            model_outputs=model_results,
            reference_outputs=args.reference_path,
            output_path=args.save_dir,
            is_return_instead_of_print=True,
            caching_path=os.path.join(args.save_dir, "alpaca_eval_annotator_cache.json"),
            precomputed_leaderboard=None,
            is_cache_leaderboard=False
        )
    else:
        df_leaderboard, annotations = alpaca_farm_evaluate(
            model_outputs=model_results,
            output_path=args.save_dir,
            is_return_instead_of_print=True,
            caching_path=os.path.join(args.save_dir, "alpaca_eval_annotator_cache.json"),
            precomputed_leaderboard=None,
            is_cache_leaderboard=False
        )

    print(df_leaderboard.to_string(float_format="%.2f"))

    # save to json
    with open(os.path.join(args.save_dir, f"metrics.json"), "w") as fout:
        json.dump(df_leaderboard.to_dict(), fout)
        

if __name__ == "__main__":
    parser = argparse.ArgumentParser()
    parser.add_argument(
        "--reference_path",
        type=str,
        default=None,
        help="Path to the reference outputs. "
             "Alpaca_eval leaderboard use text-davinci-003 to generate the reference outputs, "
             "but they limit the max_tokens to 300, which is a bit unfair for text-davinci-003. "
             "Here we keep this default setup to make numbers comparable to their leaderboard. "
             "But you can also use the regenerated reference outputs with max_tokens=2048 "
             "hosted at https://huggingface.co/datasets/hamishivi/alpaca-farm-davinci-003-2048-token.",
    )
    parser.add_argument(
        "--save_dir",
        type=str, 
        default="results/alpaca_farm")
    parser.add_argument(
        "--model_name_or_path",
        type=str,
        default=None,
        help="If specified, we will load the model to generate the predictions.",
    )
    parser.add_argument(
        "--tokenizer_name_or_path",
        type=str,
        default=None,
        help="If specified, we will load the tokenizer from here.",
    )
    parser.add_argument(
        "--use_slow_tokenizer",
        action="store_true",
        help="If given, we will use the slow tokenizer."
    )
    parser.add_argument(
        "--openai_engine",
        type=str,
        default=None,
        help="If specified, we will use the OpenAI API to generate the predictions.",
    )
    parser.add_argument(
        "--max_new_tokens",
        type=int,
        default=8192,
        help="Maximum number of new tokens to generate."
    )
    parser.add_argument(
        "--eval_batch_size", 
        type=int, 
        default=1, 
        help="Batch size for evaluation."
    )
    parser.add_argument(
        "--load_in_8bit",
        action="store_true",
        help="Load model in 8bit mode, which will reduce memory and speed up inference.",
    )
    parser.add_argument(
        "--gptq",
        action="store_true",
        help="If given, we're evaluating a 4-bit quantized GPTQ model.",
    )
    parser.add_argument(
        "--use_chat_format", 
        action="store_true", 
        help="If given, we will use the chat format for the prompts."
    )
    parser.add_argument(
        "--chat_formatting_function", 
        type=str, 
        default="eval.templates.create_prompt_with_tulu_chat_format", 
        help="The function to use to create the chat format. This function will be dynamically imported. Please see examples in `eval/templates.py`."
    )
    parser.add_argument(
        "--use_vllm",
        action="store_true",
        help="If given, we will use vLLM to generate the predictions - much faster.",
    )
    parser.add_argument(
<<<<<<< HEAD
        "--bon",
        type=int,
        default=1,
        help="If > 1, generate multiple samples and save. Only the first generation will be evaluated. Combine with scoring script for BoN eval."
    )
    parser.add_argument(
        "--bon_output_file",
        type=str,
        default=None,
        help="Path to save the BoN outputs."
    )
    parser.add_argument(
        "--bon_reward_model",
        type=str,
        default=None,
        help="Reward model to use for BoN evaluation."
    )
    parser.add_argument(
        "--bon_tokenizer",
        type=str,
        default=None,
        help="Tokenizer to use for BoN evaluation. If not specified, will use the same tokenizer as the model."
    )
    parser.add_argument(
        "--existing_generations",
        type=str,
        default=None,
        help="Path to existing generations to use instead of generating new ones."
    )
    parser.add_argument(
        "--vllm_gpu_memory_utilization",
        type=float,
        default=0.9,
        help="GPU memory utilization for vLLM. Set to lower values (e.g. 0.3) if using BoN to give space for the reward model."
    )
    parser.add_argument(
        "--vllm_swap_space",
        type=int,
        default=8,
        help="Swap space for vLLM. Set to higher values (e.g. 16) if you are encoutering vLLM CPU swap issues."
=======
        '--additional_stop_sequence',
        type=str,
        nargs="+",
        default=[],
        help="Additional stop sequences to use when generating completions. Useful for e.g. llama-3-instruct."
>>>>>>> db3fb377
    )
    args = parser.parse_args()

    # model_name_or_path and openai_engine cannot be both None or both not None.
    assert (args.model_name_or_path is None) != (args.openai_engine is None), "Either model_name_or_path or openai_engine should be specified."
    main(args)<|MERGE_RESOLUTION|>--- conflicted
+++ resolved
@@ -41,17 +41,14 @@
                 tokenizer=args.tokenizer_name_or_path if args.tokenizer_name_or_path is not None else args.model_name_or_path,
                 tokenizer_mode="slow" if args.use_slow_tokenizer else "auto",
                 tensor_parallel_size=torch.cuda.device_count(),
-<<<<<<< HEAD
                 gpu_memory_utilization=args.vllm_gpu_memory_utilization,
                 swap_space=args.vllm_swap_space,
-=======
             )
             
             sampling_params = vllm.SamplingParams(
                 temperature=0,  # greedy decoding
                 max_tokens=args.max_new_tokens,
                 stop=args.additional_stop_sequence,
->>>>>>> db3fb377
             )
             # apply chat formatting
             if args.use_chat_format:
@@ -249,7 +246,6 @@
         help="If given, we will use vLLM to generate the predictions - much faster.",
     )
     parser.add_argument(
-<<<<<<< HEAD
         "--bon",
         type=int,
         default=1,
@@ -290,13 +286,11 @@
         type=int,
         default=8,
         help="Swap space for vLLM. Set to higher values (e.g. 16) if you are encoutering vLLM CPU swap issues."
-=======
         '--additional_stop_sequence',
         type=str,
         nargs="+",
         default=[],
         help="Additional stop sequences to use when generating completions. Useful for e.g. llama-3-instruct."
->>>>>>> db3fb377
     )
     args = parser.parse_args()
 
