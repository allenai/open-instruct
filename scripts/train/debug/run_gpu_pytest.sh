#!/bin/bash
set -eo pipefail

BEAKER_USER=$(beaker account whoami --format json | jq -r '.[0].name')
BEAKER_IMAGE="${1:-${BEAKER_USER}/open-instruct-integration-test}"

echo "Using Beaker image: $BEAKER_IMAGE"

uv run python mason.py \
       --cluster ai2/saturn \
       --image "$BEAKER_IMAGE" \
       --description "GPU tests for test_*_gpu.py" \
       --pure_docker_mode \
       --workspace ai2/open-instruct-dev \
       --priority urgent \
       --preemptible \
       --num_nodes 1 \
       --max_retries 0 \
       --budget ai2/oe-adapt \
       --no-host-networking \
       --gpus 1 \
       --env GIT_COMMIT="$(git rev-parse --short HEAD)" \
       --env GIT_BRANCH="$(git rev-parse --abbrev-ref HEAD)" \
<<<<<<< HEAD
       -- source configs/beaker_configs/ray_node_setup.sh \&\& uv run pytest open_instruct/test_*_gpu.py -xvs \; cp -r open_instruct/test_data /output/test_data 2\>/dev/null \|\| true
=======
       -- bash scripts/train/debug/run_gpu_tests.sh
>>>>>>> 71bfaecd
<|MERGE_RESOLUTION|>--- conflicted
+++ resolved
@@ -21,8 +21,4 @@
        --gpus 1 \
        --env GIT_COMMIT="$(git rev-parse --short HEAD)" \
        --env GIT_BRANCH="$(git rev-parse --abbrev-ref HEAD)" \
-<<<<<<< HEAD
-       -- source configs/beaker_configs/ray_node_setup.sh \&\& uv run pytest open_instruct/test_*_gpu.py -xvs \; cp -r open_instruct/test_data /output/test_data 2\>/dev/null \|\| true
-=======
-       -- bash scripts/train/debug/run_gpu_tests.sh
->>>>>>> 71bfaecd
+       -- bash scripts/train/debug/run_gpu_tests.sh