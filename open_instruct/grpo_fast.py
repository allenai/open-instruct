# Copyright 2024 AllenAI. All rights reserved.
#
# Licensed under the Apache License, Version 2.0 (the "License");
# you may not use this file except in compliance with the License.
# You may obtain a copy of the License at
#
#     http://www.apache.org/licenses/LICENSE-2.0
#
# Unless required by applicable law or agreed to in writing, software
# distributed under the License is distributed on an "AS IS" BASIS,
# WITHOUT WARRANTIES OR CONDITIONS OF ANY KIND, either express or implied.
# See the License for the specific language governing permissions and
# limitations under the License.
# ---------------------------------------------------------------------
# Part of the code is adapted from https://github.com/OpenRLHF/OpenRLHF
# which has the following license:
# Copyright [yyyy] [name of copyright owner]
#
# Licensed under the Apache License, Version 2.0 (the "License");
# you may not use this file except in compliance with the License.
# You may obtain a copy of the License at
#
#     http://www.apache.org/licenses/LICENSE-2.0
#
# Unless required by applicable law or agreed to in writing, software
# distributed under the License is distributed on an "AS IS" BASIS,
# WITHOUT WARRANTIES OR CONDITIONS OF ANY KIND, either express or implied.
# See the License for the specific language governing permissions and
# limitations under the License.
# isort: off
import os
from concurrent import futures

# We need to set NCCL_CUMEM_ENABLE=0 for performance reasons; see:
# https://github.com/vllm-project/vllm/issues/5723#issuecomment-2554389656
os.environ["NCCL_CUMEM_ENABLE"] = "0"  # NOQA
try:
    import deepspeed

    # @vwxyzjn: when importing on CPU-only machines, we get the following error:
    # RuntimeError: 0 active drivers ([]). There should only be one.
    # so we need to catch the exception and do nothing
    # https://github.com/deepspeedai/DeepSpeed/issues/7028
except Exception:
    pass

from open_instruct import utils

# isort: on
import asyncio
import json
import math
import random
import shutil
import socket
import threading
import time
from argparse import Namespace
from collections import defaultdict
from dataclasses import asdict, dataclass, field
from datetime import timedelta
from queue import Empty, Full, Queue
from typing import Any, Callable, Dict, Iterator, List, Literal, Optional

import datasets
import numpy as np
import pandas as pd
import ray
import torch
import torch.distributed as dist
import torch.utils
import torch.utils.data
import vllm
import wandb
from huggingface_hub import HfApi
from peft import PeftModel, get_peft_model_state_dict
from ray.util import queue as ray_queue
from ray.util.placement_group import PlacementGroup, placement_group
from ray.util.scheduling_strategies import PlacementGroupSchedulingStrategy
from rich.pretty import pprint
from tqdm import tqdm
from transformers import AutoModelForCausalLM, PreTrainedModel, PreTrainedTokenizer, get_scheduler
from transformers.integrations import HfDeepSpeedConfig

from open_instruct import logger_utils, vllm_utils3
from open_instruct.dataset_transformation import (
    GROUND_TRUTHS_KEY,
    INPUT_IDS_PROMPT_KEY,
    VERIFIER_SOURCE_KEY,
    TokenizerConfig,
    get_cached_dataset_tulu,
    visualize_token,
)
from open_instruct.ground_truth_utils import (
    build_all_verifiers,
    cleanup_all_llm_judge_clients,
    soft_format_reward_func,
)
from open_instruct.model_utils import (
    Batch,
    ModelConfig,
    apply_verifiable_reward,
    disable_dropout_in_model,
    entropy_from_logits,
    get_olmo3_generation_config,
    log_softmax_and_gather,
    print_rich_single_line_metrics,
    print_rich_table,
    push_folder_to_hub,
)
from open_instruct.queue_types import GenerationResult, PromptRequest, RequestInfo
from open_instruct.rl_utils2 import Timer, pack_sequences
from open_instruct.utils import (
    ArgumentParserPlus,
    BeakerRuntimeConfig,
    RayProcess,
    _z3_params_to_fetch,
    calibrate_checkpoint_state_dir,
    clean_last_n_checkpoints_deepspeed,
    download_latest_checkpoint_from_gs,
    extract_user_query,
    get_beaker_whoami,
    get_eval_ds_config,
    get_optimizer_grouped_parameters,
    get_train_ds_config,
    get_wandb_tags,
    is_beaker_job,
    launch_ai2_evals_on_weka,
    maybe_get_beaker_config,
    maybe_update_beaker_description,
    maybe_use_ai2_hf_entity,
    maybe_use_ai2_wandb_entity,
    ray_get_with_progress,
    repeat_each,
    sync_gs_bucket,
)

logger = logger_utils.setup_logger(__name__)

api = HfApi()
INVALID_LOGPROB = 1.0


class ShutdownSentinel:
    """Sentinel value to signal thread shutdown via queue."""


@dataclass
class Args:
    # Dataset
    dataset_mixer_list: List[str] = field(default_factory=lambda: ["ai2-adapt-dev/rlvr_gsm8k_zs", "1.0"])
    """A list of datasets (local or HF) to sample from."""
    dataset_mixer_eval_list: List[str] = field(default_factory=lambda: ["ai2-adapt-dev/rlvr_gsm8k_zs", "1.0"])
    """A list of datasets (local or HF) to sample from for evaluation."""
    dataset_mixer_list_splits: List[str] = field(default_factory=lambda: ["train"])
    """The dataset splits to use for training"""
    dataset_mixer_eval_list_splits: List[str] = field(default_factory=lambda: ["test"])
    """The dataset splits to use for evaluation"""
    dataset_transform_fn: list[str] = field(default_factory=lambda: ["rlvr_tokenize_v1", "rlvr_filter_v1"])
    """The list of transform functions to apply to the dataset."""
    dataset_cache_mode: Literal["hf", "local"] = "local"
    """The mode to use for caching the dataset."""
    dataset_local_cache_dir: str = "local_dataset_cache"
    """The directory to save the local dataset cache to."""
    dataset_config_hash: Optional[str] = None
    """The hash of the dataset configuration."""
    dataset_config_eval_hash: Optional[str] = None
    """The hash of the dataset configuration for evaluation."""
    dataset_skip_cache: bool = False
    """Whether to skip the cache."""
    shuffle_eval_dataset: bool = False
    """Whether to shuffle the evaluation dataset."""
    max_token_length: int = 512
    """The maximum token length to use for the dataset"""
    max_prompt_token_length: int = 256
    """The maximum prompt token length to use for the dataset"""

    # Experiment
    exp_name: str = os.path.basename(__file__)[: -len(".py")]
    """The name of this experiment"""
    seed: int = 1
    """Seed of the experiment"""
    run_name: Optional[str] = None
    """RUNTIME VALUE: A unique name of this run"""

    # Optimizer
    learning_rate: float = 2e-5
    """The initial learning rate for AdamW optimizer."""
    lr_scheduler_type: Literal[
        "linear", "cosine", "cosine_with_restarts", "polynomial", "constant", "constant_with_warmup"
    ] = "linear"
    """Which scheduler to use"""
    warm_up_steps: int = 0
    """Number of warm up steps for the scheduler"""
    warmup_ratio: float = 0.0
    """Ratio of warmup steps to total steps (takes precedence over `warm_up_steps`)"""
    weight_decay: float = 0.0
    """Weight decay for AdamW if we apply some."""
    set_weight_decay_on_bias_and_norm: bool = True
    """Whether to set weight decay on bias and norm layers"""
    fused_optimizer: bool = False
    """Whether to use fused optimizer"""

    # Batch sizes
    per_device_train_batch_size: int = 1
    """The forward batch size per device (local_micro_batch_size)"""
    total_episodes: int = 100000
    """The total number of episodes in the dataset"""
    world_size: Optional[int] = None
    """RUNTIME VALUE: The number of processes (GPUs) to use"""
    num_training_steps: Optional[int] = None
    """RUNTIME VALUE: The number of training_steps to train"""
    local_eval_every: int = 100
    """Run evaluation after this many training steps. This controls in-loop evals, which reuse the generation/reward verifier setup. Set to -1 to disable."""
    save_freq: int = 200
    """How many train steps to save the model"""
    allow_world_padding: bool = False
    """Whether to allow world padding. This is useful for model sweeps, but wastes compute."""
    backend_timeout: int = 120
    """Timeout for inference/training backends in minutes. Default is 2 hours (120 min)."""

    # Generation
    response_length: int = 256
    """the length of the response"""
    temperature: float = 0.7
    """the sampling temperature"""
    num_unique_prompts_rollout: int = 16
    """The number of unique prompts during rollout"""
    num_samples_per_prompt_rollout: int = 4
    """the number of samples to generate per prompt during rollout, useful for easy-star"""
    stop_strings: Optional[List[str]] = None
    """List of strings that stop the generation when they are generated.
    The returned output will not contain the stop strings."""

    # Algorithm
    async_steps: int = 1
    """Number of steps ahead to generate responses. Set to 0 to make the code synchronous. Values greater than 0 learn from a policy up to async_steps old like Cleanba (https://arxiv.org/abs/2310.00036)"""
    num_epochs: int = 1
    """the number of epochs to train"""
    num_mini_batches: int = 1
    """Number of minibatches to split a batch into"""
    beta: float = 0.05
    """the beta value of the RLHF objective (KL coefficient)"""
    clip_lower: float = 0.2
    """the lower clip range"""
    clip_higher: float = 0.2
    """the higher clip range. Sometimes we want this to be higher, see DAPO (https://arxiv.org/abs/2503.14476)"""
    kl_estimator: Literal["kl1", "kl2", "kl3", "kl4"] = "kl3"
    """the KL estimator to use"""
    pack_length: int = 512
    """the length of the pack (you should prob set to the max length of the model)"""
    masked_mean_axis: Optional[int] = None
    """the axis to compute the mean of the masked values"""
    alpha: float = 0.6
    """The alpha value for doing polyak updates (ref_param = alpha * param + (1 - alpha) * ref_param)
    reference: [TR-DPO](https://huggingface.co/papers/2404.09656), but it's actually pretty commonly
    used. E.g., [TD3](https://arxiv.org/abs/1802.09477) uses https://github.com/vwxyzjn/cleanrl/blob/dcc289fc6f0bda492fa7360a155262cf826b12a5/cleanrl/td3_continuous_action.py#L269
    """
    ref_policy_update_freq: Optional[int] = None
    """How many training steps to take before updating the reference policy."""
    advantage_normalization_type: Literal["standard", "centered"] = "standard"
    """The type of advantage normalization to use. Standard normalization is the default: it subtracts the mean and
    divides by the standard deviation. Centered normalization is the same but subtracts the mean only (e.g., used in
    DR.GRPO https://arxiv.org/pdf/2503.20783)."""
    mask_truncated_completions: bool = False
    """Whether to mask out truncated completions. Also called overlong filtering, from DAPO (https://arxiv.org/abs/2503.14476)."""

    fill_completions: bool = False
    """Whether to refill the batchsize with after filtering."""

    record_entropy: bool = False
    """whether to record the entropy of the policy during training. Uses extra memory."""

    # Reward
    # -- r1 style format reward
    apply_r1_style_format_reward: bool = False
    """whether to add the R1 style format reward"""
    r1_style_format_reward: float = 1.0
    """the reward value for R1 style format reward"""
    additive_format_reward: bool = False
    """whether to add the format reward to the final reward"""

    # -- verifiable reward
    apply_verifiable_reward: bool = True
    """whether to apply verifiable reward"""
    verification_reward: float = 10.0
    """the reward value for verifiable responses"""
    remap_verifier: str = None
    """Remap verifier like string_f1=general-quality_ref. Currently can only remap once."""

    # -- llm verifiers
    llm_judge_model: str = "azure/gpt-4o-mini-standard"
    """the model to use for the llm judge"""
    llm_judge_max_tokens: int = 2048
    """the max tokens to use for the llm judge"""
    llm_judge_max_context_length: int = 8192
    """the max context length to use for the llm judge"""
    llm_judge_temperature: float = 1.0
    """the temperature to use for the llm judge"""
    llm_judge_timeout: int = 60
    """the timeout to use for the llm judge"""

    # -- code verifier
    code_api_url: str = os.environ.get("CODE_API_URL", "http://localhost:1234") + "/test_program"
    """the api url to use for the code verifier"""
    code_max_execution_time: float = 1.0
    """the max execution time to use for the code verifier"""
    code_pass_rate_reward_threshold: float = 0.0
    """the pass rate reward threshold for the code verifier. If pass rate is less than this threshold, reward is 0.0, otherwise reward is pass rate"""
    code_apply_perf_penalty: bool = False
    """whether to apply a performance penalty to the code verifier"""

    # -- max length verifier
    max_length_verifier_max_length: int = 32768
    """the max length to use for the max length verifier"""

    # -- non stop penalty
    non_stop_penalty: bool = False
    """whether to penalize responses which did not finish generation"""
    non_stop_penalty_value: float = 0.0
    """the reward value for responses which did not finish generation"""

    # Ray
    single_gpu_mode: bool = False
    """whether to collocate vLLM and actor on the same node (mostly for debugging purposes)"""
    num_learners_per_node: List[int] = field(default_factory=lambda: [1])
    """number of GPU deepspeed learners per node (e.g., --num_learners_per_node 2 4 means 2 learner processes
    on the first node and 4 learner processes on the second node; each process will have 1 GPU)"""
    vllm_num_engines: int = 1
    """number of vLLM Engines, set to 0 to disable vLLM"""
    inflight_updates: bool = False
    """If True, return immediately even with pending work. If False, wait for all work to complete before exiting."""
    vllm_tensor_parallel_size: int = 1
    """tensor parallel size of vLLM Engine for multi-GPU inference"""
    vllm_enforce_eager: bool = False
    """whether to enforce eager mode for vLLM -- slow inference but needed for multi-node"""
    vllm_sync_backend: str = "nccl"
    """DeepSpeed -> vLLM weight sync backend"""
    vllm_gpu_memory_utilization: float = 0.9
    """vLLM GPU memory utilization"""
    vllm_enable_prefix_caching: bool = False
    """whether to enable prefix caching"""
    vllm_top_p: float = 1.0
    """vLLM top p for nucleus sampling"""
    inference_batch_size: Optional[int] = None
    """Number of inference requests to batch together for vLLM processing"""
    deepspeed_stage: int = 0
    """the deepspeed stage"""
    gather_whole_model: bool = True
    """whether to gather the whole model to boardcast (not doable for 70B but can be faster for 8B)"""

    # Experiment tracking
    verbose: bool = False
    """If toggled, debug output will be shown"""
    with_tracking: bool = False
    """If toggled, this experiment will be tracked with Weights and Biases"""
    wandb_project_name: str = "open_instruct_internal"
    """The wandb's project name"""
    wandb_entity: Optional[str] = None
    """The entity (team) of wandb's project"""
    push_to_hub: bool = True
    """Whether to upload the saved model to huggingface"""
    hf_entity: Optional[str] = None
    """The user or org name of the model repository from the Hugging Face Hub"""
    hf_repo_id: Optional[str] = None
    """The id of the saved model in the Hugging Face Hub (can be autoset if not given)"""
    hf_repo_revision: Optional[str] = None
    """The revision of the saved model in the Hugging Face Hub (can be autoset if not given)"""
    hf_repo_url: Optional[str] = None
    """The url of the saved model in the Hugging Face Hub (will be autoset)"""
    output_dir: str = "output"
    """Where to save the model"""
    save_traces: bool = False
    """Whether to save learning data traces"""
    cache_dataset_only: bool = False
    """Immediately exit after caching the dataset"""
    keep_last_n_checkpoints: int = 3
    """How many checkpoints to keep in the output directory. -1 for all."""
    checkpoint_state_freq: int = -1
    """How often to save the model checkpoint, optimizer states, and lr scheduler states (in steps)"""
    checkpoint_state_dir: Optional[str] = None
    """Where to save the model checkpoint (if applicable)"""
    gs_checkpoint_state_dir: Optional[str] = None
    """The actual `checkpoint_state_dir` to use (handling the case where gs_bucket_path is provided)"""

    # Ai2 specific settings
    try_launch_beaker_eval_jobs_on_weka: bool = False
    """Whether to launch beaker evaluation jobs after training on weka"""
    try_auto_save_to_beaker: bool = True
    """Whether to try to save the model to Beaker dataset `/output` after training"""
    gs_bucket_path: Optional[str] = None
    """The path to the gs bucket to save the model to"""
    oe_eval_tasks: Optional[List[str]] = None
    """The beaker evaluation tasks to launch"""
    oe_eval_max_length: int = 4096
    """the max generation length for evaluation for oe-eval"""
    oe_eval_beaker_image: Optional[str] = None
    """the docker image for evaluation for oe-eval"""
    eval_priority: Literal["low", "normal", "high", "urgent"] = "normal"
    """the priority of auto-launched evaluation jobs"""

    # Evaluation behavior
    eval_on_step_0: bool = False
    """Whether to run local evaluation at training step 0. Defaults to False."""

    # Tool settings
    tools: Optional[List[str]] = None
    """If set, use the tool mapped to the string. Currently only supports `search` and `code`"""
    max_tool_calls: List[int] = field(default_factory=lambda: [5])
    """Maximum number of tool calls allowed. If a list is provided, it must have length 1 (applies to all tools) or same length as tools (per-tool limit)."""
    mask_tool_use: bool = True
    """Whether to mask the tool output. By default on."""
    only_reward_good_outputs: bool = False
    """Whether to only reward good outputs. By default off. Useful to force the model to use the tool(s)."""

    # rl-rag specific settngs
    number_documents_to_search: int = 3
    """The maximum number of documents to retrieve for each query."""
    search_api_endpoint: Optional[str] = None
    """The API endpoint for the search engine."""

    # code-tool specific settings
    code_tool_api_endpoint: Optional[str] = None

    def __post_init__(self):
        assert self.num_samples_per_prompt_rollout > 0, "Number of samples per prompt must be greater than 0!"
        if self.num_samples_per_prompt_rollout == 1:
            logger.warning("num_samples_per_prompt_rollout is 1. This reduces GRPO to REINFORCE.")
        assert self.apply_verifiable_reward or self.apply_r1_style_format_reward or self.non_stop_penalty, (
            "At least one reward must be applied!"
        )
        # Ensure we have enough prompts for all VLLM engines
        if self.num_unique_prompts_rollout < self.vllm_num_engines:
            raise ValueError(
                f"{self.num_unique_prompts_rollout=} must be >= {self.vllm_num_engines=} to avoid empty batches."
            )
        # Initialize stop_strings if None
        if self.stop_strings is None:
            self.stop_strings = []
        if self.inference_batch_size is None:
            self.inference_batch_size = self.num_unique_prompts_rollout // self.vllm_num_engines
        assert self.pack_length >= self.max_prompt_token_length + self.response_length, (
            "The `pack_length` needs to be greater than the sum of `max_prompt_token_length` and `response_length`!"
        )
        if self.checkpoint_state_freq > 0 and self.checkpoint_state_dir is None:
            raise ValueError("`checkpoint_state_dir` must be provided if `checkpoint_state_freq` is greater than 0!")
        if self.checkpoint_state_dir is not None and self.checkpoint_state_freq == -1:
            raise ValueError("`checkpoint_state_freq` must be greater than 0 if `checkpoint_state_dir` is provided!")

        if self.gs_checkpoint_state_dir is not None and not self.gs_checkpoint_state_dir.startswith("gs://"):
            raise ValueError(f"`gs_checkpoint_state_dir` must start with 'gs://', got: {self.gs_checkpoint_state_dir}")
        if self.gs_bucket_path is not None and not self.gs_bucket_path.startswith("gs://"):
            raise ValueError(f"`gs_bucket_path` must start with 'gs://', got: {self.gs_bucket_path}")

        if self.gs_bucket_path is not None and self.gs_checkpoint_state_dir is None:
            if self.checkpoint_state_dir is None:
                raise ValueError("`checkpoint_state_dir` must be provided when using `gs_bucket_path`!")
            checkpoint_dir_name = self.checkpoint_state_dir.rstrip("/")
            beaker_users = get_beaker_whoami()
            if beaker_users is not None:
                self.gs_checkpoint_state_dir = f"{self.gs_bucket_path}/{beaker_users}/{checkpoint_dir_name}"
            else:
                self.gs_checkpoint_state_dir = f"{self.gs_bucket_path}/{checkpoint_dir_name}"

        if self.checkpoint_state_dir is not None:
            if self.gs_checkpoint_state_dir is not None:
                download_latest_checkpoint_from_gs(self.gs_checkpoint_state_dir, self.checkpoint_state_dir)
            calibrate_checkpoint_state_dir(self.checkpoint_state_dir)
        if self.tools is not None and len(self.tools) > 0:
            for tool in self.tools:
                if tool not in ["search", "code"]:
                    raise ValueError(f"Tool {tool} is not supported. Supported tools are: search, code")
            assert len(self.tools) == len(set(self.tools)), "Duplicate tools are not allowed"


def next_batch(dataset_indices: List[int], dataset: datasets.Dataset) -> Batch:
    """Extract next batch of data based on indices."""
    data_next = dataset[dataset_indices]
    return Batch(
        queries=data_next[INPUT_IDS_PROMPT_KEY],
        ground_truths=data_next[GROUND_TRUTHS_KEY],
        datasets=data_next[VERIFIER_SOURCE_KEY],
        indices=dataset_indices,
    )


def masked_mean(values: torch.Tensor, mask: torch.Tensor, axis: Optional[int] = None) -> torch.Tensor:
    """Compute mean of tensor with a masked values."""
    if axis is not None:
        return ((values * mask).sum(axis=axis) / mask.sum(axis=axis)).mean()
    else:
        return (values * mask).sum() / mask.sum()


class MetricsTracker:
    """A simple class to prellocate all metrics in an array
    so we can do only one allreduce operation to get the metrics mean"""

    def __init__(self, max_metrics: int = 32, device: torch.device = torch.device("cuda")):
        self.metrics = torch.zeros(max_metrics, device=device)
        self.names2idx = {}
        self.current_idx = 0
        self.max_metrics = max_metrics

    def add(self, name: str, value: torch.tensor):
        if name not in self.names2idx:
            if self.current_idx >= self.max_metrics:
                raise ValueError(f"Exceeded maximum number of metrics ({self.max_metrics})")
            self.names2idx[name] = self.current_idx
            self.current_idx += 1

        self.metrics[self.names2idx[name]] = value
        return self

    def get_metrics_list(self) -> dict[str, float]:
        metrics_list = self.metrics.tolist()
        return {name: metrics_list[idx] for name, idx in self.names2idx.items()}


def collate_fn(tensors_list: List[torch.Tensor], pad_token_id: int, pin_memory: bool = True) -> torch.Tensor:
    padded_tensor = torch.nn.utils.rnn.pad_sequence(tensors_list, batch_first=True, padding_value=pad_token_id)
    if pin_memory:
        padded_tensor = padded_tensor.pin_memory()
    return padded_tensor


def to_device_inplace(tensors_list: List[torch.Tensor], device: torch.device):
    for i in range(len(tensors_list)):
        tensors_list[i] = tensors_list[i].to(device, non_blocking=True)


class ShufflingIterator:
    def __init__(self, data: np.ndarray, batch_size: int, seed: Optional[int] = None):
        self.data = data.copy()
        self.batch_size = batch_size
        self.index = 0
        self.rng = np.random.default_rng(seed)
        self.rng.shuffle(self.data)

        # Ensure the effective dataset size is divisible by batch_size
        self.effective_size = len(self.data) - (len(self.data) % batch_size)

    def __iter__(self) -> Iterator[List[int]]:
        return self

    def __next__(self) -> List[int]:
        if self.index >= self.effective_size:
            self.index = 0
            self.rng.shuffle(self.data)

        end_index = self.index + self.batch_size
        batch = self.data[self.index : end_index].tolist()
        self.index = end_index

        return batch

    def get_state(self) -> Dict[str, Any]:
        """Get the current state of the iterator for checkpointing."""
        return {
            "index": self.index,
            "data": self.data.copy(),  # Current shuffled order
            "rng_state": self.rng.bit_generator.state,
        }

    def set_state(self, state: Dict[str, Any]) -> None:
        """Restore the iterator state from a checkpoint."""
        self.index = state["index"]
        self.data = state["data"].copy()
        self.rng.bit_generator.state = state["rng_state"]


@ray.remote(num_gpus=1)
class PolicyTrainerRayProcess(RayProcess):
    def from_pretrained(
        self,
        args: Args,
        model_config: ModelConfig,
        beaker_config: BeakerRuntimeConfig,
        wandb_url: str,
        tokenizer: PreTrainedTokenizer,
    ):
        # ------------------------------------------------------------
        # Monkey patch to load checkpoints with `weights_only=False`
        # otherwise it errors out with:
        # `_pickle.UnpicklingError: Weights only load failed. ` with pytorch 2.6.0
        from deepspeed.runtime.checkpoint_engine import torch_checkpoint_engine
        from deepspeed.utils import logger

        def load(self, path: str, map_location=None):
            logger.info(f"[Torch] Loading checkpoint from {path}...")
            partition = torch.load(path, map_location=map_location, weights_only=False)
            logger.info(f"[Torch] Loaded checkpoint from {path}.")
            return partition

        torch_checkpoint_engine.TorchCheckpointEngine.load = load

        # ------------------------------------------------------------
        self.args = args
        self.tokenizer = tokenizer
        self.model_config = model_config
        self.beaker_config = beaker_config
        self.wandb_url = wandb_url
        torch.cuda.set_device(self.local_rank)
        self.device = torch.device(self.local_rank)

        # Set seeds for this worker (different per rank to avoid correlation)
        worker_seed = args.seed + self.local_rank
        torch.manual_seed(worker_seed)
        torch.cuda.manual_seed(worker_seed)
        np.random.seed(worker_seed)
        random.seed(worker_seed)

        deepspeed.init_distributed(timeout=timedelta(minutes=args.backend_timeout))

        ds_config = get_train_ds_config(offload=False, adam_offload=False, stage=args.deepspeed_stage, bf16=True)
        ds_config["train_micro_batch_size_per_gpu"] = args.per_device_train_batch_size
        ds_config["gradient_accumulation_steps"] = 1
        # @vwxyzjn: MAGIC: it's actually needed to initialize this `dschf`, so
        # https://huggingface.co/docs/transformers/deepspeed#non-trainer-deepspeed-integration
        # next line instructs transformers to partition the model directly over multiple gpus using
        # deepspeed.zero.Init when model's `from_pretrained` method is called.
        if ds_config is not None and ds_config["zero_optimization"]["stage"] == 3:
            dschf = HfDeepSpeedConfig(ds_config)
        else:
            dschf = None
        logger.info(f"Deepspeed config: {dschf=}")

        self.policy: PreTrainedModel = AutoModelForCausalLM.from_pretrained(
            model_config.model_name_or_path,
            revision=model_config.model_revision,
            torch_dtype=torch.bfloat16,
            attn_implementation="flash_attention_2",
            use_cache=False,
        )
        disable_dropout_in_model(self.policy)
        self.policy.gradient_checkpointing_enable()
        # AdamOptimizer = DeepSpeedCPUAdam if self.adam_offload else FusedAdam
        # AdamOptimizer = FusedAdam
        if args.set_weight_decay_on_bias_and_norm:
            optim_params = get_optimizer_grouped_parameters(self.policy, args.weight_decay)
        else:
            optim_params = self.policy.parameters()
        # self.optimizer = AdamOptimizer(optim_params, lr=args.learning_rate)
        self.optimizer = torch.optim.AdamW(optim_params, lr=args.learning_rate, fused=args.fused_optimizer)
        num_scheduler_steps = args.num_training_steps * args.num_epochs * args.num_mini_batches
        warm_up_steps = args.warm_up_steps
        if args.warmup_ratio > 0.0:
            warm_up_steps = int(num_scheduler_steps * args.warmup_ratio)
        scheduler = get_scheduler(
            args.lr_scheduler_type,
            optimizer=self.optimizer,
            num_warmup_steps=warm_up_steps,
            num_training_steps=num_scheduler_steps,
        )
        self.model, self.optimizer, _, self.scheduler = deepspeed.initialize(
            model=self.policy,
            optimizer=self.optimizer,
            config=ds_config,
            lr_scheduler=scheduler,
            dist_init_required=True,
        )
        optimization_steps_done = 0
        if args.checkpoint_state_dir:
            # check if the dir exists
            if not os.path.exists(args.checkpoint_state_dir):
                logger.warning(
                    f"Skipping loading checkpoint state from {args.checkpoint_state_dir} because it does not exist!"
                )
            else:
                path, states = self.model.load_checkpoint(
                    args.checkpoint_state_dir,
                    load_module_strict=True,
                    load_optimizer_states=True,
                    load_lr_scheduler_states=True,
                    load_module_only=False,
                )
                if path is None:
                    raise ValueError(f"Failed to load checkpoint from {args.checkpoint_state_dir}")
                optimization_steps_done = states["training_step"]

                rng_states = states["rng_states"]
                torch.set_rng_state(rng_states["torch_cpu_rng_state"])
                np.random.set_state(rng_states["numpy_rng_state"])
                random.setstate(rng_states["python_rng_state"])

                if torch.cuda.is_available() and "torch_cuda_rng_states" in rng_states:
                    # device_str, e.g. "cuda:0"
                    for device_str, rng_state in rng_states["torch_cuda_rng_states"].items():
                        device_id = int(device_str.split(":")[1])
                        torch.cuda.set_rng_state(rng_state, device_id)
                    if "torch_cuda_rng_state_all" in rng_states:
                        torch.cuda.set_rng_state_all(rng_states["torch_cuda_rng_state_all"])

                logger.info(f"{self.rank=}: Restored RNG states from checkpoint")

                # Save reference policy path to load later (after ref_policy is initialized)
                self.ref_policy_checkpoint_path = None
                if states.get("ref_policy_saved", False):
                    ref_policy_dir = os.path.join(args.checkpoint_state_dir, "ref_policy")
                    model_path = os.path.join(ref_policy_dir, "pytorch_model.bin")
                    if os.path.exists(model_path):
                        self.ref_policy_checkpoint_path = model_path
                        logger.info(f"{self.rank=}: Will load reference policy from {model_path}")

                logger.info(
                    f"{self.rank=}: Loaded checkpoint from {args.checkpoint_state_dir} with {optimization_steps_done=}"
                )
        self.model.train()

        # reference model
        ds_config = get_eval_ds_config(
            offload=False,
            # inference model only has stage 3 (sharding) or stage 0 (no sharding)
            # stage 2 is optimizer sharding which doesn't apply to inference
            stage=args.deepspeed_stage if args.deepspeed_stage == 3 else 0,
            bf16=True,
        )
        ds_config["train_micro_batch_size_per_gpu"] = args.per_device_train_batch_size
        ds_config["gradient_accumulation_steps"] = 1
        if ds_config is not None and ds_config["zero_optimization"]["stage"] == 3:
            dschf = HfDeepSpeedConfig(ds_config)
        else:
            dschf = None
        logger.info(f"DeepSpeed config: {dschf=}")

        self.ref_policy: PreTrainedModel = AutoModelForCausalLM.from_pretrained(
            model_config.model_name_or_path,
            revision=model_config.model_revision,
            torch_dtype=torch.bfloat16,
            attn_implementation="flash_attention_2",
            use_cache=False,
        )
        disable_dropout_in_model(self.ref_policy)
        self.ref_policy, *_ = deepspeed.initialize(model=self.ref_policy, config=ds_config)
        self.ref_policy.eval()

        # Load reference policy checkpoint if available
        if hasattr(self, "ref_policy_checkpoint_path") and self.ref_policy_checkpoint_path:
            state_dict = torch.load(self.ref_policy_checkpoint_path, map_location=self.device)
            if hasattr(self.ref_policy, "module"):
                # If wrapped by DeepSpeed
                self.ref_policy.module.load_state_dict(state_dict)
            else:
                self.ref_policy.load_state_dict(state_dict)
            logger.info(f"{self.rank=}: Loaded reference policy checkpoint from {self.ref_policy_checkpoint_path}")
        self.local_metrics = MetricsTracker(max_metrics=32, device=self.device)
        return optimization_steps_done

    def forward(
        self,
        model: PreTrainedModel,
        query_response: torch.LongTensor,
        attention_mask: torch.LongTensor,
        position_ids: torch.LongTensor,
        pad_token_id: int,
        temperature: float,
        return_entropy: bool = False,
    ) -> tuple[torch.Tensor, torch.Tensor]:
        # Replace pad tokens with 0s so that we don't run into index out of bounds errors
        padding_mask = query_response != pad_token_id
        input_ids = torch.masked_fill(query_response, ~padding_mask, 0)
        # NOTE: the [:-1] and [1:] are because the logits and generated tokens are off by 1 in index
        output = model(
            input_ids=input_ids[:, :-1],
            # @vwxyzjn: without clamp, we get index out of bounds errors; TODO: investigate
            attention_mask=attention_mask[:, :-1].clamp(0, 1),
            position_ids=position_ids[:, :-1],
            return_dict=True,
        )
        logits = output.logits
        logits /= temperature + 1e-7
        logprob = log_softmax_and_gather(logits, input_ids[:, 1:])

        # For now, entropy is just for monitoring, and we don't pass gradients through it.
        entropy = None
        if return_entropy:
            with torch.no_grad():
                entropy = entropy_from_logits(logits)

        return logprob, entropy

    def setup_model_update_group(self, vllm_engines):
        self.vllm_engines = vllm_engines
        if self.rank == 0:
            master_address = ray._private.services.get_node_ip_address()
            with socket.socket() as sock:
                sock.bind(("", 0))
                master_port = sock.getsockname()[1]
            vllm_num_engines, vllm_tensor_parallel_size = (
                self.args.vllm_num_engines,
                self.args.vllm_tensor_parallel_size,
            )
            world_size = vllm_num_engines * vllm_tensor_parallel_size + 1
            backend = self.args.vllm_sync_backend
            refs = [
                engine.init_process_group.remote(
                    master_address,
                    master_port,
                    i * vllm_tensor_parallel_size + 1,
                    world_size,
                    "openrlhf",
                    backend=backend,
                    timeout_minutes=self.args.backend_timeout,
                )
                for i, engine in enumerate(vllm_engines)
            ]
            self.model_update_group = vllm_utils3.init_process_group(
                backend=backend,
                init_method=f"tcp://{master_address}:{master_port}",
                world_size=world_size,
                rank=0,
                group_name="openrlhf",
                timeout=timedelta(minutes=self.args.backend_timeout),
            )
            ray_get_with_progress(refs, desc="Initializing vLLM process groups", timeout=60)
        torch.distributed.barrier()

    def broadcast_to_vllm(self):
        # avoid OOM
        torch.cuda.empty_cache()
        model = self.model.module
        count, num_params = 0, len(list(model.named_parameters()))
        refss = []
        if self.args.gather_whole_model:
            with deepspeed.zero.GatheredParameters(model.parameters(), enabled=self.args.deepspeed_stage == 3):
                for name, param in model.named_parameters():
                    count += 1  # empty_cache at last param
                    # Fire all vllm engines for broadcast
                    if torch.distributed.get_rank() == 0:
                        shape = param.shape if self.args.deepspeed_stage != 3 else param.ds_shape
                        refs = [
                            engine.update_weight.remote(
                                name, dtype=param.dtype, shape=shape, empty_cache=count == num_params
                            )
                            for engine in self.vllm_engines
                        ]
                        refss.extend(refs)
                    if torch.distributed.get_rank() == 0:
                        torch.distributed.broadcast(param.data, 0, group=self.model_update_group)
        else:  # broadcast each parameter independently
            for name, param in model.named_parameters():
                count += 1
                if torch.distributed.get_rank() == 0:
                    shape = param.shape if self.args.deepspeed_stage != 3 else param.ds_shape
                    refs = [
                        engine.update_weight.remote(
                            name, dtype=param.dtype, shape=shape, empty_cache=count == num_params
                        )
                        for engine in self.vllm_engines
                    ]
                    refss.extend(refs)
                with deepspeed.zero.GatheredParameters([param], enabled=self.args.deepspeed_stage == 3):
                    if torch.distributed.get_rank() == 0:
                        torch.distributed.broadcast(param.data, 0, group=self.model_update_group)

        # Return futures instead of blocking - let caller handle completion
        all_refs = []
        if torch.distributed.get_rank() == 0:
<<<<<<< HEAD
            ray_get_with_progress(refss, desc="Broadcasting weights to vLLM", enable=self.args.verbose)
=======
            all_refs.extend(refss)
            if self.args.vllm_enable_prefix_caching:
                all_refs.extend(cache_reset_refs)
        return all_refs
>>>>>>> 2f608526

    def update_ref_policy(self):
        for ref_param, param in zip(self.ref_policy.parameters(), self.model.parameters()):
            if self.args.deepspeed_stage == 3:
                with deepspeed.zero.GatheredParameters([param, ref_param], modifier_rank=0):
                    if deepspeed.comm.get_rank() == 0:
                        ref_param.data.mul_(1.0 - self.args.alpha).add_(param.data, alpha=self.args.alpha)
            else:
                ref_param.data.mul_(1.0 - self.args.alpha).add_(param.data, alpha=self.args.alpha)

    def train(
        self,
        collated_query_responses,
        collated_tool_masks,
        collated_attention_masks,
        collated_position_ids,
        collated_advantages,
        collated_response_masks,
        pad_token_id: int,
        num_mini_batches: int,
    ):
        args = self.args
        to_device_inplace(collated_query_responses, self.device)
        to_device_inplace(collated_tool_masks, self.device)
        to_device_inplace(collated_attention_masks, self.device)
        to_device_inplace(collated_position_ids, self.device)
        to_device_inplace(collated_advantages, self.device)
        to_device_inplace(collated_response_masks, self.device)
        # accumulation steps should always be at least 1
        accumulation_steps = max(math.ceil(len(collated_query_responses) / num_mini_batches - 0.5), 1)
        leftover = len(collated_query_responses) % accumulation_steps
        if leftover > 0:
            collated_query_responses = collated_query_responses[0:-leftover]
            collated_tool_masks = collated_tool_masks[0:-leftover]
            collated_attention_masks = collated_attention_masks[0:-leftover]
            collated_position_ids = collated_position_ids[0:-leftover]
            collated_advantages = collated_advantages[0:-leftover]
            collated_response_masks = collated_response_masks[0:-leftover]
            logger.warning(f"{leftover} samples are dropped due to batch size {num_mini_batches}")

        # recalculate the "real" number of mini-batches
        num_mini_batches = len(collated_query_responses) // accumulation_steps

        # Calculate the logprob of the reference policy
        collated_ref_logprobs = []
        with Timer("Inference Calculation", noop=self.rank != 0):
            with torch.no_grad():
                for i in range(len(collated_query_responses)):
                    query_response = collated_query_responses[i]
                    tool_mask = collated_tool_masks[i]
                    attention_mask = collated_attention_masks[i]
                    position_id = collated_position_ids[i]
                    response_mask = collated_response_masks[i]
                    ref_logprob, _ = self.forward(
                        self.ref_policy,
                        query_response,
                        attention_mask,
                        position_id,
                        pad_token_id,
                        args.temperature,
                        return_entropy=False,
                    )
                    if args.mask_tool_use and args.tool_use:
                        # mask logprobs for tool tokens
                        response_mask = response_mask.bool() & tool_mask.bool()
                    else:
                        response_mask = response_mask.bool()
                    ref_logprob = torch.masked_fill(ref_logprob, ~response_mask[:, 1:], INVALID_LOGPROB)
                    collated_ref_logprobs.append(ref_logprob)
                    torch.cuda.empty_cache()
        # if we have multiple minibatches, we need to calculate the old logprobs for each minibatch
        # following gtrl scripts in just doing this on the current active policy, rather than use the logprobs
        # from the generator (note that async mode means these are a bit diff!)
        old_logprobs = [None for _ in range(len(collated_query_responses))]
        if num_mini_batches > 1:
            with Timer("Old logprobs Calculation", noop=self.rank != 0):
                with torch.no_grad():
                    for i in range(len(collated_query_responses)):
                        query_response = collated_query_responses[i]
                        tool_mask = collated_tool_masks[i]
                        attention_mask = collated_attention_masks[i]
                        position_id = collated_position_ids[i]
                        response_mask = collated_response_masks[i]
                        old_logprob, _ = self.forward(
                            self.model,
                            query_response,
                            attention_mask,
                            position_id,
                            pad_token_id,
                            args.temperature,
                            return_entropy=False,
                        )
                        if args.mask_tool_use and args.tool_use:
                            response_mask = response_mask.bool() & tool_mask.bool()
                        else:
                            response_mask = response_mask.bool()
                        old_logprob = torch.masked_fill(old_logprob, ~response_mask[:, 1:], INVALID_LOGPROB)
                        old_logprobs[i] = old_logprob
                        torch.cuda.empty_cache()

        local_step = 0
        # Do multiple epochs of training on on-policy data (PPO-style), with a fresh random shuffle in each epoch
        with Timer("[Training Processes] Loss calculation", noop=self.rank != 0):
            kl1_stats = torch.zeros(len(collated_query_responses))
            kl2_stats = torch.zeros(len(collated_query_responses))
            kl3_stats = torch.zeros(len(collated_query_responses))
            kl4_stats = torch.zeros(len(collated_query_responses))
            kl_loss_stats = torch.zeros(len(collated_query_responses))
            pg_clipfrac_stats = torch.zeros(len(collated_query_responses))
            pg_loss_stats = torch.zeros(len(collated_query_responses))
            loss_stats = torch.zeros(len(collated_query_responses))
            ratio_stats = torch.zeros(len(collated_query_responses))
            entropy_stats = torch.zeros(len(collated_query_responses))
            for epoch_idx in range(args.num_epochs):
                for i in range(len(collated_query_responses)):
                    mb_ref_logprob = collated_ref_logprobs[i]
                    mb_query_responses = collated_query_responses[i]
                    mb_tool_mask = collated_tool_masks[i]
                    mb_advantages = collated_advantages[i]
                    mb_response_masks = collated_response_masks[i]
                    mb_response_masks_bool = mb_response_masks[:, 1:].bool()
                    # if masking snippets, do it here.
                    if args.mask_tool_use and args.tool_use:
                        mb_response_masks_bool = mb_response_masks[:, 1:].bool() & mb_tool_mask[:, 1:].bool()
                    mb_attention_mask = collated_attention_masks[i]
                    mb_position_id = collated_position_ids[i]
                    mb_new_logprobs, mb_entropy = self.forward(
                        self.model,
                        mb_query_responses,
                        mb_attention_mask,
                        mb_position_id,
                        pad_token_id,
                        args.temperature,
                        return_entropy=args.record_entropy,
                    )
                    mb_new_logprobs = torch.masked_fill(mb_new_logprobs, ~mb_response_masks_bool, INVALID_LOGPROB)

                    # Cache the old logprobs
                    if num_mini_batches > 1:
                        mb_old_logprobs = old_logprobs[i]
                    else:
                        with torch.no_grad():
                            if epoch_idx == 0:
                                old_logprobs[i] = mb_new_logprobs
                            mb_old_logprobs = old_logprobs[i].detach()

                    # Calculate the policy's loss
                    logprobs_diff = mb_new_logprobs - mb_old_logprobs
                    ratio = torch.exp(logprobs_diff)
                    pg_losses = -mb_advantages[:, 1:] * ratio
                    pg_losses2 = -mb_advantages[:, 1:] * torch.clamp(
                        ratio, 1.0 - args.clip_lower, 1.0 + args.clip_higher
                    )
                    pg_loss_max = torch.max(pg_losses, pg_losses2)

                    # Here we recalculate kl: we want the KL loss to backpropagate through the model
                    # We also clamp the KL loss to avoid numerical instability
                    # https://chatgpt.com/share/679d0ed9-8f48-8011-926e-e274b15ae8ae
                    ref_logprobs_diff = (mb_new_logprobs - mb_ref_logprob).clamp(-40.0, 40.0)
                    kl1 = ref_logprobs_diff
                    kl2 = (ref_logprobs_diff) ** 2 / 2
                    kl3 = torch.expm1(-ref_logprobs_diff) + ref_logprobs_diff  # this is more numerically stable
                    kl4 = ratio * ref_logprobs_diff
                    if args.kl_estimator == "kl1":
                        kl = kl1
                    elif args.kl_estimator == "kl2":
                        kl = kl2
                    elif args.kl_estimator == "kl3":
                        kl = kl3
                    elif args.kl_estimator == "kl4":
                        kl = kl4

                    # grpo change: directly subtract KL in loss (add)
                    loss = masked_mean(pg_loss_max + (args.beta * kl), mb_response_masks_bool, args.masked_mean_axis)
                    loss = loss / accumulation_steps
                    self.model.backward(loss)
                    if (local_step + 1) % accumulation_steps == 0:
                        self.model.step()
                    local_step += 1
                    with torch.no_grad():
                        # NOTE: in packed implementation, kl calculation are averages over response tokens
                        kl1_stats[i] = masked_mean(kl1, mb_response_masks_bool, args.masked_mean_axis).float()
                        kl2_stats[i] = masked_mean(kl2, mb_response_masks_bool, args.masked_mean_axis).float()
                        kl3_stats[i] = masked_mean(kl3, mb_response_masks_bool, args.masked_mean_axis).float()
                        kl4_stats[i] = masked_mean(kl4, mb_response_masks_bool, args.masked_mean_axis).float()
                        if args.kl_estimator == "kl1":
                            kl_loss_stats[i] = kl1_stats[i] * args.beta
                        elif args.kl_estimator == "kl2":
                            kl_loss_stats[i] = kl2_stats[i] * args.beta
                        elif args.kl_estimator == "kl3":
                            kl_loss_stats[i] = kl3_stats[i] * args.beta
                        elif args.kl_estimator == "kl4":
                            kl_loss_stats[i] = kl4_stats[i] * args.beta
                        pg_clipfrac_stats[i] = masked_mean(
                            (pg_losses2 > pg_losses).float(), mb_response_masks_bool, args.masked_mean_axis
                        )
                        pg_loss_stats[i] = masked_mean(pg_loss_max, mb_response_masks_bool, args.masked_mean_axis)
                        loss_stats[i] = loss
                        ratio_stats[i] = masked_mean(ratio, mb_response_masks_bool, args.masked_mean_axis)
                        if args.record_entropy:
                            # Calculate entropy statistics
                            entropy_stats[i] = masked_mean(
                                mb_entropy, mb_response_masks_bool, args.masked_mean_axis
                            ).float()

            with torch.no_grad():
                self.local_metrics.add("objective/kl_avg", kl1_stats.mean())
                self.local_metrics.add("objective/kl2_avg", kl2_stats.mean())
                self.local_metrics.add("objective/kl3_avg", kl3_stats.mean())
                self.local_metrics.add("objective/kl4_avg", kl4_stats.mean())
                self.local_metrics.add("loss/policy_avg", pg_loss_stats.mean())
                self.local_metrics.add("loss/kl_avg", kl_loss_stats.mean())
                self.local_metrics.add("loss/total_avg", loss_stats.mean())
                self.local_metrics.add("policy/clipfrac_avg", pg_clipfrac_stats.mean())
                self.local_metrics.add("val/ratio", ratio_stats.mean())
                self.local_metrics.add("val/ratio_var", ratio_stats.var())
                if args.record_entropy:
                    self.local_metrics.add("policy/entropy_avg", entropy_stats.mean())
                self.local_metrics.add("lr", self.scheduler.get_last_lr()[0])
                return self.local_metrics.get_metrics_list()

    def save_checkpoint_state(self, checkpoint_state_dir: str, client_state: Dict[str, Any]) -> None:
        args = self.args

        # Save comprehensive RNG states for each rank
        rng_states = {
            "torch_cpu_rng_state": torch.get_rng_state(),
            "numpy_rng_state": np.random.get_state(),
            "python_rng_state": random.getstate(),
        }

        # Save CUDA RNG states for all devices
        if torch.cuda.is_available():
            rng_states["torch_cuda_rng_states"] = {
                f"cuda:{i}": torch.cuda.get_rng_state(i) for i in range(torch.cuda.device_count())
            }
            rng_states["torch_cuda_rng_state_all"] = torch.cuda.get_rng_state_all()

        # Add RNG states to client_state
        client_state["rng_states"] = rng_states
        client_state["rank"] = self.rank

        # Save reference policy checkpoint (model only, no optimizer)
        if hasattr(self, "ref_policy") and self.ref_policy is not None:
            ref_policy_dir = os.path.join(checkpoint_state_dir, "ref_policy")
            os.makedirs(ref_policy_dir, exist_ok=True)

            # For reference policy, we save just the model weights
            # We can't use save_checkpoint because it would try to save DummyOptim
            # which doesn't have state_dict
            if self.rank == 0:
                # Only rank 0 saves the model state
                if hasattr(self.ref_policy, "module"):
                    # If wrapped by DeepSpeed, get the underlying module
                    model_to_save = self.ref_policy.module
                else:
                    model_to_save = self.ref_policy

                # Save the state dict
                torch.save(model_to_save.state_dict(), os.path.join(ref_policy_dir, "pytorch_model.bin"))
                logger.info(f"Saved reference policy model to {ref_policy_dir}")

            client_state["ref_policy_saved"] = True

        # Save the main model checkpoint with enhanced client state
        self.model.save_checkpoint(checkpoint_state_dir, client_state=client_state)

        # `save_checkpoint` needs to be called on all ranks, only rank 0 will have all the states
        if self.rank == 0:
            if args.keep_last_n_checkpoints >= 0:
                clean_last_n_checkpoints_deepspeed(checkpoint_state_dir, args.keep_last_n_checkpoints)

            # Sync to GCS if configured (check the actual target, not just gs_bucket_path)
            if args.gs_checkpoint_state_dir is not None:
                ray.remote(sync_gs_bucket).options(num_cpus=1).remote(
                    checkpoint_state_dir, args.gs_checkpoint_state_dir
                )

    def save_model(self, output_dir: str, chat_template_name: str, tokenizer: PreTrainedTokenizer) -> None:
        model_to_save = self.model
        if "olmo" in chat_template_name:
            # New chat template has no bos token, and two eos tokens: <|im_end|> and <|endoftext|>
            model_to_save.generation_config = get_olmo3_generation_config(tokenizer)

        if self.rank == 0:
            os.makedirs(output_dir, exist_ok=True)

        # save model weights for ZeRO2/3
        if hasattr(model_to_save, "module"):
            model_to_save = model_to_save.module

        # gather parameters
        output_state_dict = {}
        for k, v in model_to_save.named_parameters():
            # only gather z3 params
            params_to_fetch = _z3_params_to_fetch([v])
            with deepspeed.zero.GatheredParameters(params_to_fetch, enabled=len(params_to_fetch) > 0):
                vv = v.data.cpu()
                if self.rank == 0:
                    output_state_dict[k] = vv

        if self.rank == 0:
            state_dict = model_to_save.state_dict()

            # copy named_buffers with `persistent=True`
            for k, v in model_to_save.named_buffers():
                if k not in state_dict:
                    continue
                vv = v.data.cpu()
                output_state_dict[k] = vv

            state_dict_keys = set(state_dict.keys())
            output_state_dict_keys = set(output_state_dict.keys())

            # corner case for tie_word_embeddings, such as Qwen2-0.5B
            if getattr(model_to_save.config, "tie_word_embeddings", False) and "lm_head.weight" in state_dict_keys:
                state_dict_keys.remove("lm_head.weight")

            assert state_dict_keys.issubset(output_state_dict_keys), (
                f"mismatch keys {output_state_dict_keys.symmetric_difference(state_dict_keys)}"
            )

            # only save peft weights https://github.com/microsoft/DeepSpeed/issues/4295
            if isinstance(model_to_save, PeftModel):
                model_to_save.save_pretrained(output_dir)
                if self.stage == 3:
                    torch.save(
                        get_peft_model_state_dict(model_to_save, output_state_dict),
                        os.path.join(output_dir, "adapter_model.bin"),
                    )
            else:
                model_to_save.save_pretrained(output_dir, state_dict=output_state_dict)

            # save tokenizer
            self.tokenizer.save_pretrained(output_dir)

    # we need this because we don't know which node is rank 0 is on
    def launch_ai2_evals_on_weka_wrapper(self, step_dir, leaderboard_name, wandb_url, training_step):
        args = self.args
        if self.rank == 0:
            ray.remote(launch_ai2_evals_on_weka).options(num_cpus=1).remote(
                step_dir,
                leaderboard_name,
                args.oe_eval_max_length,
                wandb_url,
                training_step,
                args.oe_eval_tasks,
                args.stop_strings,
                args.gs_bucket_path,
                args.eval_priority,
                args.oe_eval_beaker_image,
            )


class ModelGroup:
    def __init__(
        self, pg: PlacementGroup, ray_process_cls: RayProcess, num_gpus_per_node: List[int], single_gpu_mode: bool
    ):
        self.pg = pg
        self.ray_process_cls = ray_process_cls
        self.num_gpus_per_node = num_gpus_per_node
        self.num_gpus_per_actor = 0.48 if single_gpu_mode else 1
        self.num_cpus_per_actor = 4
        self.models = []
        world_size = sum(self.num_gpus_per_node)
        master_policy = ray_process_cls.options(
            num_cpus=self.num_cpus_per_actor,
            num_gpus=self.num_gpus_per_actor,
            scheduling_strategy=PlacementGroupSchedulingStrategy(
                placement_group=self.pg, placement_group_bundle_index=0
            ),
        ).remote(world_size, 0, 0, None, None)

        self.models.append(master_policy)
        master_addr, master_port = ray_get_with_progress(
            [master_policy.get_master_addr_port.remote()], desc="Getting master address"
        )[0]

        def get_bundle_index(rank, num_gpus_per_node):
            """given a rank and a list of num_gpus_per_node, return the index of the bundle that the rank belongs to"""
            bundle_idx = 0
            while rank >= num_gpus_per_node[bundle_idx]:
                rank -= num_gpus_per_node[bundle_idx]
                bundle_idx += 1
            return bundle_idx

        assert get_bundle_index(0, [7, 8, 4]) == 0
        assert get_bundle_index(1, [7, 8, 4]) == 0
        assert get_bundle_index(7, [7, 8, 4]) == 1
        assert get_bundle_index(8, [7, 8, 4]) == 1
        assert get_bundle_index(9, [7, 8, 4]) == 1
        assert get_bundle_index(16, [7, 8, 4]) == 2

        # Setup worker models
        for rank in range(1, world_size):
            logger.debug(f"{rank=}, {world_size=}, {rank=}, {master_addr=}, {master_port=}")
            scheduling_strategy = PlacementGroupSchedulingStrategy(
                placement_group=self.pg, placement_group_bundle_index=get_bundle_index(rank, self.num_gpus_per_node)
            )
            worker_policy = ray_process_cls.options(
                num_cpus=self.num_cpus_per_actor,
                num_gpus=self.num_gpus_per_actor,
                scheduling_strategy=scheduling_strategy,
            ).remote(world_size, rank, 0, master_addr, master_port)
            self.models.append(worker_policy)


class PendingQueriesMap:
    """Thread-safe map for tracking pending queries with reference counting."""

    def __init__(self):
        self._map = {}  # dataset_idx -> (query, ground_truth, dataset, count)
        self._lock = threading.Lock()

    def insert(self, dataset_idx, query, ground_truth, dataset):
        """Insert or increment count for a dataset index."""
        with self._lock:
            if dataset_idx in self._map:
                # Already exists - just increment count
                existing_query, existing_ground_truth, existing_dataset, count = self._map[dataset_idx]
                self._map[dataset_idx] = (existing_query, existing_ground_truth, existing_dataset, count + 1)
            else:
                # New entry - count starts at 1
                self._map[dataset_idx] = (query, ground_truth, dataset, 1)

    def insert_many(self, dataset_indices, queries, ground_truths, datasets):
        """Insert or increment count for multiple dataset indices at once."""
        with self._lock:
            for i, dataset_idx in enumerate(dataset_indices):
                if dataset_idx in self._map:
                    # Already exists - just increment count
                    existing_query, existing_ground_truth, existing_dataset, count = self._map[dataset_idx]
                    self._map[dataset_idx] = (existing_query, existing_ground_truth, existing_dataset, count + 1)
                else:
                    # New entry - count starts at 1
                    self._map[dataset_idx] = (queries[i], ground_truths[i], datasets[i], 1)

    def pop(self, dataset_idx):
        """Retrieve data and decrement count. Removes entry when count reaches 0."""
        with self._lock:
            if dataset_idx not in self._map:
                raise RuntimeError(f"Dataset index {dataset_idx} not found in pending_queries_map")

            query, ground_truth, dataset, count = self._map[dataset_idx]

            if count > 1:
                # More results expected - just decrement
                self._map[dataset_idx] = (query, ground_truth, dataset, count - 1)
            else:
                # Last result - remove entry
                del self._map[dataset_idx]

            return query, ground_truth, dataset

    def __len__(self):
        """Return the number of entries in the map."""
        with self._lock:
            return len(self._map)

    def __contains__(self, dataset_idx):
        """Check if a dataset index is in the map."""
        with self._lock:
            return dataset_idx in self._map

    def __getitem__(self, dataset_idx):
        """Get the value for a dataset index."""
        with self._lock:
            return self._map[dataset_idx]

    def keys(self):
        """Return a view of the keys in the map."""
        with self._lock:
            return list(self._map.keys())


def accumulate_inference_batches(
    inference_results_Q: ray_queue.Queue,
    pending_queries_map: PendingQueriesMap,
    args: Args,
    training_step: int,
    generation_config,
    num_prompts: int,
    timeout: Optional[float] = None,
) -> tuple[GenerationResult, Batch]:
    """Accumulate multiple inference results into a single training batch.

    Args:
        inference_results_Q: Queue containing individual GenerationResult objects (one per prompt)
        pending_queries_map: PendingQueriesMap instance for thread-safe query tracking
        args: Arguments containing vllm_num_engines and batch size info
        training_step: Current training step for error reporting
        generation_config: Generation config containing n (number of samples per prompt)
        num_prompts: Number of prompts to accumulate
        timeout: Optional timeout in seconds for queue get operations. If None, blocks indefinitely.

    Raises:
        queue.Empty: If timeout is specified and no data is available within timeout.

    Returns:
        Tuple of (combined_result, Batch with queries, ground_truths, datasets) or (ShutdownSentinel, None) if shutdown signal received
    """
    results = []
    all_queries = []
    all_ground_truths = []
    all_datasets = []

    for i in tqdm(
        range(num_prompts),
        total=num_prompts,
        desc=f"Accumulating {num_prompts} results (each with {generation_config.n} completions)",
        bar_format="{l_bar}{bar}{r_bar}\n",
        disable=not args.verbose,
    ):
        result = inference_results_Q.get(timeout=timeout)

        if isinstance(result, ShutdownSentinel):
            return result, None

        dataset_index = result.dataset_index
        assert len(result.responses) == generation_config.n, (
            f"Result {i} has {len(result.responses)} responses, expected {generation_config.n}"
        )
        query, ground_truth, dataset = pending_queries_map.pop(dataset_index)
        all_queries.append(query)
        all_ground_truths.append(ground_truth)
        all_datasets.append(dataset)

        results.append(result)

    # Combine all results into a single GenerationResult
    combined_responses = []
    combined_finish_reasons = []
    combined_masks = []
    combined_num_calls = []
    combined_timeouts = []
    combined_tool_errors = []
    combined_tool_outputs = []
    combined_tool_runtimes = []
    combined_tool_calleds = []

    for result in results:
        combined_responses.extend(result.responses)
        combined_finish_reasons.extend(result.finish_reasons)
        combined_masks.extend(result.masks)
        combined_num_calls.extend(result.request_info.num_calls)
        combined_timeouts.extend(result.request_info.timeouts)
        combined_tool_errors.extend(result.request_info.tool_errors)
        combined_tool_outputs.extend(result.request_info.tool_outputs)
        combined_tool_runtimes.extend(result.request_info.tool_runtimes)
        combined_tool_calleds.extend(result.request_info.tool_calleds)

    # Create combined RequestInfo
    combined_request_info = RequestInfo(
        num_calls=combined_num_calls,
        timeouts=combined_timeouts,
        tool_errors=combined_tool_errors,
        tool_outputs=combined_tool_outputs,
        tool_runtimes=combined_tool_runtimes,
        tool_calleds=combined_tool_calleds,
    )

    # Create combined GenerationResult
    combined_result = GenerationResult(
        responses=combined_responses,
        finish_reasons=combined_finish_reasons,
        masks=combined_masks,
        request_info=combined_request_info,
        dataset_index=None,  # Not meaningful for combined result
    )

    # Note: We don't have dataset_indices here, but they're not needed for the returned batch
    batch = Batch(
        queries=all_queries,
        ground_truths=all_ground_truths,
        datasets=all_datasets,
        indices=None,  # Not meaningful for combined results
    )
    return combined_result, batch


def data_preparation_thread(
    reward_fn: Callable,
    inference_results_Q: ray_queue.Queue,  # Ray queue
    packed_sequences_Q: Queue,
    pending_queries_map: dict,
    args: Args,
    tokenizer: PreTrainedTokenizer,
    num_training_steps: int,
    generation_config,
    resume_training_step: int,
):
    for training_step in range(resume_training_step, num_training_steps + 1):
        # Streaming accumulation: collect results as they arrive
        with Timer("🚀 [Data Preparation Thread] Getting response ids") as timer:
            result, batch = accumulate_inference_batches(
                inference_results_Q,
                pending_queries_map,
                args,
                training_step,
                generation_config,
                num_prompts=args.num_unique_prompts_rollout,
            )
            if isinstance(result, ShutdownSentinel):
                logger.info("[Data Preparation Thread] Received shutdown sentinel, exiting")
                return

        getting_response_time = timer.duration

        # ------------------------------------------------------------------------------------------------
        # Pack sequences
        if args.num_samples_per_prompt_rollout > 1:
            batch = Batch(
                queries=repeat_each(batch.queries, args.num_samples_per_prompt_rollout),
                ground_truths=repeat_each(batch.ground_truths, args.num_samples_per_prompt_rollout),
                datasets=repeat_each(batch.datasets, args.num_samples_per_prompt_rollout),
                indices=repeat_each(batch.indices, args.num_samples_per_prompt_rollout) if batch.indices else None,
            )
            good_outputs = [
                len(result.request_info.tool_outputs[i]) > 0
                and result.request_info.tool_calleds[i]
                and not result.request_info.timeouts[i]
                and not result.request_info.tool_errors[i]
                for i in range(len(result.request_info.tool_outputs))
            ]
            for i in range(len(result.finish_reasons)):
                # edge case: sometimes it outputs eos immediately, and we get an empty response
                # in that case, we need to add the eos token to the response
                # note that this also adds eos to the end of reponses that stopped for other reasons.
                if result.finish_reasons[i] == "stop" and (
                    len(result.responses[i]) == 0 or result.responses[i][-1] != tokenizer.eos_token_id
                ):
                    result.responses[i].append(tokenizer.eos_token_id)
                    result.masks[i].append(1)  # never mask the eos token for now?

        with Timer("🔥 [Data Preparation Thread] Decoding responses", noop=True):
            decoded_responses = tokenizer.batch_decode(result.responses, skip_special_tokens=True)
            decoded_queries = tokenizer.batch_decode(batch.queries, skip_special_tokens=True)
            decoded_queries = [extract_user_query(query) for query in decoded_queries]
            stop_rate = sum(int(finish_reason == "stop") for finish_reason in result.finish_reasons) / len(
                result.finish_reasons
            )

        with Timer("💰 [Data Preparation Thread] Calculating rewards and advantages"):
            scores, reward_metrics = asyncio.run(
                reward_fn(
                    result.responses,
                    decoded_responses,
                    batch,
                    result.finish_reasons,
                    result.request_info,
                    decoded_queries,
                )
            )
            scores = np.array(scores)
            scores_per_prompt = scores.reshape(-1, args.num_samples_per_prompt_rollout)
            mean_grouped_rewards = scores_per_prompt.mean(axis=-1)
            mean_grouped_rewards = np.repeat(mean_grouped_rewards, args.num_samples_per_prompt_rollout, axis=0)
            std_grouped_rewards = scores_per_prompt.std(axis=-1)
            std_grouped_rewards = np.repeat(std_grouped_rewards, args.num_samples_per_prompt_rollout, axis=0)
            if args.advantage_normalization_type == "standard":
                advantages = (scores - mean_grouped_rewards) / (std_grouped_rewards + 1e-8)
            elif args.advantage_normalization_type == "centered":
                advantages = scores - mean_grouped_rewards
            else:
                raise ValueError(f"Invalid advantage normalization type: {args.advantage_normalization_type}")

        with Timer("📦 [Data Preparation Thread] Filtering sequences"):
            # Here we get the max possible score for each prompt, and see how many prompts are unsolved
            max_possible_score = 0
            if args.apply_verifiable_reward:
                max_possible_score += args.verification_reward
            if args.apply_r1_style_format_reward and args.additive_format_reward:
                max_possible_score += args.r1_style_format_reward
            unsolved_batch_size_ratio = ((scores != max_possible_score) > 0).sum() / len(scores)
            # In GRPO, if the std of grouped rewards is 0, then there is zero gradient for the batch
            # of args.num_samples_per_prompt_rollout responses, so we need to filter out those batches
            non_zero_std_mask = scores_per_prompt.std(axis=-1) != 0
            real_batch_size_ratio = non_zero_std_mask.sum() * args.num_samples_per_prompt_rollout / len(scores)
            expanded_mask = np.repeat(non_zero_std_mask, args.num_samples_per_prompt_rollout)
            non_zero_gradient_index = np.where(expanded_mask)[0]
            advantages = advantages[non_zero_gradient_index]
            original_batch_size = len(scores)
            scores = scores[non_zero_gradient_index]
            responses = [result.responses[i] for i in non_zero_gradient_index]
            masks = [result.masks[i] for i in non_zero_gradient_index]
            batch = batch[non_zero_gradient_index.tolist()]
            finish_reasons = [result.finish_reasons[i] for i in non_zero_gradient_index]
            if args.mask_truncated_completions:
                stop_idxes = torch.tensor([i for i in range(len(finish_reasons)) if finish_reasons[i] == "stop"])
                scores = scores[stop_idxes]
                advantages = advantages[stop_idxes]
                responses = [responses[i] for i in stop_idxes]
                masks = [masks[i] for i in stop_idxes]
                batch = batch[stop_idxes.tolist()]
                finish_reasons = [finish_reasons[i] for i in stop_idxes]

            if args.fill_completions:
                with Timer("⏱ [Data Preparation Thread] Refill completions"):
                    current_batch_size = len(scores)
                    original_prompt_cnt = original_batch_size // args.num_samples_per_prompt_rollout
                    current_prompt_cnt = current_batch_size // args.num_samples_per_prompt_rollout
                    need_to_fill_prompt = original_prompt_cnt - current_prompt_cnt
                    k = args.num_samples_per_prompt_rollout

                    if need_to_fill_prompt > 0 and current_prompt_cnt > 0:
                        scores_matrix = scores.reshape(current_prompt_cnt, k)
                        stds = scores_matrix.std(axis=1) + 1e-8
                        probs = stds / stds.sum()

                        sampled_prompt_ids = np.random.choice(
                            current_prompt_cnt, size=need_to_fill_prompt, replace=True, p=probs
                        )

                        sampled_indices = []
                        for pid in sampled_prompt_ids:
                            start = pid * k
                            sampled_indices.extend(range(start, start + k))

                        advantages = np.concatenate([advantages, advantages[sampled_indices]])
                        scores = np.concatenate([scores, scores[sampled_indices]])
                        responses += [responses[i] for i in sampled_indices]
                        masks += [masks[i] for i in sampled_indices]

                        sampled_batch = batch[sampled_indices]

                        batch = Batch(
                            queries=batch.queries + sampled_batch.queries,
                            ground_truths=batch.ground_truths + sampled_batch.ground_truths,
                            datasets=batch.datasets + sampled_batch.datasets,
                            indices=batch.indices + sampled_batch.indices if batch.indices is not None else None,
                        )

                        finish_reasons += [finish_reasons[i] for i in sampled_indices]
                        logger.info(
                            f"📊 Duplicated {need_to_fill_prompt} prompts from {len(sampled_indices)} total responses"
                        )

        with Timer("📦 [Data Preparation Thread] Packing sequences"):
            packed_sequences = pack_sequences(
                queries=batch.queries,
                responses=responses,
                masks=masks,
                pack_length=args.pack_length,
                pad_token_id=tokenizer.pad_token_id,
            )
            num_new_tokens = sum(len(seq) for seq in packed_sequences.query_responses)
            # Vectorized advantage calculation: create a lookup array where each index corresponds to a response mask value
            # and each value is the corresponding advantage score: index 0 is set to 0 since response masks start from 1 (1-indexed)
            lookup_advantages = np.zeros(len(advantages) + 1, dtype=np.float32)
            lookup_advantages[1:] = advantages
            packed_advantages = [
                torch.tensor(lookup_advantages[packed_mask], dtype=torch.float32)
                for packed_mask in packed_sequences.response_masks
            ]
            packed_sequences.advantages = packed_advantages

        # if we have less batches than world size, we need to pad out so each world is fine
        # ideally, you should avoid this since its wasting computation.
        if args.allow_world_padding:
            with Timer("🤺 [Data Preparation Thread] Padding sequences for world size"):
                shortfall = args.world_size - len(packed_sequences.query_responses)
                if shortfall > 0:
                    logger.warning(
                        f"[Data Preparation Thread] Step {training_step}: Padding {shortfall} sequences for world size. "
                        f"In future, you should adjust your compute this."
                    )
                    # construct "dummy" sequences for padding out the world size
                    dummy_qr = torch.tensor([tokenizer.pad_token_id, tokenizer.eos_token_id], dtype=torch.long)
                    dummy_tool_mask = torch.zeros_like(dummy_qr)
                    dummy_attention = torch.tensor([1, 1], dtype=torch.long)
                    dummy_position_ids = torch.arange(len(dummy_qr), dtype=torch.long)
                    dummy_response_mask = torch.zeros_like(dummy_qr)
                    dummy_advantage = torch.zeros_like(dummy_qr, dtype=torch.float)
                    # pad out the world size
                    for _ in range(shortfall):
                        packed_sequences.query_responses.append(dummy_qr)
                        packed_sequences.tool_masks.append(dummy_tool_mask)
                        packed_sequences.attention_masks.append(dummy_attention)
                        packed_sequences.position_ids.append(dummy_position_ids)
                        packed_sequences.response_masks.append(dummy_response_mask)
                        packed_sequences.advantages.append(dummy_advantage)

        with Timer("🔄 [Data Preparation Thread] Prepare collated data for each worker"):
            B = (
                len(packed_sequences.query_responses) // args.world_size
            )  # essentially doing `drop_last=True`, which is fine.
            collated_data = []
            for i in range(args.world_size):
                per_device_packed_query_responses = packed_sequences.query_responses[B * i : B * (i + 1)]
                per_device_packed_tool_masks = packed_sequences.tool_masks[B * i : B * (i + 1)]
                per_device_packed_attention_masks = packed_sequences.attention_masks[B * i : B * (i + 1)]
                per_device_packed_position_ids = packed_sequences.position_ids[B * i : B * (i + 1)]
                per_device_packed_advantages = packed_sequences.advantages[B * i : B * (i + 1)]
                per_device_packed_response_masks = packed_sequences.response_masks[B * i : B * (i + 1)]

                # Shuffle the batch and collate the data
                b_inds = np.random.permutation(len(per_device_packed_query_responses))
                collated_query_responses = []
                collated_tool_masks = []
                collated_attention_masks = []
                collated_position_ids = []
                collated_response_masks = []
                collated_advantages = []
                for j in range(0, len(per_device_packed_query_responses), args.per_device_train_batch_size):
                    micro_range = b_inds[j : j + args.per_device_train_batch_size]
                    collated_query_responses.append(
                        collate_fn(
                            [per_device_packed_query_responses[idx] for idx in micro_range], tokenizer.pad_token_id
                        )
                    )
                    collated_tool_masks.append(
                        collate_fn([per_device_packed_tool_masks[idx] for idx in micro_range], 0)
                    )
                    collated_attention_masks.append(
                        collate_fn([per_device_packed_attention_masks[idx] for idx in micro_range], 0)
                    )
                    collated_position_ids.append(
                        collate_fn([per_device_packed_position_ids[idx] for idx in micro_range], 0)
                    )
                    collated_response_masks.append(
                        collate_fn([per_device_packed_response_masks[idx] for idx in micro_range], 0)
                    )
                    collated_advantages.append(
                        collate_fn([per_device_packed_advantages[idx] for idx in micro_range], 0)
                    )
                collated_data.append(
                    {
                        "collated_query_responses": collated_query_responses,
                        "collated_tool_masks": collated_tool_masks,
                        "collated_attention_masks": collated_attention_masks,
                        "collated_position_ids": collated_position_ids,
                        "collated_advantages": collated_advantages,
                        "collated_response_masks": collated_response_masks,
                    }
                )

        # Create a result package with metrics and data
        if len(responses) == 0:
            # Handle empty responses case
            # in this case, we won't log metrics, so it should be fine.
            metrics = {}
        else:
            sequence_lengths = np.array([len(response) for response in responses])
            sequence_length_solved = (
                np.array([]) if np.all(scores == 0) else np.array(sequence_lengths[scores == max_possible_score])
            )
            sequence_length_unsolved = (
                np.array([]) if np.all(scores == max_possible_score) else np.array(sequence_lengths[scores == 0])
            )
            metrics = {
                "scores": np.array(scores).mean(),
                "real_batch_size_ratio": real_batch_size_ratio,
                "unsolved_batch_size_ratio": unsolved_batch_size_ratio,
                "packed_ratio": len(packed_sequences.query_responses) / len(responses) if len(responses) > 0 else 0,
                "val/sequence_lengths": sequence_lengths.mean(),
                "val/sequence_lengths_min": sequence_lengths.min(),
                "val/sequence_lengths_max": sequence_lengths.max(),
                "val/sequence_lengths_unsolved": (
                    0 if len(sequence_length_unsolved) == 0 else sequence_length_unsolved.mean()
                ),
                "val/sequence_lengths_solved": (
                    0 if len(sequence_length_solved) == 0 else sequence_length_solved.mean()
                ),
                "val/sequence_lengths_unsolved_hist": sequence_length_unsolved,
                "val/sequence_lengths_solved_hist": sequence_length_solved,
                "val/stop_rate": stop_rate,
                "val/advantages_mean": advantages.mean(),
                "val/advantages_min": advantages.min(),
                "val/advantages_max": advantages.max(),
                "val/advantages_hist": advantages,
                "val/num_calls_rate": np.array(result.request_info.num_calls).mean(),
                "val/timeouts_rate": np.array(result.request_info.timeouts).mean(),
                "val/tool_errors_rate": np.array([len(item) > 0 for item in result.request_info.tool_errors]).mean(),
                "val/good_outputs_rate": np.array(good_outputs).mean(),
                "val/tool_runtimes_rate": np.array(result.request_info.tool_runtimes).mean(),
                "val/tool_calleds_rate": np.array(result.request_info.tool_calleds).mean(),
                "time/getting_response": getting_response_time,
                **reward_metrics,
            }

        if args.save_traces:
            traces = {
                "scores": scores.tolist(),
                "finish_reasons": finish_reasons,
                "responses": responses,
                "training_step": training_step,
                **asdict(batch),  # Unpack all batch fields
                **reward_metrics,
            }
            os.makedirs(args.output_dir, exist_ok=True)
            with open(f"{args.output_dir}/traces_{args.run_name}.jsonl", "a") as f:
                json.dump(traces, f)
                f.write("\n")

        if len(responses) == 0:
            logger.warning(f"No responses in batch {training_step}.")

        # Put the packed sequences and metrics into the output queue
        packed_sequences_Q.put(
            {
                "packed_sequences": packed_sequences,  # for debugging purposes
                "collated_data": collated_data,
                "metrics": metrics,
                "responses_count": len(responses),
                "num_new_tokens": num_new_tokens,
                "B": B,
            }
        )


def setup_runtime_variables(args: Args) -> Args:
    """Set up runtime variables for the experiment."""
    args.run_name = f"{args.exp_name}__{args.seed}__{int(time.time())}"
    args.output_dir = os.path.join(args.output_dir, args.run_name)
    args.dataset_local_cache_dir = os.path.abspath(args.dataset_local_cache_dir)
    if is_beaker_job():
        args.dataset_local_cache_dir = "/weka/oe-adapt-default/allennlp/deletable_open_instruct_dataset_cache"
    args.world_size = sum(args.num_learners_per_node)
    args.num_training_steps = args.total_episodes // (
        args.num_unique_prompts_rollout * args.num_samples_per_prompt_rollout
    )
    args.try_launch_beaker_eval_jobs_on_weka = args.try_launch_beaker_eval_jobs_on_weka and is_beaker_job()
    if args.push_to_hub:
        if args.hf_repo_id is None:  # auto-generate one
            args.hf_repo_id = "open_instruct_dev"
        if args.hf_entity is None:  # first try to use AI2 entity
            args.hf_entity = maybe_use_ai2_hf_entity()
        if args.hf_entity is None:  # then try to use the user's entity
            args.hf_entity = HfApi().whoami()["name"]
        args.hf_repo_id = f"{args.hf_entity}/{args.hf_repo_id}"
        if args.hf_repo_revision is None:  # auto-generate one
            args.hf_repo_revision = args.run_name
        args.hf_repo_url = f"https://huggingface.co/{args.hf_repo_id}/tree/{args.hf_repo_revision}"
    if args.with_tracking:
        if args.wandb_entity is None:
            args.wandb_entity = maybe_use_ai2_wandb_entity()
    args.tool_use = args.tools is not None and len(args.tools) > 0
    return args


def setup_experiment_tracking(args: Args, tc: TokenizerConfig, model_config: ModelConfig):
    """Setup experiment tracking and seeds."""
    all_configs = {}
    beaker_config = None
    if is_beaker_job():
        beaker_config = maybe_get_beaker_config()
        all_configs.update(vars(beaker_config))
    all_configs.update(**asdict(args), **asdict(tc), **asdict(model_config))

    wandb_url = None
    if args.with_tracking:
        wandb.init(
            project=args.wandb_project_name,
            entity=args.wandb_entity,
            config=all_configs,
            name=args.run_name,
            save_code=True,
            tags=[args.exp_name] + get_wandb_tags(),
        )
        wandb_url = wandb.run.get_url()
        logger.info(f"Initial Beaker description update with wandb_url: {wandb_url}")
        maybe_update_beaker_description(wandb_url=wandb_url)

    return beaker_config, wandb_url


def setup_datasets(args: Args, tc: TokenizerConfig, tokenizer: PreTrainedTokenizer):
    """Set up training and evaluation datasets."""
    transform_fn_args = [
        {},
        {"max_token_length": args.max_token_length, "max_prompt_token_length": args.max_prompt_token_length},
    ]
    train_dataset = get_cached_dataset_tulu(
        dataset_mixer_list=args.dataset_mixer_list,
        dataset_mixer_list_splits=args.dataset_mixer_list_splits,
        tc=tc,
        dataset_transform_fn=args.dataset_transform_fn,
        transform_fn_args=transform_fn_args,
        dataset_cache_mode=args.dataset_cache_mode,
        dataset_config_hash=args.dataset_config_hash,
        hf_entity=args.hf_entity,
        dataset_local_cache_dir=args.dataset_local_cache_dir,
        dataset_skip_cache=args.dataset_skip_cache,
    )
    train_dataset = train_dataset.shuffle(seed=args.seed)

    eval_dataset = None
    if len(args.dataset_mixer_eval_list) > 0:
        eval_dataset = get_cached_dataset_tulu(
            args.dataset_mixer_eval_list,
            args.dataset_mixer_eval_list_splits,
            tc,
            args.dataset_transform_fn,
            transform_fn_args,
            hf_entity=args.hf_entity,
            dataset_cache_mode=args.dataset_cache_mode,
            dataset_config_hash=args.dataset_config_eval_hash,
            dataset_local_cache_dir=args.dataset_local_cache_dir,
            dataset_skip_cache=args.dataset_skip_cache,
        )
        if args.shuffle_eval_dataset:
            eval_dataset = eval_dataset.shuffle(seed=args.seed)

    visualize_token(train_dataset[0][INPUT_IDS_PROMPT_KEY], tokenizer)

    return train_dataset, eval_dataset


def create_model_and_optimizer(
    args: Args,
    tc: TokenizerConfig,
    model_config: ModelConfig,
    beaker_config: BeakerRuntimeConfig,
    wandb_url: str,
    tokenizer: PreTrainedTokenizer,
    inference_results_Q: ray_queue.Queue,
    param_prompt_Q: ray_queue.Queue,
    evaluation_inference_results_Q: ray_queue.Queue,
) -> tuple[ModelGroup, list[vllm_utils3.LLMRayActor], dict, int, int]:
    """Create the model, optimizer, and vLLM engines."""
    # Create placement group
    bundles = [{"GPU": actor_num_gpus, "CPU": actor_num_gpus * 10} for actor_num_gpus in args.num_learners_per_node]
    pg = placement_group(bundles, strategy="STRICT_SPREAD")
    ray_get_with_progress([pg.ready()], desc="Waiting for placement group")
    inits = []
    policy_group = ModelGroup(pg, PolicyTrainerRayProcess, args.num_learners_per_node, args.single_gpu_mode)
    wandb_url = wandb.run.get_url() if args.with_tracking else None
    inits.extend(
        model.from_pretrained.remote(args, model_config, beaker_config, wandb_url, tokenizer)
        for model in policy_group.models
    )

    # Set up tools
    max_len = args.max_prompt_token_length + args.response_length
    tool_objects = {}
    if args.tools:
        for tool in args.tools:
            if tool.lower() == "search":
                from open_instruct.search_utils.search_tool import SearchTool

                tool = SearchTool(
                    start_str="<query>",
                    end_str="</query>",
                    api_endpoint=args.search_api_endpoint,
                    number_documents_to_search=args.number_documents_to_search,
                )
                tool_objects[tool.end_str] = tool
                # Add tool end string to stop_strings
                args.stop_strings.append(tool.end_str)
            elif tool.lower() == "code":
                from open_instruct.tool_utils.tool_vllm import PythonCodeTool

                tool = PythonCodeTool(start_str="<code>", end_str="</code>", api_endpoint=args.code_tool_api_endpoint)
                tool_objects[tool.end_str] = tool
                # Add tool end string to stop_strings
                args.stop_strings.append(tool.end_str)
            else:
                raise ValueError(f"Unknown tool: {tool}")

    actor_manager = vllm_utils3.ActorManager.remote()

    # Create vLLM engines with queues
    vllm_engines = vllm_utils3.create_vllm_engines(
        args.vllm_num_engines,
        args.vllm_tensor_parallel_size,
        args.vllm_enforce_eager,
        tc.tokenizer_name_or_path,
        model_config.model_name_or_path,
        model_config.model_revision,
        args.seed,
        args.vllm_enable_prefix_caching,
        max_len,
        args.vllm_gpu_memory_utilization,
        args.single_gpu_mode,
        args.inference_batch_size,
        pg=pg if args.single_gpu_mode else None,
        tools=tool_objects,
        max_tool_calls=args.max_tool_calls,
        prompt_queue=param_prompt_Q,
        results_queue=inference_results_Q,
        eval_results_queue=evaluation_inference_results_Q,
        actor_manager=actor_manager,
        inflight_updates=args.inflight_updates,
    )

    resume_training_step = ray_get_with_progress(inits, desc="Initializing models")[0] + 1
    episode = (resume_training_step - 1) * args.num_unique_prompts_rollout * args.num_samples_per_prompt_rollout
    logger.info("======== ✅ all models and vLLM engines initialized =========")

    ray_get_with_progress(
        [m.setup_model_update_group.remote(vllm_engines=vllm_engines) for m in policy_group.models],
        desc="Setting up model update group",
    )
    logger.info("======== ✅ model update group setup successfully =========")

    return policy_group, vllm_engines, tool_objects, resume_training_step, episode, actor_manager


def create_generation_configs(args: Args):
    """Create generation configs for training and evaluation."""
    generation_config = vllm.SamplingParams(
        temperature=args.temperature,
        top_p=args.vllm_top_p,  # prevent rare out-of-vocab tokens with qwen
        max_tokens=args.response_length,
        include_stop_str_in_output=True,
        skip_special_tokens=False,
        n=args.num_samples_per_prompt_rollout,
        stop=args.stop_strings,
        seed=args.seed,
        # IMPORTANT: Set output_kind to FINAL_ONLY to ensure vLLM V1 properly handles n>1
        # With the default CUMULATIVE mode, vLLM V1 returns separate outputs for each
        # completion, making it difficult to aggregate them correctly. FINAL_ONLY mode
        # ensures all n completions are returned together in a single output.
        output_kind=vllm.sampling_params.RequestOutputKind.FINAL_ONLY,
    )
    eval_generation_config = generation_config.clone()
    eval_generation_config.temperature = 0.0
    eval_generation_config.n = 1
    return {"train": generation_config, "eval": eval_generation_config}


def split_and_insert_batch(
    batch: Batch,
    training_step,
    vllm_num_engines,
    pending_queries_map: PendingQueriesMap,
    param_prompt_Q,
    generation_config,
    is_eval: bool = False,
) -> None:
    """Split a batch into multiple inference batches and insert individual prompts into queues and mapping."""
    pending_queries_map.insert_many(batch.indices, batch.queries, batch.ground_truths, batch.datasets)
    for i, prompt in enumerate(batch.queries):
        param_prompt_Q.put(
            PromptRequest(
                prompt=prompt,
                generation_config=generation_config,
                training_step=training_step,
                dataset_index=batch.indices[i],
                is_eval=is_eval,
            )
        )


def prepare_prompts(
    training_step: int,
    args: Args,
    train_dataset: Any,
    iter_dataloader: Iterator[List[int]],
    pending_queries_map: PendingQueriesMap,
    param_prompt_Q: ray_queue.Queue,
    generation_configs: Dict[str, vllm.SamplingParams],
    weight_sync_trigger_event: threading.Event,
) -> Batch:
    """Trigger weight sync and prepare the next batch of prompts for vLLM."""
    dataset_indices = next(iter_dataloader)
    batch = next_batch(dataset_indices, train_dataset)
<<<<<<< HEAD
    with Timer(
        "[Main Thread] 🔄 Loading weights using shared memory"
        if args.async_steps > 0
        else "🔄 Loading weights using shared memory"
    ):
        ray.get(actor_manager.set_should_stop.remote(True))

        ray_get_with_progress(
            [m.broadcast_to_vllm.remote() for m in policy_group.models],
            desc=f"[Main Thread] Broadcasting weights to vLLM engines at training step {training_step}",
            enable=args.verbose,
        )

        ray.get(actor_manager.set_should_stop.remote(False))
=======
>>>>>>> 2f608526

    split_and_insert_batch(
        batch, training_step, args.vllm_num_engines, pending_queries_map, param_prompt_Q, generation_configs["train"]
    )

    return batch


def load_data_from_packing_thread(packed_sequences_Q: Queue, num_total_tokens: int, stop_event: threading.Event):
    """Get the packed sequences with advantages from the packing thread."""
    with Timer("[Main Thread] 📦 Getting packed sequences from thread") as timer:
        while True:
            if stop_event.is_set():
                logger.warning("[Main Thread] Stop event detected while waiting for packed sequences")
                return None, {}, num_total_tokens
            try:
                packed_data = packed_sequences_Q.get(timeout=60.0)
                break
            except Empty:
                logger.warning("[Main Thread] Timeout waiting for packed sequences. Retrying...")
        data_thread_metrics = packed_data["metrics"]
        B = packed_data["B"]
        collated_data = packed_data["collated_data"]
        num_total_tokens += packed_data["num_new_tokens"]

    data_thread_metrics["time/trainer_idling"] = timer.duration
    if B == 0:
        logger.warning("[Main Thread] 🤡 After packing, there is not enough data to train")
        return None, data_thread_metrics, num_total_tokens
    return collated_data, data_thread_metrics, num_total_tokens


def weight_sync_thread(
    args: Args,
    stop_event: threading.Event,
    weight_sync_trigger_event: threading.Event,
    policy_group: ModelGroup,
    actor_manager: vllm_utils3.ActorManager,
    weight_sync_metrics_Q: Queue,
    resume_training_step: int = 1,
):
    """Thread function that handles weight sync operations and actor manager coordination."""
    logger.info("[Weight Sync Thread] 🚀 Starting weight sync thread")
    if resume_training_step > 1:
        weight_sync_trigger_event.set()

    while not stop_event.is_set():
        # Wait for weight sync trigger from main thread
        if not weight_sync_trigger_event.wait(timeout=1.0):
            continue

        # Clear the event for next iteration
        weight_sync_trigger_event.clear()

        with Timer("[Weight Sync]") as timer:
            logger.debug("[Weight Sync Thread] Starting weight sync")

            # Set actors to stop
            ray.get(actor_manager.set_should_stop.remote(True))
            logger.debug("[Weight Sync Thread] Set should_stop to True for weight sync")

            # Broadcast weights to vLLM engines
            # First get the futures
            weight_broadcast_futures: List[ray.ObjectRef] = [m.broadcast_to_vllm.remote() for m in policy_group.models]

            # Wait for all weight updates to complete
            ray_get_with_progress(
                weight_broadcast_futures,
                desc="[Weight Sync Thread] Waiting for weight updates to complete",
                enable=args.verbose,
            )

            # Allow actors to resume
            ray.get(actor_manager.set_should_stop.remote(False))
            logger.debug("[Weight Sync Thread] Set should_stop to False after weight sync")

        try:
            weight_sync_metrics_Q.put_nowait({"time/weight_sync": timer.duration})
        except Full:
            logger.warning("[Weight Sync Thread] weight sync metrics queue full, skipping metric")

    logger.info("[Weight Sync Thread] 🛑 Stopping weight sync thread")


def generate_thread(args, vllm_engines, resume_training_step, stop_event, generate_metrics_Q):
    """Thread function that repeatedly calls process_from_queue on vllm engines."""
    logger.info("[Generate Thread] 🚀 Starting generation thread")
    while not stop_event.is_set():
        with Timer("🔥 Generation time") as timer:
            processed_results = ray_get_with_progress(
                [engine.process_from_queue.remote(timeout=20) for engine in vllm_engines],
                desc="[Generate Thread] Waiting for vLLM engines to process",
                enable=args.verbose,
            )
            num_processed = sum(int(result) for result in processed_results)
            logger.info(f"[Generate Thread] vLLM engines returned, processed {num_processed} total requests")
            # Suppress timing output if nothing was processed
            if num_processed == 0:
                timer.noop = True
                time.sleep(10)
        if num_processed > 0:
            try:
                generate_metrics_Q.put_nowait({"time/generation": timer.duration})
            except Full:
                logger.warning("[Generate Thread] generate metrics queue full, skipping metric")
    logger.info("[Generate Thread] 🛑 Stopping generation thread")


def one_training_step(
    args: Args,
    policy_group: ModelGroup,
    collated_data,
    tokenizer,
    data_thread_metrics,
    episode,
    training_step,
    num_total_tokens,
    start_time,
    train_dataset,
    wandb_url,
    chat_template_name,
    iter_dataloader=None,
):
    """Train the model for one step."""
    update_ref_policy_future = []
    with Timer("[Main Thread] 🗡️ Training") as train_timer:
        metrics_list: List[dict[str, float]] = ray_get_with_progress(
            [
                policy_group.models[i].train.remote(
                    **collated_data[i], pad_token_id=tokenizer.pad_token_id, num_mini_batches=args.num_mini_batches
                )
                for i in range(args.world_size)
            ],
            desc=f"Running training step {training_step}",
        )
        if (
            args.ref_policy_update_freq is not None
            and training_step % args.ref_policy_update_freq == 0
            and args.alpha > 0
        ):
            update_ref_policy_future.extend(
                [policy_group.models[i].update_ref_policy.remote() for i in range(args.world_size)]
            )

    save_time = 0
    if args.save_freq > 0 and training_step % args.save_freq == 0 and (args.eval_on_step_0 or training_step > 1):
        with Timer("[Main Thread] 🗡️ Saving model") as timer:
            checkpoint_dir = f"{args.output_dir}_checkpoints"
            step_dir = os.path.join(checkpoint_dir, f"step_{training_step}")
            logger.info(f"Saving model at step {training_step} to {step_dir}")
            ray_get_with_progress(
                [
                    policy_group.models[i].save_model.remote(step_dir, chat_template_name, tokenizer)
                    for i in range(args.world_size)
                ],
                desc=f"Saving model at step {training_step}",
            )
            if args.try_launch_beaker_eval_jobs_on_weka and is_beaker_job():
                leaderboard_name = f"{args.hf_repo_revision}_step_{training_step}"
                for i in range(args.world_size):
                    policy_group.models[i].launch_ai2_evals_on_weka_wrapper.remote(
                        step_dir, leaderboard_name, wandb_url, training_step
                    )
        save_time += timer.duration

    if len(update_ref_policy_future) > 0:
        with Timer("[Main Thread] 🔃 Updating reference policy"):
            ray_get_with_progress(update_ref_policy_future, desc="Updating reference policy")

    average_metrics = {k: sum(m[k] for m in metrics_list) / len(metrics_list) for k in metrics_list[0]}
    total_time = time.perf_counter() - start_time
    metrics = {
        "episode": episode,
        "global_step": episode,
        "training_step": training_step,
        "val/num_total_tokens": num_total_tokens,
        "epoch": episode / args.num_samples_per_prompt_rollout / len(train_dataset),
        "tokens_per_second": num_total_tokens / total_time,
        "time/total": total_time,
        "time/training": train_timer.duration,
        "time/saving": save_time,
        **data_thread_metrics,
        **average_metrics,
    }
    # Print only scalar metrics
    scalar_metrics = {k: v for k, v in metrics.items() if isinstance(v, (float, int))}
    print_rich_single_line_metrics(scalar_metrics)

    if args.with_tracking:
        # Convert array/list metrics to wandb histograms for logging
        for key, value in metrics.items():
            if isinstance(value, np.ndarray) or isinstance(value, list):
                if len(value) > 0:
                    metrics[key] = wandb.Histogram(value)
        wandb.log(metrics, step=episode)


def maybe_evaluate(
    args: Args,
    training_step: int,
    evaluation_inference_results_Q: ray_queue.Queue,  # Ray queue
    tokenizer,
    eval_batch: Optional[Batch],
    reward_fn,
    episode,
    eval_pending_queries_map: PendingQueriesMap,
    eval_generation_config,
    generate_metrics_Q: Queue,
    num_eval_prompts: int,
):
    """Optionally evaluate the model."""
    try:
        # timeout 0.01 if this is the last training step or we're not evaluating
        # otherwise, wait to get the last evaluation generations (long timeout just in case)
        timeout = 0.01 if (training_step < args.num_training_steps or args.local_eval_every < 0) else 100

        # Accumulate evaluation results from all vLLM engines
        eval_result, eval_batch = accumulate_inference_batches(
            evaluation_inference_results_Q,
            eval_pending_queries_map,
            args,
            training_step,
            eval_generation_config,
            num_prompts=num_eval_prompts,
            timeout=timeout,
        )

        logger.info("[Main Thread] 📊 Evaluation responses received")

        eval_generate_metrics = {}
        try:
            eval_generate_metrics = generate_metrics_Q.get_nowait()
        except Empty:
            logger.info("[Main Thread] didn't get eval generation metrics")

        eval_sequence_lengths = np.array([len(response) for response in eval_result.responses])
        eval_decoded_responses = tokenizer.batch_decode(eval_result.responses, skip_special_tokens=True)
        eval_stop_rate = sum(int(finish_reason == "stop") for finish_reason in eval_result.finish_reasons) / len(
            eval_result.finish_reasons
        )

        # get and log evaluation metrics
        eval_scores, eval_reward_metrics = asyncio.run(
            reward_fn(
                eval_result.responses,
                eval_decoded_responses,
                eval_batch if eval_batch else Batch(queries=[], ground_truths=[], datasets=[], indices=None),
                eval_result.finish_reasons,
                eval_result.request_info,
            )
        )
        eval_reward_metrics = {f"eval/{key}": val for key, val in eval_reward_metrics.items()}
        eval_metrics = {
            "eval/scores": np.array(eval_scores).mean(),
            "eval/sequence_lengths": eval_sequence_lengths.mean(),
            "eval/sequence_lengths_min": eval_sequence_lengths.min(),
            "eval/sequence_lengths_max": eval_sequence_lengths.max(),
            "eval/stop_rate": eval_stop_rate,
            **eval_reward_metrics,
        }
        if "time/generation" in eval_generate_metrics:
            eval_metrics["eval/generation_time"] = eval_generate_metrics["time/generation"]
        print_rich_single_line_metrics(eval_metrics)

        table = {}
        table["prompt"] = tokenizer.batch_decode(eval_batch.queries if eval_batch else [])
        table["response"] = eval_decoded_responses
        table["response"] = [item.replace(tokenizer.pad_token, "") for item in table["response"]]
        table["scores"] = eval_scores
        table["ground_truth"] = eval_batch.ground_truths if eval_batch else []
        df = pd.DataFrame(table)

        if args.with_tracking:
            eval_metrics["sample_completions"] = wandb.Table(dataframe=df)
            wandb.log(eval_metrics, step=episode)
        else:
            print_rich_table(df.iloc[:1])
        del table
    except Empty:
        logger.warning("[Main Thread] 🙈 Evaluation responses not received")


def save_final_model(
    args: Args,
    policy_group: ModelGroup,
    tokenizer: PreTrainedTokenizer,
    training_step: int,
    wandb_url: str,
    chat_template_name: str,
):
    """Save the final model and launch evaluation jobs if configured."""
    logger.info(f"Saving final model at step {training_step} to {args.output_dir}")
    with Timer("[Main Thread] 🗡️ Saving model"):
        ray_get_with_progress(
            [
                policy_group.models[i].save_model.remote(args.output_dir, chat_template_name, tokenizer)
                for i in range(args.world_size)
            ],
            desc="Saving final model",
        )
        if args.try_launch_beaker_eval_jobs_on_weka and is_beaker_job():
            leaderboard_name = args.hf_repo_revision
            for i in range(args.world_size):
                policy_group.models[i].launch_ai2_evals_on_weka_wrapper.remote(
                    args.output_dir, leaderboard_name, wandb_url, training_step
                )


def make_tokenizer(tc: TokenizerConfig, model_config: ModelConfig):
    """Setup tokenizer with appropriate configuration."""
    tc.tokenizer_revision = model_config.model_revision if tc.tokenizer_revision is None else tc.tokenizer_revision
    tc.tokenizer_name_or_path = (
        model_config.model_name_or_path if tc.tokenizer_name_or_path is None else tc.tokenizer_name_or_path
    )
    if (
        tc.tokenizer_revision != model_config.model_revision
        and tc.tokenizer_name_or_path != model_config.model_name_or_path
    ):
        # Warn user if tokenizer and model use different revisions; this is an unusual
        # use case.
        warning = f"""Requested tokenizer revision `{tc.tokenizer_revision=}` is different
                   from the model revision `{model_config.model_revision=}` or the tokenizer name `{tc.tokenizer_name_or_path=}`
                   is different from the model name `{model_config.model_name_or_path=}`."""
        logger.warning(warning)
    return tc.tokenizer


def make_reward_fn(args: Args) -> Callable:
    """Create a reward function based on the provided arguments."""
    reward_fn_mapping = build_all_verifiers(args)

    async def reward_fn(
        responses: List[torch.Tensor],
        decoded_responses: List[str],
        batch: Batch,
        finish_reasons: List[str],
        infos: List[List[int]],
        queries: Optional[List[str]] = None,
    ) -> List[float]:
        timeouts = infos.timeouts
        tool_errors = infos.tool_errors
        tool_outputs = infos.tool_outputs
        tool_calleds = infos.tool_calleds
        good_outputs = [
            len(tool_outputs[i]) > 0 and tool_calleds[i] and not timeouts[i] and not tool_errors[i]
            for i in range(len(tool_outputs))
        ]
        scores = [0] * len(decoded_responses)
        metrics = {}

        if args.apply_r1_style_format_reward:
            with Timer("[Data Preparation Thread] Calculating rewards -- 🧮 Calculating format reward"):
                format_scores = soft_format_reward_func(decoded_responses, args.r1_style_format_reward)
                if len(format_scores) != len(scores):
                    raise ValueError(f"{len(format_scores)=} != {len(scores)=}")
                for i in range(len(format_scores)):
                    scores[i] = format_scores[i] + scores[i]
                metrics["val/format_scores"] = np.array(format_scores).mean()

        if args.apply_verifiable_reward:
            with Timer("[Data Preparation Thread] Calculating rewards -- 🏆 Applying verifiable reward"):
                verifiable_rewards, per_func_rewards = await apply_verifiable_reward(
                    reward_fn_mapping,
                    responses,
                    decoded_responses,
                    batch,
                    reward_mult=args.verification_reward,
                    queries=queries,
                )
                if len(verifiable_rewards) != len(scores):
                    raise ValueError(f"{len(verifiable_rewards)=} != {len(scores)=}")
                # slightly complex combo of good outputs and additive format reward
                for i in range(len(verifiable_rewards)):
                    if not args.only_reward_good_outputs or (good_outputs[i] and args.only_reward_good_outputs):
                        if args.apply_r1_style_format_reward and args.additive_format_reward:
                            scores[i] = verifiable_rewards[i] + scores[i]
                        elif args.apply_r1_style_format_reward and not args.additive_format_reward:
                            scores[i] = verifiable_rewards[i] if format_scores[i] == 1 else 0
                        else:
                            scores[i] = verifiable_rewards[i]
                np_verifiable_rewards = np.array(verifiable_rewards)
                metrics["objective/verifiable_reward"] = np_verifiable_rewards.mean()
                metrics["objective/verifiable_correct_rate"] = (np_verifiable_rewards > 0.0).mean()
                # reshuffle around per_func rewards
                per_func_lists = defaultdict(list)
                for reward_dict in per_func_rewards:
                    for key, value in reward_dict.items():
                        per_func_lists[key].append(value)
                # log per function rewards
                for key, value in per_func_lists.items():
                    np_value = np.array(value)
                    metrics[f"objective/{key}_reward"] = np_value.mean()
                    metrics[f"objective/{key}_correct_rate"] = (np_value > 0.0).mean()

        # this gets applied at the very end since it replaces (rather than adds to) the existing reward.
        if args.non_stop_penalty:
            with Timer("[Data Preparation Thread] Calculating rewards -- 🦖 Applying non stop penalty"):
                assert len(finish_reasons) == len(scores)
                for i in range(len(finish_reasons)):
                    if finish_reasons[i] != "stop":
                        scores[i] = args.non_stop_penalty_value

        return scores, metrics

    return reward_fn


def cleanup_judge_clients():
    """Cleans up all LLM judge clients and shutdown Ray."""
    asyncio.run(cleanup_all_llm_judge_clients())
    logger.info("✅ LLM judge clients cleaned up")
    ray.shutdown()
    logger.info("✅ Ray shut down")


def cleanup_training_resources(
    stop_event: threading.Event,
    executor: futures.ThreadPoolExecutor,
    queues: list[ray_queue.Queue],
    actor_manager: vllm_utils3.ActorManager,
) -> None:
    """Clean up all training resources including threads and Ray queues."""
    # Signal generate_thread to stop
    stop_event.set()

    logger.info("Signaling all actors to stop...")
    ray.get(actor_manager.set_should_stop.remote(True))
    logger.info("✅ Signaled all actors to stop")

    logger.info("Pushing shutdown sentinel to queues...")
    # Push sentinel to the first queue (inference_results_Q)
    if queues and len(queues) > 0:
        queues[0].put(ShutdownSentinel(), timeout=1)

    logger.info("Shutting down Ray queues...")
    if queues and len(queues) > 0:
        [queue.shutdown() for queue in queues]
    logger.info("Shutting down thread pool executor...")
    executor.shutdown(wait=True)

    # Clean up judge clients
    cleanup_judge_clients()

    # Clean up distributed process group if it was initialized
    if dist.is_initialized():
        logger.info("Destroying process group...")
        dist.destroy_process_group()
        logger.info("✅ Process group destroyed")


def run_training(
    args,
    tokenizer,
    train_dataset,
    eval_batch,
    num_eval_prompts,
    policy_group,
    vllm_engines,
    generation_configs,
    iter_dataloader,
    reward_fn,
    resume_training_step,
    episode,
    wandb_url,
    tc,
    stop_event,
    executor,
    inference_results_Q,
    param_prompt_Q,
    evaluation_inference_results_Q,
    packed_sequences_Q,
    pending_queries_map,
    eval_pending_queries_map,
    generate_metrics_Q,
    weight_sync_metrics_Q,
    actor_manager: vllm_utils3.ActorManager,
    checkpoint_state=None,
):
    if resume_training_step > 1:
        logger.info(f"[Main Thread] Resuming training from step {resume_training_step}")

    logger.info("======== ✅ weight sync thread starts =========")
    weight_sync_trigger_event = threading.Event()
    weight_sync_thread_future = executor.submit(
        weight_sync_thread,
        args,
        stop_event,
        weight_sync_trigger_event,
        policy_group,
        actor_manager,
        weight_sync_metrics_Q,
        resume_training_step,
    )

    """Run the main training loop with worker threads."""
    ray_get_with_progress(
        [engine.ready.remote() for engine in vllm_engines], "Checking engines are ready to work", timeout=300
    )

    logger.info("======== ✅ data preparation thread starts =========")
    packing_future = executor.submit(
        data_preparation_thread,
        reward_fn,
        inference_results_Q,
        packed_sequences_Q,
        pending_queries_map,
        args,
        tokenizer,
        args.num_training_steps,
        generation_configs["train"],
        resume_training_step,
    )

    logger.info("======== ✅ generation thread starts =========")
    generation_future = executor.submit(
        generate_thread, args, vllm_engines, resume_training_step, stop_event, generate_metrics_Q
    )

    # Send initial data to ensure we have a N-step offset.
    for _ in range(args.async_steps):
        dataset_indices = next(iter_dataloader)
        batch = next_batch(dataset_indices, train_dataset)
        split_and_insert_batch(
            batch,
            resume_training_step,
            args.vllm_num_engines,
            pending_queries_map,
            param_prompt_Q,
            generation_configs["train"],
        )
    if checkpoint_state and "num_total_tokens" in checkpoint_state:
        num_total_tokens = checkpoint_state["num_total_tokens"]
        logger.info(f"Restored num_total_tokens: {num_total_tokens}")
    else:
        num_total_tokens = 0

    num_total_tokens = 0
    training_start_time = time.time()  # Track overall training start time
    for training_step in range(resume_training_step, args.num_training_steps + 1):
        start_time = time.perf_counter()

        if (
            training_step == resume_training_step
            or training_step % 10 == 0
            or training_step == args.num_training_steps
        ):
            logger.info(f"Progress update for Beaker description: step {training_step}/{args.num_training_steps}")
            maybe_update_beaker_description(
                current_step=training_step,
                total_steps=args.num_training_steps,
                start_time=training_start_time,
                wandb_url=wandb_url,
            )

        # Check if any of the threads have raised an exception.
        [f.result() for f in [packing_future, generation_future, weight_sync_thread_future] if f.done()]

        logger.debug(f"[Main Thread] Triggered weight sync for step {training_step}")
        weight_sync_trigger_event.set()

        episode += args.num_unique_prompts_rollout * args.num_samples_per_prompt_rollout
        prepare_prompts(
            training_step,
            args,
            train_dataset,
            iter_dataloader,
            pending_queries_map,
            param_prompt_Q,
            generation_configs,
            weight_sync_trigger_event,
        )
        if (
            training_step % args.local_eval_every == 0
            and eval_batch is not None
            and (args.eval_on_step_0 or training_step > 1)
        ):
            split_and_insert_batch(
                eval_batch,
                training_step,
                args.vllm_num_engines,
                eval_pending_queries_map,
                param_prompt_Q,
                generation_configs["eval"],
                is_eval=True,
            )

        # The generate_thread is now handling vLLM processing asynchronously
        collated_data, data_thread_metrics, num_total_tokens = load_data_from_packing_thread(
            packed_sequences_Q, num_total_tokens, stop_event
        )
        if collated_data is None:
            continue

        for metrics_Q in [generate_metrics_Q, weight_sync_metrics_Q]:
            try:
                metrics = metrics_Q.get_nowait()
            except Empty:
                logger.info("[Main Thread] didn't get train generation metrics")

            data_thread_metrics = {**data_thread_metrics, **metrics}

        one_training_step(
            args,
            policy_group,
            collated_data,
            tokenizer,
            data_thread_metrics,
            episode,
            training_step,
            num_total_tokens,
            start_time,
            train_dataset,
            wandb_url,
            tc.chat_template_name,
            iter_dataloader,
        )

        # Checkpoint after one_training_step (or even if it was skipped)
        # This ensures we checkpoint progress even if the exact checkpoint step has no data
        if (
            args.checkpoint_state_freq > 0
            and training_step % args.checkpoint_state_freq == 0
            and args.checkpoint_state_dir is not None
        ):
            with Timer("[Main Thread] 🗡️ Saving checkpoint state"):
                # Save comprehensive client state including ShufflingIterator state
                client_state = {
                    "training_step": training_step,
                    "episode": episode,
                    "num_total_tokens": num_total_tokens,
                }

                # Save ShufflingIterator state
                if iter_dataloader is not None:
                    client_state["shuffling_iterator_state"] = iter_dataloader.get_state()

                ray_get_with_progress(
                    [
                        policy_group.models[i].save_checkpoint_state.remote(args.checkpoint_state_dir, client_state)
                        for i in range(args.world_size)
                    ],
                    desc=f"Saving checkpoint state at step {training_step}",
                )
                logger.info(f"Saved checkpoint state at step {training_step} to {args.checkpoint_state_dir}")

        maybe_evaluate(
            args,
            training_step,
            evaluation_inference_results_Q,
            tokenizer,
            eval_batch,
            reward_fn,
            episode,
            eval_pending_queries_map,
            generation_configs["eval"],
            generate_metrics_Q,
            num_eval_prompts,
        )

    if resume_training_step > args.num_training_steps:
        raise ValueError(f"Training didn't run since {resume_training_step=} > {args.num_training_steps=}")

    save_final_model(args, policy_group, tokenizer, training_step, wandb_url, tc.chat_template_name)


def main(args: Args, tc: TokenizerConfig, model_config: ModelConfig, num_eval_samples: int = 32):
    tokenizer = make_tokenizer(tc, model_config)
    args = setup_runtime_variables(args)
    beaker_config, wandb_url = setup_experiment_tracking(args, tc, model_config)

    train_dataset, eval_dataset = setup_datasets(args, tc, tokenizer)
    if args.cache_dataset_only:
        return

    pprint([args, model_config])

    # Initialize Ray before creating Ray objects
    ray.init(dashboard_host="0.0.0.0")

    # Create Ray queues.
    queue_size = (args.async_steps + 1) * args.num_unique_prompts_rollout
    inference_results_Q = ray_queue.Queue(maxsize=queue_size)
    param_prompt_Q = ray_queue.Queue(maxsize=queue_size)
    # Size eval queue based on actual eval samples (num_eval_samples) with 2x overhead for buffering.
    evaluation_inference_results_Q = ray_queue.Queue(maxsize=num_eval_samples * 2)

    policy_group, vllm_engines, tool_objects, resume_training_step, episode, actor_manager = (
        create_model_and_optimizer(
            args,
            tc,
            model_config,
            beaker_config,
            wandb_url,
            tokenizer,
            inference_results_Q,
            param_prompt_Q,
            evaluation_inference_results_Q,
        )
    )

    generation_configs = create_generation_configs(args)

    checkpoint_state = None
    if args.checkpoint_state_dir and os.path.exists(args.checkpoint_state_dir):
        # Try to load the checkpoint state from the first rank
        checkpoint_path = os.path.join(args.checkpoint_state_dir, "global_0", "state.pt")
        if os.path.exists(checkpoint_path):
            checkpoint_state = torch.load(checkpoint_path, map_location="cpu", weights_only=False)
            logger.info(f"Loaded checkpoint state from {checkpoint_path}")

            episode = checkpoint_state["episode"]
            logger.info(f"Restored episode count: {episode}")

    train_dataset_idxs = np.arange(len(train_dataset))
    iter_dataloader = ShufflingIterator(train_dataset_idxs, args.num_unique_prompts_rollout, seed=args.seed)

    if checkpoint_state and "shuffling_iterator_state" in checkpoint_state:
        iter_dataloader.set_state(checkpoint_state["shuffling_iterator_state"])
        logger.info("Restored ShufflingIterator state from checkpoint")

    # Create additional queues (main queues already created above)
    packed_sequences_Q = Queue(maxsize=args.async_steps)
    pending_queries_map = PendingQueriesMap()
    eval_pending_queries_map = PendingQueriesMap()
    generate_metrics_Q = Queue(maxsize=args.async_steps)
    weight_sync_metrics_Q = Queue(maxsize=args.async_steps)

    if eval_dataset is None:
        eval_batch = None
        num_eval_prompts = 0
    else:
        eval_dataset_indices = list(range(min(num_eval_samples, len(eval_dataset))))
        eval_batch = next_batch(eval_dataset_indices, eval_dataset)
        num_eval_prompts = len(eval_dataset_indices)
    reward_fn = make_reward_fn(args)

    stop_event = threading.Event()
    executor = futures.ThreadPoolExecutor(max_workers=3, thread_name_prefix="grpo")

    try:
        episode = run_training(
            args,
            tokenizer,
            train_dataset,
            eval_batch,
            num_eval_prompts,
            policy_group,
            vllm_engines,
            generation_configs,
            iter_dataloader,
            reward_fn,
            resume_training_step,
            episode,
            wandb_url,
            tc,
            stop_event,
            executor,
            inference_results_Q,
            param_prompt_Q,
            evaluation_inference_results_Q,
            packed_sequences_Q,
            pending_queries_map,
            eval_pending_queries_map,
            generate_metrics_Q,
            weight_sync_metrics_Q,
            actor_manager,
            checkpoint_state,
        )
    finally:
        cleanup_training_resources(
            stop_event, executor, [inference_results_Q, param_prompt_Q, evaluation_inference_results_Q], actor_manager
        )

    # Ai2 logic: we use /output to store the artifacts of the job, so we
    # make a copy of the model to `/output` in the end.
    if (
        args.try_auto_save_to_beaker
        and is_beaker_job()
        and len(beaker_config.beaker_dataset_id_urls) > 0
        and args.output_dir.rstrip("/") != "/output"
    ):
        shutil.copytree(args.output_dir, "/output", dirs_exist_ok=True)
    logger.info("finished training")

    accelerator = Namespace()
    accelerator.is_main_process = True  # hack
    if args.push_to_hub:
        logger.info("Pushing model to hub")
        push_folder_to_hub(accelerator, args.output_dir, args.hf_repo_id, args.hf_repo_revision)

    # Check for runtime leaks before exiting
    logger.info("Checking for runtime leaks...")

    utils.check_runtime_leaks()


if __name__ == "__main__":
    parser = ArgumentParserPlus((Args, TokenizerConfig, ModelConfig))
    args, tokenizer_config, model_config = parser.parse_args_into_dataclasses()
    assert isinstance(args, Args)
    assert isinstance(tokenizer_config, TokenizerConfig)
    assert isinstance(model_config, ModelConfig)

    main(args, tokenizer_config, model_config)<|MERGE_RESOLUTION|>--- conflicted
+++ resolved
@@ -856,14 +856,8 @@
         # Return futures instead of blocking - let caller handle completion
         all_refs = []
         if torch.distributed.get_rank() == 0:
-<<<<<<< HEAD
-            ray_get_with_progress(refss, desc="Broadcasting weights to vLLM", enable=self.args.verbose)
-=======
             all_refs.extend(refss)
-            if self.args.vllm_enable_prefix_caching:
-                all_refs.extend(cache_reset_refs)
         return all_refs
->>>>>>> 2f608526
 
     def update_ref_policy(self):
         for ref_param, param in zip(self.ref_policy.parameters(), self.model.parameters()):
@@ -2021,23 +2015,6 @@
     """Trigger weight sync and prepare the next batch of prompts for vLLM."""
     dataset_indices = next(iter_dataloader)
     batch = next_batch(dataset_indices, train_dataset)
-<<<<<<< HEAD
-    with Timer(
-        "[Main Thread] 🔄 Loading weights using shared memory"
-        if args.async_steps > 0
-        else "🔄 Loading weights using shared memory"
-    ):
-        ray.get(actor_manager.set_should_stop.remote(True))
-
-        ray_get_with_progress(
-            [m.broadcast_to_vllm.remote() for m in policy_group.models],
-            desc=f"[Main Thread] Broadcasting weights to vLLM engines at training step {training_step}",
-            enable=args.verbose,
-        )
-
-        ray.get(actor_manager.set_should_stop.remote(False))
-=======
->>>>>>> 2f608526
 
     split_and_insert_batch(
         batch, training_step, args.vllm_num_engines, pending_queries_map, param_prompt_Q, generation_configs["train"]
