--- conflicted
+++ resolved
@@ -45,11 +45,7 @@
 black
 flake8
 isort
-<<<<<<< HEAD
 autoflake
 pytest
-=======
-pytest
 hf_transfer
-beaker-py
->>>>>>> b17d98f3
+beaker-py