#!/bin/bash
set -euo pipefail

# 1) Verify we're inside a Git repo
if ! git rev-parse --is-inside-work-tree >/dev/null 2>&1; then
  echo "Error: This directory is not a Git repository."
  exit 1
fi

# 2) Fail if there are any uncommitted or untracked changes
#    (staged, unstaged, or untracked files)
if [[ -n "$(git status --porcelain 2>/dev/null)" ]]; then
  echo "Error: Uncommitted changes detected. Please commit or stash before running."
  echo "------- git status (short) -------"
  git status --short
  exit 1
fi

git_hash=$(git rev-parse --short HEAD)
git_branch=$(git rev-parse --abbrev-ref HEAD)
# Sanitize the branch name to remove invalid characters for Beaker names
# Beaker names can only contain letters, numbers, -_. and may not start with -
<<<<<<< HEAD
sanitized_branch=$(echo "$git_branch" | sed 's/[^a-zA-Z0-9._-]/-/g' | sed 's/^-//')
image_name=open-instruct-integration-test-${sanitized_branch}-${git_hash}
=======
sanitized_branch=$(echo "$git_branch" | sed 's/[^a-zA-Z0-9._-]/-/g' | tr '[:upper:]' '[:lower:]' | sed 's/^-//')
image_name=open-instruct-integration-test-${sanitized_branch}
>>>>>>> 7ba4cd01

beaker_user=$(beaker account whoami --format json | jq -r '.[0].name')

existing_image_desc=$(beaker image get "$beaker_user/$image_name" --format json 2>/dev/null | jq -r '.[0].description // ""' || echo "")

if [[ -n "$existing_image_desc" ]] && [[ "$existing_image_desc" == *"$git_hash"* ]]; then
  echo "Beaker image already exists for commit $git_hash, skipping Docker build and upload."
else
  echo "Creating new beaker image for commit $git_hash..."
  docker build --platform=linux/amd64 \
    --build-arg GIT_COMMIT="$git_hash" \
    --build-arg GIT_BRANCH="$git_branch" \
    . -t "$image_name"

  beaker image rename "$beaker_user/$image_name" "" || echo "Image not found, skipping rename."

  beaker image create "$image_name" -n "$image_name" -w "ai2/$beaker_user" --description "Git commit: $git_hash"
fi

# Ensure uv is installed and sync dependencies before running the script
if ! command -v uv &> /dev/null; then
    echo "Installing uv..."
    curl -LsSf https://astral.sh/uv/install.sh | sh
    export PATH="$HOME/.cargo/bin:$PATH"
fi

# Install Python dependencies
echo "Installing dependencies with uv..."
uv sync

# Run the provided script with the image name and all remaining arguments
script="$1"
shift
bash "$script" "$beaker_user/$image_name" "$@"<|MERGE_RESOLUTION|>--- conflicted
+++ resolved
@@ -20,13 +20,8 @@
 git_branch=$(git rev-parse --abbrev-ref HEAD)
 # Sanitize the branch name to remove invalid characters for Beaker names
 # Beaker names can only contain letters, numbers, -_. and may not start with -
-<<<<<<< HEAD
-sanitized_branch=$(echo "$git_branch" | sed 's/[^a-zA-Z0-9._-]/-/g' | sed 's/^-//')
-image_name=open-instruct-integration-test-${sanitized_branch}-${git_hash}
-=======
 sanitized_branch=$(echo "$git_branch" | sed 's/[^a-zA-Z0-9._-]/-/g' | tr '[:upper:]' '[:lower:]' | sed 's/^-//')
 image_name=open-instruct-integration-test-${sanitized_branch}
->>>>>>> 7ba4cd01
 
 beaker_user=$(beaker account whoami --format json | jq -r '.[0].name')
 
