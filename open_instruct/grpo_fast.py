# Copyright 2024 AllenAI. All rights reserved.
#
# Licensed under the Apache License, Version 2.0 (the "License");
# you may not use this file except in compliance with the License.
# You may obtain a copy of the License at
#
#     http://www.apache.org/licenses/LICENSE-2.0
#
# Unless required by applicable law or agreed to in writing, software
# distributed under the License is distributed on an "AS IS" BASIS,
# WITHOUT WARRANTIES OR CONDITIONS OF ANY KIND, either express or implied.
# See the License for the specific language governing permissions and
# limitations under the License.
# ---------------------------------------------------------------------
# Part of the code is adapted from https://github.com/OpenRLHF/OpenRLHF
# which has the following license:
# Copyright [yyyy] [name of copyright owner]
#
# Licensed under the Apache License, Version 2.0 (the "License");
# you may not use this file except in compliance with the License.
# You may obtain a copy of the License at
#
#     http://www.apache.org/licenses/LICENSE-2.0
#
# Unless required by applicable law or agreed to in writing, software
# distributed under the License is distributed on an "AS IS" BASIS,
# WITHOUT WARRANTIES OR CONDITIONS OF ANY KIND, either express or implied.
# See the License for the specific language governing permissions and
# limitations under the License.
# isort: off
import contextlib
import os
import pathlib
from concurrent import futures

os.environ["NCCL_CUMEM_ENABLE"] = "0"  # NOQA
with contextlib.suppress(Exception):
    import deepspeed

from open_instruct import utils

# isort: on
import asyncio
import dataclasses
import json
import logging
import math
import random
import shutil
import socket
import threading
import time
from argparse import Namespace
from collections.abc import Callable
from dataclasses import asdict, dataclass, field
from datetime import timedelta
from queue import Empty, Full, Queue
from typing import Any, Literal

import backoff
import datasets
import numpy as np
import pandas as pd
import ray
import torch
import torch.distributed as dist
import torch.utils
import torch.utils.data
import wandb
from datasets import Dataset
from huggingface_hub import HfApi
from peft import PeftModel, get_peft_model_state_dict
from ray.util import queue as ray_queue
from ray.util.placement_group import PlacementGroup, placement_group
from ray.util.scheduling_strategies import PlacementGroupSchedulingStrategy
from rich.pretty import pprint
from tqdm import tqdm
from transformers import AutoModelForCausalLM, PreTrainedModel, PreTrainedTokenizer, get_scheduler
from transformers.integrations import HfDeepSpeedConfig

from open_instruct import data_loader as data_loader_lib
from open_instruct import logger_utils, vllm_utils
from open_instruct.actor_manager import ActorManager
from open_instruct.data_types import CollatedBatchData, GenerationResult, PromptRequest, RequestInfo, TokenStatistics
from open_instruct.dataset_transformation import (
    GROUND_TRUTHS_KEY,
    INPUT_IDS_PROMPT_KEY,
    RAW_PROMPT_KEY,
    VERIFIER_SOURCE_KEY,
    TokenizerConfig,
    get_cached_dataset_tulu,
    visualize_token,
)
from open_instruct.ground_truth_utils import RewardConfig, build_all_verifiers, cleanup_all_llm_judge_clients
from open_instruct.model_utils import (
    Batch,
    ModelConfig,
    disable_dropout_in_model,
    entropy_from_logits,
    estimate_kl,
    get_olmo3_generation_config,
    load_ref_policy,
    log_softmax_and_gather,
    print_rich_single_line_metrics,
    print_rich_table,
    push_folder_to_hub,
)
from open_instruct.rl_utils import PackedSequences, Timer, masked_mean, pack_sequences
from open_instruct.utils import (
    ArgumentParserPlus,
    BeakerRuntimeConfig,
    RayProcess,
    _z3_params_to_fetch,
    calibrate_checkpoint_state_dir,
    clean_last_n_checkpoints_deepspeed,
    combine_reward_metrics,
    download_latest_checkpoint_from_gs,
    get_beaker_whoami,
    get_eval_ds_config,
    get_optimizer_grouped_parameters,
    get_train_ds_config,
    get_wandb_tags,
    is_beaker_job,
    launch_ai2_evals_on_weka,
    maybe_get_beaker_config,
    maybe_update_beaker_description,
    maybe_use_ai2_hf_entity,
    maybe_use_ai2_wandb_entity,
    ray_get_with_progress,
    repeat_each,
    sync_gs_bucket,
)

logger = logger_utils.setup_logger(__name__)

INVALID_LOGPROB = 1.0
CHECKPOINT_COMPLETE_MARKER = ".checkpoint_complete"
DISK_USAGE_WARNING_THRESHOLD = 0.85
CLOUD_PATH_PREFIXES = ("gs://", "s3://", "az://", "hdfs://")


def warn_if_low_disk_space(path: str, *, threshold: float, send_slack_alerts: bool) -> None:
    """Warns when disk usage exceeds the provided threshold.

    Args:
        path: Filesystem path to check disk usage for.
        threshold: Usage ratio (0.0-1.0) above which to warn.
        send_slack_alerts: Whether to also send a Slack alert when warning.
    """
    if path.startswith(CLOUD_PATH_PREFIXES):
        return

    usage = shutil.disk_usage(path)
    if usage.total == 0:
        return

    used_ratio = usage.used / usage.total
    if used_ratio >= threshold:
        used_percent = used_ratio * 100
        free_gib = usage.free / (1024**3)
        total_gib = usage.total / (1024**3)
        warning_message = (
            f"Disk usage near capacity for {path}: {used_percent:.1f}% used "
            f"({free_gib:.1f} GiB free of {total_gib:.1f} GiB). Checkpointing may fail."
        )
        logger.warning(warning_message)
        if send_slack_alerts:
            utils.send_slack_message(f"{warning_message}")


class ShutdownSentinel:
    """Sentinel value to signal thread shutdown via queue."""


@dataclass
class Args:
    # Dataset
    dataset_mixer_list: list[str] = field(default_factory=lambda: ["ai2-adapt-dev/rlvr_gsm8k_zs", "1.0"])
    """A list of datasets (local or HF) to sample from."""
    dataset_mixer_eval_list: list[str] = field(default_factory=lambda: ["ai2-adapt-dev/rlvr_gsm8k_zs", "1.0"])
    """A list of datasets (local or HF) to sample from for evaluation."""
    dataset_mixer_list_splits: list[str] = field(default_factory=lambda: ["train"])
    """The dataset splits to use for training"""
    dataset_mixer_eval_list_splits: list[str] = field(default_factory=lambda: ["test"])
    """The dataset splits to use for evaluation"""
    dataset_transform_fn: list[str] = field(default_factory=lambda: ["rlvr_tokenize_v1", "rlvr_max_length_filter_v1"])
    """The list of transform functions to apply to the dataset."""
    dataset_cache_mode: Literal["hf", "local"] = "local"
    """The mode to use for caching the dataset."""
    dataset_local_cache_dir: str = "local_dataset_cache"
    """The directory to save the local dataset cache to."""
    dataset_config_hash: str | None = None
    """The hash of the dataset configuration."""
    dataset_config_eval_hash: str | None = None
    """The hash of the dataset configuration for evaluation."""
    dataset_skip_cache: bool = False
    """Whether to skip the cache."""
    shuffle_eval_dataset: bool = False
    """Whether to shuffle the evaluation dataset."""
    max_prompt_token_length: int = 256
    """The maximum prompt token length to use for the dataset"""
    system_prompt_override_file: str | None = None
    """Path to a text file containing a system prompt to override the dataset's system prompts"""

    # Experiment
    exp_name: str = os.path.basename(__file__)[: -len(".py")]
    """The name of this experiment"""
    seed: int = 1
    """Seed of the experiment"""
    run_name: str | None = None
    """RUNTIME VALUE: A unique name of this run"""

    # Optimizer
    learning_rate: float = 2e-5
    """The initial learning rate for AdamW optimizer."""
    lr_scheduler_type: Literal[
        "linear", "cosine", "cosine_with_restarts", "polynomial", "constant", "constant_with_warmup"
    ] = "linear"
    """Which scheduler to use"""
    warm_up_steps: int = 0
    """Number of warm up steps for the scheduler"""
    warmup_ratio: float = 0.0
    """Ratio of warmup steps to total steps (takes precedence over `warm_up_steps`)"""
    weight_decay: float = 0.0
    """Weight decay for AdamW if we apply some."""
    set_weight_decay_on_bias_and_norm: bool = True
    """Whether to set weight decay on bias and norm layers"""
    fused_optimizer: bool = False
    """Whether to use fused optimizer"""

    # Batch sizes
    per_device_train_batch_size: int = 1
    """The forward batch size per device (local_micro_batch_size)"""
    total_episodes: int = 100000
    """The total number of episodes in the dataset"""
    world_size: int | None = None
    """RUNTIME VALUE: The number of processes (GPUs) to use"""
    num_training_steps: int | None = None
    """RUNTIME VALUE: The number of training_steps to train"""
    local_eval_every: int = 100
    """Run evaluation after this many training steps. This controls in-loop evals, which reuse the generation/reward verifier setup. Set to -1 to disable."""
    save_freq: int = 200
    """How many train steps to save the model"""
    allow_world_padding: bool = False
    """Whether to allow world padding. This is useful for model sweeps, but wastes compute."""
    backend_timeout: int = 120
    """Timeout for inference/training backends in minutes. Default is 2 hours (120 min)."""

    # Generation
    response_length: int = 256
    """the length of the response"""
    temperature: float = 0.7
    """the sampling temperature"""
    num_unique_prompts_rollout: int = 16
    """The number of unique prompts during rollout"""
    num_samples_per_prompt_rollout: int = 4
    """the number of samples to generate per prompt during rollout, useful for easy-star"""
    stop_strings: list[str] | None = None
    """List of strings that stop the generation when they are generated.
    The returned output will not contain the stop strings."""
    # Algorithm
    async_steps: int = 1
    """Number of steps ahead to generate responses. Fully synchronous training is not supported, so async_steps must be greater than 0. The trainer learns from a policy up to async_steps old like Cleanba (https://arxiv.org/abs/2310.00036)"""
    num_epochs: int = 1
    """the number of epochs to train"""
    num_mini_batches: int = 1
    """Number of minibatches to split a batch into"""
    beta: float = 0.05
    """the beta value of the RLHF objective (KL coefficient)"""
    clip_lower: float = 0.2
    """the lower clip range"""
    clip_higher: float = 0.2
    """the higher clip range. Sometimes we want this to be higher, see DAPO (https://arxiv.org/abs/2503.14476)"""
    truncated_importance_sampling_ratio_cap: float = 0.0
    """The maximum cap for truncated importance sampling ratio (0 means disabled)"""
    inflight_updates: bool = False
    """Enable immediate stopping of request processing when should_stop is set, allowing for quick pausing and resumption"""
    kl_estimator: Literal[0, 1, 2, 3] = 2
    """the KL estimator to use"""
    pack_length: int = 512
    """the length of the pack (you should prob set to the max length of the model)"""
    loss_denominator: str = "token"
    """Optional constant denominator for masked_mean; can be "token" or a float value.
    when "token", the loss is divided by the total number of tokens in the batch (standard LM training).
    when a float value, the loss is divided by this value (ideally, max tokens in batch, per Dr GRPO).
    """
    alpha: float = 0.6
    """The alpha value for doing polyak updates (ref_param = alpha * param + (1 - alpha) * ref_param)
    reference: [TR-DPO](https://huggingface.co/papers/2404.09656), but it's actually pretty commonly
    used. E.g., [TD3](https://arxiv.org/abs/1802.09477) uses https://github.com/vwxyzjn/cleanrl/blob/dcc289fc6f0bda492fa7360a155262cf826b12a5/cleanrl/td3_continuous_action.py#L269
    """
    ref_policy_update_freq: int | None = None
    """How many training steps to take before updating the reference policy."""
    load_ref_policy: bool = True
    """Whether to load and use a reference policy for KL penalty calculation."""
    advantage_normalization_type: Literal["standard", "centered"] = "standard"
    """The type of advantage normalization to use. Standard normalization is the default: it subtracts the mean and
    divides by the standard deviation. Centered normalization is the same but subtracts the mean only (e.g., used in
    DR.GRPO https://arxiv.org/pdf/2503.20783)."""
    mask_truncated_completions: bool = False
    """Whether to mask out truncated completions. Also called overlong filtering, from DAPO (https://arxiv.org/abs/2503.14476)."""

    active_sampling: bool = False
    """Whether to continue sampling responses until you get a full batch."""
    filter_zero_std_samples: bool = True
    """Whether to filter out prompts with zero reward std (all samples have the same score)."""
    no_resampling_pass_rate: float | None = None
    """If the response to a prompt is solved at a rate higher than this, do not resample this prompt again"""
    record_entropy: bool = False
    """whether to record the entropy of the policy during training. Uses extra memory."""
    use_vllm_logprobs: bool = False
    """whether to use vLLM's logprobs for training instead of calculating them via forward pass"""

    # Reward
    # -- r1 style format reward
    apply_r1_style_format_reward: bool = False
    """whether to add the R1 style format reward"""
    r1_style_format_reward: float = 1.0
    """the reward value for R1 style format reward"""
    additive_format_reward: bool = False
    """whether to add the format reward to the final reward"""

    # -- verifiable reward
    apply_verifiable_reward: bool = True
    """whether to apply verifiable reward"""
    verification_reward: float = 10.0
    """the reward value for verifiable responses"""
    remap_verifier: str = None
    """Remap verifier like string_f1=general-quality_ref. Currently can only remap once."""

    # -- llm verifiers
    llm_judge_model: str = "azure/gpt-4o-mini-standard"
    """the model to use for the llm judge"""
    llm_judge_max_tokens: int = 2048
    """the max tokens to use for the llm judge"""
    llm_judge_max_context_length: int = 8192
    """the max context length to use for the llm judge"""
    llm_judge_temperature: float = 1.0
    """the temperature to use for the llm judge"""
    llm_judge_timeout: int = 60
    """the timeout to use for the llm judge"""

    # -- code verifier
    code_api_url: str = os.environ.get("CODE_API_URL", "http://localhost:1234") + "/test_program"
    """the api url to use for the code verifier"""
    code_max_execution_time: float = 1.0
    """the max execution time to use for the code verifier"""
    code_pass_rate_reward_threshold: float = 0.0
    """the pass rate reward threshold for the code verifier. If pass rate is less than this threshold, reward is 0.0, otherwise reward is pass rate"""
    code_apply_perf_penalty: bool = False
    """whether to apply a performance penalty to the code verifier"""

    # -- max length verifier
    max_length_verifier_max_length: int = 32768
    """the max length to use for the max length verifier"""

    # -- non stop penalty
    non_stop_penalty: bool = False
    """whether to penalize responses which did not finish generation"""
    non_stop_penalty_value: float = 0.0
    """the reward value for responses which did not finish generation"""

    # Ray
    single_gpu_mode: bool = False
    """whether to collocate vLLM and actor on the same node (mostly for debugging purposes)"""
    num_learners_per_node: list[int] = field(default_factory=lambda: [1])
    """number of GPU deepspeed learners per node (e.g., --num_learners_per_node 2 4 means 2 learner processes
    on the first node and 4 learner processes on the second node; each process will have 1 GPU)"""
    vllm_num_engines: int = 1
    """number of vLLM Engines, set to 0 to disable vLLM"""
    vllm_tensor_parallel_size: int = 1
    """tensor parallel size of vLLM Engine for multi-GPU inference"""
    vllm_enforce_eager: bool = False
    """whether to enforce eager mode for vLLM -- slow inference but needed for multi-node"""
    vllm_sync_backend: str = "nccl"
    """DeepSpeed -> vLLM weight sync backend"""
    vllm_gpu_memory_utilization: float = 0.9
    """vLLM GPU memory utilization"""
    vllm_enable_prefix_caching: bool = False
    """whether to enable prefix caching"""
    vllm_top_p: float = 1.0
    """vLLM top p for nucleus sampling"""
    deepspeed_stage: int = 0
    """the deepspeed stage"""
    deepspeed_zpg: int = 8
    """the deepspeed zpg value. Higher values are more memory efficient but slower. Set to 1 to disable zpg, which uses less memory but is significantly slower. Ideally is set to the number of GPUs per node (usually 8, default)."""
    deepspeed_offload_param: bool = False
    """whether to offload parameters to CPU (reduces GPU memory usage)"""
    deepspeed_offload_optimizer: bool = False
    """whether to offload optimizer states to CPU (reduces GPU memory usage)"""
    gather_whole_model: bool = True
    """whether to gather the whole model to boardcast (not doable for 70B but can be faster for 8B)"""
    enable_queue_dashboard: bool = True
    """whether to enable the ActorManager queue monitoring dashboard"""
    queue_dashboard_port: int | None = None
    """optional port for the dashboard server (if None, finds a free port automatically)"""

    # Experiment tracking
    verbose: bool = False
    """If toggled, debug output will be shown"""
    with_tracking: bool = False
    """If toggled, this experiment will be tracked with Weights and Biases"""
    wandb_project_name: str = "open_instruct_internal"
    """The wandb's project name"""
    wandb_entity: str | None = None
    """The entity (team) of wandb's project"""
    push_to_hub: bool = True
    """Whether to upload the saved model to huggingface"""
    hf_entity: str | None = None
    """The user or org name of the model repository from the Hugging Face Hub"""
    hf_repo_id: str | None = None
    """The id of the saved model in the Hugging Face Hub (can be autoset if not given)"""
    hf_repo_revision: str | None = None
    """The revision of the saved model in the Hugging Face Hub (can be autoset if not given)"""
    hf_repo_url: str | None = None
    """The url of the saved model in the Hugging Face Hub (will be autoset)"""
    output_dir: str = "output"
    """Where to save the model"""
    save_traces: bool = False
    """Whether to save learning data traces"""
    cache_dataset_only: bool = False
    """Immediately exit after caching the dataset"""
    keep_last_n_checkpoints: int = 3
    """How many checkpoints to keep in the output directory. -1 for all."""
    checkpoint_state_freq: int = -1
    """How often to save the model checkpoint, optimizer states, and lr scheduler states (in steps)"""
    checkpoint_state_dir: str | None = None
    """Where to save the model checkpoint (if applicable)"""
    gs_checkpoint_state_dir: str | None = None
    """The actual `checkpoint_state_dir` to use (handling the case where gs_bucket_path is provided)"""

    # Ai2 specific settings
    try_launch_beaker_eval_jobs_on_weka: bool = False
    """Whether to launch beaker evaluation jobs after training on weka"""
    try_auto_save_to_beaker: bool = True
    """Whether to try to save the model to Beaker dataset `/output` after training"""
    gs_bucket_path: str | None = None
    """The path to the gs bucket to save the model to"""
    oe_eval_tasks: list[str] | None = None
    """The beaker evaluation tasks to launch"""
    oe_eval_max_length: int = 4096
    """the max generation length for evaluation for oe-eval"""
    oe_eval_beaker_image: str | None = None
    """the docker image for evaluation for oe-eval"""
    oe_eval_gpu_multiplier: int | None = None
    """multiply the gpus used for each oe-eval task"""
    eval_priority: Literal["low", "normal", "high", "urgent"] = "normal"
    """the priority of auto-launched evaluation jobs"""
    eval_workspace: str = "ai2/tulu-3-results"
    """the workspace to launch evaluation jobs on"""
    send_slack_alerts: bool = False
    """Whether to send Slack alerts on training failures"""

    # Evaluation behavior
    eval_on_step_0: bool = False
    """Whether to run local evaluation at training step 0. Defaults to False."""

    # Tool settings
    tools: list[str] | None = None
    """If set, use the tool mapped to the string. Currently only supports `search` and `code`"""
    max_tool_calls: list[int] = field(default_factory=lambda: [5])
    """Maximum number of tool calls allowed. If a list is provided, it must have length 1 (applies to all tools) or same length as tools (per-tool limit)."""
    mask_tool_use: bool = True
    """Whether to mask the tool output. By default on."""
    only_reward_good_outputs: bool = False
    """Whether to only reward good outputs. By default off. Useful to force the model to use the tool(s)."""

    # rl-rag specific settngs
    number_documents_to_search: int = 3
    """The maximum number of documents to retrieve for each query."""
    search_api_endpoint: str | None = None
    """The API endpoint for the search engine."""

    # code-tool specific settings
    code_tool_api_endpoint: str | None = None

    def __post_init__(self):
        if os.environ.get("VLLM_USE_V1") == "0":
            logger.warning("When using the v0 version of vLLM, caching is broken and will never be invalidated.")
            if self.vllm_enable_prefix_caching:
                raise ValueError("Prefix caching is currently not supported for v0.")
        if self.use_vllm_logprobs and self.truncated_importance_sampling_ratio_cap > 0.0:
            raise ValueError(
                "Cannot use both `use_vllm_logprobs` and `truncated_importance_sampling_ratio_cap`. "
                "use_vllm_logprobs sets old_logprobs to vLLM logprobs, making importance sampling pointless."
            )
        self.loss_denominator = utils.get_denominator(self.loss_denominator)
        assert self.num_samples_per_prompt_rollout > 0, "Number of samples per prompt must be greater than 0!"
        if self.num_samples_per_prompt_rollout == 1:
            logger.warning("num_samples_per_prompt_rollout is 1. This reduces GRPO to REINFORCE.")
        assert self.apply_verifiable_reward or self.apply_r1_style_format_reward or self.non_stop_penalty, (
            "At least one reward must be applied!"
        )
        # Ensure we have enough prompts for all VLLM engines
        if self.num_unique_prompts_rollout < self.vllm_num_engines:
            logger.warning(
                f"With num_unique_prompts_rollout={self.num_unique_prompts_rollout} < "
                f"vllm_num_engines={self.vllm_num_engines}, vllm will be generating data for multiple "
                "batches simultaneously. This is fine but might be unexpected behaviour."
            )
        # Initialize stop_strings if None
        if self.stop_strings is None:
            self.stop_strings = []
        assert self.pack_length >= self.max_prompt_token_length + self.response_length, (
            "The `pack_length` needs to be greater than the sum of `max_prompt_token_length` and `response_length`!"
        )
        if self.checkpoint_state_freq > 0 and self.checkpoint_state_dir is None:
            raise ValueError("`checkpoint_state_dir` must be provided if `checkpoint_state_freq` is greater than 0!")
        if self.checkpoint_state_dir is not None and self.checkpoint_state_freq == -1:
            raise ValueError("`checkpoint_state_freq` must be greater than 0 if `checkpoint_state_dir` is provided!")

        if self.gs_checkpoint_state_dir is not None and not self.gs_checkpoint_state_dir.startswith("gs://"):
            raise ValueError(f"`gs_checkpoint_state_dir` must start with 'gs://', got: {self.gs_checkpoint_state_dir}")
        if self.gs_bucket_path is not None and not self.gs_bucket_path.startswith("gs://"):
            raise ValueError(f"`gs_bucket_path` must start with 'gs://', got: {self.gs_bucket_path}")

        if self.gs_bucket_path is not None and self.gs_checkpoint_state_dir is None:
            if self.checkpoint_state_dir is None:
                raise ValueError("`checkpoint_state_dir` must be provided when using `gs_bucket_path`!")
            checkpoint_dir_name = self.checkpoint_state_dir.rstrip("/")
            beaker_users = get_beaker_whoami()
            if beaker_users is not None:
                self.gs_checkpoint_state_dir = f"{self.gs_bucket_path}/{beaker_users}/{checkpoint_dir_name}"
            else:
                self.gs_checkpoint_state_dir = f"{self.gs_bucket_path}/{checkpoint_dir_name}"
            # On GCP, all checkpointing must happen on filestore.
            # TODO(finbarrtimbers): Change this so we can checkpoint to GCS.
            # TODO(finbarrtimbers): Move this logic to mason.py once we refactor config.
            if not checkpoint_dir_name.startswith("/filestore"):
                self.checkpoint_state_dir = f"/filestore{self.checkpoint_state_dir}"

        if self.checkpoint_state_dir is not None:
            if self.gs_checkpoint_state_dir is not None:
                download_latest_checkpoint_from_gs(self.gs_checkpoint_state_dir, self.checkpoint_state_dir)
            calibrate_checkpoint_state_dir(self.checkpoint_state_dir)
        if self.tools is not None and len(self.tools) > 0:
            for tool in self.tools:
                if tool not in ["search", "code"]:
                    raise ValueError(f"Tool {tool} is not supported. Supported tools are: search, code")
            assert len(self.tools) == len(set(self.tools)), "Duplicate tools are not allowed"
            if self.use_vllm_logprobs or self.truncated_importance_sampling_ratio_cap > 0.0:
                assert self.mask_tool_use, (
                    "Must mask tool use when using vLLM logprobs or truncated importance sampling."
                )
        if not self.load_ref_policy and self.beta != 0.0:
            raise ValueError(
                "When load_ref_policy=False, beta must be 0.0. "
                f"Got beta={self.beta}. Set --beta 0.0 or --load_ref_policy to use KL penalty."
            )

        # Figure out max possible RLVR score
        self.max_possible_score = 0
        if self.apply_verifiable_reward:
            self.max_possible_score += self.verification_reward
        if self.apply_r1_style_format_reward and self.additive_format_reward:
            self.max_possible_score += self.r1_style_format_reward

        if self.active_sampling:
            assert self.async_steps > 1, (
                "With active_sampling, you should set async_steps > 1 to account for filtering of the first batch. "
                "Otherwise, your generator only generates only one batch worth of prompts and a single filtered "
                "prompt will cause the trainer to stall waiting for more data  . "
            )
            assert self.filter_zero_std_samples, (
                "filter_zero_std_samples must be True when active_sampling is True. "
                "Active sampling requires filtering to work correctly."
            )
        if self.num_samples_per_prompt_rollout == 1 and self.filter_zero_std_samples:
            raise ValueError(
                "`filter_zero_std_samples` cannot be True when `num_samples_per_prompt_rollout` is 1, "
                "as the reward standard deviation will always be 0, causing all samples to be filtered."
            )
        if self.async_steps < 1:
            raise ValueError("`async_steps` must be greater than 0. Fully synchronous training is not supported.")


def collate_fn(tensors_list: list[torch.Tensor], pad_token_id: int, pin_memory: bool = True) -> torch.Tensor:
    padded_tensor = torch.nn.utils.rnn.pad_sequence(tensors_list, batch_first=True, padding_value=pad_token_id)
    if pin_memory:
        padded_tensor = padded_tensor.pin_memory()
    return padded_tensor


@Timer("🔄 [Data Preparation Thread] Prepare collated data for each worker")
def prepare_collated_data_for_workers(
    packed_sequences: PackedSequences,
    world_size: int,
    per_device_train_batch_size: int,
    pad_token_id: int,
    pin_memory: bool = True,
) -> list[CollatedBatchData]:
    """Distributes and collates packed sequences for distributed training.

    Splits packed sequences across workers, randomly shuffles each worker's data,
    and collates into micro-batches for training.

    Args:
        packed_sequences: Packed training sequences containing query responses,
            attention masks, position IDs, advantages, response masks,
            and vllm logprobs.
        world_size: Number of distributed workers.
        per_device_train_batch_size: Batch size for each device's micro-batch.
        pad_token_id: Token ID used for padding sequences.
        pin_memory: Whether to pin memory for faster data transfer to GPU.

    Returns:
        List of dictionaries, one per worker, each containing collated tensors
        for query_responses, attention_masks, position_ids,
        advantages, response_masks, and vllm_logprobs.
    """
    B = len(packed_sequences.query_responses) // world_size  # essentially doing `drop_last=True`, which is fine.
    collated_data = []
    for i in range(world_size):
        per_device_packed_query_responses = packed_sequences.query_responses[B * i : B * (i + 1)]
        per_device_packed_attention_masks = packed_sequences.attention_masks[B * i : B * (i + 1)]
        per_device_packed_position_ids = packed_sequences.position_ids[B * i : B * (i + 1)]
        per_device_packed_advantages = packed_sequences.advantages[B * i : B * (i + 1)]
        per_device_packed_response_masks = packed_sequences.response_masks[B * i : B * (i + 1)]
        per_device_packed_vllm_logprobs = packed_sequences.vllm_logprobs[B * i : B * (i + 1)]

        # Shuffle the batch and collate the data
        b_inds = np.random.permutation(len(per_device_packed_query_responses))
        collated_query_responses = []
        collated_attention_masks = []
        collated_position_ids = []
        collated_response_masks = []
        collated_advantages = []
        collated_vllm_logprobs = []
        for j in range(0, len(per_device_packed_query_responses), per_device_train_batch_size):
            micro_range = b_inds[j : j + per_device_train_batch_size]
            collated_query_responses.append(
                collate_fn([per_device_packed_query_responses[idx] for idx in micro_range], pad_token_id, pin_memory)
            )
            collated_attention_masks.append(
                collate_fn([per_device_packed_attention_masks[idx] for idx in micro_range], 0, pin_memory)
            )
            collated_position_ids.append(
                collate_fn([per_device_packed_position_ids[idx] for idx in micro_range], 0, pin_memory)
            )
            collated_response_masks.append(
                collate_fn([per_device_packed_response_masks[idx] for idx in micro_range], 0, pin_memory)
            )
            collated_advantages.append(
                collate_fn([per_device_packed_advantages[idx] for idx in micro_range], 0, pin_memory)
            )
            collated_vllm_logprobs.append(
                collate_fn([per_device_packed_vllm_logprobs[idx] for idx in micro_range], 0, pin_memory)
            )
        collated_data.append(
            CollatedBatchData(
                query_responses=collated_query_responses,
                attention_masks=collated_attention_masks,
                position_ids=collated_position_ids,
                advantages=collated_advantages,
                response_masks=collated_response_masks,
                vllm_logprobs=collated_vllm_logprobs,
            )
        )
    return collated_data


def to_device_inplace(tensors_list: list[torch.Tensor], device: torch.device):
    for i in range(len(tensors_list)):
        tensors_list[i] = tensors_list[i].to(device, non_blocking=True)


@ray.remote(num_gpus=1)
class PolicyTrainerRayProcess(RayProcess):
    def from_pretrained(
        self,
        args: Args,
        model_config: ModelConfig,
        beaker_config: BeakerRuntimeConfig,
        wandb_url: str,
        tokenizer: PreTrainedTokenizer,
    ) -> int:
        # ------------------------------------------------------------
        # Monkey patch to load checkpoints with `weights_only=False`
        # otherwise it errors out with:
        # `_pickle.UnpicklingError: Weights only load failed. ` with pytorch 2.6.0
        from deepspeed.runtime.checkpoint_engine import torch_checkpoint_engine
        from deepspeed.utils import logger

        def load(self, path: str, map_location=None):
            logger.info(f"[Torch] Loading checkpoint from {path}...")
            partition = torch.load(path, map_location=map_location, weights_only=False)
            logger.info(f"[Torch] Loaded checkpoint from {path}.")
            return partition

        torch_checkpoint_engine.TorchCheckpointEngine.load = load

        # ------------------------------------------------------------
        self.args = args
        self.tokenizer = tokenizer
        self.model_config = model_config
        self.beaker_config = beaker_config
        self.wandb_url = wandb_url
        torch.cuda.set_device(self.local_rank)
        self.device = torch.device(self.local_rank)

        # Set seeds for this worker (different per rank to avoid correlation)
        worker_seed = args.seed + self.local_rank
        torch.manual_seed(worker_seed)
        torch.cuda.manual_seed(worker_seed)
        np.random.seed(worker_seed)
        random.seed(worker_seed)

        deepspeed.init_distributed(timeout=timedelta(minutes=args.backend_timeout))

        ds_config = get_train_ds_config(
            offload=args.deepspeed_offload_param,
            adam_offload=args.deepspeed_offload_optimizer,
            stage=args.deepspeed_stage,
            bf16=True,
            zpg=args.deepspeed_zpg,
        )
        ds_config["train_micro_batch_size_per_gpu"] = args.per_device_train_batch_size
        ds_config["gradient_accumulation_steps"] = 1
        # @vwxyzjn: MAGIC: it's actually needed to initialize this `dschf`, so
        # https://huggingface.co/docs/transformers/deepspeed#non-trainer-deepspeed-integration
        # next line instructs transformers to partition the model directly over multiple gpus using
        # deepspeed.zero.Init when model's `from_pretrained` method is called.
        if ds_config is not None and ds_config["zero_optimization"]["stage"] == 3:
            dschf = HfDeepSpeedConfig(ds_config)
        else:
            dschf = None
        logger.info(f"Deepspeed config: {dschf=}")

        self.policy: PreTrainedModel = AutoModelForCausalLM.from_pretrained(
            model_config.model_name_or_path,
            revision=model_config.model_revision,
            torch_dtype=torch.bfloat16,
            attn_implementation="flash_attention_2",
            use_cache=False,
            **({"device_map": {"": self.local_rank}} if args.deepspeed_stage != 3 else {}),
        )
        disable_dropout_in_model(self.policy)
        self.policy.gradient_checkpointing_enable()
        if args.set_weight_decay_on_bias_and_norm:
            optim_params = get_optimizer_grouped_parameters(self.policy, args.weight_decay)
        else:
            optim_params = self.policy.parameters()
        self.optimizer = torch.optim.AdamW(optim_params, lr=args.learning_rate, fused=args.fused_optimizer)
        num_scheduler_steps = args.num_training_steps * args.num_epochs * args.num_mini_batches
        warm_up_steps = args.warm_up_steps
        if args.warmup_ratio > 0.0:
            warm_up_steps = int(num_scheduler_steps * args.warmup_ratio)
        scheduler = get_scheduler(
            args.lr_scheduler_type,
            optimizer=self.optimizer,
            num_warmup_steps=warm_up_steps,
            num_training_steps=num_scheduler_steps,
        )
        self.model, self.optimizer, _, self.scheduler = deepspeed.initialize(
            model=self.policy,
            optimizer=self.optimizer,
            config=ds_config,
            lr_scheduler=scheduler,
            dist_init_required=True,
        )
        optimization_steps_done = 0
        if args.checkpoint_state_dir:
            # check if the dir exists
            if not os.path.exists(args.checkpoint_state_dir):
                logger.warning(
                    f"Skipping loading checkpoint state from {args.checkpoint_state_dir} because it does not exist!"
                )
            else:
                path, states = self.model.load_checkpoint(
                    args.checkpoint_state_dir,
                    load_module_strict=True,
                    load_optimizer_states=True,
                    load_lr_scheduler_states=True,
                    load_module_only=False,
                )
                if path is None:
                    raise ValueError(f"Failed to load checkpoint from {args.checkpoint_state_dir}")
                optimization_steps_done = states["training_step"]

                rng_states = states["rng_states"]
                torch.set_rng_state(rng_states["torch_cpu_rng_state"])
                np.random.set_state(rng_states["numpy_rng_state"])
                random.setstate(rng_states["python_rng_state"])

                if torch.cuda.is_available() and "torch_cuda_rng_states" in rng_states:
                    # device_str, e.g. "cuda:0"
                    for device_str, rng_state in rng_states["torch_cuda_rng_states"].items():
                        device_id = int(device_str.split(":")[1])
                        torch.cuda.set_rng_state(rng_state, device_id)
                    if "torch_cuda_rng_state_all" in rng_states:
                        torch.cuda.set_rng_state_all(rng_states["torch_cuda_rng_state_all"])

                logger.info(f"{self.rank=}: Restored RNG states from checkpoint")

                # Save reference policy path to load later (after ref_policy is initialized)
                self.ref_policy_checkpoint_path = None
                if args.load_ref_policy and states.get("ref_policy_saved", False):
                    ref_policy_dir = os.path.join(args.checkpoint_state_dir, "ref_policy")
                    model_path = os.path.join(ref_policy_dir, "pytorch_model.bin")
                    if os.path.exists(model_path):
                        self.ref_policy_checkpoint_path = model_path
                        logger.info(f"{self.rank=}: Will load reference policy from {model_path}")

                logger.info(
                    f"{self.rank=}: Loaded checkpoint from {args.checkpoint_state_dir} with {optimization_steps_done=}"
                )
        self.model.train()

        # reference model
        if args.load_ref_policy:
            ds_config, self.ref_policy_hf_ds_config = get_eval_ds_config(
                offload=False,
                # inference model only has stage 3 (sharding) or stage 0 (no sharding)
                # stage 2 is optimizer sharding which doesn't apply to inference
                stage=args.deepspeed_stage if args.deepspeed_stage == 3 else 0,
                bf16=True,
                per_device_train_batch_size=args.per_device_train_batch_size,
            )

            self.ref_policy: PreTrainedModel = load_ref_policy(
                model_config=model_config,
                ds_config=ds_config,
                deepspeed_stage=args.deepspeed_stage,
                local_rank=self.local_rank,
                device=self.device,
                rank=self.rank,
                checkpoint_path=self.ref_policy_checkpoint_path
                if hasattr(self, "ref_policy_checkpoint_path")
                else None,
            )
        self.local_metrics = utils.MetricsTracker(device=self.device)
        return optimization_steps_done

    def forward(
        self,
        model: PreTrainedModel,
        query_response: torch.LongTensor,
        attention_mask: torch.LongTensor,
        position_ids: torch.LongTensor,
        pad_token_id: int,
        temperature: float,
        return_entropy: bool = False,
    ) -> tuple[torch.Tensor, torch.Tensor]:
        # Replace pad tokens with 0s so that we don't run into index out of bounds errors
        padding_mask = query_response != pad_token_id
        input_ids = torch.masked_fill(query_response, ~padding_mask, 0)
        # NOTE: the [:-1] and [1:] are because the logits and generated tokens are off by 1 in index
        output = model(
            input_ids=input_ids[:, :-1],
            # @vwxyzjn: without clamp, we get index out of bounds errors; TODO: investigate
            attention_mask=attention_mask[:, :-1].clamp(0, 1),
            position_ids=position_ids[:, :-1],
            return_dict=True,
        )
        logits = output.logits
        logits /= temperature + 1e-7
        logprob = log_softmax_and_gather(logits, input_ids[:, 1:])

        # For now, entropy is just for monitoring, and we don't pass gradients through it.
        entropy = None
        if return_entropy:
            with torch.no_grad():
                entropy = entropy_from_logits(logits)

        return logprob, entropy

    def setup_model_update_group(self, vllm_engines):
        self.vllm_engines = vllm_engines
        if self.rank == 0:
            master_address = ray._private.services.get_node_ip_address()
            with socket.socket() as sock:
                sock.bind(("", 0))
                master_port = sock.getsockname()[1]
            vllm_num_engines, vllm_tensor_parallel_size = (
                self.args.vllm_num_engines,
                self.args.vllm_tensor_parallel_size,
            )
            world_size = vllm_num_engines * vllm_tensor_parallel_size + 1
            backend = self.args.vllm_sync_backend
            refs = [
                engine.init_process_group.remote(
                    master_address,
                    master_port,
                    i * vllm_tensor_parallel_size + 1,
                    world_size,
                    "openrlhf",
                    backend=backend,
                    timeout_minutes=self.args.backend_timeout,
                )
                for i, engine in enumerate(vllm_engines)
            ]
            self.model_update_group = vllm_utils.init_process_group(
                backend=backend,
                init_method=f"tcp://{master_address}:{master_port}",
                world_size=world_size,
                rank=0,
                group_name="openrlhf",
                timeout=timedelta(minutes=self.args.backend_timeout),
            )
            ray_get_with_progress(refs, desc="Initializing vLLM process groups", timeout=600)
        torch.distributed.barrier()

    def broadcast_to_vllm(self):
        # avoid OOM
        torch.cuda.empty_cache()
        model = self.model.module
        count, num_params = 0, len(list(model.named_parameters()))
        refss = []
        if self.args.gather_whole_model:
            with deepspeed.zero.GatheredParameters(model.parameters(), enabled=self.args.deepspeed_stage == 3):
                for name, param in model.named_parameters():
                    count += 1  # empty_cache at last param
                    # Fire all vllm engines for broadcast
                    if torch.distributed.get_rank() == 0:
                        shape = param.shape if self.args.deepspeed_stage != 3 else param.ds_shape
                        refs = [
                            engine.update_weight.remote(
                                name, dtype=str(param.dtype), shape=shape, empty_cache=count == num_params
                            )
                            for engine in self.vllm_engines
                        ]
                        refss.extend(refs)
                    if torch.distributed.get_rank() == 0:
                        torch.distributed.broadcast(param.data, 0, group=self.model_update_group)
        else:  # broadcast each parameter independently
            for name, param in model.named_parameters():
                count += 1
                if torch.distributed.get_rank() == 0:
                    shape = param.shape if self.args.deepspeed_stage != 3 else param.ds_shape
                    refs = [
                        engine.update_weight.remote(
                            name, dtype=str(param.dtype), shape=shape, empty_cache=count == num_params
                        )
                        for engine in self.vllm_engines
                    ]
                    refss.extend(refs)
                with deepspeed.zero.GatheredParameters([param], enabled=self.args.deepspeed_stage == 3):
                    if torch.distributed.get_rank() == 0:
                        torch.distributed.broadcast(param.data, 0, group=self.model_update_group)

        # Return futures instead of blocking - let caller handle completion
        all_refs = []
        if torch.distributed.get_rank() == 0:
            all_refs.extend(refss)
        return all_refs

    def update_ref_policy(self):
        if not self.args.load_ref_policy:
            return
        for ref_param, param in zip(self.ref_policy.parameters(), self.model.parameters()):
            if self.args.deepspeed_stage == 3:
                with deepspeed.zero.GatheredParameters([param, ref_param], modifier_rank=0):
                    if deepspeed.comm.get_rank() == 0:
                        ref_param.data.mul_(1.0 - self.args.alpha).add_(param.data, alpha=self.args.alpha)
            else:
                ref_param.data.mul_(1.0 - self.args.alpha).add_(param.data, alpha=self.args.alpha)

    def compute_logprobs(
        self, model: PreTrainedModel, data_BT: CollatedBatchData, pad_token_id: int, use_grad: bool = False
    ) -> list[torch.Tensor]:
        logprobs_BT: list[torch.Tensor] = []

        context = contextlib.nullcontext() if use_grad else torch.no_grad()
        with context:
            for i in range(len(data_BT.query_responses)):
                logprob_BT, _ = self.forward(
                    model,
                    data_BT.query_responses[i],
                    data_BT.attention_masks[i],
                    data_BT.position_ids[i],
                    pad_token_id,
                    self.args.temperature,
                    return_entropy=False,
                )

                response_mask_BT = data_BT.response_masks[i]
                logprob_BT = torch.masked_fill(logprob_BT, ~response_mask_BT[:, 1:], INVALID_LOGPROB)
                logprobs_BT.append(logprob_BT)

                torch.cuda.empty_cache()

        return logprobs_BT

    def calculate_token_counts(self, accumulation_steps: int, data_BT: CollatedBatchData) -> dict[int, float]:
        accumulation_counts: dict[int, float] = {}
        local_counts = [mask[:, 1:].sum().float() for mask in data_BT.response_masks]
        if not local_counts:
            return accumulation_counts

        # do the all_reduce once to avoid calling each loop
        counts_tensor = torch.stack(local_counts)
        dist.all_reduce(counts_tensor, op=dist.ReduceOp.SUM)

        for i, count in enumerate(counts_tensor):
            group_idx = i // accumulation_steps
            key = int(group_idx * accumulation_steps)
            accumulation_counts[key] = accumulation_counts.get(key, 0.0) + count.item()

        return accumulation_counts

    def train(self, data_BT: CollatedBatchData, pad_token_id: int) -> dict[str, float]:
        """Train the policy model on a batch of data.

        Args:
            data_BT: CollatedBatchData containing:
                - query_responses: Token IDs for query+response sequences (B, T)
                - attention_masks: Attention mask (1=valid, 0=padding) (B, T)
                - position_ids: Position indices for positional embeddings (B, T)
                - advantages: Advantage estimates for RL training (B, T)
                - response_masks: Binary mask for response tokens (B, T)
                - vllm_logprobs: Log probabilities from vLLM engine (B, T)
            pad_token_id: Token ID used for padding.

        Returns:
            Dictionary of training metrics (loss, KL, entropy, etc.).
        """
        for f in dataclasses.fields(data_BT):
            to_device_inplace(getattr(data_BT, f.name), self.device)
        data_BT.response_masks = [mask.bool() for mask in data_BT.response_masks]
        num_samples = len(data_BT)
        accumulation_steps = max(math.ceil(num_samples / self.args.num_mini_batches - 0.5), 1)
        leftover = num_samples % accumulation_steps
        if leftover > 0:
            data_BT = data_BT[:-leftover]
            logger.warning(f"{leftover} samples are dropped due to batch size {self.args.num_mini_batches}")

        num_mini_batches = len(data_BT.query_responses) // accumulation_steps

        ref_logprobs_BT: list[torch.Tensor] = []
        if self.args.load_ref_policy:
            with Timer("Inference Calculation", noop=self.rank != 0):
                ref_logprobs_BT = self.compute_logprobs(self.ref_policy, data_BT, pad_token_id, use_grad=False)

        # if we have multiple minibatches, we need to calculate the old logprobs for each minibatch
        # following gtrl scripts in just doing this on the current active policy, rather than use the logprobs
        # from the generator (note that async mode means these are a bit diff!)
        old_logprobs_BT: list[torch.Tensor | None] = [None for _ in range(len(data_BT.query_responses))]
        if num_mini_batches > 1:
            with Timer("Old logprobs Calculation", noop=self.rank != 0):
                local_old_logprobs_BT = None
                if not self.args.use_vllm_logprobs:
                    local_old_logprobs_BT = self.compute_logprobs(self.model, data_BT, pad_token_id, use_grad=False)

                with torch.no_grad():
                    for i in range(len(data_BT.query_responses)):
                        vllm_old_logprob_BT = data_BT.vllm_logprobs[i][:, 1:]
                        vllm_old_logprob_BT = torch.masked_fill(
                            vllm_old_logprob_BT, ~data_BT.response_masks[i][:, 1:], INVALID_LOGPROB
                        )
                        vllm_old_logprob_BT = torch.nan_to_num(vllm_old_logprob_BT, nan=INVALID_LOGPROB)

                        if self.args.use_vllm_logprobs:
                            old_logprobs_BT[i] = vllm_old_logprob_BT
                        else:
                            old_logprobs_BT[i] = local_old_logprobs_BT[i]

                        torch.cuda.empty_cache()

        local_step = 0
        num_samples = len(data_BT.query_responses)
        # Do multiple epochs of training on on-policy data (PPO-style), with a fresh random shuffle in each epoch
        with Timer("[Training Processes] Loss calculation", noop=self.rank != 0):
            loss_stats_B: dict[str, torch.Tensor] = {
                "kl": torch.zeros(4, num_samples),
                "kl_loss": torch.zeros(num_samples),
                "pg_clipfrac": torch.zeros(num_samples),
                "pg_loss": torch.zeros(num_samples),
                "loss": torch.zeros(num_samples),
                "ratio": torch.zeros(num_samples),
                "entropy": torch.zeros(num_samples),
            }
            for epoch_idx in range(self.args.num_epochs):
                # Pre-compute total tokens for each accumulation group if using "token" normalization
                # This ensures all minibatches in an accumulation group are normalized by the same total
                if self.args.loss_denominator == "token":
                    accumulation_token_counts = self.calculate_token_counts(accumulation_steps, data_BT)
                else:
                    accumulation_token_counts = {
                        int(group_idx * accumulation_steps): self.args.loss_denominator
                        for group_idx in range((len(data_BT.query_responses) // accumulation_steps) + 1)
                    }

                for i in range(num_samples):
                    response_mask_BT = data_BT.response_masks[i][:, 1:]
                    # retrieve the loss denominator for the current batch
                    batch_start = (i // accumulation_steps) * accumulation_steps
                    loss_denominator = accumulation_token_counts[batch_start]
                    local_logprobs_BT, entropy_BT = self.forward(
                        self.model,
                        data_BT.query_responses[i],
                        data_BT.attention_masks[i],
                        data_BT.position_ids[i],
                        pad_token_id,
                        self.args.temperature,
                        return_entropy=self.args.record_entropy,
                    )
                    local_logprobs_BT = torch.masked_fill(local_logprobs_BT, ~response_mask_BT, INVALID_LOGPROB)
                    vllm_logprobs_BT = data_BT.vllm_logprobs[i][:, 1:]
                    vllm_logprobs_BT = torch.masked_fill(vllm_logprobs_BT, ~response_mask_BT, INVALID_LOGPROB)
                    vllm_logprobs_BT = torch.nan_to_num(vllm_logprobs_BT, nan=INVALID_LOGPROB)

                    # Compare vLLM logprobs with local logprobs
                    with torch.no_grad():
                        valid_mask_BT = response_mask_BT & ~torch.isnan(vllm_logprobs_BT)
                        logprob_diff_BT = (local_logprobs_BT - vllm_logprobs_BT).abs()
                        masked_diff_BT = torch.masked_fill(logprob_diff_BT, ~valid_mask_BT, 0.0)
                        mean_diff = masked_diff_BT.sum() / valid_mask_BT.sum() if valid_mask_BT.sum() > 0 else 0.0
                        max_diff = masked_diff_BT.max()
                        std_diff = masked_diff_BT[valid_mask_BT].std() if valid_mask_BT.sum() > 1 else 0.0

                        self.local_metrics["debug/vllm_vs_local_logprob_diff_mean"] = mean_diff.item()
                        self.local_metrics["debug/vllm_vs_local_logprob_diff_max"] = max_diff.item()
                        self.local_metrics["debug/vllm_vs_local_logprob_diff_std"] = std_diff.item()

                        reverse_kl_BT = torch.exp(vllm_logprobs_BT) * (vllm_logprobs_BT - local_logprobs_BT)
                        masked_reverse_kl_BT = torch.masked_fill(reverse_kl_BT, ~valid_mask_BT, 0.0)
                        mean_reverse_kl = (
                            masked_reverse_kl_BT.sum() / valid_mask_BT.sum() if valid_mask_BT.sum() > 0 else 0.0
                        )
                        self.local_metrics["debug/vllm_local_reverse_kl"] = mean_reverse_kl.item()

                    new_logprobs_BT = local_logprobs_BT

                    # Cache the old logprobs
                    if num_mini_batches > 1:
                        old_logprob_BT = old_logprobs_BT[i]
                    else:
                        with torch.no_grad():
                            if epoch_idx == 0:
                                if self.args.use_vllm_logprobs:
                                    old_logprobs_BT[i] = vllm_logprobs_BT
                                else:
                                    old_logprobs_BT[i] = local_logprobs_BT.detach()
                            old_logprob_BT = old_logprobs_BT[i]

                    old_logprobs_mask_BT = old_logprob_BT != INVALID_LOGPROB
                    assert torch.all(old_logprobs_mask_BT == response_mask_BT), (
                        f"Old logprobs mask should match response mask. "
                        f"old_mask sum={old_logprobs_mask_BT.sum()}, "
                        f"response_mask sum={response_mask_BT.sum()}"
                    )

                    # Calculate the policy's loss
                    logprobs_diff_BT = new_logprobs_BT - old_logprob_BT
                    ratio_BT = torch.exp(logprobs_diff_BT)
                    pg_losses_BT = -data_BT.advantages[i][:, 1:] * ratio_BT
                    pg_losses2_BT = -data_BT.advantages[i][:, 1:] * torch.clamp(
                        ratio_BT, 1.0 - self.args.clip_lower, 1.0 + self.args.clip_higher
                    )

                    # Apply truncated importance sampling if enabled
                    if self.args.truncated_importance_sampling_ratio_cap > 0 and vllm_logprobs_BT is not None:
                        old_logprobs_mask_BT = old_logprob_BT != INVALID_LOGPROB
                        vllm_logprobs_mask_BT = vllm_logprobs_BT != INVALID_LOGPROB

                        assert torch.all(old_logprobs_mask_BT == response_mask_BT), (
                            f"Old logprobs mask should match response mask. "
                            f"old_mask sum={old_logprobs_mask_BT.sum()}, "
                            f"response_mask sum={response_mask_BT.sum()}"
                        )
                        assert torch.all(vllm_logprobs_mask_BT == response_mask_BT), (
                            f"vLLM logprobs mask should match response mask. "
                            f"vllm_mask sum={vllm_logprobs_mask_BT.sum()}, "
                            f"response_mask sum={response_mask_BT.sum()}"
                        )

                        valid_mask_BT = response_mask_BT

                        # Initialize importance ratio to 1.0 (no effect) for all positions
                        tis_imp_ratio_BT = torch.ones_like(old_logprob_BT)

                        if valid_mask_BT.any():
                            # Calculate logprob difference only for valid positions
                            logprob_diff_is_BT = old_logprob_BT - vllm_logprobs_BT
                            # Clamp to prevent numerical overflow in exp
                            logprob_diff_is_BT = torch.where(
                                valid_mask_BT,
                                logprob_diff_is_BT.clamp(-10.0, 10.0),
                                torch.zeros_like(logprob_diff_is_BT),
                            )
                            # Compute importance ratio only for valid positions
                            tis_imp_ratio_BT = torch.where(
                                valid_mask_BT, torch.exp(logprob_diff_is_BT), tis_imp_ratio_BT
                            )
                            # Apply cap
                            tis_imp_ratio_BT = torch.clamp(
                                tis_imp_ratio_BT, max=self.args.truncated_importance_sampling_ratio_cap
                            )

                        # Apply importance sampling to losses
                        pg_losses_BT = pg_losses_BT * tis_imp_ratio_BT
                        pg_losses2_BT = pg_losses2_BT * tis_imp_ratio_BT

                    pg_loss_max_BT = torch.max(pg_losses_BT, pg_losses2_BT)

                    if self.args.load_ref_policy:
                        ref_logprob_BT = ref_logprobs_BT[i]
                        # Here we recalculate kl: we want the KL loss to backpropagate through the model
                        # We also clamp the KL loss to avoid numerical instability
                        # https://chatgpt.com/share/679d0ed9-8f48-8011-926e-e274b15ae8ae
                        ref_logprobs_diff_BT = (new_logprobs_BT - ref_logprob_BT).clamp(-40.0, 40.0)
                        kl_4BT = estimate_kl(ref_logprobs_diff_BT, ratio_BT)
                        # grpo change: directly subtract KL in loss (add)
                        loss = masked_mean(
                            pg_loss_max_BT + self.args.beta * kl_4BT[self.args.kl_estimator],
                            response_mask_BT,
                            None,
                            loss_denominator,
                        )
                    else:
                        loss = masked_mean(pg_loss_max_BT, response_mask_BT, None, loss_denominator)

                    # we already took world size into account via the tokens
                    if dist.is_available() and dist.is_initialized():
                        loss *= dist.get_world_size()

                    # Clear CUDA cache before backward pass to free memory for reduce_scatter operations
                    torch.cuda.empty_cache()
                    self.model.backward(loss)
                    if (local_step + 1) % accumulation_steps == 0:
                        self.model.step()
                    local_step += 1
                    with torch.no_grad():
                        if args.load_ref_policy:
                            # NOTE: in packed implementation, kl calculation are averages over response tokens
                            loss_stats_B["kl"][:, i] = masked_mean(kl_4BT, response_mask_BT).float()
                            loss_stats_B["kl_loss"][i] = loss_stats_B["kl"][self.args.kl_estimator, i] * self.args.beta
                        loss_stats_B["pg_clipfrac"][i] = masked_mean(
                            (pg_losses2_BT > pg_losses_BT).float(), response_mask_BT
                        )
                        loss_stats_B["pg_loss"][i] = masked_mean(pg_loss_max_BT, response_mask_BT)
                        loss_stats_B["loss"][i] = loss
                        loss_stats_B["ratio"][i] = masked_mean(ratio_BT, response_mask_BT)
                        if self.args.record_entropy:
                            loss_stats_B["entropy"][i] = masked_mean(entropy_BT, response_mask_BT).float()

            with torch.no_grad():
                if args.load_ref_policy:
                    for j in range(4):
                        self.local_metrics[f"objective/kl{j}_avg"] = loss_stats_B["kl"][j].mean()
                    self.local_metrics["loss/kl_avg"] = loss_stats_B["kl_loss"].mean()
                self.local_metrics["loss/policy_avg"] = loss_stats_B["pg_loss"].mean()
                self.local_metrics["loss/total_avg"] = loss_stats_B["loss"].mean()
                self.local_metrics["policy/clipfrac_avg"] = loss_stats_B["pg_clipfrac"].mean()
                self.local_metrics["val/ratio"] = loss_stats_B["ratio"].mean()
                self.local_metrics["val/ratio_var"] = loss_stats_B["ratio"].var()
                if self.args.record_entropy:
                    self.local_metrics["policy/entropy_avg"] = loss_stats_B["entropy"].mean()
                self.local_metrics["lr"] = self.scheduler.get_last_lr()[0]
                return self.local_metrics.get_metrics_list()

    def save_checkpoint_state(self, checkpoint_state_dir: str, client_state: dict[str, Any]) -> None:
        args = self.args

        # Save comprehensive RNG states for each rank
        rng_states = {
            "torch_cpu_rng_state": torch.get_rng_state(),
            "numpy_rng_state": np.random.get_state(),
            "python_rng_state": random.getstate(),
        }

        # Save CUDA RNG states for all devices
        if torch.cuda.is_available():
            rng_states["torch_cuda_rng_states"] = {
                f"cuda:{i}": torch.cuda.get_rng_state(i) for i in range(torch.cuda.device_count())
            }
            rng_states["torch_cuda_rng_state_all"] = torch.cuda.get_rng_state_all()

        # Add RNG states to client_state
        client_state["rng_states"] = rng_states
        client_state["rank"] = self.rank

        # Save reference policy checkpoint (model only, no optimizer)
        if self.args.load_ref_policy:
            ref_policy_dir = os.path.join(checkpoint_state_dir, "ref_policy")
            os.makedirs(ref_policy_dir, exist_ok=True)

            # For reference policy, we save just the model weights
            # We can't use save_checkpoint because it would try to save DummyOptim
            # which doesn't have state_dict
            if self.rank == 0:
                # Only rank 0 saves the model state
                model_to_save = self.ref_policy.module if hasattr(self.ref_policy, "module") else self.ref_policy
                # Save the state dict
                torch.save(model_to_save.state_dict(), os.path.join(ref_policy_dir, "pytorch_model.bin"))
                logger.info(f"Saved reference policy model to {ref_policy_dir}")

            client_state["ref_policy_saved"] = True

        # Save the main model checkpoint with enhanced client state
        self.model.save_checkpoint(checkpoint_state_dir, client_state=client_state)

        # `save_checkpoint` needs to be called on all ranks, only rank 0 will have all the states
        if self.rank == 0:
            if args.keep_last_n_checkpoints >= 0:
                clean_last_n_checkpoints_deepspeed(checkpoint_state_dir, args.keep_last_n_checkpoints)

            # Sync to GCS if configured (check the actual target, not just gs_bucket_path)
            if args.gs_checkpoint_state_dir is not None:
                ray.remote(sync_gs_bucket).options(num_cpus=1).remote(
                    checkpoint_state_dir, args.gs_checkpoint_state_dir
                )

    def save_model(self, output_dir: str, chat_template_name: str, tokenizer: PreTrainedTokenizer) -> None:
        output_path = pathlib.Path(output_dir)
        marker_path = output_path / CHECKPOINT_COMPLETE_MARKER
        if marker_path.exists():
            logger.info(f"Checkpoint already complete at {output_dir}, skipping save")
            return

        model_to_save = self.model
        if chat_template_name is not None and "olmo" in chat_template_name:
            model_to_save.generation_config = get_olmo3_generation_config(tokenizer)

        if self.rank == 0:
            output_path.mkdir(parents=True, exist_ok=True)

        # save model weights for ZeRO2/3
        if hasattr(model_to_save, "module"):
            model_to_save = model_to_save.module

        # gather parameters
        output_state_dict = {}
        for k, v in model_to_save.named_parameters():
            # only gather z3 params
            params_to_fetch = _z3_params_to_fetch([v])
            with deepspeed.zero.GatheredParameters(params_to_fetch, enabled=len(params_to_fetch) > 0):
                vv = v.data.cpu()
                if self.rank == 0:
                    output_state_dict[k] = vv

        if self.rank == 0:
            state_dict = model_to_save.state_dict()

            # copy named_buffers with `persistent=True`
            for k, v in model_to_save.named_buffers():
                if k not in state_dict:
                    continue
                vv = v.data.cpu()
                output_state_dict[k] = vv

            state_dict_keys = set(state_dict.keys())
            output_state_dict_keys = set(output_state_dict.keys())

            # corner case for tie_word_embeddings, such as Qwen2-0.5B
            if getattr(model_to_save.config, "tie_word_embeddings", False) and "lm_head.weight" in state_dict_keys:
                state_dict_keys.remove("lm_head.weight")

            assert state_dict_keys.issubset(output_state_dict_keys), (
                f"mismatch keys {output_state_dict_keys.symmetric_difference(state_dict_keys)}"
            )

            # only save peft weights https://github.com/microsoft/DeepSpeed/issues/4295
            if isinstance(model_to_save, PeftModel):
                model_to_save.save_pretrained(output_dir)
                if self.stage == 3:
                    torch.save(
                        get_peft_model_state_dict(model_to_save, output_state_dict), output_path / "adapter_model.bin"
                    )
            else:
                model_to_save.save_pretrained(output_dir, state_dict=output_state_dict)

            self.tokenizer.save_pretrained(output_dir)
            marker_path.touch()

    # we need this because we don't know which node is rank 0 is on
    def launch_ai2_evals_on_weka_wrapper(self, step_dir, leaderboard_name, wandb_url, training_step):
        args = self.args
        if self.rank == 0:
            ray.remote(launch_ai2_evals_on_weka).options(num_cpus=1).remote(
                path=step_dir,
                leaderboard_name=leaderboard_name,
                oe_eval_max_length=args.oe_eval_max_length,
                wandb_url=wandb_url,
                training_step=training_step,
                oe_eval_tasks=args.oe_eval_tasks,
                stop_strings=args.stop_strings,
                gs_bucket_path=args.gs_bucket_path,
                eval_priority=args.eval_priority,
                eval_workspace=args.eval_workspace,
                beaker_image=args.oe_eval_beaker_image,
                oe_eval_gpu_multiplier=args.oe_eval_gpu_multiplier,
            )


class ModelGroup:
    def __init__(
        self, pg: PlacementGroup, ray_process_cls: RayProcess, num_gpus_per_node: list[int], single_gpu_mode: bool
    ):
        self.pg = pg
        self.ray_process_cls = ray_process_cls
        self.num_gpus_per_node = num_gpus_per_node
        self.num_gpus_per_actor = 0.48 if single_gpu_mode else 1
        self.num_cpus_per_actor = 4
        self.models = []
        world_size = sum(self.num_gpus_per_node)
        master_policy = ray_process_cls.options(
            num_cpus=self.num_cpus_per_actor,
            num_gpus=self.num_gpus_per_actor,
            scheduling_strategy=PlacementGroupSchedulingStrategy(
                placement_group=self.pg, placement_group_bundle_index=0
            ),
        ).remote(world_size, 0, 0, None, None)

        self.models.append(master_policy)
        results, _ = ray_get_with_progress(
            [master_policy.get_master_addr_port.remote()], desc="Getting master address"
        )
        (master_addr, master_port) = results[0]

        def get_bundle_index(rank, num_gpus_per_node):
            """given a rank and a list of num_gpus_per_node, return the index of the bundle that the rank belongs to"""
            bundle_idx = 0
            while rank >= num_gpus_per_node[bundle_idx]:
                rank -= num_gpus_per_node[bundle_idx]
                bundle_idx += 1
            return bundle_idx

        assert get_bundle_index(0, [7, 8, 4]) == 0
        assert get_bundle_index(1, [7, 8, 4]) == 0
        assert get_bundle_index(7, [7, 8, 4]) == 1
        assert get_bundle_index(8, [7, 8, 4]) == 1
        assert get_bundle_index(9, [7, 8, 4]) == 1
        assert get_bundle_index(16, [7, 8, 4]) == 2

        # Setup worker models
        for rank in range(1, world_size):
            logger.debug(f"{rank=}, {world_size=}, {rank=}, {master_addr=}, {master_port=}")
            scheduling_strategy = PlacementGroupSchedulingStrategy(
                placement_group=self.pg, placement_group_bundle_index=get_bundle_index(rank, self.num_gpus_per_node)
            )
            worker_policy = ray_process_cls.options(
                num_cpus=self.num_cpus_per_actor,
                num_gpus=self.num_gpus_per_actor,
                scheduling_strategy=scheduling_strategy,
            ).remote(world_size, rank, 0, master_addr, master_port)
            self.models.append(worker_policy)


def calculate_utilization_metrics(
    model_dims: utils.ModelDims,
    prompt_lengths: list[int],
    response_lengths: list[int],
    total_generation_time: float,
    samples_per_prompt: int,
    num_engines: int,
    num_gpus_per_engine: int,
    training_time: float,
    num_training_gpus: int,
) -> dict:
    """Calculate MFU and MBU metrics for model inference and training.

    Args:
        model_dims: Model dimensions with device information
        prompt_lengths: List of prompt lengths
        response_lengths: List of response lengths
        total_generation_time: Total time taken for generation (for actor metrics)
        samples_per_prompt: Number of samples generated per prompt
        num_engines: Number of vLLM engines for inference
        num_gpus_per_engine: Number of GPUs assigned to each vLLM engine (tensor parallel size)
        training_time: Time taken for training step (for learner metrics)
        num_training_gpus: Number of GPUs used for training (for learner metrics)

    Returns:
        Dict with the following keys:
            - actor_mfu: Model FLOPs utilization for inference (percentage)
            - actor_mbu: Model bandwidth utilization for inference (percentage)
            - learner_mfu: Model FLOPs utilization for training (percentage)
    """
    assert len(response_lengths) == len(prompt_lengths) * samples_per_prompt, (
        f"Expected {len(prompt_lengths) * samples_per_prompt} response lengths, got {len(response_lengths)}"
    )

    actor_metrics = model_dims.calculate_actor_utilization(
        prompt_lengths=prompt_lengths,
        response_lengths=response_lengths,
        total_generation_time=total_generation_time,
        samples_per_prompt=samples_per_prompt,
        num_engines=num_engines,
        num_gpus_per_engine=num_gpus_per_engine,
    )

    learner_metrics = model_dims.calculate_learner_utilization(
        prompt_lengths=prompt_lengths,
        response_lengths=response_lengths,
        training_time=training_time,
        samples_per_prompt=samples_per_prompt,
        num_training_gpus=num_training_gpus,
    )

    utilization_metrics = {f"actor_{k}": v for k, v in actor_metrics.items()}
    utilization_metrics["learner_mfu"] = learner_metrics["mfu"]

    return utilization_metrics


@dataclass
class BatchStatistics:
    prompt_lengths: list[int]
    response_lengths: list[int]
    filtered_prompts: int
    filtered_prompts_zero: int
    filtered_prompts_solved: int
    filtered_prompts_nonzero: int
    percent_solved_mean: float
    no_resampled_prompts: int
    total_prompts: int


def accumulate_inference_batches(
    inference_results_Q: ray_queue.Queue,
    args: Args,
    generation_config: vllm_utils.SamplingConfig,
    num_prompts: int,
    model_dims: utils.ModelDims,
    tokenizer: PreTrainedTokenizer,
    prompt_dataset: Dataset,
    data_loader: data_loader_lib.HFDataLoader | None = None,
    prompt_Q: ray_queue.Queue | None = None,
    actor_manager=None,
    timeout: float | None = None,
    active_sampling: bool = False,
    filter_zero_std_samples: bool = False,
    replenish_prompts: bool = False,
    no_resampling_pass_rate: float | None = None,
) -> tuple[GenerationResult, Batch, dict, BatchStatistics]:
    """Accumulate multiple inference results into a single training batch.

    Args:
        inference_results_Q: Queue containing individual GenerationResult objects (one per prompt)
        args: Arguments containing vllm_num_engines and batch size info
        generation_config: Generation config containing n (number of samples per prompt)
        num_prompts: Number of prompts to accumulate
        data_loader: Iterator over the dataloader for replenishing prompts. Required when
            replenish_prompts=True or no_resampling_pass_rate is set. Can be None for
            evaluation where all prompts are pre-queued.
        prompt_dataset: Dataset containing prompts
        prompt_Q: Queue containing prompts to send to generator. Required when
            replenish_prompts=True. Can be None for evaluation where no replenishment is needed.
        timeout: Optional timeout in seconds for queue get operations. If None, blocks indefinitely.
        active_sampling: Whether to continue sampling until we have sampled num_prompts prompts with non-zero std
        filter_zero_std_samples: Whether to filter samples with zero reward std
        replenish_prompts: Add a prompt back onto the prompt_Q after receiving a finished result
        no_resampling_pass_rate: Optional rate at which to note samples solved at greater than this rate
            and exclude them from further sampling

    Raises:
        queue.Empty: If timeout is specified and no data is available within timeout.

    Returns:
        Tuple of (combined_result, Batch with queries, ground_truths, datasets, prompt_lengths, response_lengths)
        or (ShutdownSentinel, None, None, None) if shutdown signal received
    """
    if no_resampling_pass_rate is not None:
        assert data_loader is not None, "no_resampling requires data_loader"

    if replenish_prompts:
        assert prompt_Q is not None and data_loader is not None and prompt_dataset is not None, (
            "replenish_prompts requires prompt_Q, data_loader, and prompt_dataset"
        )
    results = []
    all_queries = []
    all_ground_truths = []
    all_datasets = []
    all_raw_queries = []
    all_decoded_responses = []
    all_reward_metrics = []
    all_scores = []
    all_percent_solved = []
    total_filtered_prompts = 0
    filtered_prompt_zero = 0
    filtered_prompt_solved = 0
    filtered_prompt_nonzero = 0
    total_no_resampled = 0
    progress_bar = tqdm(
        total=num_prompts,
        desc=f"Accumulating Responses and Rewarding {num_prompts} prompts",
        bar_format="{l_bar}{bar}{r_bar}\n",
        disable=not args.verbose,
    )
    num_prompts_sampled = 0
    while num_prompts_sampled < num_prompts:
        result = inference_results_Q.get(timeout=timeout)

        if isinstance(result, ShutdownSentinel):
            return result, None, None, None

        # Validate that each individual result has the expected number of responses
        assert len(result.responses) == generation_config.n, (
            f"Mismatch: individual prompt result has {len(result.responses)} responses "
            f"but expected {generation_config.n} samples per prompt. "
            f"Prompt ID: {result.prompt_id}"
        )

        # Replenish generation queue with new prompt
        if replenish_prompts:
            add_prompt_to_generator(next(data_loader), prompt_Q, generation_config, is_eval=False)

        decoded_responses = tokenizer.batch_decode(result.responses, skip_special_tokens=True)

        percent_solved = np.mean(result.reward_scores).item() / args.max_possible_score
        # Don't resample prompt that was solved at more than no_resample_positive_rate
        if no_resampling_pass_rate is not None and percent_solved >= no_resampling_pass_rate:
            total_no_resampled += 1
            data_loader.exclude_index(result.dataset_index)
            logging.debug(
                f"[Data Preparation Thread] Prompt solved at {percent_solved}, total no resampled: {total_no_resampled}"
            )

        # Filter out zero std prompts
        if filter_zero_std_samples and np.std(result.reward_scores) == 0:
            # If we're not active sampling, still count this as a sample
            if not active_sampling:
                num_prompts_sampled += 1
                progress_bar.update(1)

            total_filtered_prompts += 1
            if result.reward_scores[0] == 0:
                filtered_prompt_zero += 1
            elif result.reward_scores[0] == args.max_possible_score:
                filtered_prompt_solved += 1
            else:
                filtered_prompt_nonzero += 1
            logging.debug(
                f"[Data Preparation Thread] Filtered prompt with reward std 0, total filtered {total_filtered_prompts}"
            )
            continue
        else:
            num_prompts_sampled += 1
            progress_bar.update(1)

        results.append(result)
        prompt_data = prompt_dataset[result.dataset_index]
        all_queries.extend(repeat_each([prompt_data[INPUT_IDS_PROMPT_KEY]], generation_config.n))
        all_ground_truths.extend(repeat_each([prompt_data[GROUND_TRUTHS_KEY]], generation_config.n))
        all_datasets.extend(repeat_each([prompt_data[VERIFIER_SOURCE_KEY]], generation_config.n))
        all_raw_queries.extend(repeat_each([prompt_data[RAW_PROMPT_KEY]], generation_config.n))
        all_decoded_responses.extend(decoded_responses)
        all_scores.extend(result.reward_scores)
        all_reward_metrics.append(result.reward_metrics)
        all_percent_solved.append(percent_solved)

    if len(results) == 0:
        logger.warning(
            "[Data Preparation Thread] All prompts were filtered during accumulation. "
            f"Filtered: {total_filtered_prompts} (zero std: {filtered_prompt_zero}, "
            f"solved: {filtered_prompt_solved}, nonzero: {filtered_prompt_nonzero})"
        )
        return None, None, None, None

    # Combine all results into a single GenerationResult
    combined_responses = []
    combined_finish_reasons = []
    combined_masks = []
    combined_num_calls = []
    combined_timeouts = []
    combined_tool_errors = []
    combined_tool_outputs = []
    combined_tool_runtimes = []
    combined_tool_calleds = []
    combined_logprobs = []

    earliest_start_time = float("inf")
    prompt_lengths = []
    response_lengths = []

    total_prompt_tokens = 0
    total_response_tokens = 0
    max_generation_time = 0

    for i, result in enumerate(results):
        combined_responses.extend(result.responses)
        combined_finish_reasons.extend(result.finish_reasons)
        combined_masks.extend(result.masks)
        combined_num_calls.extend(result.request_info.num_calls)
        combined_timeouts.extend(result.request_info.timeouts)
        combined_tool_errors.extend(result.request_info.tool_errors)
        combined_tool_outputs.extend(result.request_info.tool_outputs)
        combined_tool_runtimes.extend(result.request_info.tool_runtimes)
        combined_tool_calleds.extend(result.request_info.tool_calleds)

        combined_logprobs.extend(result.logprobs)

        earliest_start_time = min(earliest_start_time, result.start_time)

        prompt_lengths.append(len(all_queries[i * generation_config.n]))

        for response in result.responses:
            response_lengths.append(len(response))

        total_prompt_tokens += result.token_statistics.num_prompt_tokens
        total_response_tokens += result.token_statistics.num_response_tokens
        max_generation_time = max(max_generation_time, result.token_statistics.generation_time)

    # Use the maximum generation time across engines since they work in parallel
    # This avoids including queue overhead and accumulation time in MFU/MBU calculations
    total_generation_time = max_generation_time

    accumulated_stats = TokenStatistics(
        num_prompt_tokens=total_prompt_tokens,
        num_response_tokens=total_response_tokens,
        generation_time=total_generation_time,
        earliest_start_time=earliest_start_time,
    )

    # Create combined RequestInfo
    combined_request_info = RequestInfo(
        num_calls=combined_num_calls,
        timeouts=combined_timeouts,
        tool_errors=combined_tool_errors,
        tool_outputs=combined_tool_outputs,
        tool_runtimes=combined_tool_runtimes,
        tool_calleds=combined_tool_calleds,
    )

    # Create combined GenerationResult
    combined_result = GenerationResult(
        responses=combined_responses,
        finish_reasons=combined_finish_reasons,
        masks=combined_masks,
        request_info=combined_request_info,
        dataset_index=None,
        prompt_id=None,
        token_statistics=accumulated_stats,
        logprobs=combined_logprobs,
    )

    if actor_manager is not None:
        ray.get(actor_manager.report_token_statistics.remote(accumulated_stats))

    # Note: We don't have dataset_indices here, but they're not needed for the returned batch
    batch = Batch(
        queries=all_queries,
        ground_truths=all_ground_truths,
        datasets=all_datasets,
        raw_queries=all_raw_queries,
        decoded_responses=all_decoded_responses,
        indices=None,  # Not meaningful for combined results
        scores=all_scores,
    )

    combined_reward_metrics = combine_reward_metrics(all_reward_metrics)
    percent_solved_mean = np.mean(all_percent_solved) if all_percent_solved else 0.0

    batch_stats = BatchStatistics(
        prompt_lengths=prompt_lengths,
        response_lengths=response_lengths,
        filtered_prompts=total_filtered_prompts,
        filtered_prompts_zero=filtered_prompt_zero,
        filtered_prompts_solved=filtered_prompt_solved,
        filtered_prompts_nonzero=filtered_prompt_nonzero,
        percent_solved_mean=percent_solved_mean,
        no_resampled_prompts=total_no_resampled,
        total_prompts=len(results),
    )
    return combined_result, batch, combined_reward_metrics, batch_stats


def data_preparation_thread(
    inference_results_Q: ray_queue.Queue,
    prompt_Q: ray_queue.Queue,
    packed_sequences_Q: Queue,
    args: Args,
    tokenizer: PreTrainedTokenizer,
    num_training_steps: int,
    generation_config,
    resume_training_step: int,
    data_loader: data_loader_lib.HFDataLoader,
    train_dataset: Dataset,
    actor_manager=None,
    model_dims: utils.ModelDims = None,
):
    for training_step in range(resume_training_step, num_training_steps + 1):
        # Streaming accumulation: collect results as they arrive
        with Timer("🚀 [Data Preparation Thread] Getting response ids") as timer:
            result, batch, reward_metrics, batch_stats = accumulate_inference_batches(
                inference_results_Q,
                args,
                generation_config,
                num_prompts=args.num_unique_prompts_rollout,
                model_dims=model_dims,
                tokenizer=tokenizer,
                data_loader=data_loader,
                prompt_dataset=train_dataset,
                prompt_Q=prompt_Q,
                actor_manager=actor_manager,
                active_sampling=args.active_sampling,
                filter_zero_std_samples=args.filter_zero_std_samples,
                replenish_prompts=True,
                no_resampling_pass_rate=args.no_resampling_pass_rate,
            )
            if isinstance(result, ShutdownSentinel):
                logger.info("[Data Preparation Thread] Received shutdown sentinel, exiting")
                return
            if result is None:
                logger.info("[Data Preparation Thread] All prompts filtered, putting empty batch into queue")
                packed_sequences = PackedSequences(
                    query_responses=[],
                    attention_masks=[],
                    response_masks=[],
                    original_responses=[],
                    advantages=[],
                    position_ids=[],
                    vllm_logprobs=[],
                )
                collated_data = []
                packed_sequences_Q.put(
                    {
                        "packed_sequences": packed_sequences,
                        "collated_data": collated_data,
                        "metrics": {},
                        "responses_count": 0,
                        "num_new_tokens": 0,
                        "B": 0,
                        "prompt_lengths": [],
                        "response_lengths": [],
                        "num_filtered_prompts": 0,
                    }
                )
                continue

        getting_response_time = timer.duration
        scores = np.array(batch.scores)

        good_outputs = [
            len(result.request_info.tool_outputs[i]) > 0
            and result.request_info.tool_calleds[i]
            and not result.request_info.timeouts[i]
            and not result.request_info.tool_errors[i]
            for i in range(len(result.request_info.tool_outputs))
        ]
        scores_per_prompt = scores.reshape(-1, args.num_samples_per_prompt_rollout)
        mean_grouped_rewards = scores_per_prompt.mean(axis=-1)
        mean_grouped_rewards = np.repeat(mean_grouped_rewards, args.num_samples_per_prompt_rollout, axis=0)
        std_grouped_rewards = scores_per_prompt.std(axis=-1)
        std_grouped_rewards = np.repeat(std_grouped_rewards, args.num_samples_per_prompt_rollout, axis=0)
        if args.advantage_normalization_type == "standard":
            advantages = (scores - mean_grouped_rewards) / (std_grouped_rewards + 1e-8)
        elif args.advantage_normalization_type == "centered":
            advantages = scores - mean_grouped_rewards
        else:
            raise ValueError(f"Invalid advantage normalization type: {args.advantage_normalization_type}")

        if args.mask_truncated_completions:
            stop_idxes = torch.tensor(
                [i for i in range(len(result.finish_reasons)) if result.finish_reasons[i] == "stop"]
            )
            num_truncated = len(result.finish_reasons) - len(stop_idxes)
            if num_truncated > 0:
                logger.info(
                    f"[Truncated completions filtering] Filtered {num_truncated} responses that didn't finish with 'stop'. "
                    f"Retention rate: {len(stop_idxes) / len(result.finish_reasons):.2%}"
                )
            scores = scores[stop_idxes]
            advantages = advantages[stop_idxes]
            batch = batch[stop_idxes.tolist()]
            result.responses = [result.responses[i] for i in stop_idxes]
            result.masks = [result.masks[i] for i in stop_idxes]
            result.finish_reasons = [result.finish_reasons[i] for i in stop_idxes]
            result.logprobs = [result.logprobs[i] for i in stop_idxes]

        with Timer("📦 [Data Preparation Thread] Packing sequences"):
            packed_sequences = pack_sequences(
                queries=batch.queries,
                responses=result.responses,
                masks=result.masks,
                pack_length=args.pack_length,
                pad_token_id=tokenizer.pad_token_id,
                vllm_logprobs=result.logprobs,
                mask_tool_use=args.mask_tool_use,
            )
            num_new_tokens = sum(len(seq) for seq in packed_sequences.query_responses)
            # Vectorized advantage calculation: create a lookup array where each index corresponds to a response mask value
            # and each value is the corresponding advantage score: index 0 is set to 0 since response masks start from 1 (1-indexed)
            lookup_advantages = np.zeros(len(advantages) + 1, dtype=np.float32)
            lookup_advantages[1:] = advantages
            packed_advantages = [
                torch.tensor(lookup_advantages[packed_mask], dtype=torch.float32)
                for packed_mask in packed_sequences.response_masks
            ]
            packed_sequences.advantages = packed_advantages

        # if we have less batches than world size, we need to pad out so each world is fine
        # ideally, you should avoid this since its wasting computation.
        if args.allow_world_padding:
            with Timer("🤺 [Data Preparation Thread] Padding sequences for world size"):
                shortfall = args.world_size - len(packed_sequences.query_responses)
                if shortfall > 0:
                    logger.warning(
                        f"Padding {shortfall} sequences for world size. In future, you should adjust your compute this."
                    )
                    # construct "dummy" sequences for padding out the world size
                    dummy_qr = torch.tensor([tokenizer.pad_token_id, tokenizer.eos_token_id], dtype=torch.long)
                    dummy_attention = torch.tensor([1, 1], dtype=torch.long)
                    dummy_position_ids = torch.arange(len(dummy_qr), dtype=torch.long)
                    dummy_response_mask = torch.zeros_like(dummy_qr)
                    dummy_advantage = torch.zeros_like(dummy_qr, dtype=torch.float)
                    # pad out the world size
                    for _ in range(shortfall):
                        packed_sequences.query_responses.append(dummy_qr)
                        packed_sequences.attention_masks.append(dummy_attention)
                        packed_sequences.position_ids.append(dummy_position_ids)
                        packed_sequences.response_masks.append(dummy_response_mask)
                        packed_sequences.advantages.append(dummy_advantage)

        collated_data = prepare_collated_data_for_workers(
            packed_sequences, args.world_size, args.per_device_train_batch_size, tokenizer.pad_token_id
        )
        B = len(packed_sequences.query_responses) // args.world_size

        # Create a result package with metrics and data
        if len(result.responses) == 0:
            # Handle empty responses case
            # in this case, we won't log metrics, so it should be fine.
            metrics = {}
            logger.warning(f"No responses in batch {training_step}.")
        else:
            real_num_responses = len(result.responses)
            expected_num_responses = args.num_samples_per_prompt_rollout * args.num_unique_prompts_rollout

            unsolved_num_responses = (scores < args.max_possible_score).sum()
            sequence_lengths = np.array([len(response) for response in result.responses])
            sequence_length_solved = (
                np.array([]) if np.all(scores == 0) else np.array(sequence_lengths[scores == args.max_possible_score])
            )
            sequence_length_unsolved = (
                np.array([]) if np.all(scores == args.max_possible_score) else np.array(sequence_lengths[scores == 0])
            )
            stop_rate = sum(int(finish_reason == "stop") for finish_reason in result.finish_reasons) / len(
                result.finish_reasons
            )

            batch_metrics = asdict(batch_stats)
            batch_metrics_prefixed = {f"batch/{k}": v for k, v in batch_metrics.items()}

            metrics = {
                "scores": scores.mean(),
                "real_batch_size_ratio": real_num_responses / expected_num_responses,
                "unsolved_batch_size_ratio": unsolved_num_responses / real_num_responses,
                "packed_ratio": len(packed_sequences.query_responses) / real_num_responses,
                "val/solve_rate_hist": None,
                "val/total_reward_groups": real_num_responses / args.num_samples_per_prompt_rollout,
                "val/sequence_lengths": sequence_lengths.mean(),
                "val/sequence_lengths_min": sequence_lengths.min(),
                "val/sequence_lengths_max": sequence_lengths.max(),
                "val/sequence_lengths_unsolved": (
                    0 if len(sequence_length_unsolved) == 0 else sequence_length_unsolved.mean()
                ),
                "val/sequence_lengths_solved": (
                    0 if len(sequence_length_solved) == 0 else sequence_length_solved.mean()
                ),
                "val/sequence_lengths_unsolved_hist": sequence_length_unsolved,
                "val/sequence_lengths_solved_hist": sequence_length_solved,
                "val/stop_rate": stop_rate,
                "val/advantages_mean": advantages.mean(),
                "val/advantages_min": advantages.min(),
                "val/advantages_max": advantages.max(),
                "val/advantages_hist": advantages,
                "val/num_calls_rate": np.array(result.request_info.num_calls).mean(),
                "val/timeouts_rate": np.array(result.request_info.timeouts).mean(),
                "val/tool_errors_rate": np.array([len(item) > 0 for item in result.request_info.tool_errors]).mean(),
                "val/good_outputs_rate": np.array(good_outputs).mean(),
                "val/tool_runtimes_rate": np.array(result.request_info.tool_runtimes).mean(),
                "val/tool_calleds_rate": np.array(result.request_info.tool_calleds).mean(),
                "time/getting_response": getting_response_time,
                **reward_metrics,
                **batch_metrics_prefixed,
            }

            total_tokens = result.token_statistics.num_prompt_tokens + result.token_statistics.num_response_tokens
            metrics["val/actor_tokens_per_second"] = total_tokens / result.token_statistics.generation_time

        if args.save_traces:
            traces = {
                "scores": scores.tolist(),
                "finish_reasons": result.finish_reasons,
                "responses": result.responses,
                "training_step": training_step,
                **asdict(batch),  # Unpack all batch fields
                **reward_metrics,
            }
            os.makedirs(args.output_dir, exist_ok=True)
            with open(f"{args.output_dir}/traces_{args.run_name}.jsonl", "a") as f:
                json.dump(traces, f)
                f.write("\n")

        # Put the packed sequences and metrics into the output queue
        packed_sequences_Q.put(
            {
                "packed_sequences": packed_sequences,  # for debugging purposes
                "collated_data": collated_data,
                "metrics": metrics,
                "responses_count": len(result.responses),
                "num_new_tokens": num_new_tokens,
                "B": B,
                "prompt_lengths": batch_stats.prompt_lengths,
                "response_lengths": batch_stats.response_lengths,
                "num_filtered_prompts": batch_stats.filtered_prompts,
            }
        )


def setup_runtime_variables(args: Args) -> Args:
    """Set up runtime variables for the experiment."""
    args.run_name = f"{args.exp_name}__{args.seed}__{int(time.time())}"
    args.output_dir = os.path.join(args.output_dir, args.run_name)
    args.dataset_local_cache_dir = os.path.abspath(args.dataset_local_cache_dir)
    if is_beaker_job():
        args.dataset_local_cache_dir = "/weka/oe-adapt-default/allennlp/deletable_open_instruct_dataset_cache"
    args.world_size = sum(args.num_learners_per_node)
    args.num_training_steps = args.total_episodes // (
        args.num_unique_prompts_rollout * args.num_samples_per_prompt_rollout
    )
    args.try_launch_beaker_eval_jobs_on_weka = args.try_launch_beaker_eval_jobs_on_weka and is_beaker_job()
    if args.push_to_hub:
        if args.hf_repo_id is None:  # auto-generate one
            args.hf_repo_id = "open_instruct_dev"
        if args.hf_entity is None:  # first try to use AI2 entity
            args.hf_entity = maybe_use_ai2_hf_entity()
        if args.hf_entity is None:  # then try to use the user's entity
            args.hf_entity = HfApi().whoami()["name"]
        args.hf_repo_id = f"{args.hf_entity}/{args.hf_repo_id}"
        if args.hf_repo_revision is None:  # auto-generate one
            args.hf_repo_revision = args.run_name
        args.hf_repo_url = f"https://huggingface.co/{args.hf_repo_id}/tree/{args.hf_repo_revision}"
    if args.with_tracking and args.wandb_entity is None:
        args.wandb_entity = maybe_use_ai2_wandb_entity()
    args.tool_use = args.tools is not None and len(args.tools) > 0
    return args


def setup_experiment_tracking(args: Args, tc: TokenizerConfig, model_config: ModelConfig):
    """Setup experiment tracking and seeds."""
    all_configs = {}
    beaker_config = None
    if is_beaker_job():
        beaker_config = maybe_get_beaker_config()
        all_configs.update(vars(beaker_config))
    all_configs.update(**asdict(args), **asdict(tc), **asdict(model_config))

    wandb_url = None
    if args.with_tracking:
        wandb.init(
            project=args.wandb_project_name,
            entity=args.wandb_entity,
            config=all_configs,
            name=args.run_name,
            save_code=True,
            tags=[args.exp_name] + get_wandb_tags(),
        )
        wandb_url = wandb.run.get_url()
        maybe_update_beaker_description(wandb_url=wandb_url)

    return beaker_config, wandb_url


def setup_datasets(args: Args, tc: TokenizerConfig, tokenizer: PreTrainedTokenizer):
    """Set up training and evaluation datasets."""
    system_prompt_override = None
    if args.system_prompt_override_file is not None:
        logger.info(f"Loading system prompt override from {args.system_prompt_override_file}")
        with open(args.system_prompt_override_file) as f:
            system_prompt_override = f.read().strip()
        logger.info(f"System prompt overriden to:\n#####\n{system_prompt_override}\n#####\n")

    transform_fn_args = [
        {"system_prompt_override": system_prompt_override},
        {"max_prompt_token_length": args.max_prompt_token_length},
    ]
    train_dataset = get_cached_dataset_tulu(
        dataset_mixer_list=args.dataset_mixer_list,
        dataset_mixer_list_splits=args.dataset_mixer_list_splits,
        tc=tc,
        dataset_transform_fn=args.dataset_transform_fn,
        transform_fn_args=transform_fn_args,
        dataset_cache_mode=args.dataset_cache_mode,
        dataset_config_hash=args.dataset_config_hash,
        hf_entity=args.hf_entity,
        dataset_local_cache_dir=args.dataset_local_cache_dir,
        dataset_skip_cache=args.dataset_skip_cache,
        system_prompt_override=system_prompt_override,
    )
    train_dataset = train_dataset.shuffle(seed=args.seed)

    if len(args.dataset_mixer_eval_list) > 0:
        eval_dataset = get_cached_dataset_tulu(
            dataset_mixer_list=args.dataset_mixer_eval_list,
            dataset_mixer_list_splits=args.dataset_mixer_eval_list_splits,
            tc=tc,
            dataset_transform_fn=args.dataset_transform_fn,
            transform_fn_args=transform_fn_args,
            hf_entity=args.hf_entity,
            dataset_cache_mode=args.dataset_cache_mode,
            dataset_config_hash=args.dataset_config_eval_hash,
            dataset_local_cache_dir=args.dataset_local_cache_dir,
            dataset_skip_cache=args.dataset_skip_cache,
            system_prompt_override=system_prompt_override,
        )
        if args.shuffle_eval_dataset:
            eval_dataset = eval_dataset.shuffle(seed=args.seed)
    else:
        eval_dataset = None

    visualize_token(train_dataset[0][INPUT_IDS_PROMPT_KEY], tokenizer)

    return train_dataset, eval_dataset


def create_model_and_optimizer(
    args: Args,
    tc: TokenizerConfig,
    model_config: ModelConfig,
    beaker_config: BeakerRuntimeConfig,
    wandb_url: str,
    tokenizer: PreTrainedTokenizer,
    inference_results_Q: ray_queue.Queue,
    prompt_Q: ray_queue.Queue,
    evaluation_inference_results_Q: ray_queue.Queue,
    reward_config: RewardConfig,
    train_dataset,
    eval_dataset,
) -> tuple[ModelGroup, list[vllm_utils.LLMRayActor], dict, int, int]:
    """Create the model, optimizer, and vLLM engines."""
    # Create placement group
    bundles = [{"GPU": actor_num_gpus, "CPU": actor_num_gpus * 10} for actor_num_gpus in args.num_learners_per_node]
    pg = placement_group(bundles, strategy="STRICT_SPREAD")
    ray_get_with_progress([pg.ready()], desc="Waiting for placement group")
    inits = []
    policy_group = ModelGroup(pg, PolicyTrainerRayProcess, args.num_learners_per_node, args.single_gpu_mode)
    wandb_url = wandb.run.get_url() if args.with_tracking else None
    inits.extend(
        model.from_pretrained.remote(args, model_config, beaker_config, wandb_url, tokenizer)
        for model in policy_group.models
    )

    # Set up tools
    max_len = args.max_prompt_token_length + args.response_length
    tool_objects = {}
    if args.tools:
        for tool in args.tools:
            if tool.lower() == "search":
                from open_instruct.search_utils.search_tool import SearchTool

                tool = SearchTool(
                    start_str="<query>",
                    end_str="</query>",
                    api_endpoint=args.search_api_endpoint,
                    number_documents_to_search=args.number_documents_to_search,
                )
                tool_objects[tool.end_str] = tool
                # Add tool end string to stop_strings
                args.stop_strings.append(tool.end_str)
            elif tool.lower() == "code":
                from open_instruct.tool_utils.tools import PythonCodeTool

                tool = PythonCodeTool(start_str="<code>", end_str="</code>", api_endpoint=args.code_tool_api_endpoint)
                tool_objects[tool.end_str] = tool
                # Add tool end string to stop_strings
                args.stop_strings.append(tool.end_str)
            else:
                raise ValueError(f"Unknown tool: {tool}")

    queues_to_monitor = {
        "Inference Results Queue": inference_results_Q,
        "Prompt Queue": prompt_Q,
        "Evaluation Queue": evaluation_inference_results_Q,
    }
    actor_manager = ray.remote(ActorManager).remote(queues_to_monitor, args)

    # Create vLLM engines with queues
    vllm_engines = vllm_utils.create_vllm_engines(
        args.vllm_num_engines,
        args.vllm_tensor_parallel_size,
        args.vllm_enforce_eager,
        tc.tokenizer_name_or_path,
        model_config.model_name_or_path,
        model_config.model_revision,
        args.seed,
        args.vllm_enable_prefix_caching,
        max_len,
        args.vllm_gpu_memory_utilization,
        args.single_gpu_mode,
        pg=pg if args.single_gpu_mode else None,
        tools=tool_objects,
        max_tool_calls=args.max_tool_calls,
        mask_tool_use=args.mask_tool_use,
        prompt_queue=prompt_Q,
        results_queue=inference_results_Q,
        eval_results_queue=evaluation_inference_results_Q,
        actor_manager=actor_manager,
        inflight_updates=args.inflight_updates,
        reward_config=reward_config,
        train_dataset=train_dataset,
        eval_dataset=eval_dataset,
    )

    results, _ = ray_get_with_progress(inits, desc="Initializing models")
    resume_training_step = results[0] + 1
    episode = (resume_training_step - 1) * args.num_unique_prompts_rollout * args.num_samples_per_prompt_rollout
    logger.info("======== ✅ all models and vLLM engines initialized =========")

    kv_cache_max_concurrency = ray.get(vllm_engines[0].get_kv_cache_info.remote())
    ray.get(actor_manager.set_kv_cache_max_concurrency.remote(kv_cache_max_concurrency))
    expected_batch_size = (
        args.num_unique_prompts_rollout * args.num_samples_per_prompt_rollout // args.vllm_num_engines
    )
    if kv_cache_max_concurrency < expected_batch_size:
        nodes_needed = (
            args.num_unique_prompts_rollout * args.num_samples_per_prompt_rollout // kv_cache_max_concurrency
        )
        logger.warning(
            f"kv_cache_max_concurrency ({kv_cache_max_concurrency}) is lower than "
            f"num_unique_prompts_rollout * num_samples_per_prompt_rollout // vllm_num_engines ({expected_batch_size}). "
            f"This means actors will have to run multiple sequential batches, hurting performance. "
            f"You might want to use more inference nodes ({nodes_needed} nodes to generate the entire batch simultaneously)."
        )

    ray_get_with_progress(
        [m.setup_model_update_group.remote(vllm_engines=vllm_engines) for m in policy_group.models],
        desc="Setting up model update group",
    )
    logger.info("======== ✅ model update group setup successfully =========")

    return policy_group, vllm_engines, tool_objects, resume_training_step, episode, actor_manager


def create_generation_configs(args: Args):
    """Create generation configs for training and evaluation."""
    generation_config = vllm_utils.SamplingConfig(
        temperature=args.temperature,
        top_p=args.vllm_top_p,
        max_tokens=args.response_length,
        n=args.num_samples_per_prompt_rollout,
        stop=args.stop_strings,
        seed=args.seed,
        logprobs=1,
    )
    eval_generation_config = dataclasses.replace(generation_config, n=1)
    return {"train": generation_config, "eval": eval_generation_config}


def add_prompt_to_generator(
    example: dict[str, Any], prompt_Q: ray_queue.Queue, generation_config, is_eval: bool
) -> None:
    """Add a prompt to the generation queue.

    Args:
        example: A dict containing:
            - INPUT_IDS_PROMPT_KEY: The tokenized prompt
            - dataset_index: Index into the original dataset
            - prompt_id: Unique identifier for this prompt (epoch_datasetIndex)
        param_prompt_Q: Queue to put the prompt request
        generation_config: Generation configuration
        is_eval: Whether this is an evaluation prompt
    """
    prompt_Q.put(
        PromptRequest(
            prompt=example[INPUT_IDS_PROMPT_KEY],
            generation_config=generation_config,
            dataset_index=example["dataset_index"],
            prompt_id=example["prompt_id"],
            is_eval=is_eval,
        )
    )


def load_data_from_packing_thread(
    packed_sequences_Q: Queue, num_total_tokens: int, stop_event: threading.Event, health_check_fn: Callable[[], None]
) -> tuple[list[dict[str, list[torch.Tensor]]] | None, dict[str, Any], int, int, list[int] | None, list[int] | None]:
    """Get the packed sequences with advantages from the packing thread."""
    with Timer("[Main Thread] 📦 Getting packed sequences from thread") as timer:
        while True:
            if stop_event.is_set():
                logger.warning("[Main Thread] Stop event detected while waiting for packed sequences")
                return None, {}, num_total_tokens, 0, None, None, 0
            try:
                # When running at 32k generation length, it typically takes 900s to generate data,
                # so you might see this fire a bunch of times. That's normal!
                packed_data = packed_sequences_Q.get(timeout=300)
                break
            except Empty:
                health_check_fn()
                logger.warning("[Main Thread] Timeout waiting for packed sequences. Retrying...")
        data_thread_metrics = packed_data["metrics"]
        B = packed_data["B"]
        collated_data = packed_data["collated_data"]
        num_step_tokens = packed_data["num_new_tokens"]
        num_total_tokens += num_step_tokens
        prompt_lengths = packed_data["prompt_lengths"]
        response_lengths = packed_data["response_lengths"]
        num_filtered_prompts = packed_data["num_filtered_prompts"]

    data_thread_metrics["time/trainer_idling"] = timer.duration
    if B == 0:
        logger.warning("[Main Thread] 🤡 After packing, there is not enough data to train")
        return None, data_thread_metrics, num_total_tokens, 0, None, None, 0
    return (
        collated_data,
        data_thread_metrics,
        num_total_tokens,
        num_step_tokens,
        prompt_lengths,
        response_lengths,
        num_filtered_prompts,
    )


def weight_sync_thread(
    args: Args,
    stop_event: threading.Event,
    weight_sync_trigger_event: threading.Event,
    policy_group: ModelGroup,
    actor_manager: ActorManager,
    weight_sync_metrics_Q: Queue,
    resume_training_step: int = 1,
):
    """Thread function that handles weight sync operations and actor manager coordination."""
    logger.info("[Weight Sync Thread] 🚀 Starting weight sync thread")
    if resume_training_step > 1:
        weight_sync_trigger_event.set()

    while not stop_event.is_set():
        # Wait for weight sync trigger from main thread
        if not weight_sync_trigger_event.wait(timeout=1.0):
            continue

        # Clear the event for next iteration
        weight_sync_trigger_event.clear()

        with Timer("[Weight Sync]") as timer:
            logger.debug("[Weight Sync Thread] Starting weight sync")

            # Set actors to stop
            ray.get(actor_manager.set_should_stop.remote(True))
            logger.debug("[Weight Sync Thread] Set should_stop to True for weight sync")

            # Broadcast weights to vLLM engines
            # First get the futures
            weight_broadcast_futures: list[ray.ObjectRef] = [m.broadcast_to_vllm.remote() for m in policy_group.models]

            # Wait for all weight updates to complete and collect individual timings
            _, actor_sync_times = ray_get_with_progress(
                weight_broadcast_futures,
                desc="[Weight Sync Thread] Waiting for weight updates to complete",
                enable=args.verbose,
            )

            # Allow actors to resume
            ray.get(actor_manager.set_should_stop.remote(False))
            logger.debug("[Weight Sync Thread] Set should_stop to False after weight sync")

        # Calculate distribution statistics
        sync_time_stats = {
            "time/weight_sync": timer.duration,
            "time/weight_sync_mean": np.mean(actor_sync_times),
            "time/weight_sync_min": np.min(actor_sync_times),
            "time/weight_sync_max": np.max(actor_sync_times),
            "time/weight_sync_median": np.median(actor_sync_times),
        }

        try:
            weight_sync_metrics_Q.put_nowait(sync_time_stats)
        except Full:
            logger.warning("[Weight Sync Thread] weight sync metrics queue full, skipping metric")

    logger.info("[Weight Sync Thread] 🛑 Stopping weight sync thread")


def one_training_step(
    args: Args,
    policy_group: ModelGroup,
    collated_data: list[dict[str, list[torch.Tensor]]],
    tokenizer: PreTrainedTokenizer,
    data_thread_metrics: dict[str, Any],
    episode: int,
    training_step: int,
    num_total_tokens: int,
    num_step_tokens: int,
    start_time: float,
    train_dataset: datasets.Dataset,
    training_start_time: float,
    wandb_url: str,
    chat_template_name: str,
    model_dims: utils.ModelDims,
    prompt_lengths: list[int],
    response_lengths: list[int],
    actor_manager: ActorManager | None = None,
) -> None:
    """Train the model for one step."""
    update_ref_policy_future = []
    with Timer("[Main Thread] 🗡️ Training") as train_timer:
        metrics_list, _ = ray_get_with_progress(
            [
                policy_group.models[i].train.remote(data_BT=collated_data[i], pad_token_id=tokenizer.pad_token_id)
                for i in range(args.world_size)
            ],
            desc=f"Running training step {training_step}",
        )
        if (
            args.load_ref_policy
            and args.ref_policy_update_freq is not None
            and training_step % args.ref_policy_update_freq == 0
            and args.alpha > 0
        ):
            update_ref_policy_future.extend(
                [policy_group.models[i].update_ref_policy.remote() for i in range(args.world_size)]
            )
            ray_get_with_progress(update_ref_policy_future, desc=f"Updating reference policy at step {training_step}")

    save_time = maybe_save_checkpoint(args, training_step, policy_group, chat_template_name, tokenizer, wandb_url)

    ray.get(actor_manager.report_training_step_time.remote(train_timer.duration))

    average_metrics = {k: sum(m[k] for m in metrics_list) / len(metrics_list) for k in metrics_list[0]}
    step_time = time.perf_counter() - start_time
    total_training_time = time.perf_counter() - training_start_time

    total_generation_time = data_thread_metrics["time/getting_response"]

    utilization_metrics = calculate_utilization_metrics(
        model_dims=model_dims,
        prompt_lengths=prompt_lengths,
        response_lengths=response_lengths,
        total_generation_time=total_generation_time,
        samples_per_prompt=args.num_samples_per_prompt_rollout,
        num_engines=args.vllm_num_engines,
        num_gpus_per_engine=args.vllm_tensor_parallel_size,
        training_time=train_timer.duration,
        num_training_gpus=args.world_size,
    )

    metrics = {
        "episode": episode,
        "global_step": episode,
        "training_step": training_step,
        "val/num_total_tokens": num_total_tokens,
        "val/num_step_tokens": num_step_tokens,
        "epoch": episode / args.num_samples_per_prompt_rollout / len(train_dataset),
        "learner_tokens_per_second_overall": num_total_tokens / total_training_time,
        "learner_tokens_per_second_step": num_step_tokens / step_time,
        "time/total": step_time,
        "time/training": train_timer.duration,
        "time/saving": save_time,
        **data_thread_metrics,
        **average_metrics,
        **utilization_metrics,
    }
    # Print only scalar metrics
    scalar_metrics = {k: v for k, v in metrics.items() if isinstance(v, (float, int))}
    print_rich_single_line_metrics(scalar_metrics)

    if args.with_tracking:
        # Convert array/list metrics to wandb histograms for logging
        for key, value in metrics.items():
            if (isinstance(value, (np.ndarray, list))) and len(value) > 0:
                metrics[key] = wandb.Histogram(value)
        wandb.log(metrics, step=episode)


@backoff.on_exception(backoff.expo, Exception, max_tries=3)
def maybe_save_checkpoint(
    args: Args,
    training_step: int,
    policy_group: ModelGroup,
    chat_template_name: str,
    tokenizer: PreTrainedTokenizer,
    wandb_url: str,
) -> float:
    save_time = 0
    if args.save_freq > 0 and training_step % args.save_freq == 0 and (args.eval_on_step_0 or training_step > 1):
        with Timer("[Main Thread] 🗡️ Saving model") as timer:
            checkpoint_dir = f"{args.output_dir}_checkpoints"
            step_dir = os.path.join(checkpoint_dir, f"step_{training_step}")
            logger.info(f"Saving model at step {training_step} to {step_dir}")
            ray_get_with_progress(
                [
                    policy_group.models[i].save_model.remote(step_dir, chat_template_name, tokenizer)
                    for i in range(args.world_size)
                ],
                desc=f"Saving model at step {training_step}",
            )
            if args.try_launch_beaker_eval_jobs_on_weka and is_beaker_job():
                leaderboard_name = f"{args.hf_repo_revision}_step_{training_step}"
                for i in range(args.world_size):
                    policy_group.models[i].launch_ai2_evals_on_weka_wrapper.remote(
                        step_dir, leaderboard_name, wandb_url, training_step
                    )
        save_time = timer.duration

    return save_time


def maybe_evaluate(
    args: Args,
    training_step: int,
    evaluation_inference_results_Q: ray_queue.Queue,
    tokenizer,
    episode,
    eval_dataset: Dataset,
    eval_generation_config,
    model_dims: utils.ModelDims,
    actor_manager=None,
):
    """Optionally evaluate the model."""
    if eval_dataset is None:
        return

    try:
        # timeout 0.01 if this is not the last training step
        # otherwise, wait to get the last evaluation generations (long timeout just in case)
        timeout = 0.01 if training_step < args.num_training_steps else 100

        # Accumulate evaluation results from all vLLM engines
        eval_result, eval_batch, eval_reward_metrics, _ = accumulate_inference_batches(
            evaluation_inference_results_Q,
            args,
            eval_generation_config,
            num_prompts=len(eval_dataset),
            model_dims=model_dims,
            tokenizer=tokenizer,
            prompt_dataset=eval_dataset,
            actor_manager=actor_manager,
            timeout=timeout,
            active_sampling=False,
            filter_zero_std_samples=False,
            replenish_prompts=False,
        )

        logger.info("[Main Thread] 📊 Evaluation responses received")

        eval_sequence_lengths = np.array([len(response) for response in eval_result.responses])
        eval_stop_rate = sum(int(finish_reason == "stop") for finish_reason in eval_result.finish_reasons) / len(
            eval_result.finish_reasons
        )
        eval_reward_metrics = {f"eval/{key}": val for key, val in eval_reward_metrics.items()}
        eval_metrics = {
            "eval/scores": np.array(eval_batch.scores).mean(),
            "eval/sequence_lengths": eval_sequence_lengths.mean(),
            "eval/sequence_lengths_min": eval_sequence_lengths.min(),
            "eval/sequence_lengths_max": eval_sequence_lengths.max(),
            "eval/stop_rate": eval_stop_rate,
            **eval_reward_metrics,
        }

        total_tokens = (
            eval_result.token_statistics.num_prompt_tokens + eval_result.token_statistics.num_response_tokens
        )
        eval_metrics["eval/actor_tokens_per_second"] = total_tokens / eval_result.token_statistics.generation_time

        print_rich_single_line_metrics(eval_metrics)

        table = {}
        table["prompt"] = tokenizer.batch_decode(eval_batch.queries if eval_batch else [])
        table["response"] = eval_batch.decoded_responses
        table["response"] = [item.replace(tokenizer.pad_token, "") for item in table["response"]]
        table["scores"] = eval_batch.scores
        table["ground_truth"] = eval_batch.ground_truths if eval_batch else []
        df = pd.DataFrame(table)

        if args.with_tracking:
            eval_metrics["sample_completions"] = wandb.Table(dataframe=df)
            wandb.log(eval_metrics, step=episode)
        else:
            print_rich_table(df.iloc[:1])
        del table
    except Empty:
        logger.warning("[Main Thread] 🙈 Evaluation responses not received")


def save_final_model(
    args: Args,
    policy_group: ModelGroup,
    tokenizer: PreTrainedTokenizer,
    training_step: int,
    wandb_url: str,
    chat_template_name: str,
):
    """Save the final model and launch evaluation jobs if configured."""
    logger.info(f"Saving final model at step {training_step} to {args.output_dir}")
    with Timer("[Main Thread] 🗡️ Saving model"):
        ray_get_with_progress(
            [
                policy_group.models[i].save_model.remote(args.output_dir, chat_template_name, tokenizer)
                for i in range(args.world_size)
            ],
            desc="Saving final model",
        )
        if args.try_launch_beaker_eval_jobs_on_weka and is_beaker_job():
            leaderboard_name = args.hf_repo_revision
            for i in range(args.world_size):
                policy_group.models[i].launch_ai2_evals_on_weka_wrapper.remote(
                    args.output_dir, leaderboard_name, wandb_url, training_step
                )


def make_tokenizer(tc: TokenizerConfig, model_config: ModelConfig):
    """Setup tokenizer with appropriate configuration."""
    tc.tokenizer_revision = model_config.model_revision if tc.tokenizer_revision is None else tc.tokenizer_revision
    tc.tokenizer_name_or_path = (
        model_config.model_name_or_path if tc.tokenizer_name_or_path is None else tc.tokenizer_name_or_path
    )
    if (
        tc.tokenizer_revision != model_config.model_revision
        and tc.tokenizer_name_or_path != model_config.model_name_or_path
    ):
        # Warn user if tokenizer and model use different revisions; this is an unusual
        # use case.
        warning = f"""Requested tokenizer revision `{tc.tokenizer_revision=}` is different
                   from the model revision `{model_config.model_revision=}` or the tokenizer name `{tc.tokenizer_name_or_path=}`
                   is different from the model name `{model_config.model_name_or_path=}`."""
        logger.warning(warning)
    return tc.tokenizer


def cleanup_judge_clients():
    """Cleans up all LLM judge clients."""
    asyncio.run(cleanup_all_llm_judge_clients())
    logger.info("✅ LLM judge clients cleaned up")


def cleanup_training_resources(
    stop_event: threading.Event,
    executor: futures.ThreadPoolExecutor,
    queues: list[ray_queue.Queue],
    actor_manager: ActorManager,
) -> None:
    """Clean up all training resources including threads and Ray queues."""
    stop_event.set()

    logger.info("Signaling all actors to stop...")
    ray.get(actor_manager.set_should_stop.remote(True))
    logger.info("✅ Signaled all actors to stop")

    # Clean up ActorManager resources
    logger.info("Cleaning up ActorManager resources...")
    ray.get(actor_manager.cleanup.remote())
    logger.info("✅ ActorManager resources cleaned up")

    logger.info("Pushing shutdown sentinel to queues...")
    # Push sentinel to the first queue (inference_results_Q)
    if queues and len(queues) > 0:
        queues[0].put(ShutdownSentinel(), timeout=1)

    logger.info("Shutting down Ray queues...")
    if queues and len(queues) > 0:
        [queue.shutdown() for queue in queues]
    logger.info("Shutting down thread pool executor...")
    executor.shutdown(wait=True)

    # Clean up judge clients
    cleanup_judge_clients()

    # Shutdown Ray only from the main process (rank 0) or when DDP isn't initialized
    try:
        is_ddp = dist.is_available() and dist.is_initialized()
        is_rank0 = (not is_ddp) or (dist.get_rank() == 0)
        if is_rank0 and ray.is_initialized():
            logger.info("Shutting down Ray...")
            ray.shutdown()
            logger.info("✅ Ray shut down")
    except Exception as e:
        logger.warning(f"Ray shutdown failed: {e}")

    # Clean up distributed process group if it was initialized
    if dist.is_initialized():
        logger.info("Destroying process group...")
        dist.destroy_process_group()
        logger.info("✅ Process group destroyed")


def run_training(
    args,
    tokenizer,
    train_dataset,
    eval_dataset,
    policy_group,
    vllm_engines,
    generation_configs,
    data_loader,
    resume_training_step,
    episode,
    wandb_url,
    tc,
    stop_event,
    executor,
    inference_results_Q,
    prompt_Q,
    evaluation_inference_results_Q,
    packed_sequences_Q,
    weight_sync_metrics_Q,
    actor_manager: ActorManager,
    model_dims: utils.ModelDims,
    checkpoint_state=None,
):
    if resume_training_step > 1:
        logger.info(f"[Main Thread] Resuming training from step {resume_training_step}")

    logger.info("======== ✅ weight sync thread starts =========")
    weight_sync_trigger_event = threading.Event()
    weight_sync_thread_future = executor.submit(
        weight_sync_thread,
        args,
        stop_event,
        weight_sync_trigger_event,
        policy_group,
        actor_manager,
        weight_sync_metrics_Q,
        resume_training_step,
    )

    """Run the main training loop with worker threads."""
    ray_get_with_progress(
        [engine.ready.remote() for engine in vllm_engines], "Checking engines are ready to work", timeout=300
    )

    logger.info("======== ✅ data preparation thread starts =========")
    packing_future = executor.submit(
        data_preparation_thread,
        inference_results_Q,
        prompt_Q,
        packed_sequences_Q,
        args,
        tokenizer,
        args.num_training_steps,
        generation_configs["train"],
        resume_training_step,
        data_loader,
        train_dataset,
        actor_manager,
        model_dims,
    )

    def health_check_fn():
        [f.result() for f in [packing_future, weight_sync_thread_future] if f.done()]
        ray_get_with_progress(
            [engine.check_background_threads.remote() for engine in vllm_engines],
            desc="Checking vLLM engine health",
            enable=False,
        )

    # Send initial data to ensure we have a N-step offset.
    for _ in range(args.async_steps * args.num_unique_prompts_rollout):
        example = next(data_loader)
        add_prompt_to_generator(example, prompt_Q, generation_configs["train"], is_eval=False)
    if checkpoint_state and "num_total_tokens" in checkpoint_state:
        num_total_tokens = checkpoint_state["num_total_tokens"]
        logger.info(f"Restored num_total_tokens: {num_total_tokens}")
    else:
        num_total_tokens = 0

    if eval_dataset is not None:
        eval_data_loader = data_loader_lib.HFDataLoader(
            dataset=eval_dataset,
            batch_size=1,
            seed=args.seed,
            rank=0,
            world_size=1,
            work_dir=args.output_dir,
            automatic_reshuffle=False,
        )
    else:
        eval_data_loader = None
    training_start_time = time.perf_counter()  # Track overall training start time
    maybe_update_beaker_description(
        current_step=resume_training_step - 1,
        total_steps=args.num_training_steps,
        start_time=training_start_time,
        wandb_url=wandb_url,
    )
    for training_step in range(resume_training_step, args.num_training_steps + 1):
        start_time = time.perf_counter()

        # Check if any of the threads have raised an exception.
        health_check_start = time.perf_counter()
        health_check_fn()
        health_check_time = time.perf_counter() - health_check_start

        (
            collated_data,
            data_thread_metrics,
            num_total_tokens,
            num_step_tokens,
            prompt_lengths,
            response_lengths,
            num_filtered_prompts,
        ) = load_data_from_packing_thread(packed_sequences_Q, num_total_tokens, stop_event, health_check_fn)

        if (
            training_step % args.local_eval_every == 0
            and eval_data_loader is not None
            and (args.eval_on_step_0 or training_step > 1)
        ):
            for eval_example in iter(eval_data_loader):
                add_prompt_to_generator(eval_example, prompt_Q, generation_configs["eval"], is_eval=True)
        if collated_data is None:
            continue

        episode += args.num_unique_prompts_rollout * args.num_samples_per_prompt_rollout

        try:
            data_thread_metrics |= weight_sync_metrics_Q.get_nowait()
        except Empty:
            logger.info("[Main Thread] didn't get train generation metrics")

        data_thread_metrics["time/health_check"] = health_check_time

        one_training_step(
            args,
            policy_group,
            collated_data,
            tokenizer,
            data_thread_metrics,
            episode,
            training_step,
            num_total_tokens,
            num_step_tokens,
            start_time,
            train_dataset,
            training_start_time,
            wandb_url,
            tc.chat_template_name,
            model_dims,
            prompt_lengths,
            response_lengths,
            actor_manager,
        )

        # Checkpoint after one_training_step (or even if it was skipped)
        # This ensures we checkpoint progress even if the exact checkpoint step has no data
        if (
            args.checkpoint_state_freq > 0
            and training_step % args.checkpoint_state_freq == 0
            and args.checkpoint_state_dir is not None
        ):
            warn_if_low_disk_space(
                args.checkpoint_state_dir,
                threshold=DISK_USAGE_WARNING_THRESHOLD,
                send_slack_alerts=args.send_slack_alerts,
            )
            with Timer("[Main Thread] 🗡️ Saving checkpoint state"):
                # Save comprehensive client state including dataloader state
                client_state = {
                    "training_step": training_step,
                    "episode": episode,
                    "num_total_tokens": num_total_tokens,
                }

                # Save dataloader state
                if data_loader is not None:
                    client_state["dataloader_state"] = data_loader.state_dict()

                ray_get_with_progress(
                    [
                        policy_group.models[i].save_checkpoint_state.remote(args.checkpoint_state_dir, client_state)
                        for i in range(args.world_size)
                    ],
                    desc=f"Saving checkpoint state at step {training_step}",
                )
                logger.info(f"Saved checkpoint state at step {training_step} to {args.checkpoint_state_dir}")

        logger.debug(f"[Main Thread] Triggered weight sync for step {training_step}")
        weight_sync_trigger_event.set()

        maybe_evaluate(
            args,
            training_step,
            evaluation_inference_results_Q,
            tokenizer,
            episode,
            eval_dataset,
            generation_configs["eval"],
            model_dims,
            actor_manager,
        )

        maybe_update_beaker_description(
            current_step=training_step,
            total_steps=args.num_training_steps,
            start_time=training_start_time,
            wandb_url=wandb_url,
        )

    if resume_training_step > args.num_training_steps:
        raise ValueError(f"Training didn't run since {resume_training_step=} > {args.num_training_steps=}")

    save_final_model(args, policy_group, tokenizer, training_step, wandb_url, tc.chat_template_name)


def main(args: Args, tc: TokenizerConfig, model_config: ModelConfig):
    tokenizer = make_tokenizer(tc, model_config)
    args = setup_runtime_variables(args)

    if args.verbose:
        logging.getLogger().setLevel(logging.DEBUG)
        for handler in logging.getLogger().handlers:
            handler.setLevel(logging.DEBUG)

    beaker_config, wandb_url = setup_experiment_tracking(args, tc, model_config)

    train_dataset, eval_dataset = setup_datasets(args, tc, tokenizer)

    if len(train_dataset) < (needed := max(args.async_steps, 1) * args.num_unique_prompts_rollout):
        raise ValueError(
            f"Train dataset is too small! Is {len(train_dataset)} prompts, but {needed} are needed to have enough prompts for bsz and prefill. Try reducing async_steps or num_unique_prompts_rollout, or increasing the dataset size."
        )

    if args.cache_dataset_only:
        return

    pprint([args, model_config])

    # Initialize Ray before creating Ray objects
    ray.init(dashboard_host="0.0.0.0", runtime_env={"excludes": [".git/"], "env_vars": dict(os.environ)})

    # Create Ray queues.
    # Since we now send/receive individual prompts, queue size should accommodate
<<<<<<< HEAD
    # all prompts from async_steps + 1 training steps
=======
    # - all prompts from async_steps + 1 training steps
    # - all eval prompts
>>>>>>> 65e3c94f
    num_eval_prompts = len(eval_dataset) if eval_dataset is not None else 0
    queue_size = (args.async_steps + 1) * args.num_unique_prompts_rollout + num_eval_prompts
    inference_results_Q = ray_queue.Queue(maxsize=queue_size)
    prompt_Q = ray_queue.Queue(maxsize=queue_size)
    # We don't care if we ever hit the max, so we let the queue be unbounded.
    evaluation_inference_results_Q = ray_queue.Queue()

    reward_config = RewardConfig(
        apply_r1_style_format_reward=args.apply_r1_style_format_reward,
        r1_style_format_reward=args.r1_style_format_reward,
        apply_verifiable_reward=args.apply_verifiable_reward,
        verification_reward=args.verification_reward,
        non_stop_penalty=args.non_stop_penalty,
        non_stop_penalty_value=args.non_stop_penalty_value,
        only_reward_good_outputs=args.only_reward_good_outputs,
        additive_format_reward=args.additive_format_reward,
        verifier_functions=build_all_verifiers(args),
    )

    policy_group, vllm_engines, tool_objects, resume_training_step, episode, actor_manager = (
        create_model_and_optimizer(
            args,
            tc,
            model_config,
            beaker_config,
            wandb_url,
            tokenizer,
            inference_results_Q,
            prompt_Q,
            evaluation_inference_results_Q,
            reward_config,
            train_dataset,
            eval_dataset,
        )
    )

    # Get the model dimensions from one of the engines without loading weights
    model_dims = ray.get(vllm_engines[0].get_model_dims.remote())

    generation_configs = create_generation_configs(args)

    checkpoint_state = None
    if args.checkpoint_state_dir and os.path.exists(args.checkpoint_state_dir):
        # Try to load the checkpoint state from the first rank
        checkpoint_path = os.path.join(args.checkpoint_state_dir, "global_0", "state.pt")
        if os.path.exists(checkpoint_path):
            checkpoint_state = torch.load(checkpoint_path, map_location="cpu", weights_only=False)
            logger.info(f"Loaded checkpoint state from {checkpoint_path}")

            episode = checkpoint_state["episode"]
            logger.info(f"Restored episode count: {episode}")

    data_loader = data_loader_lib.HFDataLoader(
        dataset=train_dataset,
        batch_size=1,
        seed=args.seed,
        rank=0,
        world_size=1,
        work_dir=args.output_dir,
        automatic_reshuffle=True,
    )

    if checkpoint_state and "dataloader_state" in checkpoint_state:
        data_loader.load_state_dict(checkpoint_state["dataloader_state"])
        logger.info("Restored dataloader state from checkpoint")

    # Create additional queues (main queues already created above)
    packed_sequences_Q = Queue(maxsize=args.async_steps)
    weight_sync_metrics_Q = Queue(maxsize=args.async_steps)

    stop_event = threading.Event()
    executor = futures.ThreadPoolExecutor(max_workers=3, thread_name_prefix="grpo")

    try:
        episode = run_training(
            args,
            tokenizer,
            train_dataset,
            eval_dataset,
            policy_group,
            vllm_engines,
            generation_configs,
            data_loader,
            resume_training_step,
            episode,
            wandb_url,
            tc,
            stop_event,
            executor,
            inference_results_Q,
            prompt_Q,
            evaluation_inference_results_Q,
            packed_sequences_Q,
            weight_sync_metrics_Q,
            actor_manager,
            model_dims,
            checkpoint_state,
        )
    except Exception as e:
        if args.send_slack_alerts:
            utils.send_slack_message(f"<!here> A RL job has died. Error message: {e}.")
        raise
    finally:
        cleanup_training_resources(
            stop_event, executor, [inference_results_Q, prompt_Q, evaluation_inference_results_Q], actor_manager
        )

    # Ai2 logic: we use /output to store the artifacts of the job, so we
    # make a copy of the model to `/output` in the end.
    if (
        args.try_auto_save_to_beaker
        and is_beaker_job()
        and len(beaker_config.beaker_dataset_id_urls) > 0
        and args.output_dir.rstrip("/") != "/output"
        and os.path.isdir(args.output_dir)
    ):
        shutil.copytree(args.output_dir, "/output", dirs_exist_ok=True)
    logger.info("finished training")

    accelerator = Namespace()
    accelerator.is_main_process = True  # hack
    if args.push_to_hub:
        logger.info("Pushing model to hub")
        push_folder_to_hub(accelerator, args.output_dir, args.hf_repo_id, args.hf_repo_revision)

    # Check for runtime leaks before exiting
    logger.info("Checking for runtime leaks...")

    utils.check_runtime_leaks()


if __name__ == "__main__":
    utils.check_oe_eval_internal()

    parser = ArgumentParserPlus((Args, TokenizerConfig, ModelConfig))
    args, tokenizer_config, model_config = parser.parse_args_into_dataclasses()
    assert isinstance(args, Args)
    assert isinstance(tokenizer_config, TokenizerConfig)
    assert isinstance(model_config, ModelConfig)

    main(args, tokenizer_config, model_config)<|MERGE_RESOLUTION|>--- conflicted
+++ resolved
@@ -2914,12 +2914,8 @@
 
     # Create Ray queues.
     # Since we now send/receive individual prompts, queue size should accommodate
-<<<<<<< HEAD
-    # all prompts from async_steps + 1 training steps
-=======
     # - all prompts from async_steps + 1 training steps
     # - all eval prompts
->>>>>>> 65e3c94f
     num_eval_prompts = len(eval_dataset) if eval_dataset is not None else 0
     queue_size = (args.async_steps + 1) * args.num_unique_prompts_rollout + num_eval_prompts
     inference_results_Q = ray_queue.Queue(maxsize=queue_size)
