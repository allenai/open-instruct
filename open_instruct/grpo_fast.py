# Copyright 2024 AllenAI. All rights reserved.
#
# Licensed under the Apache License, Version 2.0 (the "License");
# you may not use this file except in compliance with the License.
# You may obtain a copy of the License at
#
#     http://www.apache.org/licenses/LICENSE-2.0
#
# Unless required by applicable law or agreed to in writing, software
# distributed under the License is distributed on an "AS IS" BASIS,
# WITHOUT WARRANTIES OR CONDITIONS OF ANY KIND, either express or implied.
# See the License for the specific language governing permissions and
# limitations under the License.
# ---------------------------------------------------------------------
# Part of the code is adapted from https://github.com/OpenRLHF/OpenRLHF
# which has the following license:
# Copyright [yyyy] [name of copyright owner]
#
# Licensed under the Apache License, Version 2.0 (the "License");
# you may not use this file except in compliance with the License.
# You may obtain a copy of the License at
#
#     http://www.apache.org/licenses/LICENSE-2.0
#
# Unless required by applicable law or agreed to in writing, software
# distributed under the License is distributed on an "AS IS" BASIS,
# WITHOUT WARRANTIES OR CONDITIONS OF ANY KIND, either express or implied.
# See the License for the specific language governing permissions and
# limitations under the License.
# isort: off
import contextlib
import os
import pathlib
from concurrent import futures

os.environ["NCCL_CUMEM_ENABLE"] = "0"  # NOQA
with contextlib.suppress(Exception):
    import deepspeed

from open_instruct import data_loader as data_loader_lib
from open_instruct import data_types, utils
from open_instruct.data_loader import DataPreparationActor, accumulate_inference_batches, add_prompt_to_generator

# isort: on
import asyncio
import dataclasses
import logging
import math
import random
import shutil
import socket
import threading
import time
<<<<<<< HEAD
from argparse import Namespace
=======
from collections.abc import Callable
>>>>>>> 4ee7730f
from dataclasses import asdict, dataclass, field
from datetime import timedelta
from queue import Empty, Full, Queue
from typing import Any, Literal

import backoff
import datasets
import numpy as np
import pandas as pd
import ray
import torch
import torch.distributed as dist
import torch.utils
import torch.utils.data
import wandb
from datasets import Dataset
from huggingface_hub import HfApi
from peft import PeftModel, get_peft_model_state_dict
from ray.util import queue as ray_queue
from ray.util.placement_group import PlacementGroup, placement_group
from ray.util.scheduling_strategies import PlacementGroupSchedulingStrategy
from rich.pretty import pprint
from transformers import AutoModelForCausalLM, PreTrainedModel, PreTrainedTokenizer, get_scheduler
from transformers.integrations import HfDeepSpeedConfig

from open_instruct import logger_utils, vllm_utils
from open_instruct.actor_manager import ActorManager
<<<<<<< HEAD
from open_instruct.data_types import ShutdownSentinel
=======
from open_instruct.data_types import (
    CollatedBatchData,
    GenerationResult,
    PromptRequest,
    RequestInfo,
    ShutdownSentinel,
    TokenStatistics,
)
>>>>>>> 4ee7730f
from open_instruct.dataset_transformation import (
    INPUT_IDS_PROMPT_KEY,
    TokenizerConfig,
    get_cached_dataset_tulu,
    visualize_token,
)
from open_instruct.ground_truth_utils import RewardConfig, build_all_verifiers, cleanup_all_llm_judge_clients
from open_instruct.model_utils import (
    ModelConfig,
    disable_dropout_in_model,
    entropy_from_logits,
    estimate_kl,
    get_olmo3_generation_config,
    load_ref_policy,
    log_softmax_and_gather,
    print_rich_single_line_metrics,
    print_rich_table,
    push_folder_to_hub,
)
from open_instruct.rl_utils import Timer, masked_mean
from open_instruct.utils import (
    ArgumentParserPlus,
    BeakerRuntimeConfig,
    RayProcess,
    _z3_params_to_fetch,
    calibrate_checkpoint_state_dir,
    clean_last_n_checkpoints_deepspeed,
    download_latest_checkpoint_from_gs,
    get_beaker_whoami,
    get_eval_ds_config,
    get_optimizer_grouped_parameters,
    get_train_ds_config,
    get_wandb_tags,
    is_beaker_job,
    launch_ai2_evals_on_weka,
    maybe_get_beaker_config,
    maybe_update_beaker_description,
    maybe_use_ai2_hf_entity,
    maybe_use_ai2_wandb_entity,
    ray_get_with_progress,
    sync_gs_bucket,
)

logger = logger_utils.setup_logger(__name__)

INVALID_LOGPROB = 1.0
CHECKPOINT_COMPLETE_MARKER = ".checkpoint_complete"


@dataclass
class Args:
    # Experiment
    exp_name: str = os.path.basename(__file__)[: -len(".py")]
    """The name of this experiment"""
    seed: int = 1
    """Seed of the experiment"""
    run_name: str | None = None
    """RUNTIME VALUE: A unique name of this run"""

    # Optimizer
    learning_rate: float = 2e-5
    """The initial learning rate for AdamW optimizer."""
    lr_scheduler_type: Literal[
        "linear", "cosine", "cosine_with_restarts", "polynomial", "constant", "constant_with_warmup"
    ] = "linear"
    """Which scheduler to use"""
    warm_up_steps: int = 0
    """Number of warm up steps for the scheduler"""
    warmup_ratio: float = 0.0
    """Ratio of warmup steps to total steps (takes precedence over `warm_up_steps`)"""
    weight_decay: float = 0.0
    """Weight decay for AdamW if we apply some."""
    set_weight_decay_on_bias_and_norm: bool = True
    """Whether to set weight decay on bias and norm layers"""
    fused_optimizer: bool = False
    """Whether to use fused optimizer"""

    # Batch sizes
    per_device_train_batch_size: int = 1
    """The forward batch size per device (local_micro_batch_size)"""
    total_episodes: int = 100000
    """The total number of episodes in the dataset"""
    world_size: int | None = None
    """RUNTIME VALUE: The number of processes (GPUs) to use"""
    num_training_steps: int | None = None
    """RUNTIME VALUE: The number of training_steps to train"""
    local_eval_every: int = 100
    """Run evaluation after this many training steps. This controls in-loop evals, which reuse the generation/reward verifier setup. Set to -1 to disable."""
    save_freq: int = 200
    """How many train steps to save the model"""
    allow_world_padding: bool = False
    """Whether to allow world padding. This is useful for model sweeps, but wastes compute."""
    backend_timeout: int = 120
    """Timeout for inference/training backends in minutes. Default is 2 hours (120 min)."""

    # Algorithm
    num_epochs: int = 1
    """the number of epochs to train"""
    num_mini_batches: int = 1
    """Number of minibatches to split a batch into"""
    beta: float = 0.05
    """the beta value of the RLHF objective (KL coefficient)"""
    clip_lower: float = 0.2
    """the lower clip range"""
    clip_higher: float = 0.2
    """the higher clip range. Sometimes we want this to be higher, see DAPO (https://arxiv.org/abs/2503.14476)"""
    truncated_importance_sampling_ratio_cap: float = 0.0
    """The maximum cap for truncated importance sampling ratio (0 means disabled)"""
    kl_estimator: Literal[0, 1, 2, 3] = 2
    """the KL estimator to use"""
    loss_denominator: str = "token"
    """Optional constant denominator for masked_mean; can be "token" or a float value.
    when "token", the loss is divided by the total number of tokens in the batch (standard LM training).
    when a float value, the loss is divided by this value (ideally, max tokens in batch, per Dr GRPO).
    """
    alpha: float = 0.6
    """The alpha value for doing polyak updates (ref_param = alpha * param + (1 - alpha) * ref_param)
    reference: [TR-DPO](https://huggingface.co/papers/2404.09656), but it's actually pretty commonly
    used. E.g., [TD3](https://arxiv.org/abs/1802.09477) uses https://github.com/vwxyzjn/cleanrl/blob/dcc289fc6f0bda492fa7360a155262cf826b12a5/cleanrl/td3_continuous_action.py#L269
    """
    ref_policy_update_freq: int | None = None
    """How many training steps to take before updating the reference policy."""
    load_ref_policy: bool = True
    """Whether to load and use a reference policy for KL penalty calculation."""
    loss_fn: Literal["dapo", "cispo"] = "dapo"
    """Whether to use DAPO or CISPO loss function."""
    record_entropy: bool = False
    """whether to record the entropy of the policy during training. Uses extra memory."""
    use_vllm_logprobs: bool = False
    """whether to use vLLM's logprobs for training instead of calculating them via forward pass"""

    # Ray
    single_gpu_mode: bool = False
    """whether to collocate vLLM and actor on the same node (mostly for debugging purposes)"""
    num_learners_per_node: list[int] = field(default_factory=lambda: [1])
    """number of GPU deepspeed learners per node (e.g., --num_learners_per_node 2 4 means 2 learner processes
    on the first node and 4 learner processes on the second node; each process will have 1 GPU)"""
    deepspeed_stage: int = 0
    """the deepspeed stage"""
    deepspeed_zpg: int = 8
    """the deepspeed zpg value. Higher values are more memory efficient but slower. Set to 1 to disable zpg, which uses less memory but is significantly slower. Ideally is set to the number of GPUs per node (usually 8, default)."""
    deepspeed_offload_param: bool = False
    """whether to offload parameters to CPU (reduces GPU memory usage)"""
    deepspeed_offload_optimizer: bool = False
    """whether to offload optimizer states to CPU (reduces GPU memory usage)"""
    gather_whole_model: bool = True
    """whether to gather the whole model to boardcast (not doable for 70B but can be faster for 8B)"""
    enable_queue_dashboard: bool = True
    """whether to enable the ActorManager queue monitoring dashboard"""
    queue_dashboard_port: int | None = None
    """optional port for the dashboard server (if None, finds a free port automatically)"""

    # Experiment tracking
    verbose: bool = False
    """If toggled, debug output will be shown"""
    with_tracking: bool = False
    """If toggled, this experiment will be tracked with Weights and Biases"""
    wandb_project_name: str = "open_instruct_internal"
    """The wandb's project name"""
    wandb_entity: str | None = None
    """The entity (team) of wandb's project"""
    push_to_hub: bool = True
    """Whether to upload the saved model to huggingface"""
    hf_entity: str | None = None
    """The user or org name of the model repository from the Hugging Face Hub"""
    hf_repo_id: str | None = None
    """The id of the saved model in the Hugging Face Hub (can be autoset if not given)"""
    hf_repo_revision: str | None = None
    """The revision of the saved model in the Hugging Face Hub (can be autoset if not given)"""
    hf_repo_url: str | None = None
    """The url of the saved model in the Hugging Face Hub (will be autoset)"""
    output_dir: str = "output"
    """Where to save the model"""
    save_traces: bool = False
    """Whether to save learning data traces"""
    cache_dataset_only: bool = False
    """Immediately exit after caching the dataset"""
    keep_last_n_checkpoints: int = 3
    """How many checkpoints to keep in the output directory. -1 for all."""
    checkpoint_state_freq: int = -1
    """How often to save the model checkpoint, optimizer states, and lr scheduler states (in steps)"""
    checkpoint_state_dir: str | None = None
    """Where to save the model checkpoint (if applicable)"""
    gs_checkpoint_state_dir: str | None = None
    """The actual `checkpoint_state_dir` to use (handling the case where gs_bucket_path is provided)"""

    # Ai2 specific settings
    try_launch_beaker_eval_jobs_on_weka: bool = False
    """Whether to launch beaker evaluation jobs after training on weka"""
    try_auto_save_to_beaker: bool = True
    """Whether to try to save the model to Beaker dataset `/output` after training"""
    gs_bucket_path: str | None = None
    """The path to the gs bucket to save the model to"""
    oe_eval_tasks: list[str] | None = None
    """The beaker evaluation tasks to launch"""
    oe_eval_max_length: int = 4096
    """the max generation length for evaluation for oe-eval"""
    oe_eval_beaker_image: str | None = None
    """the docker image for evaluation for oe-eval"""
    oe_eval_gpu_multiplier: int | None = None
    """multiply the gpus used for each oe-eval task"""
    eval_priority: Literal["low", "normal", "high", "urgent"] = "normal"
    """the priority of auto-launched evaluation jobs"""
    eval_workspace: str = "ai2/tulu-3-results"
    """the workspace to launch evaluation jobs on"""
    send_slack_alerts: bool = False
    """Whether to send Slack alerts on training failures"""

    # Evaluation behavior
    eval_on_step_0: bool = False
    """Whether to run local evaluation at training step 0. Defaults to False."""

    def __post_init__(self):
        if self.use_vllm_logprobs and self.truncated_importance_sampling_ratio_cap > 0.0:
            raise ValueError(
                "Cannot use both `use_vllm_logprobs` and `truncated_importance_sampling_ratio_cap`. "
                "use_vllm_logprobs sets old_logprobs to vLLM logprobs, making importance sampling pointless."
            )
        self.loss_denominator = utils.get_denominator(self.loss_denominator)
        if self.checkpoint_state_freq > 0 and self.checkpoint_state_dir is None:
            raise ValueError("`checkpoint_state_dir` must be provided if `checkpoint_state_freq` is greater than 0!")
        if self.checkpoint_state_dir is not None and self.checkpoint_state_freq == -1:
            raise ValueError("`checkpoint_state_freq` must be greater than 0 if `checkpoint_state_dir` is provided!")

        if self.gs_checkpoint_state_dir is not None and not self.gs_checkpoint_state_dir.startswith("gs://"):
            raise ValueError(f"`gs_checkpoint_state_dir` must start with 'gs://', got: {self.gs_checkpoint_state_dir}")
        if self.gs_bucket_path is not None and not self.gs_bucket_path.startswith("gs://"):
            raise ValueError(f"`gs_bucket_path` must start with 'gs://', got: {self.gs_bucket_path}")

        if self.gs_bucket_path is not None and self.gs_checkpoint_state_dir is None:
            if self.checkpoint_state_dir is None:
                raise ValueError("`checkpoint_state_dir` must be provided when using `gs_bucket_path`!")
            checkpoint_dir_name = self.checkpoint_state_dir.rstrip("/")
            beaker_users = get_beaker_whoami()
            if beaker_users is not None:
                self.gs_checkpoint_state_dir = f"{self.gs_bucket_path}/{beaker_users}/{checkpoint_dir_name}"
            else:
                self.gs_checkpoint_state_dir = f"{self.gs_bucket_path}/{checkpoint_dir_name}"
            # On GCP, all checkpointing must happen on filestore.
            # TODO(finbarrtimbers): Change this so we can checkpoint to GCS.
            # TODO(finbarrtimbers): Move this logic to mason.py once we refactor config.
            if not checkpoint_dir_name.startswith("/filestore"):
                self.checkpoint_state_dir = f"/filestore{self.checkpoint_state_dir}"

        if self.checkpoint_state_dir is not None:
            if self.gs_checkpoint_state_dir is not None:
                download_latest_checkpoint_from_gs(self.gs_checkpoint_state_dir, self.checkpoint_state_dir)
            calibrate_checkpoint_state_dir(self.checkpoint_state_dir)
        if not self.load_ref_policy and self.beta != 0.0:
            raise ValueError(
                "When load_ref_policy=False, beta must be 0.0. "
                f"Got beta={self.beta}. Set --beta 0.0 or --load_ref_policy to use KL penalty."
            )


def to_device_inplace(tensors_list: list[torch.Tensor], device: torch.device):
    for i in range(len(tensors_list)):
        tensors_list[i] = tensors_list[i].to(device, non_blocking=True)


@ray.remote(num_gpus=1)
class PolicyTrainerRayProcess(RayProcess):
    def __init__(
        self,
        world_size: int,
        rank: int,
        local_rank: int,
        master_addr: str | None,
        master_port: int | None,
        args: Args,
        streaming_config: data_loader_lib.StreamingDataLoaderConfig,
        vllm_config: data_loader_lib.VLLMConfig,
        data_prep_actor_name: str,
        tokenizer: PreTrainedTokenizer,
    ):
        super().__init__(world_size, rank, local_rank, master_addr, master_port)
        self.tokenizer = tokenizer
        self.pad_token_id = tokenizer.pad_token_id
        self.num_mini_batches = args.num_mini_batches
        self._args = args
        self.streaming_config = streaming_config
        self.vllm_config = vllm_config
        self._streaming_dataloader = streaming_config.build_dataloader(
            data_prep_actor_name=data_prep_actor_name,
            tokenizer=tokenizer,
            dp_rank=rank,
            fs_local_rank=local_rank,
            num_training_steps=args.num_training_steps,
            work_dir=args.output_dir,
            dp_world_size=world_size,
        )
        self.dataloader = iter(self._streaming_dataloader)

    def get_dataloader_state(self) -> dict[str, Any]:
        return self._streaming_dataloader.state_dict()

    def load_dataloader_state(self, state_dict: dict[str, Any]) -> None:
        self._streaming_dataloader.load_state_dict(state_dict)

    def from_pretrained(
        self,
        args: Args,
        model_config: ModelConfig,
        beaker_config: BeakerRuntimeConfig,
        wandb_url: str,
        tokenizer: PreTrainedTokenizer,
    ) -> int:
        # ------------------------------------------------------------
        # Monkey patch to load checkpoints with `weights_only=False`
        # otherwise it errors out with:
        # `_pickle.UnpicklingError: Weights only load failed. ` with pytorch 2.6.0
        from deepspeed.runtime.checkpoint_engine import torch_checkpoint_engine
        from deepspeed.utils import logger

        def load(self, path: str, map_location=None):
            logger.info(f"[Torch] Loading checkpoint from {path}...")
            partition = torch.load(path, map_location=map_location, weights_only=False)
            logger.info(f"[Torch] Loaded checkpoint from {path}.")
            return partition

        torch_checkpoint_engine.TorchCheckpointEngine.load = load

        # ------------------------------------------------------------
        self.args = args
        self.tokenizer = tokenizer
        self.model_config = model_config
        self.beaker_config = beaker_config
        self.wandb_url = wandb_url
        torch.cuda.set_device(self.local_rank)
        self.device = torch.device(self.local_rank)

        # Set seeds for this worker (different per rank to avoid correlation)
        worker_seed = args.seed + self.local_rank
        torch.manual_seed(worker_seed)
        torch.cuda.manual_seed(worker_seed)
        np.random.seed(worker_seed)
        random.seed(worker_seed)

        deepspeed.init_distributed(timeout=timedelta(minutes=args.backend_timeout))

        ds_config = get_train_ds_config(
            offload=args.deepspeed_offload_param,
            adam_offload=args.deepspeed_offload_optimizer,
            stage=args.deepspeed_stage,
            bf16=True,
            zpg=args.deepspeed_zpg,
        )
        ds_config["train_micro_batch_size_per_gpu"] = args.per_device_train_batch_size
        ds_config["gradient_accumulation_steps"] = 1
        # @vwxyzjn: MAGIC: it's actually needed to initialize this `dschf`, so
        # https://huggingface.co/docs/transformers/deepspeed#non-trainer-deepspeed-integration
        # next line instructs transformers to partition the model directly over multiple gpus using
        # deepspeed.zero.Init when model's `from_pretrained` method is called.
        if ds_config is not None and ds_config["zero_optimization"]["stage"] == 3:
            dschf = HfDeepSpeedConfig(ds_config)
        else:
            dschf = None
        logger.info(f"Deepspeed config: {dschf=}")

        self.policy: PreTrainedModel = AutoModelForCausalLM.from_pretrained(
            model_config.model_name_or_path,
            revision=model_config.model_revision,
            dtype=torch.bfloat16,
            attn_implementation="flash_attention_2",
            use_cache=False,
            **({"device_map": {"": self.local_rank}} if args.deepspeed_stage != 3 else {}),
        )
        disable_dropout_in_model(self.policy)
        self.policy.gradient_checkpointing_enable()
        if args.set_weight_decay_on_bias_and_norm:
            optim_params = get_optimizer_grouped_parameters(self.policy, args.weight_decay)
        else:
            optim_params = self.policy.parameters()
        self.optimizer = torch.optim.AdamW(optim_params, lr=args.learning_rate, fused=args.fused_optimizer)
        num_scheduler_steps = args.num_training_steps * args.num_epochs * args.num_mini_batches
        warm_up_steps = args.warm_up_steps
        if args.warmup_ratio > 0.0:
            warm_up_steps = int(num_scheduler_steps * args.warmup_ratio)
        scheduler = get_scheduler(
            args.lr_scheduler_type,
            optimizer=self.optimizer,
            num_warmup_steps=warm_up_steps,
            num_training_steps=num_scheduler_steps,
        )
        self.model, self.optimizer, _, self.scheduler = deepspeed.initialize(
            model=self.policy,
            optimizer=self.optimizer,
            config=ds_config,
            lr_scheduler=scheduler,
            dist_init_required=True,
        )
        optimization_steps_done = 0
        if args.checkpoint_state_dir:
            # check if the dir exists
            if not os.path.exists(args.checkpoint_state_dir):
                logger.warning(
                    f"Skipping loading checkpoint state from {args.checkpoint_state_dir} because it does not exist!"
                )
            else:
                path, states = self.model.load_checkpoint(
                    args.checkpoint_state_dir,
                    load_module_strict=True,
                    load_optimizer_states=True,
                    load_lr_scheduler_states=True,
                    load_module_only=False,
                )
                if path is None:
                    raise ValueError(f"Failed to load checkpoint from {args.checkpoint_state_dir}")
                optimization_steps_done = states["training_step"]

                rng_states = states["rng_states"]
                torch.set_rng_state(rng_states["torch_cpu_rng_state"])
                np.random.set_state(rng_states["numpy_rng_state"])
                random.setstate(rng_states["python_rng_state"])

                if torch.cuda.is_available() and "torch_cuda_rng_states" in rng_states:
                    # device_str, e.g. "cuda:0"
                    for device_str, rng_state in rng_states["torch_cuda_rng_states"].items():
                        device_id = int(device_str.split(":")[1])
                        torch.cuda.set_rng_state(rng_state, device_id)
                    if "torch_cuda_rng_state_all" in rng_states:
                        torch.cuda.set_rng_state_all(rng_states["torch_cuda_rng_state_all"])

                logger.info(f"{self.rank=}: Restored RNG states from checkpoint")

                # Save reference policy path to load later (after ref_policy is initialized)
                self.ref_policy_checkpoint_path = None
                if args.load_ref_policy and states.get("ref_policy_saved", False):
                    ref_policy_dir = os.path.join(args.checkpoint_state_dir, "ref_policy")
                    model_path = os.path.join(ref_policy_dir, "pytorch_model.bin")
                    if os.path.exists(model_path):
                        self.ref_policy_checkpoint_path = model_path
                        logger.info(f"{self.rank=}: Will load reference policy from {model_path}")

                logger.info(
                    f"{self.rank=}: Loaded checkpoint from {args.checkpoint_state_dir} with {optimization_steps_done=}"
                )
        self.model.train()

        # reference model
        if args.load_ref_policy:
            ds_config, self.ref_policy_hf_ds_config = get_eval_ds_config(
                offload=False,
                # inference model only has stage 3 (sharding) or stage 0 (no sharding)
                # stage 2 is optimizer sharding which doesn't apply to inference
                stage=args.deepspeed_stage if args.deepspeed_stage == 3 else 0,
                bf16=True,
                per_device_train_batch_size=args.per_device_train_batch_size,
            )

            self.ref_policy: PreTrainedModel = load_ref_policy(
                model_config=model_config,
                ds_config=ds_config,
                deepspeed_stage=args.deepspeed_stage,
                local_rank=self.local_rank,
                device=self.device,
                rank=self.rank,
                checkpoint_path=self.ref_policy_checkpoint_path
                if hasattr(self, "ref_policy_checkpoint_path")
                else None,
            )
        self.local_metrics = utils.MetricsTracker(max_metrics=64, device=self.device)
        return optimization_steps_done

    def forward(
        self,
        model: PreTrainedModel,
        query_response: torch.LongTensor,
        attention_mask: torch.LongTensor,
        position_ids: torch.LongTensor,
        pad_token_id: int,
        temperature: float,
        return_entropy: bool = False,
    ) -> tuple[torch.Tensor, torch.Tensor]:
        # Replace pad tokens with 0s so that we don't run into index out of bounds errors
        padding_mask = query_response != pad_token_id
        input_ids = torch.masked_fill(query_response, ~padding_mask, 0)
        # NOTE: the [:-1] and [1:] are because the logits and generated tokens are off by 1 in index
        output = model(
            input_ids=input_ids[:, :-1],
            # @vwxyzjn: without clamp, we get index out of bounds errors; TODO: investigate
            attention_mask=attention_mask[:, :-1].clamp(0, 1),
            position_ids=position_ids[:, :-1],
            return_dict=True,
        )
        logits = output.logits
        logits /= temperature + 1e-7
        logprob = log_softmax_and_gather(logits, input_ids[:, 1:])

        # For now, entropy is just for monitoring, and we don't pass gradients through it.
        entropy = None
        if return_entropy:
            with torch.no_grad():
                entropy = entropy_from_logits(logits)

        return logprob, entropy

    def setup_model_update_group(self, vllm_engines):
        self.vllm_engines = vllm_engines
        if self.rank == 0:
            master_address = ray._private.services.get_node_ip_address()
            with socket.socket() as sock:
                sock.bind(("", 0))
                master_port = sock.getsockname()[1]
            vllm_num_engines, vllm_tensor_parallel_size = (
                self.vllm_config.vllm_num_engines,
                self.vllm_config.vllm_tensor_parallel_size,
            )
            world_size = vllm_num_engines * vllm_tensor_parallel_size + 1
            backend = self.vllm_config.vllm_sync_backend
            refs = [
                engine.init_process_group.remote(
                    master_address,
                    master_port,
                    i * vllm_tensor_parallel_size + 1,
                    world_size,
                    "openrlhf",
                    backend=backend,
                    timeout_minutes=self.args.backend_timeout,
                )
                for i, engine in enumerate(vllm_engines)
            ]
            self.model_update_group = vllm_utils.init_process_group(
                backend=backend,
                init_method=f"tcp://{master_address}:{master_port}",
                world_size=world_size,
                rank=0,
                group_name="openrlhf",
                timeout=timedelta(minutes=self.args.backend_timeout),
            )
            ray_get_with_progress(refs, desc="Initializing vLLM process groups", timeout=600)
        torch.distributed.barrier()

    def broadcast_to_vllm(self):
        # avoid OOM
        torch.cuda.empty_cache()
        model = self.model.module
        count, num_params = 0, len(list(model.named_parameters()))
        refss = []
        if self.args.gather_whole_model:
            with deepspeed.zero.GatheredParameters(model.parameters(), enabled=self.args.deepspeed_stage == 3):
                for name, param in model.named_parameters():
                    count += 1  # empty_cache at last param
                    # Fire all vllm engines for broadcast
                    if torch.distributed.get_rank() == 0:
                        shape = param.shape if self.args.deepspeed_stage != 3 else param.ds_shape
                        refs = [
                            engine.update_weight.remote(
                                name, dtype=str(param.dtype), shape=shape, empty_cache=count == num_params
                            )
                            for engine in self.vllm_engines
                        ]
                        refss.extend(refs)
                    if torch.distributed.get_rank() == 0:
                        torch.distributed.broadcast(param.data, 0, group=self.model_update_group)
        else:  # broadcast each parameter independently
            for name, param in model.named_parameters():
                count += 1
                if torch.distributed.get_rank() == 0:
                    shape = param.shape if self.args.deepspeed_stage != 3 else param.ds_shape
                    refs = [
                        engine.update_weight.remote(
                            name, dtype=str(param.dtype), shape=shape, empty_cache=count == num_params
                        )
                        for engine in self.vllm_engines
                    ]
                    refss.extend(refs)
                with deepspeed.zero.GatheredParameters([param], enabled=self.args.deepspeed_stage == 3):
                    if torch.distributed.get_rank() == 0:
                        torch.distributed.broadcast(param.data, 0, group=self.model_update_group)

        # Return futures instead of blocking - let caller handle completion
        all_refs = []
        if torch.distributed.get_rank() == 0:
            all_refs.extend(refss)
        return all_refs

    def update_ref_policy(self):
        if not self.args.load_ref_policy:
            return
        for ref_param, param in zip(self.ref_policy.parameters(), self.model.parameters()):
            if self.args.deepspeed_stage == 3:
                with deepspeed.zero.GatheredParameters([param, ref_param], modifier_rank=0):
                    if deepspeed.comm.get_rank() == 0:
                        ref_param.data.mul_(1.0 - self.args.alpha).add_(param.data, alpha=self.args.alpha)
            else:
                ref_param.data.mul_(1.0 - self.args.alpha).add_(param.data, alpha=self.args.alpha)

    def compute_logprobs(
        self, model: PreTrainedModel, data_BT: data_types.CollatedBatchData, pad_token_id: int, use_grad: bool = False
    ) -> list[torch.Tensor]:
        logprobs_BT: list[torch.Tensor] = []

        context = contextlib.nullcontext() if use_grad else torch.no_grad()
        with context:
            for i in range(len(data_BT.query_responses)):
                logprob_BT, _ = self.forward(
                    model,
                    data_BT.query_responses[i],
                    data_BT.attention_masks[i],
                    data_BT.position_ids[i],
                    pad_token_id,
                    self.streaming_config.temperature,
                    return_entropy=False,
                )

                response_mask_BT = data_BT.response_masks[i]
                logprob_BT = torch.masked_fill(logprob_BT, ~response_mask_BT[:, 1:], INVALID_LOGPROB)
                logprobs_BT.append(logprob_BT)

                torch.cuda.empty_cache()

        return logprobs_BT

    def calculate_token_counts(
        self, accumulation_steps: int, data_BT: data_types.CollatedBatchData
    ) -> dict[int, float]:
        accumulation_counts: dict[int, float] = {}
        local_counts = [mask[:, 1:].sum().float() for mask in data_BT.response_masks]
        if not local_counts:
            return accumulation_counts

        counts_tensor = torch.stack(local_counts)
        dist.all_reduce(counts_tensor, op=dist.ReduceOp.SUM)

        for i, count in enumerate(counts_tensor):
            group_idx = i // accumulation_steps
            key = int(group_idx * accumulation_steps)
            accumulation_counts[key] = accumulation_counts.get(key, 0.0) + count.item()

        return accumulation_counts

    def step(self):
        """Execute one training step: fetch data from the dataloader and train on it.

        Returns:
            Tuple of (metrics_list, array_metrics) from training.
        """
        batch_data = next(self.dataloader)
        data_BT = batch_data["batch"]
        if len(data_BT) == 0:
            logger.warning("[Training] Empty batch received, skipping training step")
            return [], {}
        for f in dataclasses.fields(data_BT):
            to_device_inplace(getattr(data_BT, f.name), self.device)
        data_BT.response_masks = [mask.bool() for mask in data_BT.response_masks]
        num_samples = len(data_BT)
        accumulation_steps = max(math.ceil(num_samples / self.num_mini_batches - 0.5), 1)
        leftover = num_samples % accumulation_steps
        if leftover > 0:
            data_BT = data_BT[:-leftover]
            logger.warning(f"{leftover} samples are dropped due to batch size {self.num_mini_batches}")

        num_mini_batches = len(data_BT.query_responses) // accumulation_steps

        ref_logprobs_BT: list[torch.Tensor] = []
        if self.args.load_ref_policy:
            with Timer("Inference Calculation", noop=self.rank != 0):
                ref_logprobs_BT = self.compute_logprobs(self.ref_policy, data_BT, self.pad_token_id, use_grad=False)

        # if we have multiple minibatches, we need to calculate the old logprobs for each minibatch
        # following gtrl scripts in just doing this on the current active policy, rather than use the logprobs
        # from the generator (note that async mode means these are a bit diff!)
        old_logprobs_BT: list[torch.Tensor | None] = [None for _ in range(len(data_BT.query_responses))]
        if num_mini_batches > 1:
            with Timer("Old logprobs Calculation", noop=self.rank != 0):
                local_old_logprobs_BT = None
                if not self.args.use_vllm_logprobs:
                    local_old_logprobs_BT = self.compute_logprobs(
                        self.model, data_BT, self.pad_token_id, use_grad=False
                    )

                with torch.no_grad():
                    for i in range(len(data_BT.query_responses)):
                        vllm_old_logprob_BT = data_BT.vllm_logprobs[i][:, 1:]
                        vllm_old_logprob_BT = torch.masked_fill(
                            vllm_old_logprob_BT, ~data_BT.response_masks[i][:, 1:], INVALID_LOGPROB
                        )
                        vllm_old_logprob_BT = torch.nan_to_num(vllm_old_logprob_BT, nan=INVALID_LOGPROB)

                        if self.args.use_vllm_logprobs:
                            old_logprobs_BT[i] = vllm_old_logprob_BT
                        else:
                            old_logprobs_BT[i] = local_old_logprobs_BT[i]

                        torch.cuda.empty_cache()

        local_step = 0
        num_samples = len(data_BT.query_responses)
        # Do multiple epochs of training on on-policy data (PPO-style), with a fresh random shuffle in each epoch
        with Timer("[Training Processes] Loss calculation", noop=self.rank != 0):
            loss_stats_B: dict[str, torch.Tensor] = {
                "kl": torch.zeros(4, num_samples),
                "kl_loss": torch.zeros(num_samples),
                "pg_clipfrac": torch.zeros(num_samples),
                "pg_loss": torch.zeros(num_samples),
                "loss": torch.zeros(num_samples),
                "ratio": torch.zeros(num_samples),
                "entropy": torch.zeros(num_samples),
            }
            for epoch_idx in range(self.args.num_epochs):
                # Pre-compute total tokens for each accumulation group if using "token" normalization
                # This ensures all minibatches in an accumulation group are normalized by the same total
                if self.args.loss_denominator == "token":
                    accumulation_token_counts = self.calculate_token_counts(accumulation_steps, data_BT)
                else:
                    accumulation_token_counts = {
                        int(group_idx * accumulation_steps): self.args.loss_denominator
                        for group_idx in range((len(data_BT.query_responses) // accumulation_steps) + 1)
                    }

                for i in range(num_samples):
                    response_mask_BT = data_BT.response_masks[i][:, 1:]
                    # retrieve the loss denominator for the current batch
                    batch_start = (i // accumulation_steps) * accumulation_steps
                    loss_denominator = accumulation_token_counts[batch_start]
                    local_logprobs_BT, entropy_BT = self.forward(
                        self.model,
                        data_BT.query_responses[i],
                        data_BT.attention_masks[i],
                        data_BT.position_ids[i],
                        self.pad_token_id,
                        self.streaming_config.temperature,
                        return_entropy=self.args.record_entropy,
                    )
                    local_logprobs_BT = torch.masked_fill(local_logprobs_BT, ~response_mask_BT, INVALID_LOGPROB)
                    vllm_logprobs_BT = data_BT.vllm_logprobs[i][:, 1:]
                    vllm_logprobs_BT = torch.masked_fill(vllm_logprobs_BT, ~response_mask_BT, INVALID_LOGPROB)
                    vllm_logprobs_BT = torch.nan_to_num(vllm_logprobs_BT, nan=INVALID_LOGPROB)

                    # Compare vLLM logprobs with local logprobs
                    with torch.no_grad():
                        valid_mask_BT = response_mask_BT & ~torch.isnan(vllm_logprobs_BT)
                        logprob_diff_BT = (local_logprobs_BT - vllm_logprobs_BT).abs()
                        masked_diff_BT = torch.masked_fill(logprob_diff_BT, ~valid_mask_BT, 0.0)
                        mean_diff = masked_diff_BT.sum() / valid_mask_BT.sum() if valid_mask_BT.sum() > 0 else 0.0
                        max_diff = masked_diff_BT.max()
                        std_diff = masked_diff_BT[valid_mask_BT].std() if valid_mask_BT.sum() > 1 else 0.0

                        self.local_metrics["debug/vllm_vs_local_logprob_diff_mean"] = mean_diff.item()
                        self.local_metrics["debug/vllm_vs_local_logprob_diff_max"] = max_diff.item()
                        self.local_metrics["debug/vllm_vs_local_logprob_diff_std"] = std_diff.item()

                        reverse_kl_BT = torch.exp(vllm_logprobs_BT) * (vllm_logprobs_BT - local_logprobs_BT)
                        masked_reverse_kl_BT = torch.masked_fill(reverse_kl_BT, ~valid_mask_BT, 0.0)
                        mean_reverse_kl = (
                            masked_reverse_kl_BT.sum() / valid_mask_BT.sum() if valid_mask_BT.sum() > 0 else 0.0
                        )
                        self.local_metrics["debug/vllm_local_reverse_kl"] = mean_reverse_kl.item()

                    new_logprobs_BT = local_logprobs_BT

                    # Cache the old logprobs
                    if num_mini_batches > 1:
                        old_logprob_BT = old_logprobs_BT[i]
                    else:
                        with torch.no_grad():
                            if epoch_idx == 0:
                                if self.args.use_vllm_logprobs:
                                    old_logprobs_BT[i] = vllm_logprobs_BT
                                else:
                                    old_logprobs_BT[i] = local_logprobs_BT.detach()
                            old_logprob_BT = old_logprobs_BT[i]

                    old_logprobs_mask_BT = old_logprob_BT != INVALID_LOGPROB
                    assert torch.all(old_logprobs_mask_BT == response_mask_BT), (
                        f"Old logprobs mask should match response mask. "
                        f"old_mask sum={old_logprobs_mask_BT.sum()}, "
                        f"response_mask sum={response_mask_BT.sum()}"
                    )

                    # Calculate the policy's loss
                    logprobs_diff_BT = new_logprobs_BT - old_logprob_BT
                    ratio_BT = torch.exp(logprobs_diff_BT)
                    if self.args.loss_fn == "dapo":
                        pg_losses_BT = -data_BT.advantages[i][:, 1:] * ratio_BT
                        pg_losses2_BT = -data_BT.advantages[i][:, 1:] * torch.clamp(
                            ratio_BT, 1.0 - self.args.clip_lower, 1.0 + self.args.clip_higher
                        )
                    elif self.args.loss_fn == "cispo":
                        # cispo: directly clip ratio, no lower bound.
                        # reinforce loss, so multiply by new logprobs
                        pg_losses_BT = (
                            -data_BT.advantages[i][:, 1:]
                            * torch.clamp(ratio_BT.detach(), max=1.0 + self.args.clip_higher)
                            * new_logprobs_BT
                        )
                        pg_losses2_BT = pg_losses_BT
                    else:
                        raise ValueError(f"Invalid loss function: {self.args.loss_fn}")

                    # Apply truncated importance sampling if enabled
                    if self.args.truncated_importance_sampling_ratio_cap > 0 and vllm_logprobs_BT is not None:
                        old_logprobs_mask_BT = old_logprob_BT != INVALID_LOGPROB
                        vllm_logprobs_mask_BT = vllm_logprobs_BT != INVALID_LOGPROB

                        assert torch.all(old_logprobs_mask_BT == response_mask_BT), (
                            f"Old logprobs mask should match response mask. "
                            f"old_mask sum={old_logprobs_mask_BT.sum()}, "
                            f"response_mask sum={response_mask_BT.sum()}"
                        )
                        assert torch.all(vllm_logprobs_mask_BT == response_mask_BT), (
                            f"vLLM logprobs mask should match response mask. "
                            f"vllm_mask sum={vllm_logprobs_mask_BT.sum()}, "
                            f"response_mask sum={response_mask_BT.sum()}"
                        )

                        valid_mask_BT = response_mask_BT

                        # Initialize importance ratio to 1.0 (no effect) for all positions
                        tis_imp_ratio_BT = torch.ones_like(old_logprob_BT)

                        if valid_mask_BT.any():
                            # Calculate logprob difference only for valid positions
                            logprob_diff_is_BT = old_logprob_BT - vllm_logprobs_BT
                            # Clamp to prevent numerical overflow in exp
                            logprob_diff_is_BT = torch.where(
                                valid_mask_BT,
                                logprob_diff_is_BT.clamp(-10.0, 10.0),
                                torch.zeros_like(logprob_diff_is_BT),
                            )
                            # Compute importance ratio only for valid positions
                            tis_imp_ratio_BT = torch.where(
                                valid_mask_BT, torch.exp(logprob_diff_is_BT), tis_imp_ratio_BT
                            )
                            # Apply cap
                            tis_imp_ratio_BT = torch.clamp(
                                tis_imp_ratio_BT, max=self.args.truncated_importance_sampling_ratio_cap
                            )

                        # Apply importance sampling to losses
                        pg_losses_BT = pg_losses_BT * tis_imp_ratio_BT
                        pg_losses2_BT = pg_losses2_BT * tis_imp_ratio_BT

                    pg_loss_max_BT = torch.max(pg_losses_BT, pg_losses2_BT)

                    if self.args.load_ref_policy:
                        ref_logprob_BT = ref_logprobs_BT[i]
                        # Here we recalculate kl: we want the KL loss to backpropagate through the model
                        # We also clamp the KL loss to avoid numerical instability
                        # https://chatgpt.com/share/679d0ed9-8f48-8011-926e-e274b15ae8ae
                        ref_logprobs_diff_BT = (new_logprobs_BT - ref_logprob_BT).clamp(-40.0, 40.0)
                        kl_4BT = estimate_kl(ref_logprobs_diff_BT, ratio_BT)
                        # grpo change: directly subtract KL in loss (add)
                        loss = masked_mean(
                            pg_loss_max_BT + self.args.beta * kl_4BT[self.args.kl_estimator],
                            response_mask_BT,
                            None,
                            loss_denominator,
                        )
                    else:
                        loss = masked_mean(pg_loss_max_BT, response_mask_BT, None, loss_denominator)

                    # we already took world size into account via the tokens
                    if dist.is_available() and dist.is_initialized():
                        loss *= dist.get_world_size()

                    # Clear CUDA cache before backward pass to free memory for reduce_scatter operations
                    torch.cuda.empty_cache()
                    self.model.backward(loss)
                    if (local_step + 1) % accumulation_steps == 0:
                        self.model.step()
                    local_step += 1
                    with torch.no_grad():
                        if self.args.load_ref_policy:
                            # NOTE: in packed implementation, kl calculation are averages over response tokens
                            loss_stats_B["kl"][:, i] = masked_mean(kl_4BT, response_mask_BT).float()
                            loss_stats_B["kl_loss"][i] = loss_stats_B["kl"][self.args.kl_estimator, i] * self.args.beta
                        loss_stats_B["pg_clipfrac"][i] = masked_mean(
                            (pg_losses2_BT > pg_losses_BT).float(), response_mask_BT
                        )
                        loss_stats_B["pg_loss"][i] = masked_mean(pg_loss_max_BT, response_mask_BT)
                        loss_stats_B["loss"][i] = loss
                        loss_stats_B["ratio"][i] = masked_mean(ratio_BT, response_mask_BT)
                        if self.args.record_entropy:
                            loss_stats_B["entropy"][i] = masked_mean(entropy_BT, response_mask_BT).float()

            batch_metrics = batch_data["metrics"]
            with torch.no_grad():
                if self.args.load_ref_policy:
                    for j in range(4):
                        self.local_metrics[f"objective/kl{j}_avg"] = loss_stats_B["kl"][j].mean()
                    self.local_metrics["loss/kl_avg"] = loss_stats_B["kl_loss"].mean()
                self.local_metrics["loss/policy_avg"] = loss_stats_B["pg_loss"].mean()
                self.local_metrics["loss/total_avg"] = loss_stats_B["loss"].mean()
                self.local_metrics["policy/clipfrac_avg"] = loss_stats_B["pg_clipfrac"].mean()
                self.local_metrics["val/ratio"] = loss_stats_B["ratio"].mean()
                self.local_metrics["val/ratio_var"] = loss_stats_B["ratio"].var()
                if self.args.record_entropy:
                    self.local_metrics["policy/entropy_avg"] = loss_stats_B["entropy"].mean()
                self.local_metrics["lr"] = self.scheduler.get_last_lr()[0]
                array_metrics = {}
                for key, value in batch_metrics.items():
                    if value is None:
                        continue
                    if isinstance(value, (int, float, np.floating, np.integer)):
                        self.local_metrics[key] = value
                    else:
                        array_metrics[key] = value
                return self.local_metrics.get_metrics_list(), array_metrics

    def save_checkpoint_state(self, checkpoint_state_dir: str, client_state: dict[str, Any]) -> None:
        args = self.args

        # Save comprehensive RNG states for each rank
        rng_states = {
            "torch_cpu_rng_state": torch.get_rng_state(),
            "numpy_rng_state": np.random.get_state(),
            "python_rng_state": random.getstate(),
        }

        # Save CUDA RNG states for all devices
        if torch.cuda.is_available():
            rng_states["torch_cuda_rng_states"] = {
                f"cuda:{i}": torch.cuda.get_rng_state(i) for i in range(torch.cuda.device_count())
            }
            rng_states["torch_cuda_rng_state_all"] = torch.cuda.get_rng_state_all()

        # Add RNG states to client_state
        client_state["rng_states"] = rng_states
        client_state["rank"] = self.rank

        # Save reference policy checkpoint (model only, no optimizer)
        if self.args.load_ref_policy:
            ref_policy_dir = os.path.join(checkpoint_state_dir, "ref_policy")
            os.makedirs(ref_policy_dir, exist_ok=True)

            # For reference policy, we save just the model weights
            # We can't use save_checkpoint because it would try to save DummyOptim
            # which doesn't have state_dict
            if self.rank == 0:
                # Only rank 0 saves the model state
                model_to_save = self.ref_policy.module if hasattr(self.ref_policy, "module") else self.ref_policy
                # Save the state dict
                torch.save(model_to_save.state_dict(), os.path.join(ref_policy_dir, "pytorch_model.bin"))
                logger.info(f"Saved reference policy model to {ref_policy_dir}")

            client_state["ref_policy_saved"] = True

        # Save the main model checkpoint with enhanced client state
        self.model.save_checkpoint(checkpoint_state_dir, client_state=client_state)

        # `save_checkpoint` needs to be called on all ranks, only rank 0 will have all the states
        if self.rank == 0:
            if args.keep_last_n_checkpoints >= 0:
                clean_last_n_checkpoints_deepspeed(checkpoint_state_dir, args.keep_last_n_checkpoints)

            # Sync to GCS if configured (check the actual target, not just gs_bucket_path)
            if args.gs_checkpoint_state_dir is not None:
                ray.remote(sync_gs_bucket).options(num_cpus=1).remote(
                    checkpoint_state_dir, args.gs_checkpoint_state_dir
                )

    def save_model(self, output_dir: str, chat_template_name: str, tokenizer: PreTrainedTokenizer) -> None:
        output_path = pathlib.Path(output_dir)
        marker_path = output_path / CHECKPOINT_COMPLETE_MARKER
        if marker_path.exists():
            logger.info(f"Checkpoint already complete at {output_dir}, skipping save")
            return

        model_to_save = self.model
        if chat_template_name is not None and "olmo" in chat_template_name:
            model_to_save.generation_config = get_olmo3_generation_config(tokenizer)

        if self.rank == 0:
            output_path.mkdir(parents=True, exist_ok=True)

        # save model weights for ZeRO2/3
        if hasattr(model_to_save, "module"):
            model_to_save = model_to_save.module

        # gather parameters
        output_state_dict = {}
        for k, v in model_to_save.named_parameters():
            # only gather z3 params
            params_to_fetch = _z3_params_to_fetch([v])
            with deepspeed.zero.GatheredParameters(params_to_fetch, enabled=len(params_to_fetch) > 0):
                vv = v.data.cpu()
                if self.rank == 0:
                    output_state_dict[k] = vv

        if self.rank == 0:
            state_dict = model_to_save.state_dict()

            # copy named_buffers with `persistent=True`
            for k, v in model_to_save.named_buffers():
                if k not in state_dict:
                    continue
                vv = v.data.cpu()
                output_state_dict[k] = vv

            state_dict_keys = set(state_dict.keys())
            output_state_dict_keys = set(output_state_dict.keys())

            # corner case for tie_word_embeddings, such as Qwen2-0.5B
            if getattr(model_to_save.config, "tie_word_embeddings", False) and "lm_head.weight" in state_dict_keys:
                state_dict_keys.remove("lm_head.weight")

            assert state_dict_keys.issubset(output_state_dict_keys), (
                f"mismatch keys {output_state_dict_keys.symmetric_difference(state_dict_keys)}"
            )

            # only save peft weights https://github.com/microsoft/DeepSpeed/issues/4295
            if isinstance(model_to_save, PeftModel):
                model_to_save.save_pretrained(output_dir)
                if self.stage == 3:
                    torch.save(
                        get_peft_model_state_dict(model_to_save, output_state_dict), output_path / "adapter_model.bin"
                    )
            else:
                model_to_save.save_pretrained(output_dir, state_dict=output_state_dict)

            self.tokenizer.save_pretrained(output_dir)
            marker_path.touch()

    # we need this because we don't know which node is rank 0 is on
    def launch_ai2_evals_on_weka_wrapper(self, step_dir, leaderboard_name, wandb_url, training_step):
        args = self.args
        if self.rank == 0:
            ray.remote(launch_ai2_evals_on_weka).options(num_cpus=1).remote(
                path=step_dir,
                leaderboard_name=leaderboard_name,
                oe_eval_max_length=args.oe_eval_max_length,
                wandb_url=wandb_url,
                training_step=training_step,
                oe_eval_tasks=args.oe_eval_tasks,
                stop_strings=streaming_config.stop_strings,
                gs_bucket_path=args.gs_bucket_path,
                eval_priority=args.eval_priority,
                eval_workspace=args.eval_workspace,
                beaker_image=args.oe_eval_beaker_image,
                oe_eval_gpu_multiplier=args.oe_eval_gpu_multiplier,
            )


class ModelGroup:
    def __init__(
        self,
        pg: PlacementGroup,
        ray_process_cls: RayProcess,
        num_gpus_per_node: list[int],
        single_gpu_mode: bool,
        args: Args,
        streaming_config: data_loader_lib.StreamingDataLoaderConfig,
        vllm_config: data_loader_lib.VLLMConfig,
        data_prep_actor_name: str,
        tokenizer: PreTrainedTokenizer,
    ):
        self.pg = pg
        self.ray_process_cls = ray_process_cls
        self.num_gpus_per_node = num_gpus_per_node
        self.num_gpus_per_actor = 0.48 if single_gpu_mode else 1
        self.num_cpus_per_actor = 4
        self.models = []
        world_size = sum(self.num_gpus_per_node)
        master_policy = ray_process_cls.options(
            num_cpus=self.num_cpus_per_actor,
            num_gpus=self.num_gpus_per_actor,
            scheduling_strategy=PlacementGroupSchedulingStrategy(
                placement_group=self.pg, placement_group_bundle_index=0
            ),
        ).remote(world_size, 0, 0, None, None, args, streaming_config, vllm_config, data_prep_actor_name, tokenizer)

        self.models.append(master_policy)
        results, _ = ray_get_with_progress(
            [master_policy.get_master_addr_port.remote()], desc="Getting master address"
        )
        (master_addr, master_port) = results[0]

        def get_bundle_index(rank, num_gpus_per_node):
            """given a rank and a list of num_gpus_per_node, return the index of the bundle that the rank belongs to"""
            bundle_idx = 0
            while rank >= num_gpus_per_node[bundle_idx]:
                rank -= num_gpus_per_node[bundle_idx]
                bundle_idx += 1
            return bundle_idx

        assert get_bundle_index(0, [7, 8, 4]) == 0
        assert get_bundle_index(1, [7, 8, 4]) == 0
        assert get_bundle_index(7, [7, 8, 4]) == 1
        assert get_bundle_index(8, [7, 8, 4]) == 1
        assert get_bundle_index(9, [7, 8, 4]) == 1
        assert get_bundle_index(16, [7, 8, 4]) == 2

        # Setup worker models
        for rank in range(1, world_size):
            logger.debug(f"{rank=}, {world_size=}, {rank=}, {master_addr=}, {master_port=}")
            scheduling_strategy = PlacementGroupSchedulingStrategy(
                placement_group=self.pg, placement_group_bundle_index=get_bundle_index(rank, self.num_gpus_per_node)
            )
            worker_policy = ray_process_cls.options(
                num_cpus=self.num_cpus_per_actor,
                num_gpus=self.num_gpus_per_actor,
                scheduling_strategy=scheduling_strategy,
            ).remote(
                world_size,
                rank,
                0,
                master_addr,
                master_port,
                args,
                streaming_config,
                vllm_config,
                data_prep_actor_name,
                tokenizer,
            )
            self.models.append(worker_policy)


def calculate_utilization_metrics(
    model_dims: utils.ModelDims,
    prompt_lengths: list[int],
    response_lengths: list[int],
    total_generation_time: float,
    samples_per_prompt: int,
    num_engines: int,
    num_gpus_per_engine: int,
    training_time: float,
    num_training_gpus: int,
) -> dict:
    """Calculate MFU and MBU metrics for model inference and training.

    Args:
        model_dims: Model dimensions with device information
        prompt_lengths: List of prompt lengths
        response_lengths: List of response lengths
        total_generation_time: Total time taken for generation (for actor metrics)
        samples_per_prompt: Number of samples generated per prompt
        num_engines: Number of vLLM engines for inference
        num_gpus_per_engine: Number of GPUs assigned to each vLLM engine (tensor parallel size)
        training_time: Time taken for training step (for learner metrics)
        num_training_gpus: Number of GPUs used for training (for learner metrics)

    Returns:
        Dict with the following keys:
            - actor_mfu: Model FLOPs utilization for inference (percentage)
            - actor_mbu: Model bandwidth utilization for inference (percentage)
            - learner_mfu: Model FLOPs utilization for training (percentage)
    """
    assert len(response_lengths) == len(prompt_lengths) * samples_per_prompt, (
        f"Expected {len(prompt_lengths) * samples_per_prompt} response lengths, got {len(response_lengths)}"
    )

    actor_metrics = model_dims.calculate_actor_utilization(
        prompt_lengths=prompt_lengths,
        response_lengths=response_lengths,
        total_generation_time=total_generation_time,
        samples_per_prompt=samples_per_prompt,
        num_engines=num_engines,
        num_gpus_per_engine=num_gpus_per_engine,
    )

    learner_metrics = model_dims.calculate_learner_utilization(
        prompt_lengths=prompt_lengths,
        response_lengths=response_lengths,
        training_time=training_time,
        samples_per_prompt=samples_per_prompt,
        num_training_gpus=num_training_gpus,
    )

    utilization_metrics = {f"actor_{k}": v for k, v in actor_metrics.items()}
    utilization_metrics["learner_mfu"] = learner_metrics["mfu"]

    return utilization_metrics


def setup_runtime_variables(args: Args, streaming_config: data_loader_lib.StreamingDataLoaderConfig) -> Args:
    """Set up runtime variables for the experiment."""
    if streaming_config.tools and (args.use_vllm_logprobs or args.truncated_importance_sampling_ratio_cap > 0.0):
        assert streaming_config.mask_tool_use, (
            "Must mask tool use when using vLLM logprobs or truncated importance sampling."
        )
    args.run_name = f"{args.exp_name}__{args.seed}__{int(time.time())}"
    args.output_dir = os.path.join(args.output_dir, args.run_name)
    streaming_config.dataset_local_cache_dir = os.path.abspath(streaming_config.dataset_local_cache_dir)
    if is_beaker_job():
        streaming_config.dataset_local_cache_dir = (
            "/weka/oe-adapt-default/allennlp/deletable_open_instruct_dataset_cache"
        )
    args.world_size = sum(args.num_learners_per_node)
    args.num_training_steps = args.total_episodes // (
        streaming_config.num_unique_prompts_rollout * streaming_config.num_samples_per_prompt_rollout
    )
    args.try_launch_beaker_eval_jobs_on_weka = args.try_launch_beaker_eval_jobs_on_weka and is_beaker_job()
    if args.push_to_hub:
        if args.hf_repo_id is None:  # auto-generate one
            args.hf_repo_id = "open_instruct_dev"
        if args.hf_entity is None:  # first try to use AI2 entity
            args.hf_entity = maybe_use_ai2_hf_entity()
        if args.hf_entity is None:  # then try to use the user's entity
            args.hf_entity = HfApi().whoami()["name"]
        args.hf_repo_id = f"{args.hf_entity}/{args.hf_repo_id}"
        if args.hf_repo_revision is None:  # auto-generate one
            args.hf_repo_revision = args.run_name
        args.hf_repo_url = f"https://huggingface.co/{args.hf_repo_id}/tree/{args.hf_repo_revision}"
    if args.with_tracking and args.wandb_entity is None:
        args.wandb_entity = maybe_use_ai2_wandb_entity()
    args.tool_use = streaming_config.tools is not None and len(streaming_config.tools) > 0
    return args


def setup_experiment_tracking(args: Args, tc: TokenizerConfig, model_config: ModelConfig):
    """Setup experiment tracking and seeds."""
    all_configs = {}
    beaker_config = None
    if is_beaker_job():
        beaker_config = maybe_get_beaker_config()
        all_configs.update(vars(beaker_config))
    all_configs.update(**asdict(args), **asdict(tc), **asdict(model_config))

    wandb_url = None
    if args.with_tracking:
        wandb.init(
            project=args.wandb_project_name,
            entity=args.wandb_entity,
            config=all_configs,
            name=args.run_name,
            save_code=True,
            tags=[args.exp_name] + get_wandb_tags(),
        )
        wandb_url = wandb.run.get_url()
        maybe_update_beaker_description(wandb_url=wandb_url)

    return beaker_config, wandb_url


def setup_datasets(
    args: Args,
    tc: TokenizerConfig,
    tokenizer: PreTrainedTokenizer,
    streaming_config: data_loader_lib.StreamingDataLoaderConfig,
):
    """Set up training and evaluation datasets."""
    system_prompt_override = None
    if streaming_config.system_prompt_override_file is not None:
        logger.info(f"Loading system prompt override from {streaming_config.system_prompt_override_file}")
        with open(streaming_config.system_prompt_override_file) as f:
            system_prompt_override = f.read().strip()
        logger.info(f"System prompt overriden to:\n#####\n{system_prompt_override}\n#####\n")

    transform_fn_args = [
        {"system_prompt_override": system_prompt_override},
        {"max_prompt_token_length": streaming_config.max_prompt_token_length},
    ]
    train_dataset = get_cached_dataset_tulu(
        dataset_mixer_list=streaming_config.dataset_mixer_list,
        dataset_mixer_list_splits=streaming_config.dataset_mixer_list_splits,
        tc=tc,
        dataset_transform_fn=streaming_config.dataset_transform_fn,
        transform_fn_args=transform_fn_args,
        dataset_cache_mode=streaming_config.dataset_cache_mode,
        dataset_config_hash=streaming_config.dataset_config_hash,
        hf_entity=args.hf_entity,
        dataset_local_cache_dir=streaming_config.dataset_local_cache_dir,
        dataset_skip_cache=streaming_config.dataset_skip_cache,
        system_prompt_override=system_prompt_override,
    )
    train_dataset = train_dataset.shuffle(seed=args.seed)

    if len(streaming_config.dataset_mixer_eval_list) > 0:
        eval_dataset = get_cached_dataset_tulu(
            dataset_mixer_list=streaming_config.dataset_mixer_eval_list,
            dataset_mixer_list_splits=streaming_config.dataset_mixer_eval_list_splits,
            tc=tc,
            dataset_transform_fn=streaming_config.dataset_transform_fn,
            transform_fn_args=transform_fn_args,
            hf_entity=args.hf_entity,
            dataset_cache_mode=streaming_config.dataset_cache_mode,
            dataset_config_hash=args.dataset_config_eval_hash,
            dataset_local_cache_dir=streaming_config.dataset_local_cache_dir,
            dataset_skip_cache=streaming_config.dataset_skip_cache,
            system_prompt_override=system_prompt_override,
        )
        if streaming_config.shuffle_eval_dataset:
            eval_dataset = eval_dataset.shuffle(seed=args.seed)
    else:
        eval_dataset = None

    visualize_token(train_dataset[0][INPUT_IDS_PROMPT_KEY], tokenizer)

    return train_dataset, eval_dataset


def create_model_and_optimizer(
    args: Args,
    tc: TokenizerConfig,
    model_config: ModelConfig,
    beaker_config: BeakerRuntimeConfig,
    wandb_url: str,
    tokenizer: PreTrainedTokenizer,
    inference_results_Q: ray_queue.Queue,
    prompt_Q: ray_queue.Queue,
    evaluation_inference_results_Q: ray_queue.Queue,
    streaming_config: data_loader_lib.StreamingDataLoaderConfig,
    vllm_config: data_loader_lib.VLLMConfig,
    train_dataset: Dataset,
    eval_dataset,
    reward_config: RewardConfig,
    generation_config,
    data_prep_actor_state: dict | None = None,
) -> tuple[ModelGroup, list[vllm_utils.LLMRayActor], dict, int, int]:
    """Create the model, optimizer, and vLLM engines."""
    # Create placement group
    bundles = [{"GPU": actor_num_gpus, "CPU": actor_num_gpus * 10} for actor_num_gpus in args.num_learners_per_node]
    pg = placement_group(bundles, strategy="STRICT_SPREAD")
    ray_get_with_progress([pg.ready()], desc="Waiting for placement group")

    # Set up tools
    max_len = streaming_config.max_prompt_token_length + streaming_config.response_length
    tool_objects = {}
    if streaming_config.tools:
        for tool in streaming_config.tools:
            if tool.lower() == "search":
                from open_instruct.search_utils.search_tool import SearchTool

                tool = SearchTool(
                    start_str="<query>",
                    end_str="</query>",
                    api_endpoint=streaming_config.search_api_endpoint,
                    number_documents_to_search=streaming_config.number_documents_to_search,
                )
                tool_objects[tool.end_str] = tool
                # Add tool end string to stop_strings
                streaming_config.stop_strings.append(tool.end_str)
            elif tool.lower() == "code":
                from open_instruct.tool_utils.tools import PythonCodeTool

                tool = PythonCodeTool(
                    start_str="<code>", end_str="</code>", api_endpoint=streaming_config.code_tool_api_endpoint
                )
                tool_objects[tool.end_str] = tool
                # Add tool end string to stop_strings
                streaming_config.stop_strings.append(tool.end_str)
            else:
                raise ValueError(f"Unknown tool: {tool}")

    queues_to_monitor = {
        "Inference Results Queue": inference_results_Q,
        "Prompt Queue": prompt_Q,
        "Evaluation Queue": evaluation_inference_results_Q,
    }
    actor_manager = ray.remote(ActorManager).remote(queues_to_monitor, args, streaming_config, vllm_config)

    # Get model_dims early from HuggingFace config (doesn't require vLLM)
    model_dims = utils.ModelDims.from_hf_config(model_config.model_name_or_path)

    # Create DataPreparationActor FIRST so StreamingDataLoader can find it
    data_prep_actor_name = "data_prep_singleton"
    _data_prep_actor = DataPreparationActor.options(name=data_prep_actor_name, num_cpus=2).remote(
        dataset=train_dataset,
        inference_results_Q=inference_results_Q,
        param_prompt_Q=prompt_Q,
        tokenizer=tokenizer,
        config=streaming_config,
        generation_config=generation_config,
        num_training_steps=args.num_training_steps,
        seed=args.seed,
        per_device_train_batch_size=args.per_device_train_batch_size,
        global_batch_size=streaming_config.num_unique_prompts_rollout,
        dp_world_size=args.world_size,
        max_possible_score=streaming_config.max_possible_score,
        actor_manager=actor_manager,
        model_dims=model_dims,
        verbose=args.verbose,
        work_dir=args.output_dir,
        initial_state=data_prep_actor_state,
        allow_world_padding=args.allow_world_padding,
    )

    # Create policy group and start model loading BEFORE vLLM engines (matches main branch order).
    # This ensures policy trainer actors are scheduled first, which affects how Ray schedules
    # the vLLM placement group and prevents port collisions during vLLM initialization.
    wandb_url = wandb.run.get_url() if args.with_tracking else None
    policy_group = ModelGroup(
        pg,
        PolicyTrainerRayProcess,
        args.num_learners_per_node,
        args.single_gpu_mode,
        args=args,
        streaming_config=streaming_config,
        vllm_config=vllm_config,
        data_prep_actor_name=data_prep_actor_name,
        tokenizer=tokenizer,
    )
    inits = [
        model.from_pretrained.remote(args, model_config, beaker_config, wandb_url, tokenizer)
        for model in policy_group.models
    ]

    # Create vLLM engines with queues
    vllm_engines = vllm_utils.create_vllm_engines(
        vllm_config.vllm_num_engines,
        vllm_config.vllm_tensor_parallel_size,
        vllm_config.vllm_enforce_eager,
        tc.tokenizer_name_or_path,
        model_config.model_name_or_path,
        model_config.model_revision,
        args.seed,
        vllm_config.vllm_enable_prefix_caching,
        max_len,
        vllm_config.vllm_gpu_memory_utilization,
        args.single_gpu_mode,
        pg=pg if args.single_gpu_mode else None,
        tools=tool_objects,
        max_tool_calls=streaming_config.max_tool_calls,
        mask_tool_use=streaming_config.mask_tool_use,
        prompt_queue=prompt_Q,
        results_queue=inference_results_Q,
        eval_results_queue=evaluation_inference_results_Q,
        actor_manager=actor_manager,
        inflight_updates=streaming_config.inflight_updates,
        reward_config=reward_config,
        train_dataset=train_dataset,
        eval_dataset=eval_dataset,
    )
    logger.info("======== ✅ vLLM engines and actor_manager initialized =========")

    if vllm_engines:
        kv_cache_max_concurrency = ray.get(vllm_engines[0].get_kv_cache_info.remote())
        ray.get(actor_manager.set_kv_cache_max_concurrency.remote(kv_cache_max_concurrency))
        expected_batch_size = (
            streaming_config.num_unique_prompts_rollout
            * streaming_config.num_samples_per_prompt_rollout
            // vllm_config.vllm_num_engines
        )
        if kv_cache_max_concurrency < expected_batch_size:
            nodes_needed = (
                streaming_config.num_unique_prompts_rollout
                * streaming_config.num_samples_per_prompt_rollout
                // kv_cache_max_concurrency
            )
            logger.warning(
                f"kv_cache_max_concurrency ({kv_cache_max_concurrency}) is lower than "
                f"num_unique_prompts_rollout * num_samples_per_prompt_rollout // vllm_num_engines ({expected_batch_size}). "
                f"This means actors will have to run multiple sequential batches, hurting performance. "
                f"You might want to use more inference nodes ({nodes_needed} nodes to generate the entire batch simultaneously)."
            )
    else:
        ray.get(actor_manager.set_kv_cache_max_concurrency.remote(-1))

    # Wait for policy models to finish loading
    results, _ = ray_get_with_progress(inits, desc="Initializing models")
    resume_training_step = results[0] + 1
    episode = (
        (resume_training_step - 1)
        * streaming_config.num_unique_prompts_rollout
        * streaming_config.num_samples_per_prompt_rollout
    )
    logger.info("======== ✅ all models initialized =========")

    ray_get_with_progress(
        [m.setup_model_update_group.remote(vllm_engines=vllm_engines) for m in policy_group.models],
        desc="Setting up model update group",
    )
    logger.info("======== ✅ model update group setup successfully =========")

    return (
        policy_group,
        vllm_engines,
        tool_objects,
        resume_training_step,
        episode,
        actor_manager,
        model_dims,
        _data_prep_actor,
    )


def create_generation_configs(args: Args, streaming_config: data_loader_lib.StreamingDataLoaderConfig):
    """Create generation configs for training and evaluation."""
    generation_config = vllm_utils.SamplingConfig(
        temperature=streaming_config.temperature,
        top_p=vllm_config.vllm_top_p,
        max_tokens=streaming_config.response_length,
        n=streaming_config.num_samples_per_prompt_rollout,
        stop=streaming_config.stop_strings,
        seed=args.seed,
        logprobs=1,
    )
    eval_generation_config = dataclasses.replace(generation_config, n=1)
    return {"train": generation_config, "eval": eval_generation_config}


def weight_sync_thread(
    args: Args,
    stop_event: threading.Event,
    weight_sync_trigger_event: threading.Event,
    policy_group: ModelGroup,
    actor_manager: ActorManager,
    weight_sync_metrics_Q: Queue,
    resume_training_step: int = 1,
):
    """Thread function that handles weight sync operations and actor manager coordination."""
    logger.info("[Weight Sync Thread] 🚀 Starting weight sync thread")
    if resume_training_step > 1:
        weight_sync_trigger_event.set()

    while not stop_event.is_set():
        # Wait for weight sync trigger from main thread
        if not weight_sync_trigger_event.wait(timeout=1.0):
            continue

        # Clear the event for next iteration
        weight_sync_trigger_event.clear()

        with Timer("[Weight Sync]") as timer:
            logger.debug("[Weight Sync Thread] Starting weight sync")

            # Set actors to stop
            ray.get(actor_manager.set_should_stop.remote(True))
            logger.debug("[Weight Sync Thread] Set should_stop to True for weight sync")

            # Broadcast weights to vLLM engines
            # First get the futures
            weight_broadcast_futures: list[ray.ObjectRef] = [m.broadcast_to_vllm.remote() for m in policy_group.models]

            # Wait for all weight updates to complete and collect individual timings
            _, actor_sync_times = ray_get_with_progress(
                weight_broadcast_futures,
                desc="[Weight Sync Thread] Waiting for weight updates to complete",
                enable=args.verbose,
            )

            # Allow actors to resume
            ray.get(actor_manager.set_should_stop.remote(False))
            logger.debug("[Weight Sync Thread] Set should_stop to False after weight sync")

        # Calculate distribution statistics
        sync_time_stats = {
            "time/weight_sync": timer.duration,
            "time/weight_sync_mean": np.mean(actor_sync_times),
            "time/weight_sync_min": np.min(actor_sync_times),
            "time/weight_sync_max": np.max(actor_sync_times),
            "time/weight_sync_median": np.median(actor_sync_times),
        }

        try:
            weight_sync_metrics_Q.put_nowait(sync_time_stats)
        except Full:
            logger.warning("[Weight Sync Thread] weight sync metrics queue full, skipping metric")

    logger.info("[Weight Sync Thread] 🛑 Stopping weight sync thread")


def one_training_step(
    args: Args,
    streaming_config: data_loader_lib.StreamingDataLoaderConfig,
    policy_group: ModelGroup,
    tokenizer: PreTrainedTokenizer,
    data_thread_metrics: dict[str, Any],
    episode: int,
    training_step: int,
    num_total_tokens: int,
    start_time: float,
    train_dataset: datasets.Dataset,
    training_start_time: float,
    wandb_url: str,
    chat_template_name: str,
    model_dims: utils.ModelDims,
    actor_manager: ActorManager | None = None,
) -> int:
    """Train the model for one step. Returns the number of tokens processed."""
    update_ref_policy_future = []
    with Timer("[Main Thread] 🗡️ Training") as train_timer:
        results, _ = ray_get_with_progress(
            [policy_group.models[i].step.remote() for i in range(args.world_size)],
            desc=f"Running training step {training_step}",
        )
        metrics, array_metrics = zip(*results)
        if all(len(m) == 0 for m in metrics):
            logger.warning("[Main Thread] 🤡 After packing, there is not enough data to train")
            return 0
        if (
            args.load_ref_policy
            and args.ref_policy_update_freq is not None
            and training_step % args.ref_policy_update_freq == 0
            and args.alpha > 0
        ):
            update_ref_policy_future.extend(
                [policy_group.models[i].update_ref_policy.remote() for i in range(args.world_size)]
            )
            ray_get_with_progress(update_ref_policy_future, desc=f"Updating reference policy at step {training_step}")

    save_time = maybe_save_checkpoint(args, training_step, policy_group, chat_template_name, tokenizer, wandb_url)

    ray.get(actor_manager.report_training_step_time.remote(train_timer.duration))

    average_metrics = {k: np.mean([m[k] for m in metrics if k in m]) for k in set().union(*metrics)}
    for key, value in array_metrics[0].items():
        average_metrics[key] = value
    step_time = time.perf_counter() - start_time
    total_training_time = time.perf_counter() - training_start_time

    total_generation_time = average_metrics["time/getting_response"]
    prompt_lengths = array_metrics[0]["batch/prompt_lengths"]
    response_lengths = array_metrics[0]["batch/response_lengths"]
    num_step_tokens = sum(prompt_lengths) + sum(response_lengths)

    utilization_metrics = calculate_utilization_metrics(
        model_dims=model_dims,
        prompt_lengths=prompt_lengths,
        response_lengths=response_lengths,
        total_generation_time=total_generation_time,
        samples_per_prompt=streaming_config.num_samples_per_prompt_rollout,
        num_engines=vllm_config.vllm_num_engines,
        num_gpus_per_engine=vllm_config.vllm_tensor_parallel_size,
        training_time=train_timer.duration,
        num_training_gpus=args.world_size,
    )

    metrics = {
        "episode": episode,
        "global_step": episode,
        "training_step": training_step,
        "val/num_total_tokens": num_total_tokens,
        "val/num_step_tokens": num_step_tokens,
        "epoch": episode / streaming_config.num_samples_per_prompt_rollout / len(train_dataset),
        "learner_tokens_per_second_overall": num_total_tokens / total_training_time,
        "learner_tokens_per_second_step": num_step_tokens / step_time,
        "time/total": step_time,
        "time/training": train_timer.duration,
        "time/saving": save_time,
        **data_thread_metrics,
        **average_metrics,
        **utilization_metrics,
    }
    # Print only scalar metrics
    scalar_metrics = {k: v for k, v in metrics.items() if isinstance(v, float | int)}
    print_rich_single_line_metrics(scalar_metrics)

    if args.with_tracking:
        # Convert array/list metrics to wandb histograms for logging
        for key, value in metrics.items():
            if (isinstance(value, np.ndarray | list)) and len(value) > 0:
                metrics[key] = wandb.Histogram(value)
        wandb.log(metrics, step=episode)

    return num_step_tokens


@backoff.on_exception(backoff.expo, Exception, max_tries=3)
def maybe_save_checkpoint(
    args: Args,
    training_step: int,
    policy_group: ModelGroup,
    chat_template_name: str,
    tokenizer: PreTrainedTokenizer,
    wandb_url: str,
) -> float:
    save_time = 0
    if args.save_freq > 0 and training_step % args.save_freq == 0 and (args.eval_on_step_0 or training_step > 1):
        with Timer("[Main Thread] 🗡️ Saving model") as timer:
            checkpoint_dir = f"{args.output_dir}_checkpoints"
            step_dir = os.path.join(checkpoint_dir, f"step_{training_step}")
            logger.info(f"Saving model at step {training_step} to {step_dir}")
            ray_get_with_progress(
                [
                    policy_group.models[i].save_model.remote(step_dir, chat_template_name, tokenizer)
                    for i in range(args.world_size)
                ],
                desc=f"Saving model at step {training_step}",
            )
            if args.try_launch_beaker_eval_jobs_on_weka and is_beaker_job():
                leaderboard_name = f"{args.hf_repo_revision}_step_{training_step}"
                for i in range(args.world_size):
                    policy_group.models[i].launch_ai2_evals_on_weka_wrapper.remote(
                        step_dir, leaderboard_name, wandb_url, training_step
                    )
        save_time = timer.duration

    return save_time


def maybe_evaluate(
    args: Args,
    training_step: int,
    evaluation_inference_results_Q: ray_queue.Queue,
    tokenizer,
    episode,
    eval_dataset: Dataset,
    eval_generation_config,
    model_dims: utils.ModelDims,
    actor_manager=None,
):
    """Optionally evaluate the model."""
    if eval_dataset is None:
        return

    try:
        # timeout 0.01 if this is not the last training step
        # otherwise, wait to get the last evaluation generations (long timeout just in case)
        timeout = 0.01 if training_step < args.num_training_steps else 100

        # Accumulate evaluation results from all vLLM engines
        eval_result, eval_batch, eval_reward_metrics, _ = accumulate_inference_batches(
            evaluation_inference_results_Q,
            eval_generation_config,
            num_prompts=len(eval_dataset),
            model_dims=model_dims,
            tokenizer=tokenizer,
            dataset=eval_dataset,
            actor_manager=actor_manager,
            timeout=timeout,
            active_sampling=False,
            filter_zero_std_samples=False,
            replenish_prompts=False,
        )

        logger.info("[Main Thread] 📊 Evaluation responses received")

        eval_sequence_lengths = np.array([len(response) for response in eval_result.responses])
        eval_stop_rate = sum(int(finish_reason == "stop") for finish_reason in eval_result.finish_reasons) / len(
            eval_result.finish_reasons
        )
        eval_reward_metrics = {f"eval/{key}": val for key, val in eval_reward_metrics.items()}
        eval_metrics = {
            "eval/scores": np.array(eval_batch.scores).mean(),
            "eval/sequence_lengths": eval_sequence_lengths.mean(),
            "eval/sequence_lengths_min": eval_sequence_lengths.min(),
            "eval/sequence_lengths_max": eval_sequence_lengths.max(),
            "eval/stop_rate": eval_stop_rate,
            **eval_reward_metrics,
        }

        total_tokens = (
            eval_result.token_statistics.num_prompt_tokens + eval_result.token_statistics.num_response_tokens
        )
        eval_metrics["eval/actor_tokens_per_second"] = total_tokens / eval_result.token_statistics.generation_time

        print_rich_single_line_metrics(eval_metrics)

        table = {}
        table["prompt"] = tokenizer.batch_decode(eval_batch.queries if eval_batch else [])
        table["response"] = eval_batch.decoded_responses
        table["response"] = [item.replace(tokenizer.pad_token, "") for item in table["response"]]
        table["scores"] = eval_batch.scores
        table["ground_truth"] = eval_batch.ground_truths if eval_batch else []
        df = pd.DataFrame(table)

        if args.with_tracking:
            eval_metrics["sample_completions"] = wandb.Table(dataframe=df)
            wandb.log(eval_metrics, step=episode)
        else:
            print_rich_table(df.iloc[:1])
        del table
    except Empty:
        logger.warning("[Main Thread] 🙈 Evaluation responses not received")


def save_final_model(
    args: Args,
    policy_group: ModelGroup,
    tokenizer: PreTrainedTokenizer,
    training_step: int,
    wandb_url: str,
    chat_template_name: str,
):
    """Save the final model and launch evaluation jobs if configured."""
    logger.info(f"Saving final model at step {training_step} to {args.output_dir}")
    with Timer("[Main Thread] 🗡️ Saving model"):
        ray_get_with_progress(
            [
                policy_group.models[i].save_model.remote(args.output_dir, chat_template_name, tokenizer)
                for i in range(args.world_size)
            ],
            desc="Saving final model",
        )
        if args.try_launch_beaker_eval_jobs_on_weka and is_beaker_job():
            leaderboard_name = args.hf_repo_revision
            for i in range(args.world_size):
                policy_group.models[i].launch_ai2_evals_on_weka_wrapper.remote(
                    args.output_dir, leaderboard_name, wandb_url, training_step
                )


def make_tokenizer(tc: TokenizerConfig, model_config: ModelConfig):
    """Setup tokenizer with appropriate configuration."""
    tc.tokenizer_revision = model_config.model_revision if tc.tokenizer_revision is None else tc.tokenizer_revision
    tc.tokenizer_name_or_path = (
        model_config.model_name_or_path if tc.tokenizer_name_or_path is None else tc.tokenizer_name_or_path
    )
    if (
        tc.tokenizer_revision != model_config.model_revision
        and tc.tokenizer_name_or_path != model_config.model_name_or_path
    ):
        # Warn user if tokenizer and model use different revisions; this is an unusual
        # use case.
        warning = f"""Requested tokenizer revision `{tc.tokenizer_revision=}` is different
                   from the model revision `{model_config.model_revision=}` or the tokenizer name `{tc.tokenizer_name_or_path=}`
                   is different from the model name `{model_config.model_name_or_path=}`."""
        logger.warning(warning)
    return tc.tokenizer


def cleanup_judge_clients():
    """Cleans up all LLM judge clients."""
    asyncio.run(cleanup_all_llm_judge_clients())
    logger.info("✅ LLM judge clients cleaned up")


def cleanup_training_resources(
    stop_event: threading.Event,
    executor: futures.ThreadPoolExecutor,
    queues: list[ray_queue.Queue],
    actor_manager: ActorManager,
) -> None:
    """Clean up all training resources including threads and Ray queues."""
    stop_event.set()

    logger.info("Signaling all actors to stop...")
    ray.get(actor_manager.set_should_stop.remote(True))
    logger.info("✅ Signaled all actors to stop")

    # Clean up ActorManager resources
    logger.info("Cleaning up ActorManager resources...")
    ray.get(actor_manager.cleanup.remote())
    logger.info("✅ ActorManager resources cleaned up")

    logger.info("Pushing shutdown sentinel to queues...")
    # Push sentinel to the first queue (inference_results_Q)
    if queues and len(queues) > 0:
        queues[0].put(ShutdownSentinel(), timeout=1)

    logger.info("Shutting down Ray queues...")
    if queues and len(queues) > 0:
        [queue.shutdown() for queue in queues]
    logger.info("Shutting down thread pool executor...")
    executor.shutdown(wait=True)

    # Clean up judge clients
    cleanup_judge_clients()

    # Shutdown Ray only from the main process (rank 0) or when DDP isn't initialized
    try:
        is_ddp = dist.is_available() and dist.is_initialized()
        is_rank0 = (not is_ddp) or (dist.get_rank() == 0)
        if is_rank0 and ray.is_initialized():
            logger.info("Shutting down Ray...")
            ray.shutdown()
            logger.info("✅ Ray shut down")
    except Exception as e:
        logger.warning(f"Ray shutdown failed: {e}")

    # Clean up distributed process group if it was initialized
    if dist.is_initialized():
        logger.info("Destroying process group...")
        dist.destroy_process_group()
        logger.info("✅ Process group destroyed")


def run_training(
    args,
    streaming_config,
    tokenizer,
    train_dataset,
    eval_dataset,
    policy_group,
    vllm_engines,
    generation_configs,
    resume_training_step,
    episode,
    wandb_url,
    tc,
    stop_event,
    executor,
    inference_results_Q,
    prompt_Q,
    evaluation_inference_results_Q,
    weight_sync_metrics_Q,
    actor_manager: ActorManager,
    model_dims: utils.ModelDims,
    checkpoint_state=None,
):
    if resume_training_step > 1:
        logger.info(f"[Main Thread] Resuming training from step {resume_training_step}")

    # Restore dataloader state if available in checkpoint
    if checkpoint_state and "dataloader_state" in checkpoint_state:
        ray_get_with_progress(
            [
                policy_group.models[i].load_dataloader_state.remote(checkpoint_state["dataloader_state"])
                for i in range(args.world_size)
            ],
            desc="Restoring dataloader state",
        )
        logger.info("Restored dataloader state from checkpoint")

    logger.info("======== ✅ weight sync thread starts =========")
    weight_sync_trigger_event = threading.Event()
    weight_sync_thread_future = executor.submit(
        weight_sync_thread,
        args,
        stop_event,
        weight_sync_trigger_event,
        policy_group,
        actor_manager,
        weight_sync_metrics_Q,
        resume_training_step,
    )

    """Run the main training loop with worker threads."""
    ray_get_with_progress(
        [engine.ready.remote() for engine in vllm_engines], "Checking engines are ready to work", timeout=300
    )

    logger.info("======== ✅ Dataloaders already initialized in actors =========")

    def health_check_fn():
        [f.result() for f in [weight_sync_thread_future] if f.done()]
        ray_get_with_progress(
            [engine.check_background_threads.remote() for engine in vllm_engines],
            desc="Checking vLLM engine health",
            enable=False,
        )

    if checkpoint_state and "num_total_tokens" in checkpoint_state:
        num_total_tokens = checkpoint_state["num_total_tokens"]
        logger.info(f"Restored num_total_tokens: {num_total_tokens}")
    else:
        num_total_tokens = 0

    if eval_dataset is not None:
        eval_data_loader = data_loader_lib.HFDataLoader(
            dataset=eval_dataset,
            batch_size=1,
            seed=args.seed,
            rank=0,
            world_size=1,
            work_dir=args.output_dir,
            automatic_reshuffle=False,
        )
    else:
        eval_data_loader = None
    training_start_time = time.perf_counter()  # Track overall training start time
    maybe_update_beaker_description(
        current_step=resume_training_step - 1,
        total_steps=args.num_training_steps,
        start_time=training_start_time,
        wandb_url=wandb_url,
    )
    for training_step in range(resume_training_step, args.num_training_steps + 1):
        start_time = time.perf_counter()

        # Check if any of the threads have raised an exception.
        health_check_start = time.perf_counter()
        health_check_fn()
        health_check_time = time.perf_counter() - health_check_start

        if (
            training_step % args.local_eval_every == 0
            and eval_data_loader is not None
            and (args.eval_on_step_0 or training_step > 1)
        ):
            for eval_example in iter(eval_data_loader):
                add_prompt_to_generator(eval_example, 0, prompt_Q, generation_configs["eval"], is_eval=True)

        episode += streaming_config.num_unique_prompts_rollout * streaming_config.num_samples_per_prompt_rollout

        data_thread_metrics = {}
        try:
            data_thread_metrics |= weight_sync_metrics_Q.get_nowait()
        except Empty:
            logger.info("[Main Thread] didn't get train generation metrics")

        data_thread_metrics["time/health_check"] = health_check_time

        num_step_tokens = one_training_step(
            args,
            streaming_config,
            policy_group,
            tokenizer,
            data_thread_metrics,
            episode,
            training_step,
            num_total_tokens,
            start_time,
            train_dataset,
            training_start_time,
            wandb_url,
            tc.chat_template_name,
            model_dims,
            actor_manager,
        )
        num_total_tokens += num_step_tokens

        # Checkpoint after one_training_step (or even if it was skipped)
        # This ensures we checkpoint progress even if the exact checkpoint step has no data
        if (
            args.checkpoint_state_freq > 0
            and training_step % args.checkpoint_state_freq == 0
            and args.checkpoint_state_dir is not None
        ):
            utils.warn_if_low_disk_space(args.checkpoint_state_dir, send_slack_alerts=args.send_slack_alerts)
            with Timer("[Main Thread] 🗡️ Saving checkpoint state"):
                # Save comprehensive client state including dataloader state
                client_state = {
                    "training_step": training_step,
                    "episode": episode,
                    "num_total_tokens": num_total_tokens,
                }

                # Save dataloader state from Ray actor
                client_state["dataloader_state"] = ray.get(policy_group.models[0].get_dataloader_state.remote())

                # Save DataPreparationActor state
                data_prep_actor = ray.get_actor("data_prep_singleton")
                client_state["data_prep_actor_state"] = ray.get(data_prep_actor.get_state.remote())

                ray_get_with_progress(
                    [
                        policy_group.models[i].save_checkpoint_state.remote(args.checkpoint_state_dir, client_state)
                        for i in range(args.world_size)
                    ],
                    desc=f"Saving checkpoint state at step {training_step}",
                )
                logger.info(f"Saved checkpoint state at step {training_step} to {args.checkpoint_state_dir}")

        logger.debug(f"[Main Thread] Triggered weight sync for step {training_step}")
        weight_sync_trigger_event.set()

        maybe_evaluate(
            args,
            training_step,
            evaluation_inference_results_Q,
            tokenizer,
            episode,
            eval_dataset,
            generation_configs["eval"],
            model_dims,
            actor_manager,
        )

        maybe_update_beaker_description(
            current_step=training_step,
            total_steps=args.num_training_steps,
            start_time=training_start_time,
            wandb_url=wandb_url,
        )

    if resume_training_step > args.num_training_steps:
        raise ValueError(f"Training didn't run since {resume_training_step=} > {args.num_training_steps=}")

    save_final_model(args, policy_group, tokenizer, training_step, wandb_url, tc.chat_template_name)


def main(
    args: Args,
    tc: TokenizerConfig,
    model_config: ModelConfig,
    streaming_config: data_loader_lib.StreamingDataLoaderConfig,
    vllm_config: data_loader_lib.VLLMConfig,
):
    tokenizer = make_tokenizer(tc, model_config)
    args = setup_runtime_variables(args, streaming_config)

    if args.verbose:
        logging.getLogger().setLevel(logging.DEBUG)
        for handler in logging.getLogger().handlers:
            handler.setLevel(logging.DEBUG)

    beaker_config, wandb_url = setup_experiment_tracking(args, tc, model_config)

    train_dataset, eval_dataset = setup_datasets(args, tc, tokenizer, streaming_config)

    if len(train_dataset) < (
        needed := max(streaming_config.async_steps, 1) * streaming_config.num_unique_prompts_rollout
    ):
        raise ValueError(
            f"Train dataset is too small! Is {len(train_dataset)} prompts, but {needed} are needed to have enough prompts for bsz and prefill. Try reducing async_steps or num_unique_prompts_rollout, or increasing the dataset size."
        )

    if args.cache_dataset_only:
        return

    pprint([args, model_config])

    # Initialize Ray before creating Ray objects
    ray.init(dashboard_host="0.0.0.0", runtime_env={"excludes": [".git/"], "env_vars": dict(os.environ)})

    # Create Ray queues.
    # Since we now send/receive individual prompts, queue size should accommodate
    # - all prompts from async_steps + 1 training steps
    # - all eval prompts
    num_eval_prompts = len(eval_dataset) if eval_dataset is not None else 0
    queue_size = (streaming_config.async_steps + 1) * streaming_config.num_unique_prompts_rollout + num_eval_prompts
    inference_results_Q = ray_queue.Queue(maxsize=queue_size)
    prompt_Q = ray_queue.Queue(maxsize=queue_size)
    # We don't care if we ever hit the max, so we let the queue be unbounded.
    evaluation_inference_results_Q = ray_queue.Queue()

    reward_config = RewardConfig(
        apply_r1_style_format_reward=streaming_config.apply_r1_style_format_reward,
        r1_style_format_reward=streaming_config.r1_style_format_reward,
        apply_verifiable_reward=streaming_config.apply_verifiable_reward,
        verification_reward=streaming_config.verification_reward,
        non_stop_penalty=streaming_config.non_stop_penalty,
        non_stop_penalty_value=streaming_config.non_stop_penalty_value,
        only_reward_good_outputs=streaming_config.only_reward_good_outputs,
        additive_format_reward=streaming_config.additive_format_reward,
        verifier_functions=build_all_verifiers(args),
    )
    generation_configs = create_generation_configs(args, streaming_config)

    checkpoint_state = None
    data_prep_actor_state = None
    if args.checkpoint_state_dir and os.path.exists(args.checkpoint_state_dir):
        checkpoint_path = os.path.join(args.checkpoint_state_dir, "global_0", "state.pt")
        if os.path.exists(checkpoint_path):
            checkpoint_state = torch.load(checkpoint_path, map_location="cpu", weights_only=False)
            logger.info(f"Loaded checkpoint state from {checkpoint_path}")
            data_prep_actor_state = checkpoint_state.get("data_prep_actor_state")
            if data_prep_actor_state:
                # Use trainer's authoritative training_step for DataPreparationActor.
                # iter_dataloader state may be ahead but that's ok (prompts are shuffled, training is stochastic)
                data_prep_actor_state["training_step"] = checkpoint_state.get("training_step", 0)

    (
        policy_group,
        vllm_engines,
        tool_objects,
        resume_training_step,
        episode,
        actor_manager,
        model_dims,
        _data_prep_actor,
    ) = create_model_and_optimizer(
        args,
        tc,
        model_config,
        beaker_config,
        wandb_url,
        tokenizer,
        inference_results_Q,
        prompt_Q,
        evaluation_inference_results_Q,
        streaming_config,
        vllm_config,
        train_dataset,
        eval_dataset,
        reward_config,
        generation_configs["train"],
        data_prep_actor_state,
    )

    if checkpoint_state:
        episode = checkpoint_state["episode"]
        logger.info(f"Restored episode count: {episode}")

    # Create additional queues (main queues already created above)
    weight_sync_metrics_Q = Queue(maxsize=streaming_config.async_steps)

    stop_event = threading.Event()
    executor = futures.ThreadPoolExecutor(max_workers=3, thread_name_prefix="grpo")

    try:
        episode = run_training(
            args,
            streaming_config,
            tokenizer,
            train_dataset,
            eval_dataset,
            policy_group,
            vllm_engines,
            generation_configs,
            resume_training_step,
            episode,
            wandb_url,
            tc,
            stop_event,
            executor,
            inference_results_Q,
            prompt_Q,
            evaluation_inference_results_Q,
            weight_sync_metrics_Q,
            actor_manager,
            model_dims,
            checkpoint_state,
        )

        if args.push_to_hub and (not dist.is_initialized() or dist.get_rank() == 0):
            push_folder_to_hub(args.output_dir, args.hf_repo_id, args.hf_repo_revision)
    except Exception as e:
        if args.send_slack_alerts:
            utils.send_slack_message(f"<!here> A RL job has died. Error message: {e}.")
        raise
    finally:
        cleanup_training_resources(
            stop_event, executor, [inference_results_Q, prompt_Q, evaluation_inference_results_Q], actor_manager
        )

    # Ai2 logic: we use /output to store the artifacts of the job, so we
    # make a copy of the model to `/output` in the end.
    if (
        args.try_auto_save_to_beaker
        and is_beaker_job()
        and len(beaker_config.beaker_dataset_id_urls) > 0
        and args.output_dir.rstrip("/") != "/output"
        and os.path.isdir(args.output_dir)
    ):
        shutil.copytree(args.output_dir, "/output", dirs_exist_ok=True)
    logger.info("finished training")

    # Check for runtime leaks before exiting
    logger.info("Checking for runtime leaks...")

    utils.check_runtime_leaks()


if __name__ == "__main__":
    utils.check_oe_eval_internal()

    parser = ArgumentParserPlus(
        (Args, TokenizerConfig, ModelConfig, data_loader_lib.StreamingDataLoaderConfig, data_loader_lib.VLLMConfig)
    )
    args, tokenizer_config, model_config, streaming_config, vllm_config = parser.parse_args_into_dataclasses()
    assert isinstance(args, Args)
    assert isinstance(tokenizer_config, TokenizerConfig)
    assert isinstance(model_config, ModelConfig)
    assert isinstance(streaming_config, data_loader_lib.StreamingDataLoaderConfig)
    assert isinstance(vllm_config, data_loader_lib.VLLMConfig)

    main(args, tokenizer_config, model_config, streaming_config, vllm_config)<|MERGE_RESOLUTION|>--- conflicted
+++ resolved
@@ -51,11 +51,8 @@
 import socket
 import threading
 import time
-<<<<<<< HEAD
 from argparse import Namespace
-=======
 from collections.abc import Callable
->>>>>>> 4ee7730f
 from dataclasses import asdict, dataclass, field
 from datetime import timedelta
 from queue import Empty, Full, Queue
@@ -83,9 +80,6 @@
 
 from open_instruct import logger_utils, vllm_utils
 from open_instruct.actor_manager import ActorManager
-<<<<<<< HEAD
-from open_instruct.data_types import ShutdownSentinel
-=======
 from open_instruct.data_types import (
     CollatedBatchData,
     GenerationResult,
@@ -94,7 +88,6 @@
     ShutdownSentinel,
     TokenStatistics,
 )
->>>>>>> 4ee7730f
 from open_instruct.dataset_transformation import (
     INPUT_IDS_PROMPT_KEY,
     TokenizerConfig,
