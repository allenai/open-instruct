# Copyright 2024 AllenAI. All rights reserved.
#
# Licensed under the Apache License, Version 2.0 (the "License");
# you may not use this file except in compliance with the License.
# You may obtain a copy of the License at
#
#     http://www.apache.org/licenses/LICENSE-2.0
#
# Unless required by applicable law or agreed to in writing, software
# distributed under the License is distributed on an "AS IS" BASIS,
# WITHOUT WARRANTIES OR CONDITIONS OF ANY KIND, either express or implied.
# See the License for the specific language governing permissions and
# limitations under the License.
# isort: off
import os

# We need to set NCCL_CUMEM_ENABLE=0 for performance reasons; see:
# https://github.com/vllm-project/vllm/issues/5723#issuecomment-2554389656
os.environ["NCCL_CUMEM_ENABLE"] = "0"  # NOQA
try:
    from deepspeed.runtime.zero.partition_parameters import ZeroParamStatus
    from deepspeed.runtime.zero.offload_config import OffloadDeviceEnum

    # @vwxyzjn: when importing on CPU-only machines, we get the following error:
    # RuntimeError: 0 active drivers ([]). There should only be one.
    # so we need to catch the exception and do nothing
    # https://github.com/deepspeedai/DeepSpeed/issues/7028
except Exception:
    pass
# isort: on
import dataclasses
import functools
import json
import logging
import multiprocessing as mp
import os
import random
import re
import shutil
import socket
import subprocess
import sys
import threading
import time
from collections.abc import Iterable
from concurrent import futures
from ctypes import CDLL, POINTER, Structure, c_char_p, c_int, c_ulong, c_void_p
from dataclasses import dataclass
from multiprocessing import resource_tracker as _rt
from typing import Any, NewType

import beaker
import numpy as np
import ray
import requests
import torch
import vllm.config
from datasets import DatasetDict, concatenate_datasets, load_dataset, load_from_disk
from datasets.builder import DatasetGenerationError
from dateutil import parser
from huggingface_hub import HfApi
from ray.util import state as ray_state
from rich.pretty import pprint
from tqdm import tqdm
from transformers import MODEL_FOR_CAUSAL_LM_MAPPING, HfArgumentParser

from open_instruct import logger_utils

MODEL_CONFIG_CLASSES = list(MODEL_FOR_CAUSAL_LM_MAPPING.keys())
MODEL_TYPES = tuple(conf.model_type for conf in MODEL_CONFIG_CLASSES)


logger = logger_utils.setup_logger(__name__)

DataClassType = NewType("DataClassType", Any)


def repeat_each(seq, k):
    """Repeat each element in a sequence k times."""
    return [item for item in seq for _ in range(k)]


def ray_get_with_progress(
    ray_refs: list[ray.ObjectRef], desc: str = "Processing", enable: bool = True, timeout: float | None = None
):
    """Execute ray.get() with a progress bar using futures and collect timings.

    Args:
        ray_refs: List of ray object references
        desc: Description for the progress bar
        enable: Whether to show the progress bar (default: True)
        timeout: Optional timeout in seconds for all operations to complete

    Returns:
        (results, completion_times)
        - results: List of results in the same order as ray_refs
        - completion_times: time from function start until each ref completed (seconds), aligned to ray_refs

    Raises:
        TimeoutError: If timeout is specified and operations don't complete in time
    """
    t0 = time.perf_counter()

    ray_futures = [ref.future() for ref in ray_refs]
    fut_to_idx = {f: i for i, f in enumerate(ray_futures)}

    results = [None] * len(ray_refs)
    completion_times = [None] * len(ray_refs)

    futures_iter = futures.as_completed(ray_futures, timeout=timeout)
    if enable:
        futures_iter = tqdm(futures_iter, total=len(ray_futures), desc=desc, bar_format="{l_bar}{bar}{r_bar}\n")

    for future in futures_iter:
        idx = fut_to_idx[future]
        results[idx] = future.result()
        completion_times[idx] = time.perf_counter() - t0

    return results, completion_times


"""
Notes:
Inspired by Alignment Handbook Parser and Dataset Mixer
https://github.com/huggingface/alignment-handbook/blob/main/src/alignment/configs.py
https://github.com/huggingface/alignment-handbook/blob/main/src/alignment/data.py

Migrated Args from
https://github.com/allenai/open-instruct/blob/98ccfb460ae4fb98140783b6cf54241926160a06/open_instruct/finetune_trainer.py

Commented out Args not currently used
"""


# ----------------------------------------------------------------------------
# Dataset utilities
def is_openai_format(messages: Any) -> bool:
    """
    Check if the input messages are in OpenAI format.
    Args:
        messages (`Any`):
            Messages to check.
    Returns:
        `bool`: Whether the messages are in OpenAI format.
    """
    if isinstance(messages, list) and all(isinstance(message, dict) for message in messages):
        return all("role" in message and "content" in message for message in messages)
    return False


# functions for handling different formats of messages
def convert_alpaca_gpt4_to_messages(example):
    """
    Convert an instruction in inst-output to a list of messages.
    e.g. vicgalle/alpaca-gpt4"""
    messages = [
        {
            "role": "user",
            "content": (
                "Below is an instruction that describes a task, paired with an input that provides "
                "further context. Write a response that appropriately completes the request.\n\n"
                f"### Instruction:\n{example['instruction']}\n\n"
                f"### Input:\n{example['input']}\n\n"
                "### Response:"
            ),
        },
        {"role": "assistant", "content": example["output"]},
    ]
    example["messages"] = messages
    return example


def convert_codefeedback_single_turn_to_messages(example):
    """
    Convert a query-answer pair to a list of messages.
    e.g. m-a-p/CodeFeedback-Filtered-Instruction"""
    messages = [{"role": "user", "content": example["query"]}, {"role": "assistant", "content": example["answer"]}]
    example["messages"] = messages
    return example


def convert_metamath_qa_to_messages(example):
    """
    Convert a query-response pair to a list of messages.
    e.g. meta-math/MetaMathQA"""
    messages = [{"role": "user", "content": example["query"]}, {"role": "assistant", "content": example["response"]}]
    example["messages"] = messages
    return example


def convert_code_alpaca_to_messages(example):
    """
    Convert a prompt-completion pair to a list of messages.
    e.g. HuggingFaceH4/CodeAlpaca_20K"""
    messages = [
        {"role": "user", "content": example["prompt"]},
        {"role": "assistant", "content": example["completion"]},
    ]
    example["messages"] = messages
    return example


def convert_open_orca_to_messages(example):
    """
    Convert a question-response pair to a list of messages.
    e.g. Open-Orca/OpenOrca"""
    messages = [
        {"role": "system", "content": example["system_prompt"]},
        {"role": "user", "content": example["question"]},
        {"role": "assistant", "content": example["response"]},
    ]
    example["messages"] = messages
    return example


def conversations_to_messages(example):
    """
    Convert from conversations format to messages.

    E.g. change "from": "user" to "role": "user"
        and "value" to "content"
        and "gpt" to "assistant"

    WizardLMTeam/WizardLM_evol_instruct_V2_196k
    """
    name_mapping = {
        "gpt": "assistant",
        "Assistant": "assistant",
        "assistant": "assistant",
        "user": "user",
        "User": "user",
        "human": "user",
    }
    messages = [{"role": name_mapping[conv["from"]], "content": conv["value"]} for conv in example["conversations"]]
    example["messages"] = messages
    return example


def convert_rejection_samples_to_messages(example):
    """
    Convert a rejection sampling dataset to messages.
    """
    example["messages"] = example["chosen"]
    return example


def get_datasets(
    dataset_mixer: dict | list,
    splits: list[str] | None = None,
    configs: list[str] | None = None,
    columns_to_keep: list[str] | None = None,
    shuffle: bool = True,
    save_data_dir: str | None = None,
    need_columns: list[str] | None = None,
    keep_ids: bool = False,
    add_source_col: bool = False,
) -> DatasetDict:
    """
    Loads and mixes datasets according to proportions specified in `dataset_mixer`.

    Args:
        dataset_mixer (`list` or `dict`):
            Dictionary or list containing the dataset names and their training proportions.
            By default, all test proportions are 1. Lists are formatted as
            `key1 value1 key2 value2 ...` If a list is passed in, it will be converted to a dictionary.
        splits (Optional[List[str]], *optional*, defaults to `None`):
            Dataset splits to load and mix. Assumes the splits exist in
            all datasets and have a `train_` or `test_` prefix.
        configs (Optional[List[str]], *optional*, defaults to `None`):
            List of dataset config names. If given must be the same length as 'dataset_mixer' keys.
        columns_to_keep (Optional[List[str]], *optional*, defaults to `None`):
            Column names to keep in the dataset. Useful in the datamixer to avoid schema conflicts,
            and for cpt this should be (at least) the text column.
        shuffle (`bool`, *optional*, defaults to `True`):
            Whether to shuffle the training and testing/validation data.
        save_data_dir (Optional[str], *optional*, defaults to `None`):
            Optional directory to save training/test mixes on.
        need_columns (Optional[List[str]], *optional*, defaults to `None`):
            Column names that are required to be in the dataset.
            Quick debugging when mixing heterogeneous datasets.
        keep_ids (`bool`, *optional*, defaults to `False`):
            Whether to keep ids for training that are added during mixing.
            Used primarily in mix_data.py for saving, or the saved dataset has IDs already.
        add_source_col (`bool`, *optional*, defaults to `False`):
            Whether to add a column to the dataset that indicates the source of the data explicitly.
    """
    if isinstance(dataset_mixer, list):
        assert len(dataset_mixer) % 2 == 0, f"Data mixer list length is not even: {dataset_mixer}"
        mixer_dict = {}
        i = 0
        while i < len(dataset_mixer) - 1:
            assert isinstance(dataset_mixer[i], str), f"Invalid type in data mixer: {dataset_mixer}"
            value = float(dataset_mixer[i + 1]) if "." in dataset_mixer[i + 1] else int(dataset_mixer[i + 1])
            mixer_dict[dataset_mixer[i]] = value
            i += 2
        dataset_mixer = mixer_dict

    splits = ["train", "test"] if splits is None else splits
    configs = configs if configs else [None] * len(dataset_mixer)
    columns_to_keep = [] if columns_to_keep is None else columns_to_keep

    if configs is not None and len(configs) != len(dataset_mixer):
        raise ValueError("The number of given dataset config names must be the same as the given number of datasets.")

    # print save location
    if save_data_dir:
        print(f"Saving mixed dataset to {save_data_dir}")

    raw_datasets = DatasetDict()
    raw_train_datasets = []
    raw_val_datasets = []
    frac_or_sample_list = []
    for (ds, frac_or_samples), ds_config in zip(dataset_mixer.items(), configs):
        frac_or_sample_list.append(frac_or_samples)
        for split in splits:
            # if dataset ends with .json or .jsonl, load from file
            if ds.endswith(".json") or ds.endswith(".jsonl"):
                dataset = load_dataset("json", data_files=ds, split=split)
            elif ds.endswith(".parquet"):
                dataset = load_dataset("parquet", data_files=ds, split=split)
            else:
                try:
                    # Try first if dataset on a Hub repo
                    dataset = load_dataset(ds, ds_config, split=split)
                except DatasetGenerationError:
                    # If not, check local dataset
                    dataset = load_from_disk(os.path.join(ds, split))

            # shuffle dataset if set
            if shuffle:
                dataset = dataset.shuffle(seed=42)

            # assert that needed columns are present
            if need_columns and not all(col in dataset.column_names for col in need_columns):
                raise ValueError(f"Needed column {need_columns} not found in dataset {dataset.column_names}.")

            # handle per-case conversions
            # if "instruction" and "output" columns are present and "messages" is not, convert to messages
            if (
                "instruction" in dataset.column_names
                and "output" in dataset.column_names
                and "messages" not in dataset.column_names
            ):
                dataset = dataset.map(convert_alpaca_gpt4_to_messages, num_proc=10)
            elif (
                "prompt" in dataset.column_names
                and "completion" in dataset.column_names
                and "messages" not in dataset.column_names
            ):
                dataset = dataset.map(convert_code_alpaca_to_messages, num_proc=10)
            elif "conversations" in dataset.column_names and "messages" not in dataset.column_names:
                dataset = dataset.map(conversations_to_messages, num_proc=10)
            elif (
                "question" in dataset.column_names
                and "response" in dataset.column_names
                and "messages" not in dataset.column_names
            ):
                dataset = dataset.map(convert_open_orca_to_messages, num_proc=10)
            elif (
                "query" in dataset.column_names
                and "answer" in dataset.column_names
                and "messages" not in dataset.column_names
            ):
                dataset = dataset.map(convert_codefeedback_single_turn_to_messages, num_proc=10)
            elif (
                "query" in dataset.column_names
                and "response" in dataset.column_names
                and "messages" not in dataset.column_names
            ):
                dataset = dataset.map(convert_metamath_qa_to_messages, num_proc=10)
            elif (
                "chosen" in dataset.column_names
                and "rejected" in dataset.column_names
                and "reference_completion" in dataset.column_names
                and "messages" not in dataset.column_names
            ):
                dataset = dataset.map(convert_rejection_samples_to_messages, num_proc=10)

            # if id not in dataset, create it as ds-{index}
            if "id" not in dataset.column_names:
                id_col = [f"{ds}_{i}" for i in range(len(dataset))]
                dataset = dataset.add_column("id", id_col)

            # Remove redundant columns to avoid schema conflicts on load
            dataset = dataset.remove_columns(
                [col for col in dataset.column_names if col not in (columns_to_keep + ["id"])]
            )

            # if add_source_col, add that column
            if add_source_col:
                source_col = [ds] * len(dataset)
                dataset = dataset.add_column("source", source_col)

            # for cols in columns_to_keep, if one is not present, add "None" to the column
            for col in columns_to_keep:
                if col not in dataset.column_names:
                    dataset = dataset.add_column(col, [None] * len(dataset))

            # add tag to the dataset corresponding to where it was sourced from, for
            if "train" in split:
                raw_train_datasets.append(dataset)
            elif "test" in split:
                raw_val_datasets.append(dataset)
            else:
                raise ValueError(f"Split type {split} not recognized as one of test or train.")

    if len(raw_val_datasets) == 0 and len(raw_train_datasets) == 0:
        raise ValueError("No datasets loaded.")
    elif len(raw_train_datasets) == 0:
        # target features are the features of the first dataset post load
        target_features = raw_val_datasets[0].features
    else:
        # target features are the features of the first dataset post load
        target_features = raw_train_datasets[0].features

    if any(frac_or_samples < 0 for frac_or_samples in frac_or_sample_list):
        raise ValueError("Dataset fractions / lengths cannot be negative.")

    # if any > 1, use count
    if any(frac_or_samples > 1 for frac_or_samples in frac_or_sample_list):
        is_count = True
        # assert that all are integers
        if not all(isinstance(frac_or_samples, int) for frac_or_samples in frac_or_sample_list):
            raise NotImplementedError("Cannot mix fractions and counts, yet.")
    else:
        is_count = False

    if len(raw_train_datasets) > 0:
        train_subsets = []
        # Manage proportions
        for dataset, frac_or_samples in zip(raw_train_datasets, frac_or_sample_list):
            # cast features (TODO, add more feature regularization)
            dataset = dataset.cast(target_features)
            # TODO selection can be randomized.
            if is_count:
                train_subset = dataset.select(range(frac_or_samples))
            else:
                train_subset = dataset.select(range(int(frac_or_samples * len(dataset))))
            train_subsets.append(train_subset)

        raw_datasets["train"] = concatenate_datasets(train_subsets)

    # No subsampling for test datasets to enable fair comparison across models
    if len(raw_val_datasets) > 0:
        for dataset in raw_val_datasets:
            # cast features (TODO, add more feature regularization)
            dataset = dataset.cast(target_features)

        raw_datasets["test"] = concatenate_datasets(raw_val_datasets)

    if len(raw_datasets) == 0:
        raise ValueError(
            f"Dataset {dataset_mixer} not recognized with splits {splits}."
            "Check the dataset has been correctly formatted."
        )

    # optional save
    if save_data_dir:
        for split in raw_datasets:
            raw_datasets[split].to_json(save_data_dir + f"mixed_ds_{split}.json")

    if not keep_ids:
        # remove id column
        if len(raw_train_datasets) > 0 and "id" in raw_datasets["train"].column_names:
            raw_datasets["train"] = raw_datasets["train"].remove_columns("id")
        if len(raw_val_datasets) > 0 and "id" in raw_datasets["test"].column_names:
            raw_datasets["test"] = raw_datasets["test"].remove_columns("id")

    return raw_datasets


def combine_dataset(
    dataset_mixer: dict | list,
    splits: list[str],
    configs: list[str] | None = None,
    columns_to_keep: list[str] | None = None,
    shuffle: bool = False,
    save_data_dir: str | None = None,
    keep_ids: bool = False,
) -> DatasetDict:
    """
    Loads and mixes datasets according to proportions specified in `dataset_mixer`.

    Args:
        dataset_mixer (`dict`):
            Dictionary containing the dataset names and their training proportions.
        splits (Optional[List[str]], *optional*, defaults to `None`):
            Dataset splits to load and mix. Assumes the splits exist in
            all datasets and have a `train_` or `test_` prefix.
        configs (Optional[List[str]], *optional*, defaults to `None`):
            List of dataset config names. If given must be the same length as 'dataset_mixer' keys.
        columns_to_keep (Optional[List[str]], *optional*, defaults to `None`):
            Column names to keep in the dataset. Useful in the datamixer to avoid schema conflicts,
            and for cpt this should be (at least) the text column.
        shuffle (`bool`, *optional*, defaults to `False`):
            Whether to shuffle the training and testing/validation data.
        save_data_dir (Optional[str], *optional*, defaults to `None`):
            Optional directory to save training/test mixes on.
        keep_ids (`bool`, *optional*, defaults to `False`):
            Whether to keep ids for training that are added during mixing.
            Used primarily in mix_data.py for saving, or the saved dataset has IDs already.
    """
    assert len(splits) == len(dataset_mixer), "Number of splits must match the number of datasets."
    if isinstance(dataset_mixer, list):
        assert len(dataset_mixer) % 2 == 0, f"Data mixer list length is not even: {dataset_mixer}"
        mixer_dict = {}
        i = 0
        while i < len(dataset_mixer) - 1:
            assert isinstance(dataset_mixer[i], str), f"Invalid type in data mixer: {dataset_mixer}"
            value = float(dataset_mixer[i + 1]) if "." in dataset_mixer[i + 1] else int(dataset_mixer[i + 1])
            mixer_dict[dataset_mixer[i]] = value
            i += 2
        dataset_mixer = mixer_dict

    if any(frac_or_samples < 0 for frac_or_samples in dataset_mixer.values()):
        raise ValueError("Dataset fractions / lengths cannot be negative.")

    configs = configs if configs else [None] * len(dataset_mixer)
    columns_to_keep = [] if columns_to_keep is None else columns_to_keep

    if configs is not None and len(configs) != len(dataset_mixer):
        raise ValueError("The number of given dataset config names must be the same as the given number of datasets.")

    # print save location
    if save_data_dir:
        print(f"Saving mixed dataset to {save_data_dir}")

    datasets = []
    for (ds, frac_or_samples), ds_config, split in zip(dataset_mixer.items(), configs, splits):
        # if dataset ends with .json or .jsonl, load from file
        if ds.endswith(".json") or ds.endswith(".jsonl"):
            dataset = load_dataset("json", data_files=ds, split=split)
        else:
            try:
                # Try first if dataset on a Hub repo
                dataset = load_dataset(ds, ds_config, split=split)
            except DatasetGenerationError:
                # If not, check local dataset
                dataset = load_from_disk(os.path.join(ds, split))

        # shuffle dataset if set
        if shuffle:
            dataset = dataset.shuffle(seed=42)

        # select a fraction of the dataset
        samples = int(frac_or_samples) if frac_or_samples > 1.0 else int(frac_or_samples * len(dataset))
        dataset = dataset.select(range(samples))

        # if id not in dataset, create it as ds-{index}
        if "id" not in dataset.column_names:
            id_col = [f"{ds}_{i}_{split}" for i in range(len(dataset))]
            dataset = dataset.add_column("id", id_col)

        # Remove redundant columns to avoid schema conflicts on load
        dataset = dataset.remove_columns(
            [col for col in dataset.column_names if col not in (columns_to_keep + ["id"])]
        )
        datasets.append(dataset)

    datasets = concatenate_datasets(datasets)

    # optional save
    if save_data_dir:
        datasets.to_json(save_data_dir + "mixed_ds.json")

    if not keep_ids and "id" in datasets.column_names:
        datasets = datasets.remove_columns("id")

    return datasets


# ----------------------------------------------------------------------------
# Arguments utilities
class ArgumentParserPlus(HfArgumentParser):
    def parse_yaml_and_args(self, yaml_arg: str, other_args: list[str] | None = None) -> list[dataclass]:
        """
        Parse a YAML file and overwrite the default/loaded values with the values provided to the command line.

        Args:
            yaml_arg (`str`):
                The path to the config file used
            other_args (`List[str]`, *optional`):
                A list of strings to parse as command line arguments, e.g. ['--arg=val', '--arg2=val2'].

        Returns:
            [`List[dataclass]`]: a list of dataclasses with the values from the YAML file and the command line
        """
        arg_list = self.parse_yaml_file(os.path.abspath(yaml_arg))

        outputs = []
        # strip other args list into dict of key-value pairs
        other_args = {arg.split("=")[0].strip("-"): arg.split("=")[1] for arg in other_args}
        used_args = {}

        # overwrite the default/loaded value with the value provided to the command line
        # noqa adapted from https://github.com/huggingface/transformers/blob/d0b5002378daabf62769159add3e7d66d3f83c3b/src/transformers/hf_argparser.py#L327
        for data_yaml, data_class in zip(arg_list, self.dataclass_types):
            keys = {f.name for f in dataclasses.fields(data_yaml) if f.init}
            inputs = {k: v for k, v in vars(data_yaml).items() if k in keys}
            for arg, val in other_args.items():
                # add only if in keys

                if arg in keys:
                    base_type = data_yaml.__dataclass_fields__[arg].type
                    inputs[arg] = val

                    # cast type for ints, floats (default to strings)
                    if base_type in [int, float]:
                        inputs[arg] = base_type(val)

                    if base_type == list[str]:
                        inputs[arg] = [str(v) for v in val.split(",")]

                    # bool of a non-empty string is True, so we manually check for bools
                    if base_type is bool:
                        if val in ["true", "True"]:
                            inputs[arg] = True
                        else:
                            inputs[arg] = False

                    # add to used-args so we can check if double add
                    if arg not in used_args:
                        used_args[arg] = val
                    else:
                        raise ValueError(f"Duplicate argument provided: {arg}, may cause unexpected behavior")

            obj = data_class(**inputs)
            outputs.append(obj)

        return outputs

    def parse(self) -> DataClassType | tuple[DataClassType]:
        if len(sys.argv) == 2 and sys.argv[1].endswith(".yaml"):
            # If we pass only one argument to the script and it's the path to a YAML file,
            # let's parse it to get our arguments.
            output = self.parse_yaml_file(os.path.abspath(sys.argv[1]))
        # parse command line args and yaml file
        elif len(sys.argv) > 2 and sys.argv[1].endswith(".yaml"):
            output = self.parse_yaml_and_args(os.path.abspath(sys.argv[1]), sys.argv[2:])
        # parse command line args only
        else:
            output = self.parse_args_into_dataclasses()

        if len(output) == 1:
            output = output[0]
        return output


# ----------------------------------------------------------------------------
# Experiment tracking utilities
def get_wandb_tags() -> list[str]:
    """Get tags for Weights & Biases (e.g., `no-tag-404-g98dc659,pr-123,branch-main`)"""
    tags = [t for t in os.environ.get("WANDB_TAGS", "").split(",") if t != ""]
    if "GIT_COMMIT" in os.environ:
        git_commit = os.environ["GIT_COMMIT"]
        tags.append(f"commit: {git_commit}")
        # try finding the pull request number on github
        prs = requests.get(f"https://api.github.com/search/issues?q=repo:allenai/open-instruct+is:pr+{git_commit}")
        if prs.status_code == 200:
            prs = prs.json()
            if len(prs["items"]):
                pr = prs["items"][0]
                tags.append(f"pr: {pr['number']}")
    if "GIT_BRANCH" in os.environ:
        tags.append(f"branch: {os.environ['GIT_BRANCH']}")
    tags = [tag[:64] for tag in tags if len(tag) > 64]
    return tags


# ----------------------------------------------------------------------------
# Check pointing utilities
def get_last_checkpoint(folder: str, incomplete: bool = False) -> str | None:
    content = os.listdir(folder)
    checkpoint_steps = [path for path in content if path.startswith("step_")]
    checkpoint_epochs = [path for path in content if path.startswith("epoch_")]
    if len(checkpoint_steps) > 0 and len(checkpoint_epochs) > 0:
        logger.info("Mixed step and epoch checkpoints found. Using step checkpoints.")
        checkpoints = checkpoint_steps
    elif len(checkpoint_steps) == 0:
        checkpoints = checkpoint_epochs
    else:
        checkpoints = checkpoint_steps
    if not incomplete:
        checkpoints = [path for path in checkpoints if os.path.exists(os.path.join(folder, path, "COMPLETED"))]
    if len(checkpoints) == 0:
        return
    return os.path.join(folder, max(checkpoints, key=lambda x: int(x.split("_")[-1])))


def get_last_checkpoint_path(args, incomplete: bool = False) -> str:
    # if output already exists and user does not allow overwriting, resume from there.
    # otherwise, resume if the user specifies a checkpoint.
    # else, start from scratch.
    # if incomplete is true, include folders without "COMPLETE" in the folder.
    last_checkpoint_path = None
    if args.output_dir and os.path.isdir(args.output_dir):
        last_checkpoint_path = get_last_checkpoint(args.output_dir, incomplete=incomplete)
        if last_checkpoint_path is None:
            logger.warning("Output directory exists but no checkpoint found. Starting from scratch.")
    elif args.resume_from_checkpoint:
        last_checkpoint_path = args.resume_from_checkpoint
    return last_checkpoint_path


def is_checkpoint_folder(dir: str, folder: str) -> bool:
    return (folder.startswith("step_") or folder.startswith("epoch_")) and os.path.isdir(os.path.join(dir, folder))


def clean_last_n_checkpoints(output_dir: str, keep_last_n_checkpoints: int) -> None:
    # remove the last checkpoint to save space
    folders = [f for f in os.listdir(output_dir) if is_checkpoint_folder(output_dir, f)]
    # find the checkpoint with the largest step
    checkpoints = sorted(folders, key=lambda x: int(x.split("_")[-1]))
    if keep_last_n_checkpoints >= 0 and len(checkpoints) > keep_last_n_checkpoints:
        for checkpoint in checkpoints[: len(checkpoints) - keep_last_n_checkpoints]:
            logger.info(f"Removing checkpoint {checkpoint}")
            shutil.rmtree(os.path.join(output_dir, checkpoint))
    logger.info("Remaining files:" + str(os.listdir(output_dir)))


def clean_last_n_checkpoints_deepspeed(output_dir: str, keep_last_n_checkpoints: int) -> None:
    # Identify checkpoint files that follow the pattern global_step{number}
    all_files = os.listdir(output_dir)
    checkpoint_files = []
    for file in all_files:
        if file.startswith("global_step") and file[len("global_step") :].isdigit():
            checkpoint_files.append(file)

    # Sort checkpoints by step number
    checkpoints = sorted(checkpoint_files, key=lambda x: int(x[len("global_step") :]), reverse=True)

    # Keep the N most recent checkpoints and remove the rest
    if keep_last_n_checkpoints >= 0 and len(checkpoints) > keep_last_n_checkpoints:
        for checkpoint in checkpoints[keep_last_n_checkpoints:]:
            print(f"Removing checkpoint {checkpoint}")
            checkpoint_path = os.path.join(output_dir, checkpoint)
            if os.path.isdir(checkpoint_path):
                shutil.rmtree(checkpoint_path)
            elif os.path.isfile(checkpoint_path):
                os.remove(checkpoint_path)

    # Keep special files like zero_to_fp32.py and latest
    print("Remaining files:" + str(os.listdir(output_dir)))


def calibrate_checkpoint_state_dir(checkpoint_state_dir: str) -> None:
    """
    Find the latest valid checkpoint directory and update the 'latest' file.

    Edge case:
    it's possible sometimes the checkpoint save / upload (1) completely or (2) partially failed (i.e., having incomplete files),
    so we should fall back to a checkpoint that actually exists -- we should pick the latest folder which has the most files.
    The folders look like this:
    checkpoint_state_dir/global_step14
    checkpoint_state_dir/global_step15
    ...
    checkpoint_state_dir/global_step20
    we would then update the `checkpoint_state_dir/latest` file
    with the latest global_step number.
    """
    if not os.path.exists(checkpoint_state_dir):
        return

    # Get all checkpoint directories
    checkpoint_dirs = [
        d
        for d in os.listdir(checkpoint_state_dir)
        if d.startswith("global_step") and os.path.isdir(os.path.join(checkpoint_state_dir, d))
    ]

    if not checkpoint_dirs:
        return

    # Create a list of (dir_name, step_number, file_count) tuples
    checkpoint_info = []
    for dir_name in checkpoint_dirs:
        step_number = int(dir_name.replace("global_step", ""))
        dir_path = os.path.join(checkpoint_state_dir, dir_name)
        # Count files in the directory, not directories
        file_count = len(os.listdir(dir_path))
        checkpoint_info.append((dir_name, step_number, file_count))

    # Find the maximum file count
    max_file_count = max(info[2] for info in checkpoint_info)

    # Filter to only include checkpoints with the maximum file count
    valid_checkpoints = [info for info in checkpoint_info if info[2] >= max_file_count]
    invalid_checkpoints = [info for info in checkpoint_info if info[2] < max_file_count]

    # Remove invalid checkpoint directories
    for dir_name, _, _ in invalid_checkpoints:
        checkpoint_path = os.path.join(checkpoint_state_dir, dir_name)
        print(f"Removing incomplete checkpoint: {dir_name}")
        shutil.rmtree(checkpoint_path)

    # Sort by step number (descending)
    valid_checkpoints.sort(key=lambda x: x[1], reverse=True)

    # Get the latest valid checkpoint
    latest_checkpoint, latest_step, file_count = valid_checkpoints[0]

    # Update the 'latest' file
    with open(os.path.join(checkpoint_state_dir, "latest"), "w") as f:
        f.write(f"global_step{latest_step}")

    print(
        f"Found latest checkpoint: {latest_checkpoint} with {file_count} files, "
        f"updated 'latest' file to global_step{latest_step}"
    )


# ----------------------------------------------------------------------------
# Ai2 user utilities
@dataclass
class BeakerRuntimeConfig:
    beaker_workload_id: str
    beaker_node_hostname: list[str] | None = None
    beaker_experiment_url: list[str] | None = None
    beaker_dataset_ids: list[str] | None = None
    beaker_dataset_id_urls: list[str] | None = None


def is_beaker_job() -> bool:
    return "BEAKER_JOB_ID" in os.environ


def get_beaker_experiment_info(experiment_id: str) -> dict | None:
    get_experiment_command = f"beaker experiment get {experiment_id} --format json"
    process = subprocess.Popen(["bash", "-c", get_experiment_command], stdout=subprocess.PIPE, stderr=subprocess.PIPE)
    stdout, stderr = process.communicate()
    if process.returncode != 0:
        print(f"Failed to get Beaker experiment: {stderr}")
        return None
    return json.loads(stdout)[0]


def beaker_experiment_succeeded(experiment_id: str) -> bool:
    experiment = get_beaker_experiment_info(experiment_id)
    if "replicas" in experiment["jobs"][0]["execution"]["spec"]:
        num_replicas = experiment["jobs"][0]["execution"]["spec"]["replicas"]
    else:
        num_replicas = 1
    if not experiment:
        return False
    pprint(experiment)
    finalizeds = [
        "finalized" in job["status"] and "exitCode" in job["status"] and job["status"]["exitCode"] == 0
        for job in experiment["jobs"]
    ]
    pprint(finalizeds)
    return sum(finalizeds) == num_replicas


@dataclass
class DatasetInfo:
    id: str
    committed: Any
    non_empty: bool


def get_beaker_dataset_ids(experiment_id: str, sort=False) -> list[str] | None:
    """if sort is True, the non-empty latest dataset will be availble at the end of the list"""
    experiment = get_beaker_experiment_info(experiment_id)
    if not experiment:
        return None
    result_ids = [job["result"]["beaker"] for job in experiment["jobs"]]
    dataset_infos = []
    for result_id in result_ids:
        get_dataset_command = f"beaker dataset get {result_id} --format json"
        process = subprocess.Popen(["bash", "-c", get_dataset_command], stdout=subprocess.PIPE, stderr=subprocess.PIPE)
        stdout, stderr = process.communicate()
        if process.returncode != 0:
            print(f"Failed to get Beaker dataset: {stderr}")
            return None
        datasets = json.loads(stdout)
        dataset_infos.extend(
            [
                DatasetInfo(
                    id=dataset["id"],
                    committed=dataset["committed"],
                    non_empty=(
                        False if dataset["storage"]["totalSize"] is None else dataset["storage"]["totalSize"] > 0
                    ),
                )
                for dataset in datasets
            ]
        )
    if sort:
        # sort based on empty, then commited
        dataset_infos.sort(key=lambda x: (x.non_empty, parser.parse(x.committed)))
    pprint(dataset_infos)
    return [dataset.id for dataset in dataset_infos]


@functools.lru_cache(maxsize=1)
def get_beaker_whoami() -> str | None:
    get_beaker_whoami_command = "beaker account whoami --format json"
    process = subprocess.Popen(
        ["bash", "-c", get_beaker_whoami_command], stdout=subprocess.PIPE, stderr=subprocess.PIPE
    )
    stdout, stderr = process.communicate()
    if process.returncode != 0:
        print(f"Failed to get Beaker account: {stderr}")
        return None
    accounts = json.loads(stdout)
    return accounts[0]["name"]


def maybe_get_beaker_config():
    beaker_dataset_ids = get_beaker_dataset_ids(os.environ["BEAKER_WORKLOAD_ID"])
    # fix condition on basic interactive jobs
    if beaker_dataset_ids is None:
        beaker_dataset_id_urls = []
    else:
        beaker_dataset_id_urls = [f"https://beaker.org/ds/{dataset_id}" for dataset_id in beaker_dataset_ids]
    return BeakerRuntimeConfig(
        beaker_workload_id=os.environ["BEAKER_WORKLOAD_ID"],
        beaker_node_hostname=os.environ["BEAKER_NODE_HOSTNAME"],
        beaker_experiment_url=f"https://beaker.org/ex/{os.environ['BEAKER_WORKLOAD_ID']}/",
        beaker_dataset_ids=get_beaker_dataset_ids(os.environ["BEAKER_WORKLOAD_ID"]),
        beaker_dataset_id_urls=beaker_dataset_id_urls,
    )


def format_eta(seconds: float) -> str:
    """Format ETA in a human-readable format."""
    seconds = int(seconds)
    days = seconds // 86400
    hours = (seconds % 86400) // 3600
    minutes = (seconds % 3600) // 60

    if days > 0:
        return f"{days}d {hours}h {minutes}m"
    elif hours > 0:
        return f"{hours}h {minutes}m"
    else:
        return f"{minutes}m"


def maybe_update_beaker_description(
    current_step: int | None = None,
    total_steps: int | None = None,
    start_time: float | None = None,
    wandb_url: str | None = None,
    original_descriptions: dict[str, str] = {},
) -> None:
    """Update Beaker experiment description with training progress and/or wandb URL.

    Args:
        current_step: Current training step (for progress tracking)
        total_steps: Total number of training steps (for progress tracking)
        start_time: Training start time (from time.time()) (for progress tracking)
        wandb_url: Optional wandb URL to include
        original_descriptions: Cache of original descriptions for progress updates
    """
    if not is_beaker_job():
        return

    experiment_id = os.environ.get("BEAKER_WORKLOAD_ID")
    if not experiment_id:
        logger.warning(
            f"BEAKER_WORKLOAD_ID not found in environment. Available env vars: {', '.join(sorted([k for k in os.environ if 'BEAKER' in k]))}"
        )
        return

    try:
        client = beaker.Beaker.from_env()
    except beaker.exceptions.BeakerConfigurationError as e:
        logger.warning(f"Failed to initialize Beaker client: {e}")
        return

    try:
        # Get the workload first (experiment_id is actually BEAKER_WORKLOAD_ID)
        workload = client.workload.get(experiment_id)
        # Then get the experiment spec from the workload
        spec = client.experiment.get_spec(workload)
    except (beaker.exceptions.BeakerExperimentNotFound, ValueError):
        logger.warning(
            f"Failed to get Beaker experiment with ID: {experiment_id}"
            "This might be fine if you are e.g. running in an interactive job."
        )
        return

    if experiment_id not in original_descriptions:
        original_descriptions[experiment_id] = spec.description or ""

    # Build description from scratch each time
    description_components = [
        original_descriptions[experiment_id],
        f"git_commit: {os.environ.get('GIT_COMMIT', 'unknown')}",
        f"git_branch: {os.environ.get('GIT_BRANCH', 'unknown')}",
    ]

    if wandb_url:
        description_components.append(wandb_url)

    if current_step is not None:
        progress_pct = (current_step / total_steps) * 100
        elapsed_time = time.perf_counter() - start_time

        if current_step >= total_steps:
            time_str = format_eta(elapsed_time)
            time_label = "finished in"
        else:
            if current_step > 0:
                time_per_step = elapsed_time / current_step
                remaining_steps = total_steps - current_step
                eta_seconds = time_per_step * remaining_steps
                time_str = format_eta(eta_seconds)
            else:
                time_str = "calculating..."
            time_label = "eta"

        progress_bar = f"[{progress_pct:.1f}% complete (step {current_step}/{total_steps}), {time_label} {time_str}]"
        description_components.append(progress_bar)
    new_description = " ".join(description_components)
    try:
        # Update the workload description using the workload object we got earlier
        client.workload.update(workload, description=new_description)
    except requests.exceptions.HTTPError as e:
        logger.warning(
            f"Failed to update Beaker description due to HTTP error: {e}"
            "Continuing without updating description - this is likely a temporary Beaker service issue"
        )


def live_subprocess_output(cmd: list[str]) -> str:
    output_lines = []
    process = subprocess.Popen(cmd, stdout=subprocess.PIPE, stderr=subprocess.STDOUT, text=True, bufsize=1)
    # Display output in real-time and collect it
    for line in iter(process.stdout.readline, ""):
        if line.strip():
            print(line.strip())
            output_lines.append(line.strip())
    process.wait()
    if process.returncode != 0:
        # Get the actual error message from the process
        process_error = process.stderr.read() if process.stderr else "No error message available"
        error_message = f"gsutil command failed with return code {process.returncode}: {process_error}"
        print(error_message)
        raise Exception(error_message)

    return "\n".join(output_lines)


def download_from_hf(model_name_or_path: str, revision: str) -> None:
    cmd = ["huggingface-cli", "download", model_name_or_path, "--revision", revision]
    print(f"Downloading from HF with command: {cmd}")
    output = live_subprocess_output(cmd)
    # for some reason, sometimes the output includes the line including some loading message.
    # so do some minor cleaning.
    if "\n" in output:
        output = output.split("\n")[-1].strip()
    return output


[
    "gsutil",
    "-o",
    "GSUtil:parallel_composite_upload_threshold=150M",
    "cp",
    "-r",
    "/root/.cache/huggingface/hub/models--Qwen--Qwen3-8B/snapshots/9c925d64d72725edaf899c6cb9c377fd0709d9c5",
    "gs://ai2-llm/post-training/deletable_cache_models/Qwen/Qwen3-8B/9c925d64d72725edaf899c6cb9c377fd0709d9c5",
]


def download_from_gs_bucket(src_path: str, dest_path: str) -> None:
    cmd = [
        "gsutil",
        "-o",
        "GSUtil:parallel_thread_count=1",
        "-o",
        "GSUtil:sliced_object_download_threshold=150",
        "-m",
        "cp",
        "-r",
        src_path,
        dest_path,
    ]
    print(f"Downloading from GS bucket with command: {cmd}")
    live_subprocess_output(cmd)


def gs_folder_exists(path: str) -> bool:
    cmd = ["gsutil", "ls", path]
    process = subprocess.Popen(cmd, stdout=subprocess.PIPE, stderr=subprocess.PIPE)
    stdout, stderr = process.communicate()
    # print(f"GS stat command: {cmd}")
    # print(f"GS stat stdout: {stdout}")
    # print(f"GS stat stderr: {stderr}")
    return process.returncode == 0


def upload_to_gs_bucket(src_path: str, dest_path: str) -> None:
    cmd = ["gsutil", "-o", "GSUtil:parallel_composite_upload_threshold=150M", "cp", "-r", src_path, dest_path]
    print(f"Copying model to GS bucket with command: {cmd}")
    live_subprocess_output(cmd)


def sync_gs_bucket(src_path: str, dest_path: str) -> None:
    cmd = [
        "gsutil",
        "-o",
        "GSUtil:parallel_composite_upload_threshold=150M",
        "-m",
        "rsync",
        "-r",
        "-d",
        src_path,
        dest_path,
    ]
    print(f"Copying model to GS bucket with command: {cmd}")
    live_subprocess_output(cmd)


def download_latest_checkpoint_from_gs(gs_checkpoint_state_dir: str, checkpoint_state_dir: str) -> None:
    """Download the latest checkpoint from GCS and update the latest file."""
    if gs_folder_exists(gs_checkpoint_state_dir):
        os.makedirs(checkpoint_state_dir, exist_ok=True)
        print(f"Downloading model checkpoint from GCS to {checkpoint_state_dir}")
        sync_gs_bucket(gs_checkpoint_state_dir, checkpoint_state_dir)


def launch_ai2_evals_on_weka(
    path: str,
    leaderboard_name: str,
    oe_eval_max_length: int | None = None,
    wandb_url: str | None = None,
    training_step: int | None = None,
    oe_eval_tasks: list[str] | None = None,
    stop_strings: list[str] | None = None,
    gs_bucket_path: str | None = None,
    eval_priority: str | None = "normal",
    beaker_image: str | None = None,
) -> None:
    weka_cluster = "ai2/saturn ai2/neptune"
    gcp_cluster = "ai2/augusta"
    cluster = weka_cluster if gs_bucket_path is None else gcp_cluster
    beaker_users = get_beaker_whoami()

    if gs_bucket_path is not None:
        if beaker_users is not None:
            gs_saved_path = f"{gs_bucket_path}/{beaker_users}/{path}"
        else:
            gs_saved_path = f"{gs_bucket_path}/{path}"
        # save the model to the gs bucket first
        # TODO: use upload_to_gs_bucket instead
        gs_command = f"""gsutil \\
            -o "GSUtil:parallel_composite_upload_threshold=150M" \\
            cp -r {path} \\
            {gs_saved_path}"""
        print(f"Copying model to GS bucket with command: {gs_command}")
        process = subprocess.Popen(["bash", "-c", gs_command], stdout=subprocess.PIPE, stderr=subprocess.PIPE)
        stdout, stderr = process.communicate()
        print(f"GS bucket copy stdout:\n{stdout.decode()}")
        print(f"GS bucket copy stderr:\n{stderr.decode()}")
        print(f"GS bucket copy process return code: {process.returncode}")

        # Update path to use the GS bucket path for evaluation
        path = gs_saved_path

    command = f"""\
python scripts/submit_eval_jobs.py \
--model_name {leaderboard_name} \
--location {path} \
--cluster {cluster} \
--is_tuned \
--workspace "tulu-3-results" \
--priority {eval_priority} \
--preemptible \
--use_hf_tokenizer_template \
--run_oe_eval_experiments \
--skip_oi_evals"""
    if wandb_url is not None:
        command += f" --run_id {wandb_url}"
        wandb_run_path = wandb_url_to_run_path(wandb_url)
        command += f" --wandb_run_path {wandb_run_path}"
    if oe_eval_max_length is not None:
        command += f" --oe_eval_max_length {oe_eval_max_length}"
    if training_step is not None:
        command += f" --step {training_step}"
    if cluster == weka_cluster:
        command += " --evaluate_on_weka"
    if oe_eval_tasks is not None:
        command += f" --oe_eval_tasks {','.join(oe_eval_tasks)}"
    if stop_strings is not None:
        command += f" --oe_eval_stop_sequences '{','.join(stop_strings)}'"
    if beaker_image is not None:
        command += f" --beaker_image {beaker_image}"
    print(f"Launching eval jobs with command: {command}")
    process = subprocess.Popen(["bash", "-c", command], stdout=subprocess.PIPE, stderr=subprocess.PIPE)
    stdout, stderr = process.communicate()
    print(f"Submit jobs after model training is finished - Stdout:\n{stdout.decode()}")
    print(f"Submit jobs after model training is finished - Stderr:\n{stderr.decode()}")
    print(f"Submit jobs after model training is finished - process return code: {process.returncode}")


def wandb_url_to_run_path(url: str) -> str:
    """
    Convert a wandb URL to a wandb run path.

    Args:
        url (str): wandb URL in format https://wandb.ai/entity/project/runs/run_id

    Returns:
        str: wandb run path in format entity/project/run_id

    >>> wandb_url_to_run_path("https://wandb.ai/org/project/runs/runid")
    org/project/runid

    >>> wandb_url_to_run_path("https://wandb.ai/ai2-llm/open_instruct_internal/runs/5nigq0mz")
    ai2-llm/open_instruct_internal/5nigq0mz
    """
    # Remove the base URL and split by '/'
    path_parts = url.replace("https://wandb.ai/", "").split("/")

    # Extract entity, project, and run_id
    entity = path_parts[0]
    project = path_parts[1]
    run_id = path_parts[3]  # Skip 'runs' at index 2

    return f"{entity}/{project}/{run_id}"


# ----------------------------------------------------------------------------
# HF utilities


def retry_on_exception(max_attempts=4, delay=1, backoff=2):
    """
    Retry a function on exception. Useful for HF API calls that may fail due to
    network issues. E.g., https://beaker.org/ex/01J69P87HJQQ7X5DXE1CPWF974
    `huggingface_hub.utils._errors.HfHubHTTPError: 429 Client Error`

    We can test it with the following code.
    @retry_on_exception(max_attempts=4, delay=1, backoff=2)
    def test():
        raise Exception("Test exception")

    test()
    """

    def decorator(func):
        @functools.wraps(func)
        def wrapper(*args, **kwargs):
            attempts = 0
            local_delay = delay
            while attempts < max_attempts:
                try:
                    return func(*args, **kwargs)
                except Exception as e:
                    attempts += 1
                    if attempts == max_attempts:
                        raise e
                    print(f"Attempt {attempts} failed. Retrying in {local_delay} seconds...")
                    time.sleep(local_delay)
                    local_delay *= backoff
            return None

        return wrapper

    return decorator


@retry_on_exception()
@functools.lru_cache(maxsize=1)
def maybe_use_ai2_wandb_entity() -> str | None:
    """Ai2 internal logic: try use the ai2-llm team if possible. Should not affect external users."""
    import wandb

    wandb.login()
    api = wandb.Api()
    current_user = api.viewer
    teams = current_user.teams
    if "ai2-llm" in teams:
        return "ai2-llm"
    else:
        return None


@retry_on_exception()
@functools.lru_cache(maxsize=1)
def hf_whoami() -> list[str]:
    return HfApi().whoami()


@functools.lru_cache(maxsize=1)
def maybe_use_ai2_hf_entity() -> str | None:
    """Ai2 internal logic: try use the allenai entity if possible. Should not affect external users."""
    orgs = hf_whoami()
    orgs = [item["name"] for item in orgs["orgs"]]
    if "allenai" in orgs:
        return "allenai"
    else:
        return None


@retry_on_exception()
def upload_metadata_to_hf(metadata_dict, filename, hf_dataset_name, hf_dataset_save_dir):
    # upload a random dict to HF. Originally for uploading metadata to HF
    # about a model for leaderboard displays.
    with open("tmp.json", "w") as f:
        json.dump(metadata_dict, f)
    api = HfApi()
    api.upload_file(
        path_or_fileobj="tmp.json",
        path_in_repo=f"{hf_dataset_save_dir}/{filename}",
        repo_id=hf_dataset_name,
        repo_type="dataset",
    )
    os.remove("tmp.json")


# ----------------------------------------------------------------------------
# Ray utilities
# Taken from https://github.com/Open-Reasoner-Zero/Open-Reasoner-Zero
def get_train_ds_config(
    offload,
    adam_offload=False,
    stage=0,
    bf16=True,
    max_norm=1.0,
    zpg=8,
    grad_accum_dtype=None,
    disable_trace_cache=False,
):
    device = "cpu" if offload else "none"
    zero_opt_dict = {
        "stage": stage,
        "offload_param": {"device": device},
        "offload_optimizer": {"device": "cpu" if adam_offload else "none", "pin_memory": True},
        "sub_group_size": "auto",
        "stage3_max_live_parameters": "auto",
        "stage3_max_reuse_distance": "auto",
        "stage3_param_persistence_threshold": "auto",
        "stage3_prefetch_bucket_size": "auto",
        "reduce_bucket_size": "auto",
        # ZeRO++
        "zero_hpz_partition_size": zpg,
        "zero_quantized_weights": False,
        "zero_quantized_gradients": False,
    }
    if disable_trace_cache:
        zero_opt_dict["stage3_prefetch_bucket_size"] = 0
        zero_opt_dict["stage3_max_live_parameters"] = 0
        zero_opt_dict["stage3_max_reuse_distance"] = 0

    return {
        "steps_per_print": 100,
        "zero_optimization": zero_opt_dict,
        "bf16": {"enabled": bf16},
        "gradient_clipping": max_norm,
        "prescale_gradients": False,
        "wall_clock_breakdown": False,
        "data_types": {"grad_accum_dtype": grad_accum_dtype if grad_accum_dtype else "fp32"},
    }


def get_eval_ds_config(offload, stage=0, bf16=True):
    zero_opt_dict = {
        "stage": stage,
        "stage3_param_persistence_threshold": "auto",
        "offload_param": {"device": "cpu" if offload else "none", "pin_memory": True},
    }
    return {
        "steps_per_print": 100,
        "zero_optimization": zero_opt_dict,
        "bf16": {"enabled": bf16},
        "prescale_gradients": False,
        "wall_clock_breakdown": False,
    }


def get_optimizer_grouped_parameters(
    model: torch.nn.Module,
    weight_decay: float,
    no_decay_name_list=["bias", "layer_norm.weight", "layernorm.weight", "norm.weight", "ln_f.weight"],
):
    optimizer_grouped_parameters = [
        {
            "params": [
                p
                for n, p in model.named_parameters()
                if (not any(nd in n for nd in no_decay_name_list) and p.requires_grad)
            ],
            "weight_decay": weight_decay,
        },
        {
            "params": [
                p
                for n, p in model.named_parameters()
                if (any(nd in n for nd in no_decay_name_list) and p.requires_grad)
            ],
            "weight_decay": 0.0,
        },
    ]
    return optimizer_grouped_parameters


def _z3_params_to_fetch(param_list):
    return [p for p in param_list if hasattr(p, "ds_id") and p.ds_status == ZeroParamStatus.NOT_AVAILABLE]


def get_ray_address() -> str | None:
    """Get the Ray address from the environment variable."""
    return os.environ.get("RAY_ADDRESS")


_SET_AFFINITY = False


class RayProcess:
    def __init__(self, world_size, rank, local_rank, master_addr, master_port):
        logger_utils.setup_logger()
        self.world_size = world_size
        self.rank = rank
        self.local_rank = local_rank
        self.master_addr = master_addr if master_addr else self.get_current_node_ip()
        self.master_port = master_port if master_port else self.get_free_port()
        os.environ["MASTER_ADDR"] = self.master_addr
        os.environ["MASTER_PORT"] = str(self.master_port)
        os.environ["WORLD_SIZE"] = str(self.world_size)
        os.environ["RANK"] = str(self.rank)
        # NOTE: Ray will automatically set the CUDA_VISIBLE_DEVICES
        # environment variable for each actor, so always set device to 0
        # os.environ["LOCAL_RANK"] = str(self._local_rank)
        os.environ["LOCAL_RANK"] = "0"
        random.seed(self.rank)
        np.random.seed(self.rank)
        torch.manual_seed(self.rank)

    @staticmethod
    def get_current_node_ip():
        address = ray._private.services.get_node_ip_address()
        # strip ipv6 address
        return address.strip("[]")

    @staticmethod
    def get_free_port():
        with socket.socket() as sock:
            sock.bind(("", 0))
            return sock.getsockname()[1]

    def get_master_addr_port(self):
        return self.master_addr, self.master_port

    def empty_cache(self) -> None:
        torch.cuda.empty_cache()

    def _set_numa_affinity(self, rank):
        def local_rank_to_real_gpu_id(local_rank):
            cuda_visible_devices = [
                int(x) for x in os.environ.get("CUDA_VISIBLE_DEVICES", "0,1,2,3,4,5,6,7").split(",")
            ]
            return cuda_visible_devices[local_rank]

        rank = local_rank_to_real_gpu_id(rank)

        global _SET_AFFINITY
        if _SET_AFFINITY:
            return

        from ctypes.util import find_library

        class bitmask_t(Structure):
            _fields_ = [("size", c_ulong), ("maskp", POINTER(c_ulong))]

        LIBNUMA = CDLL(find_library("numa"))
        LIBNUMA.numa_parse_nodestring.argtypes = [c_char_p]
        LIBNUMA.numa_parse_nodestring.restype = POINTER(bitmask_t)
        LIBNUMA.numa_run_on_node_mask.argtypes = [POINTER(bitmask_t)]
        LIBNUMA.numa_run_on_node_mask.restype = c_int
        LIBNUMA.numa_set_membind.argtypes = [POINTER(bitmask_t)]
        LIBNUMA.numa_set_membind.restype = c_void_p
        LIBNUMA.numa_num_configured_nodes.argtypes = []
        LIBNUMA.numa_num_configured_nodes.restype = c_int

        def numa_bind(nid: int):
            bitmask = LIBNUMA.numa_parse_nodestring(bytes(str(nid), "ascii"))
            LIBNUMA.numa_run_on_node_mask(bitmask)
            LIBNUMA.numa_set_membind(bitmask)

        numa_nodes = LIBNUMA.numa_num_configured_nodes()
        num_gpu_pre_numa_node = 8 // numa_nodes
        numa_bind(self.local_rank // num_gpu_pre_numa_node)
        _SET_AFFINITY = True

    def offload_to_cpu(self, model, pin_memory=True, non_blocking=True):
        """This function guaratees the memory are all released (only torch context cache <100M will remain)."""
        self._set_numa_affinity(torch.distributed.get_rank() % torch.cuda.device_count())

        if model.zero_optimization_stage() == 3:
            from deepspeed.runtime.zero.offload_config import OffloadStateTypeEnum

            model.optimizer.offload_states(
                include=[
                    OffloadStateTypeEnum.optim_states,
                    OffloadStateTypeEnum.contiguous_grad_buffer,
                    OffloadStateTypeEnum.hp_params,
                    # OffloadStateTypeEnum.lp_grads,
                    # OffloadStateTypeEnum.lp_params, # dangerous
                ],
                device=OffloadDeviceEnum.cpu,
                pin_memory=pin_memory,
                non_blocking=non_blocking,
            )
            torch.cuda.synchronize()
            return

        raise NotImplementedError("Zero stage 2 is not supported yet")

    def backload_to_gpu(self, model, non_blocking=True):
        # NOTE: this function reloads the weights, ensuring the calculation
        if model.zero_optimization_stage() == 3:
            model.reload_states(non_blocking=non_blocking)
            torch.cuda.synchronize()
            return

        raise NotImplementedError("Zero stage 2 is not supported yet")


def extract_user_query(conversation: str, chat_template_name: str = None) -> str:
    pattern = re.compile(
        r"(?:"
        r"<\|user\|\>\n(?P<simple>.*?)\n<\|assistant\|\>\n<think>"  # template 0 (your original)
        r"|"
        r"<\|im_start\|\>user\n(?P<im>.*?)(?:\n<functions>.*?</functions>)?<\|im_end\|\>\n"  # templates 1 & 2
        r"(?=[\s\S]*?<\|im_start\|\>assistant\n<think>)"  # ensure it's the turn before <think>
        r")",
        re.DOTALL,
    )
    # Get the last user query matched (most recent user turn before assistant <think>)
    matches = list(pattern.finditer(conversation))
    if matches:
        m = matches[-1]
        user_query = (m.group("simple") or m.group("im")).strip()
    else:
        user_query = conversation

    return user_query


def extract_final_answer(prediction: str) -> str:
    """
    Extract the substring between <answer> and </answer>.
    If no match is found, extract the substring after </think>.
    If neither condition matches, clean the prediction by removing the <|assistant|> tag.
    If none of the above applies, return the original string.

    Args:
        prediction (str): The input string.

    Returns:
        str: The extracted substring or the cleaned/original string.
    """
    answer_match = re.search(r"<answer>(.*?)</answer>", prediction, re.DOTALL)
    if answer_match:
        return answer_match.group(1).strip()

    think_match = re.search(r"</think>(.*)", prediction, re.DOTALL)
    if think_match:
        return think_match.group(1).strip()

    cleaned = re.sub(r"<\|assistant\|>", "", prediction)
    if cleaned != prediction:
        return cleaned.strip()

    return prediction


# ---- Runtime leak detection -----------------------------------------------------------------

DEFAULT_THREAD_ALLOWLIST = {
    "MainThread",
    "pytest-watcher",  # pytest
    "pydevd.",  # debugger
    "IPythonHistorySavingThread",
    "raylet_client",  # ray internal when still up during test body
}

DEFAULT_THREAD_ALLOW_PREFIXES = {
    "ThreadPoolExecutor-",  # executors create transient threads; adjust if you join them
    "ray-",  # ray internal threads
    "grpc-default-executor",  # grpc internal
}


def check_runtime_leaks(
    thread_allowlist: Iterable[str] = DEFAULT_THREAD_ALLOWLIST,
    thread_allow_prefixes: Iterable[str] = DEFAULT_THREAD_ALLOW_PREFIXES,
    include_daemon_threads: bool = False,
) -> None:
    """
    Inspect runtime state for leftovers and log any leaks immediately.
    """
    leak_logger = logging.getLogger(__name__)

    def is_allowed_thread(t):
        return (
            t.name in thread_allowlist
            or any(t.name.startswith(p) for p in thread_allow_prefixes)
            or t is threading.main_thread()
            or (not include_daemon_threads and t.daemon)
            or not t.is_alive()
        )

    bad_threads = [t for t in threading.enumerate() if not is_allowed_thread(t)]
    if bad_threads:
        leak_logger.warning("Leaked threads:")
        for t in bad_threads:
            target = getattr(t, "_target", None)
            tgt_name = getattr(target, "__name__", repr(target)) if target else "?"
            leak_logger.warning(f"  - {t.name} (alive={t.is_alive()}, daemon={t.daemon}, target={tgt_name})")

    bad_processes = [p for p in mp.active_children() if p.is_alive()]
    if bad_processes:
        leak_logger.warning("Leaked multiprocessing children:")
        for p in bad_processes:
            leak_logger.warning(f"  - PID {p.pid} alive={p.is_alive()} name={p.name}")

    if ray_state and ray and ray.is_initialized():
        ray_checks = [
            (
                "Live Ray actors:",
                ray_state.list_actors(filters=[("state", "=", "ALIVE")]),
                lambda a: f"  - {a.get('class_name')} id={a.get('actor_id')}",
            ),
            (
                "Live Ray tasks:",
                ray_state.list_tasks(filters=[("state", "=", "RUNNING")]),
                lambda t: f"  - {t.get('name')} id={t.get('task_id')}",
            ),
            (
                "Live Ray workers:",
                ray_state.list_workers(filters=[("is_alive", "=", True)]),
                lambda w: f"  - pid={w.get('pid')} id={w.get('worker_id')}",
            ),
        ]

        for header, items, formatter in ray_checks:
            if items:
                leak_logger.warning(header)
                for item in items:
                    leak_logger.warning(formatter(item))

    if _rt and hasattr(_rt, "_resource_tracker"):
        cache = getattr(_rt._resource_tracker, "_cache", {})
        for name, (count, rtype) in cache.items():
            if count > 0:
                leak_logger.warning(f"Leaked {rtype} resources: {count}")


def check_oe_eval_internal():
    """Check if oe-eval-internal is available when running in Beaker.

    Raises an error if we're running in Beaker but oe-eval-internal is not present.
    This is needed because oe-eval-internal is required for certain evaluation tasks
    but is only available internally at AI2.
    """
    # Return early if not running in Beaker
    if not os.environ.get("BEAKER_EXPERIMENT_ID"):
        return

    # We're in Beaker, check if oe-eval-internal exists
    if not os.path.exists("/stage/oe-eval-internal"):
        raise RuntimeError(
            "Running in Beaker but oe-eval-internal directory is not found. "
            "The oe-eval-internal repository is required for evaluation tasks "
            "when running in Beaker. Please ensure the Docker image was built "
            "with access to the oe-eval-internal repository."
        )


# For FLOPS, we assume bf16 and ignore sparsity.
# Memory bandwidth values are peak theoretical bandwidth.
GPU_SPECS = {
    "a100": {"flops": 312e12, "memory_size": 80e9, "memory_bandwidth": 2.0e12},  # 2.0 TB/s HBM2e (80GB variant)
    "b200": {"flops": 2250e12, "memory_size": 192e9, "memory_bandwidth": 8e12},  # 8 TB/s HBM3e
    "h100": {"flops": 990e12, "memory_size": 80e9, "memory_bandwidth": 3.35e12},  # 3.35 TB/s HBM3
    "a6000": {"flops": 155e12, "memory_size": 48e9, "memory_bandwidth": 768e9},  # 768 GB/s GDDR6
    "l40s": {"flops": 362e12, "memory_size": 48e9, "memory_bandwidth": 864e9},  # 864 GB/s GDDR6
    "pro 6000": {"flops": 503.8e12, "memory_size": 96e9, "memory_bandwidth": 1792e9},  # 1792 GB/s GDDR7
    "6000": {"flops": 728.5e12, "memory_size": 48e9, "memory_bandwidth": 960e9},  # 960 GB/s GDDR6
}

# Conventions for FLOPs calculations (fixed; not switches)
FLOP_PER_MAC = 2
# Approximate softmax cost per attention score:
# ~4 scalar ops/score: exp + subtract max (stabilization) + sum + divide.
SOFTMAX_FLOPS_PER_SCORE = 4


@dataclasses.dataclass
class ModelDims:
    num_layers: int
    hidden_size: int
    intermediate_size: int
    vocab_size: int
    num_attn_heads: int
    head_dim: int
<<<<<<< HEAD
    num_kv_heads: Optional[int] = None
    num_params: Optional[int] = None
    device_name: Optional[str] = None
    sliding_window: Optional[int] = None
    num_sliding_window_layers: int = 0
=======
    num_kv_heads: int | None = None
    device_name: str | None = None
>>>>>>> 7acabb20

    def __post_init__(self):
        if self.num_kv_heads is None:
            self.num_kv_heads = self.num_attn_heads

        self.num_params = self.num_params or self._calculate_num_params()

        if self.device_name is None:
            self.device_name = get_device_name(torch.cuda.get_device_name(0))

        assert self.hidden_size % self.num_attn_heads == 0, "hidden_size must be divisible by num_attn_heads"
        assert self.num_attn_heads % self.num_kv_heads == 0, (
            "num_attn_heads must be divisible by num_kv_heads (GQA/MQA)"
        )
        assert self.num_sliding_window_layers <= self.num_layers, (
            f"num_sliding_window_layers ({self.num_sliding_window_layers}) cannot exceed num_layers ({self.num_layers})"
        )

    def _calculate_num_params(self) -> int:
        embedding_params = self.vocab_size * self.hidden_size

        q_params = self.hidden_size * (self.num_attn_heads * self.head_dim)
        kv_params = self.hidden_size * (self.num_kv_heads * self.head_dim) * 2
        o_params = (self.num_attn_heads * self.head_dim) * self.hidden_size
        mlp_up_params = self.hidden_size * self.intermediate_size * 2
        mlp_down_params = self.intermediate_size * self.hidden_size

        per_layer_params = q_params + kv_params + o_params + mlp_up_params + mlp_down_params
        layer_params = self.num_layers * per_layer_params

        lm_head_params = self.vocab_size * self.hidden_size

        return embedding_params + layer_params + lm_head_params

    @classmethod
    def from_vllm_config(cls, vllm_config: vllm.config.VllmConfig) -> "ModelDims":
        """Create ModelDims from a vLLM config object."""
        model_config = vllm_config.model_config
        hidden_size = model_config.get_hidden_size()

        # Try to get intermediate_size, default to 4x hidden_size if not present
        intermediate_size = getattr(model_config.hf_text_config, "intermediate_size", 4 * hidden_size)

        sliding_window = getattr(model_config.hf_text_config, "sliding_window", None)
        num_sliding_window_layers = 0

        if sliding_window is not None:
            layer_types = getattr(model_config.hf_text_config, "layer_types", None)
            if layer_types is not None:
                num_sliding_window_layers = sum(1 for lt in layer_types if lt == "sliding_attention")

        return cls(
            num_layers=model_config.get_num_layers(vllm_config.parallel_config),
            hidden_size=hidden_size,
            intermediate_size=intermediate_size,
            vocab_size=model_config.get_vocab_size(),
            num_attn_heads=model_config.hf_text_config.num_attention_heads,
            num_kv_heads=model_config.hf_text_config.num_key_value_heads,
            head_dim=model_config.get_head_size(),
            sliding_window=sliding_window,
            num_sliding_window_layers=num_sliding_window_layers,
        )

    @property
    def device_flops(self) -> float:
        assert self.device_name is not None, "device_name must be set"
        assert self.device_name in GPU_SPECS, f"Unknown device: {self.device_name}"
        return GPU_SPECS[self.device_name]["flops"]

    @property
    def device_memory_bandwidth(self) -> float:
        assert self.device_name is not None, "device_name must be set"
        assert self.device_name in GPU_SPECS, f"Unknown device: {self.device_name}"
        return GPU_SPECS[self.device_name]["memory_bandwidth"]

    def attn_flops(self, query_len: int, kv_len: int, sliding_window: Optional[int] = None) -> int:
        """FLOPs for one layer of self-attention given query_len and kv_len.

        Assumptions:
          - 1 MAC = 2 FLOPs (FLOP_PER_MAC).
          - Efficient GQA/MQA K/V projections with width = num_kv_heads * head_dim.
          - Softmax ≈ 4 FLOPs per score (see SOFTMAX_FLOPS_PER_SCORE).
          - LayerNorms and minor ops ignored (dominated by matmuls).
        """
        d = self.head_dim
        mul = FLOP_PER_MAC

        q_dim = self.num_attn_heads * d
        kv_dim = self.num_kv_heads * d

        kv_len = min(kv_len, sliding_window or float("inf"))

        # Projections for the query_len new tokens
        q_proj = mul * query_len * self.hidden_size * q_dim
        kv_proj = mul * 2 * query_len * self.hidden_size * kv_dim  # GQA/MQA

        # Scores and attention-weighted values
        qk = mul * self.num_attn_heads * query_len * kv_len * d
        softmax = SOFTMAX_FLOPS_PER_SCORE * self.num_attn_heads * query_len * kv_len
        av = mul * self.num_attn_heads * query_len * kv_len * d

        # Output projection
        out_proj = mul * query_len * q_dim * self.hidden_size

        return q_proj + kv_proj + qk + softmax + av + out_proj

    def mlp_flops(self, seq_len: int) -> int:
        """Two matmuls dominate; activation cost under-counted on purpose."""
        mul = FLOP_PER_MAC
        first = mul * seq_len * self.hidden_size * (self.intermediate_size * 2)  # times 2 due to SwiGLU
        act = seq_len * self.intermediate_size  # under-counted on purpose
        second = mul * seq_len * self.intermediate_size * self.hidden_size
        return first + act + second

    def prefill_flops(self, prompt_lengths: list[int]) -> int:
        """Prefill builds the KV cache; logits are computed once after each prompt."""
        num_full_attn_layers = self.num_layers - self.num_sliding_window_layers
        num_sliding_layers = self.num_sliding_window_layers

        total = 0
        for L in prompt_lengths:
            if num_full_attn_layers > 0:
                total += num_full_attn_layers * (self.attn_flops(L, L, sliding_window=None) + self.mlp_flops(L))

            if num_sliding_layers > 0:
                total += num_sliding_layers * (
                    self.attn_flops(L, L, sliding_window=self.sliding_window) + self.mlp_flops(L)
                )

            # Always include a single LM head after prefill (next-token logits)
            total += FLOP_PER_MAC * self.hidden_size * self.vocab_size

        return total

    def decode_flops(self, prompt_lengths: list[int], response_lengths: list[int], samples_per_prompt: int = 1) -> int:
        """Decode/generation FLOPs.

        Args:
            prompt_lengths: List of prompt lengths (one per unique prompt)
            response_lengths: List of response lengths (samples_per_prompt * len(prompt_lengths) total)
            samples_per_prompt: Number of samples generated per prompt

        Embedding lookups are ignored by design.
        """
        assert len(response_lengths) == len(prompt_lengths) * samples_per_prompt, (
            f"Expected {len(prompt_lengths) * samples_per_prompt} response lengths, got {len(response_lengths)}"
        )

        num_full_attn_layers = self.num_layers - self.num_sliding_window_layers
        num_sliding_layers = self.num_sliding_window_layers

        total = 0
        response_idx = 0
        for P in prompt_lengths:
            # Process all samples for this prompt
            for _ in range(samples_per_prompt):
                R = response_lengths[response_idx]
                total += R * self.num_layers * self.mlp_flops(seq_len=1)
                for t in range(R):
                    kv_len = P + t + 1  # prompt + generated so far + current
                    if num_full_attn_layers > 0:
                        total += num_full_attn_layers * self.attn_flops(
                            query_len=1, kv_len=kv_len, sliding_window=None
                        )
                    if num_sliding_layers > 0:
                        total += num_sliding_layers * self.attn_flops(
                            query_len=1, kv_len=kv_len, sliding_window=self.sliding_window
                        )
                total += R * FLOP_PER_MAC * self.hidden_size * self.vocab_size
                response_idx += 1
        return total

    def flops(
        self,
        prompt_lengths: list[int],
        response_lengths: list[int] | None = None,
        samples_per_prompt: int = 1,
        is_training: bool = False,
    ) -> int:
        """Total FLOPs for prefill and (optionally) decode.

        Args:
            prompt_lengths: List of prompt lengths (one per unique prompt)
            response_lengths: List of response lengths (samples_per_prompt * len(prompt_lengths) total)
            samples_per_prompt: Number of samples generated per prompt
            is_training: If True, multiply FLOPs by 3 to account for forward and backward passes
        """
        total = self.prefill_flops(prompt_lengths)
        if response_lengths is not None:
            total += self.decode_flops(prompt_lengths, response_lengths, samples_per_prompt)
        if is_training:
            # Training includes forward pass (1x) + backward pass (2x)
            total *= 3
        return total

    def weight_memory_bytes(self, num_tokens: int, dtype_bytes: int = 2) -> int:
        """Memory bytes for reading model weights for a given number of tokens.

        Args:
            num_tokens: Number of tokens to process
            dtype_bytes: Bytes per element (2 for FP16/BF16)

        Returns:
            Total bytes for weight reads across all layers
        """
        hidden_q = self.num_attn_heads * self.head_dim
        hidden_kv = self.num_kv_heads * self.head_dim

        # Per-layer weight params (Q, K, V, O, MLP up, MLP down)
        w_q = self.hidden_size * hidden_q
        w_k = self.hidden_size * hidden_kv
        w_v = self.hidden_size * hidden_kv
        w_o = hidden_q * self.hidden_size
        w_up = self.hidden_size * (self.intermediate_size * 2)  # times 2 due to SwiGLU
        w_dn = self.intermediate_size * self.hidden_size

        per_layer_weight_bytes = (w_q + w_k + w_v + w_o + w_up + w_dn) * dtype_bytes
        return self.num_layers * num_tokens * per_layer_weight_bytes

    def kv_cache_write_bytes(self, num_tokens: int, dtype_bytes: int = 2) -> int:
        """Memory bytes for writing KV cache for a given number of tokens.

        Args:
            num_tokens: Number of tokens being cached
            dtype_bytes: Bytes per element (2 for FP16/BF16)

        Returns:
            Total bytes for KV cache writes across all layers
        """
        # 2x for K and V
        kv_write_bytes_per_token = 2 * self.num_kv_heads * self.head_dim * dtype_bytes
        return self.num_layers * num_tokens * kv_write_bytes_per_token

    def kv_cache_read_bytes(
        self, prompt_lengths: list[int], response_lengths: list[int], samples_per_prompt: int = 1, dtype_bytes: int = 2
    ) -> int:
        """Memory bytes for reading KV cache during decode.

        For each new token generated, we read all previous tokens' KV cache.
        When generating multiple samples per prompt, the prompt KV cache is shared.

        Args:
            prompt_lengths: List of prompt lengths (one per unique prompt)
            response_lengths: List of response lengths (samples_per_prompt * len(prompt_lengths) total)
            samples_per_prompt: Number of samples generated per prompt
            dtype_bytes: Bytes per element (2 for FP16/BF16)

        Returns:
            Total bytes for KV cache reads during decode
        """
        assert len(response_lengths) == len(prompt_lengths) * samples_per_prompt, (
            f"Expected {len(prompt_lengths) * samples_per_prompt} response lengths, got {len(response_lengths)}"
        )

        num_full_attn_layers = self.num_layers - self.num_sliding_window_layers
        num_sliding_layers = self.num_sliding_window_layers

        # For batched sampling with shared prompt KV cache:
        # - Prompt KV is read once per new token position across ALL samples (not per sample)
        # - Each sample has its own KV for generated tokens
        kv_read_terms = 0
        response_idx = 0

        for P in prompt_lengths:
            # For this prompt, collect all response lengths
            prompt_responses = []
            for _ in range(samples_per_prompt):
                prompt_responses.append(response_lengths[response_idx])
                response_idx += 1

            # Prompt KV reads: In synchronized batch generation with vLLM n>1,
            # the prompt KV cache is stored once but each sample reads it independently.
            # At each decoding position, each sample reads the prompt KV cache.
            # Number of positions = max response length (all generate synchronously).
            max_response_length = max(prompt_responses) if prompt_responses else 0
            # Each of the samples_per_prompt samples reads prompt KV at each position
            kv_read_terms += max_response_length * samples_per_prompt * P * num_full_attn_layers

            # Per-sample generated KV reads: Each sample reads its own previously generated tokens
            for R in prompt_responses:
                # Each token in this sample reads its previously generated tokens
                kv_read_terms += num_full_attn_layers * R * (R - 1) // 2
                if num_sliding_layers > 0:
                    # ... unless we have a sliding window, at which point we cap the max tokens to read.
                    # Note that we also account for the prompt KV values here as well.
                    kv_read_terms += num_sliding_layers * sum(min(P + t, self.sliding_window) for t in range(R))
        # 2x for K and V
        kv_bytes_per_token = 2 * self.num_kv_heads * self.head_dim * dtype_bytes
        return kv_bytes_per_token * kv_read_terms

    def prefill_memory_bytes(self, prompt_lengths: list[int], dtype_bytes: int = 2) -> int:
        """Memory bytes for prefill phase.

        During prefill:
        - Read weights once for the entire batch (batched matmul)
        - Write KV cache for each token

        Args:
            prompt_lengths: List of prompt lengths
            dtype_bytes: Bytes per element (2 for FP16/BF16)

        Returns:
            Total memory bytes for prefill
        """
        # In batched prefill, weights are read once for the entire operation,
        # not once per token. We process all prompts in a single batch.
        num_prefill_batches = len(prompt_lengths)  # Each prompt is a "batch"
        weight_bytes = self.weight_memory_bytes(num_prefill_batches, dtype_bytes)

        # KV cache is written for every token
        total_prefill_tokens = sum(prompt_lengths)
        kv_write_bytes = self.kv_cache_write_bytes(total_prefill_tokens, dtype_bytes)
        return weight_bytes + kv_write_bytes

    def decode_memory_bytes(
        self, prompt_lengths: list[int], response_lengths: list[int], samples_per_prompt: int = 1, dtype_bytes: int = 2
    ) -> int:
        """Memory bytes for decode/generation phase.

        During decode:
        - Read weights for each new token position (shared across samples in batch)
        - Write KV cache for each new token
        - Read all previous KV cache for attention

        Args:
            prompt_lengths: List of prompt lengths (one per unique prompt)
            response_lengths: List of response lengths (samples_per_prompt * len(prompt_lengths) total)
            samples_per_prompt: Number of samples generated per prompt
            dtype_bytes: Bytes per element (2 for FP16/BF16)

        Returns:
            Total memory bytes for decode
        """
        # In synchronized batch generation, weights are read once per position,
        # not once per token. With multiple samples per prompt generating in parallel,
        # we only need to read weights for the number of unique positions.
        unique_positions = 0
        response_idx = 0
        for _ in prompt_lengths:
            # Get response lengths for this prompt's samples
            prompt_responses = response_lengths[response_idx : response_idx + samples_per_prompt]
            response_idx += samples_per_prompt
            # In synchronized generation, all samples generate the same number of positions
            # (up to the max length among them)
            unique_positions += max(prompt_responses) if prompt_responses else 0

        weight_bytes = self.weight_memory_bytes(unique_positions, dtype_bytes)

        # KV writes happen for all tokens (each sample writes its own KV)
        total_decode_tokens = sum(response_lengths)
        kv_write_bytes = self.kv_cache_write_bytes(total_decode_tokens, dtype_bytes)

        kv_read_bytes = self.kv_cache_read_bytes(prompt_lengths, response_lengths, samples_per_prompt, dtype_bytes)
        return weight_bytes + kv_write_bytes + kv_read_bytes

    def memory_bytes(
        self,
        prompt_lengths: list[int],
<<<<<<< HEAD
        num_engines: int,
        num_gpus_per_engine: int,
        response_lengths: Optional[list[int]] = None,
=======
        response_lengths: list[int] | None = None,
>>>>>>> 7acabb20
        samples_per_prompt: int = 1,
        dtype_bytes: int = 2,
    ) -> int:
        """Approximate total HBM bytes moved for prefill + decode.

        Returns an integer number of bytes. Divide by elapsed seconds to get B/s;
        compare against peak bandwidth to get utilization.

        Args:
            prompt_lengths: List of prompt lengths (one per unique prompt)
            num_engines: Number of vLLM engines
            num_gpus_per_engine: Number of GPUs per engine
            response_lengths: List of response lengths (samples_per_prompt * len(prompt_lengths) total)
            samples_per_prompt: Number of samples generated per prompt
            dtype_bytes: Bytes per element (2 for FP16/BF16)

        Returns:
            Total memory bytes moved

        Assumptions:
          - Weights are read once per token per layer (Q,K,V,O + MLP up/down)
          - KV cache: write K/V for every token; during decode, read all past K/V per new token
          - When batching samples, prompt KV cache is shared across samples
          - Embedding and LM head reads are ignored (usually dominated by matmul weight traffic)
        """
        if num_engines < 1:
            raise ValueError(f"num_engines must be >= 1, got {num_engines}")
        if num_gpus_per_engine < 1:
            raise ValueError(f"num_gpus_per_engine must be >= 1, got {num_gpus_per_engine}")

        total = self.prefill_memory_bytes(prompt_lengths, dtype_bytes)

        if response_lengths is not None:
            assert len(response_lengths) == len(prompt_lengths) * samples_per_prompt, (
                f"Expected {len(prompt_lengths) * samples_per_prompt} response lengths, got {len(response_lengths)}"
            )

            # Pass original prompt_lengths with samples_per_prompt to correctly handle shared KV cache
            total += self.decode_memory_bytes(prompt_lengths, response_lengths, samples_per_prompt, dtype_bytes)

        return total

    def calculate_mfu(
        self,
        prompt_lengths: list[int],
        generation_time: float,
        response_lengths: Optional[list[int]] = None,
        samples_per_prompt: int = 1,
        num_gpus: int = 1,
    ) -> float:
        total_flops = self.flops(prompt_lengths, response_lengths, samples_per_prompt=samples_per_prompt)
        flops_per_second = total_flops / generation_time if generation_time > 0 else 0
        total_device_flops = self.device_flops * num_gpus
        return 100 * flops_per_second / total_device_flops

    def calculate_mbu(
        self,
        prompt_lengths: list[int],
        generation_time: float,
        response_lengths: Optional[list[int]] = None,
        samples_per_prompt: int = 1,
        num_engines: int = 1,
        num_gpus_per_engine: int = 1,
    ) -> float:
        total_memory_bytes = self.memory_bytes(
            prompt_lengths,
            num_engines,
            num_gpus_per_engine,
            response_lengths=response_lengths,
            samples_per_prompt=samples_per_prompt,
        )
        bytes_per_second = total_memory_bytes / generation_time if generation_time > 0 else 0
        total_device_bandwidth = self.device_memory_bandwidth * num_engines * num_gpus_per_engine
        return 100 * bytes_per_second / total_device_bandwidth

    def calculate_actor_utilization(
        self,
        prompt_lengths: list[int],
        response_lengths: list[int],
        total_generation_time: float,
        samples_per_prompt: int,
        num_inference_gpus: int,
        num_engines: int,
        num_gpus_per_engine: int,
    ) -> dict[str, float]:
        actor_mfu = self.calculate_mfu(
            prompt_lengths,
            total_generation_time,
            response_lengths=response_lengths,
            samples_per_prompt=samples_per_prompt,
            num_gpus=num_inference_gpus,
        )
        actor_mbu = self.calculate_mbu(
            prompt_lengths,
            total_generation_time,
            response_lengths=response_lengths,
            samples_per_prompt=samples_per_prompt,
            num_engines=num_engines,
            num_gpus_per_engine=num_gpus_per_engine,
        )

        check_calculation(
            actor_mfu,
            "Actor MFU",
            self,
            total_generation_time,
            prompt_lengths,
            response_lengths,
            samples_per_prompt,
            num_inference_gpus,
        )

        check_calculation(
            actor_mbu,
            "Actor MBU",
            self,
            total_generation_time,
            prompt_lengths,
            response_lengths,
            samples_per_prompt,
            num_inference_gpus,
        )

        return {"mfu": actor_mfu, "mbu": actor_mbu}

    def calculate_learner_utilization(
        self,
        prompt_lengths: list[int],
        response_lengths: list[int],
        training_time: float,
        samples_per_prompt: int,
        num_training_gpus: int,
    ) -> dict[str, float]:
        total_sequence_lengths = [
            prompt_lengths[i // samples_per_prompt] + response_len for i, response_len in enumerate(response_lengths)
        ]

        training_flops = self.flops(
            prompt_lengths=total_sequence_lengths, response_lengths=None, samples_per_prompt=1, is_training=True
        )

        training_flops_per_second = training_flops / training_time
        total_training_device_flops = self.device_flops * num_training_gpus
        learner_mfu = 100 * training_flops_per_second / total_training_device_flops

        check_calculation(
            learner_mfu, "Learner MFU", self, training_time, total_sequence_lengths, None, 1, num_training_gpus
        )

        return {"mfu": learner_mfu}


def get_device_name(device_name: str) -> str:
    """Normalize a GPU device name to a standard key used in GPU_SPECS.

    The function converts device names from torch.cuda.get_device_name() format
    to a standardized key that can be used to look up GPU specifications.

    Args:
        device_name: Raw device name string (e.g., "NVIDIA H100 80GB HBM3")

    Returns:
        Standardized GPU key (e.g., "h100")

    Raises:
        ValueError: If the device name is not recognized

    Examples:
        >>> get_device_name("NVIDIA H100 80GB HBM3")
        'h100'

        >>> get_device_name("NVIDIA RTX PRO 6000 Blackwell Server Edition")
        'pro 6000'
    """
    normalized_device_name = device_name.lower().replace("-", " ")

    for key in GPU_SPECS:
        if key in normalized_device_name:
            return key
    raise ValueError(
        f"Unknown device name: {device_name}. Expected one of: {list(GPU_SPECS.keys())}. "
        f"Please raise an issue at https://github.com/allenai/open-instruct/issues with the device you need. In the interim, you can add the specs for your device using the name {normalized_device_name} to the GPU_SPECS dictionary in utils.py."
    )


def check_calculation(
    percentage: float,
    metric_name: str,
    model_dims: ModelDims,
    timing: float,
    prompt_lengths: list[int],
    response_lengths: Optional[list[int]],
    samples_per_prompt: int,
    num_gpus: int,
) -> None:
    if percentage <= 100:
        return

    full_device_name = torch.cuda.get_device_name(0) if torch.cuda.is_available() else "CPU"

    avg_response_length = f"{sum(response_lengths) / len(response_lengths):.1f}" if response_lengths else "N/A"
    warning_message = (
        f"{metric_name} exceeded 100%: {percentage:.2f}%\n"
        f"\n"
        f"{model_dims}\n"
        f"\n"
        f"Timing and GPU info:\n"
        f"  timing: {timing:.6f}s\n"
        f"  num_gpus: {num_gpus}\n"
        f"  full_device_name: {full_device_name}\n"
        f"\n"
        f"Batch/sequence info:\n"
        f"  num_prompts: {len(prompt_lengths)}\n"
        f"  samples_per_prompt: {samples_per_prompt}\n"
        f"  avg_prompt_length: {sum(prompt_lengths) / len(prompt_lengths):.1f}\n"
        f"  avg_response_length: {avg_response_length}\n"
        f"\n"
        f"This may indicate an issue with the MFU/MBU calculation logic or GPU specifications.\n"
        f"Please raise an issue at https://github.com/allenai/open-instruct/issues with the above information."
    )

    logger.warning(warning_message)<|MERGE_RESOLUTION|>--- conflicted
+++ resolved
@@ -1699,16 +1699,11 @@
     vocab_size: int
     num_attn_heads: int
     head_dim: int
-<<<<<<< HEAD
     num_kv_heads: Optional[int] = None
     num_params: Optional[int] = None
     device_name: Optional[str] = None
     sliding_window: Optional[int] = None
     num_sliding_window_layers: int = 0
-=======
-    num_kv_heads: int | None = None
-    device_name: str | None = None
->>>>>>> 7acabb20
 
     def __post_init__(self):
         if self.num_kv_heads is None:
@@ -2067,13 +2062,9 @@
     def memory_bytes(
         self,
         prompt_lengths: list[int],
-<<<<<<< HEAD
         num_engines: int,
         num_gpus_per_engine: int,
         response_lengths: Optional[list[int]] = None,
-=======
-        response_lengths: list[int] | None = None,
->>>>>>> 7acabb20
         samples_per_prompt: int = 1,
         dtype_bytes: int = 2,
     ) -> int:
