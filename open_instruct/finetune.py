--- conflicted
+++ resolved
@@ -910,15 +910,9 @@
                         # avg_loss in the "mean" case
                         avg_loss_per_pred_tok = sum_loss / pred_tokens_this_log_period
                         total_optim_steps = args.logging_steps * accelerator.num_processes
-<<<<<<< HEAD
-                        avg_loss = sum_loss / total_optim_steps
-                        metrics_to_log["train_sum_loss"] = avg_loss
-                        metrics_to_log["train_loss_per_total_tok"] = avg_loss_per_total_tok
-=======
                         avg_sum_loss = sum_loss / total_optim_steps
                         metrics_to_log["train_sum_loss"] = avg_sum_loss
                         metrics_to_log["train_loss_per_total_tok"] = avg_loss
->>>>>>> 535ff079
                         metrics_to_log["train_loss_per_pred_tok"] = avg_loss_per_pred_tok
                     if args.verbose:
                         sec_per_step = (time.time() - start_time) / (completed_steps - resume_step)
