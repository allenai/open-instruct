--- conflicted
+++ resolved
@@ -705,17 +705,6 @@
                     query = queries[i : i + args.local_rollout_forward_batch_size]
                     query_response = query_responses[i : i + args.local_rollout_forward_batch_size]
                     response = query_response[:, context_length:]
-<<<<<<< HEAD
-=======
-
-                    ref_output = forward(ref_model, query_response, tokenizer.pad_token_id)
-                    ref_logits = ref_output.logits[:, context_length - 1 : -1]
-                    ref_logits /= args.temperature + 1e-7
-                    ref_logprob = log_softmax_and_gather(ref_logits, response)
-                    del ref_output, ref_logits
-                    torch.cuda.empty_cache()
-
->>>>>>> c0c493c0
                     # Response Processing 1. truncate response after the first occurrence of `stop_token_id`
                     postprocessed_response = response
                     if args.stop_token_id is not None:  # handle the edge case when stop_token_id exists but is 0
