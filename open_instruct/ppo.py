# Copyright 2024 AllenAI. All rights reserved.
#
# Licensed under the Apache License, Version 2.0 (the "License");
# you may not use this file except in compliance with the License.
# You may obtain a copy of the License at
#
#     http://www.apache.org/licenses/LICENSE-2.0
#
# Unless required by applicable law or agreed to in writing, software
# distributed under the License is distributed on an "AS IS" BASIS,
# WITHOUT WARRANTIES OR CONDITIONS OF ANY KIND, either express or implied.
# See the License for the specific language governing permissions and
# limitations under the License.
# ---------------------------------------------------------------------
# Part of the code is adapted from https://github.com/OpenRLHF/OpenRLHF
# which has the following license:
# Copyright [yyyy] [name of copyright owner]
#
# Licensed under the Apache License, Version 2.0 (the "License");
# you may not use this file except in compliance with the License.
# You may obtain a copy of the License at
#
#     http://www.apache.org/licenses/LICENSE-2.0
#
# Unless required by applicable law or agreed to in writing, software
# distributed under the License is distributed on an "AS IS" BASIS,
# WITHOUT WARRANTIES OR CONDITIONS OF ANY KIND, either express or implied.
# See the License for the specific language governing permissions and
# limitations under the License.
# isort: off
import contextlib
import os

os.environ["NCCL_CUMEM_ENABLE"] = "0"  # NOQA
with contextlib.suppress(Exception):
    import deepspeed
# isort: on

import asyncio
import json
import os
import shutil
import socket
import threading
import time
import traceback
from argparse import Namespace
from collections import defaultdict
from collections.abc import Callable, Iterator
from dataclasses import asdict, dataclass, field
from queue import Empty, Queue
from typing import Literal

import numpy as np
import pandas as pd
import ray
import torch
import torch.utils
import torch.utils.data
from huggingface_hub import HfApi
from peft import PeftModel, get_peft_model_state_dict
from ray.util.placement_group import PlacementGroup, placement_group
from ray.util.scheduling_strategies import PlacementGroupSchedulingStrategy
from rich.pretty import pprint
from torch import distributed as dist
from torch.utils.tensorboard import SummaryWriter
from transformers import (
    AutoConfig,
    AutoModelForCausalLM,
    AutoModelForSequenceClassification,
    PreTrainedModel,
    PreTrainedTokenizer,
    get_scheduler,
)
from transformers.integrations import HfDeepSpeedConfig
from vllm import SamplingParams

from open_instruct import utils
from open_instruct.dataset_transformation import (
    GROUND_TRUTHS_KEY,
    INPUT_IDS_PROMPT_KEY,
    VERIFIER_SOURCE_KEY,
    TokenizerConfig,
    get_cached_dataset_tulu,
    visualize_token,
)
from open_instruct.ground_truth_utils import (
    build_all_verifiers,
    cleanup_all_llm_judge_clients,
    soft_format_reward_func,
)
from open_instruct.model_utils import (
    ModelConfig,
    apply_verifiable_reward,
    disable_dropout_in_model,
    entropy_from_logits,
    get_olmo3_generation_config,
    load_ref_policy,
    log_softmax_and_gather,
    print_rich_single_line_metrics,
    print_rich_table,
    push_folder_to_hub,
)
from open_instruct.rl_utils import Timer, calculate_advantages_packed, pack_sequences
from open_instruct.utils import (
    ArgumentParserPlus,
    BeakerRuntimeConfig,
    RayProcess,
    _z3_params_to_fetch,
    extract_user_query,
    get_eval_ds_config,
    get_optimizer_grouped_parameters,
    get_train_ds_config,
    get_wandb_tags,
    is_beaker_job,
    launch_ai2_evals_on_weka,
    maybe_get_beaker_config,
    maybe_update_beaker_description,
    maybe_use_ai2_hf_entity,
    maybe_use_ai2_wandb_entity,
)
from open_instruct.vllm_utils import create_vllm_engines, init_process_group

api = HfApi()
INVALID_LOGPROB = 1.0
INVALID_VALUE = 0.0  # to play nicely with debugging output
# torch.set_printoptions(precision=2, sci_mode=False)


@dataclass
class Args:
    # Dataset
    dataset_mixer_list: list[str] = field(default_factory=lambda: ["ai2-adapt-dev/rlvr_gsm8k_zs", "1.0"])
    """A list of datasets (local or HF) to sample from."""
    dataset_mixer_eval_list: list[str] = field(default_factory=lambda: ["ai2-adapt-dev/rlvr_gsm8k_zs", "1.0"])
    """A list of datasets (local or HF) to sample from for evaluation."""
    dataset_mixer_list_splits: list[str] = field(default_factory=lambda: ["train"])
    """The dataset splits to use for training"""
    dataset_mixer_eval_list_splits: list[str] = field(default_factory=lambda: ["test"])
    """The dataset splits to use for evaluation"""
    dataset_transform_fn: list[str] = field(default_factory=lambda: ["rlvr_tokenize_v1", "rlvr_filter_v1"])
    """The list of transform functions to apply to the dataset."""
    dataset_cache_mode: Literal["hf", "local"] = "local"
    """The mode to use for caching the dataset."""
    dataset_local_cache_dir: str = "local_dataset_cache"
    """The directory to save the local dataset cache to."""
    dataset_config_hash: str | None = None
    """The hash of the dataset configuration."""
    dataset_config_eval_hash: str | None = None
    """The hash of the dataset configuration for evaluation."""
    dataset_skip_cache: bool = False
    """Whether to skip the cache."""
    shuffle_eval_dataset: bool = False
    """Whether to shuffle the evaluation dataset."""
    max_token_length: int = 512
    """The maximum token length to use for the dataset"""
    max_prompt_token_length: int = 256
    """The maximum prompt token length to use for the dataset"""

    # Experiment
    exp_name: str = os.path.basename(__file__)[: -len(".py")]
    """The name of this experiment"""
    seed: int = 1
    """Seed of the experiment"""
    run_name: str | None = None
    """RUNTIME VALUE: A unique name of this run"""

    # Optimizer
    learning_rate: float = 2e-5
    """The initial learning rate for AdamW optimizer."""
    value_learning_rate: float = 2e-5
    """The initial learning rate for AdamW optimizer for the value function"""
    lr_scheduler_type: Literal[
        "linear", "cosine", "cosine_with_restarts", "polynomial", "constant", "constant_with_warmup"
    ] = "linear"
    """Which scheduler to use"""
    warm_up_steps: int = 0
    """Number of warm up steps for the scheduler"""
    warmup_ratio: float = 0.0
    """Ratio of warmup steps to total steps (takes precedence over `warm_up_steps`)"""
    weight_decay: float = 0.0
    """Weight decay for AdamW if we apply some."""
    set_weight_decay_on_bias_and_norm: bool = True
    """Whether to set weight decay on bias and norm layers"""
    fused_optimizer: bool = False
    """Whether to use fused optimizer"""

    # Batch sizes
    per_device_train_batch_size: int = 1
    """The forward batch size per device (local_micro_batch_size)"""
    total_episodes: int = 100000
    """The total number of episodes in the dataset"""
    world_size: int | None = None
    """RUNTIME VALUE: The number of processes (GPUs) to use"""
    num_training_steps: int | None = None
    """RUNTIME VALUE: The number of training_steps to train"""
    num_evals: int = 10
    """this sets how many in-loop evals we do during training. in-loop evals reuse the generation/reward verifier setup."""
    local_eval_freq: int | None = None
    """this controls the number of in-loop evals, which reuses the generation/reward verifier setup. don't set this directly, but set via num_evals."""
    save_freq: int = 200
    """How many train steps to save the model"""

    # Generation
    response_length: int = 256
    """the length of the response"""
    temperature: float = 0.7
    """the sampling temperature"""
    num_unique_prompts_rollout: int = 16
    """The number of unique prompts during rollout"""
    num_samples_per_prompt_rollout: int = 4
    """the number of samples to generate per prompt during rollout, useful for easy-star"""
    stop_strings: list[str] | None = None
    """List of strings that stop the generation when they are generated.
    The returned output will not contain the stop strings."""

    # Algorithm
    async_mode: bool = True
    """Whether to run the generation in async mode which learns from the second latest policy like Cleanba (https://arxiv.org/abs/2310.00036)"""
    async_steps: int = 1
    """Number of steps ahead to generate responses. Only used when async_mode is True."""
    num_epochs: int = 1
    """the number of epochs to train"""
    num_mini_batches: int = 1
    """Number of minibatches to split a batch into"""
    value_num_mini_batches: int = 1
    """Number of minibatches to split a batch into for the value function"""
    beta: float = 0.05
    """the beta value of the RLHF objective (KL coefficient)"""
    cliprange: float = 0.2
    """the clip range"""
    cliprange_value: float = 0.2
    """the clip range for the value function"""
    gamma: float = 1.0
    """the discount factor"""
    lam: float = 1.0
    """the lambda value for GAE"""
    kl_estimator: Literal["kl1", "kl2", "kl3", "kl4"] = "kl3"
    """the KL estimator to use"""
    pack_length: int = 512
    """the length of the pack (you should prob set to the max length of the model)"""
    masked_mean_axis: int | None = None
    """the axis to compute the mean of the masked values"""
    alpha: float = 0.6
    """The alpha value for doing polyak updates (ref_param = alpha * param + (1 - alpha) * ref_param)
    reference: [TR-DPO](https://huggingface.co/papers/2404.09656), but it's actually pretty commonly
    used. E.g., [TD3](https://arxiv.org/abs/1802.09477) uses https://github.com/vwxyzjn/cleanrl/blob/dcc289fc6f0bda492fa7360a155262cf826b12a5/cleanrl/td3_continuous_action.py#L269
    """
    ref_policy_update_freq: int | None = None
    """How many training steps to take before updating the reference policy."""
    value_model_name_or_path: str = "EleutherAI/pythia-160m"
    """the name or path to the value model"""
    value_model_revision: str | None = None
    """the revision of the value model"""
    record_entropy: bool = False
    """whether to record the entropy of the policy during training. Uses extra memory."""

    # Reward
    # -- r1 style format reward
    apply_r1_style_format_reward: bool = False
    """whether to add the R1 style format reward"""
    r1_style_format_reward: float = 1.0
    """the reward value for R1 style format reward"""
    additive_format_reward: bool = False
    """whether to add the format reward to the final reward"""

    # -- verifiable reward
    apply_verifiable_reward: bool = True
    """whether to apply verifiable reward"""
    verification_reward: float = 10.0
    """the reward value for verifiable responses"""
    remap_verifier: str = None
    """Remap verifier like string_f1=general-quality_ref. Currently can only remap once."""

    # -- llm verifiers reward
    llm_judge_model: str = "azure/gpt-4o-mini-standard"
    """the model to use for the llm judge"""
    llm_judge_max_tokens: int = 2048
    """the max tokens to use for the llm judge"""
    llm_judge_temperature: float = 1.0
    """the temperature to use for the llm judge"""
    llm_judge_timeout: int = 60
    """the timeout to use for the llm judge"""

    # -- code verifier
    code_api_url: str = os.environ.get("CODE_API_URL", "http://localhost:1234") + "/test_program"
    """the api url to use for the code verifier"""
    code_max_execution_time: float = 1.0
    """the max execution time to use for the code verifier"""
    code_pass_rate_reward_threshold: float = 0.0
    """the pass rate reward threshold for the code verifier. If pass rate is less than this threshold, reward is 0.0, otherwise reward is pass rate"""
    code_apply_perf_penalty: bool = False
    """whether to apply a performance penalty to the code verifier"""

    # -- non stop penalty
    non_stop_penalty: bool = False
    """whether to penalize responses which did not finish generation"""
    non_stop_penalty_value: float = 0.0
    """the reward value for responses which did not finish generation"""

    # Ray
    single_gpu_mode: bool = False
    """whether to collocate vLLM and actor on the same node (mostly for debugging purposes)"""
    num_learners_per_node: list[int] = field(default_factory=lambda: [1])
    """number of GPU deepspeed learners per node (e.g., --num_learners_per_node 2 4 means 2 learner processes
    on the first node and 4 learner processes on the second node; each process will have 1 GPU)"""
    vllm_num_engines: int = 1
    """number of vLLM Engines, set to 0 to disable vLLM"""
    vllm_tensor_parallel_size: int = 1
    """tensor parallel size of vLLM Engine for multi-GPU inference"""
    vllm_enforce_eager: bool = False
    """whether to enforce eager mode for vLLM -- slow inference but needed for multi-node"""
    vllm_sync_backend: str = "nccl"
    """DeepSpeed -> vLLM weight sync backend"""
    vllm_gpu_memory_utilization: float = 0.9
    """vLLM GPU memory utilization"""
    vllm_enable_prefix_caching: bool = False
    """whether to enable prefix caching"""
    deepspeed_stage: int = 0
    """the deepspeed stage"""
    gather_whole_model: bool = True
    """whether to gather the whole model to boardcast (not doable for 70B but can be faster for 8B)"""

    # Experiment tracking
    with_tracking: bool = False
    """If toggled, this experiment will be tracked with Weights and Biases"""
    wandb_project_name: str = "open_instruct_internal"
    """The wandb's project name"""
    wandb_entity: str | None = None
    """The entity (team) of wandb's project"""
    push_to_hub: bool = True
    """Whether to upload the saved model to huggingface"""
    hf_entity: str | None = None
    """The user or org name of the model repository from the Hugging Face Hub"""
    hf_repo_id: str | None = None
    """The id of the saved model in the Hugging Face Hub (can be autoset if not given)"""
    hf_repo_revision: str | None = None
    """The revision of the saved model in the Hugging Face Hub (can be autoset if not given)"""
    hf_repo_url: str | None = None
    """The url of the saved model in the Hugging Face Hub (will be autoset)"""
    output_dir: str = "output"
    """Where to save the model"""
    save_traces: bool = False
    """Whether to save learning data traces"""
    cache_dataset_only: bool = False
    """Immediately exit after caching the dataset"""

    # Ai2 specific settings
    try_launch_beaker_eval_jobs_on_weka: bool = False
    """Whether to launch beaker evaluation jobs after training on weka"""
    try_auto_save_to_beaker: bool = True
    """Whether to try to save the model to Beaker dataset `/output` after training"""
    gs_bucket_path: str | None = None
    """The path to the gs bucket to save the model to"""
    oe_eval_tasks: list[str] | None = None
    """The beaker evaluation tasks to launch"""
    oe_eval_max_length: int = 4096
    """the max generation length for evaluation for oe-eval"""
    eval_priority: Literal["low", "normal", "high", "urgent"] = "normal"
    """the priority of auto-launched evaluation jobs"""

    # Tool settings
    tools: list[str] | None = None
    """If set, use the tool mapped to the string. Currently only supports `search` and `code`"""
    max_tool_calls: list[int] = field(default_factory=lambda: [5])
    """Maximum number of tool calls allowed. Can be either a single integer (applies to all tools) or a list of integers
    with length 1 (applies to all tools) or matching the length of the tools list (per-tool limit)."""
    mask_tool_use: bool = True
    """Whether to mask the tool output. By default on."""
    only_reward_good_outputs: bool = False
    """Whether to only reward good outputs from the tools or not."""

    # rl-rag specific settngs
    number_documents_to_search: int = 3
    """The maximum number of documents to retrieve for each query."""
    search_api_endpoint: str | None = None
    """The API endpoint for the search engine."""

    # code-tool specific settings
    code_tool_api_endpoint: str | None = None

    def __post_init__(self):
        assert self.apply_verifiable_reward or self.apply_r1_style_format_reward or self.non_stop_penalty, (
            "At least one reward must be applied!"
        )
        assert self.pack_length >= self.max_prompt_token_length + self.response_length, (
            "The `pack_length` needs to be greater than the sum of `max_prompt_token_length` and `response_length`!"
        )


def masked_mean(values: torch.Tensor, mask: torch.Tensor, axis: int | None = None) -> torch.Tensor:
    """Compute mean of tensor with a masked values."""
    if axis is not None:
        return ((values * mask).sum(axis=axis) / mask.sum(axis=axis)).mean()
    else:
        return (values * mask).sum() / mask.sum()


def collate_fn(tensors_list: list[torch.Tensor], pad_token_id: int, pin_memory: bool = True) -> torch.Tensor:
    padded_tensor = torch.nn.utils.rnn.pad_sequence(tensors_list, batch_first=True, padding_value=pad_token_id)
    if pin_memory:
        padded_tensor = padded_tensor.pin_memory()
    return padded_tensor


def to_device_inplace(tensors_list: list[torch.Tensor], device: torch.device):
    for i in range(len(tensors_list)):
        tensors_list[i] = tensors_list[i].to(device, non_blocking=True)


class ShufflingIterator:
    def __init__(self, data: np.ndarray, batch_size: int, seed: int | None = None):
        self.data = data.copy()
        self.batch_size = batch_size
        self.index = 0
        self.rng = np.random.default_rng(seed)
        self.rng.shuffle(self.data)

        # Ensure the effective dataset size is divisible by batch_size
        self.effective_size = len(self.data) - (len(self.data) % batch_size)

    def __iter__(self) -> Iterator[list[int]]:
        return self

    def __next__(self) -> list[int]:
        if self.index >= self.effective_size:
            self.index = 0
            self.rng.shuffle(self.data)

        end_index = self.index + self.batch_size
        batch = self.data[self.index : end_index].tolist()
        self.index = end_index

        return batch


@ray.remote(num_gpus=1)
class PolicyTrainerRayProcess(RayProcess):
    def from_pretrained(
        self,
        args: Args,
        model_config: ModelConfig,
        beaker_config: BeakerRuntimeConfig,
        wandb_url: str,
        tokenizer: PreTrainedTokenizer,
    ):
        self.args = args
        self.tokenizer = tokenizer
        self.model_config = model_config
        self.beaker_config = beaker_config
        self.wandb_url = wandb_url
        torch.cuda.set_device(self.local_rank)
        self.device = torch.device(self.local_rank)
        deepspeed.init_distributed()

        ds_config = get_train_ds_config(offload=False, adam_offload=False, stage=args.deepspeed_stage, bf16=True)
        ds_config["train_micro_batch_size_per_gpu"] = args.per_device_train_batch_size
        ds_config["gradient_accumulation_steps"] = 1
        # @vwxyzjn: MAGIC: it's actually needed to initialize this `dschf`, so
        # https://huggingface.co/docs/transformers/deepspeed#non-trainer-deepspeed-integration
        # next line instructs transformers to partition the model directly over multiple gpus using
        # deepspeed.zero.Init when model's `from_pretrained` method is called.
        if ds_config is not None and ds_config["zero_optimization"]["stage"] == 3:
            dschf = HfDeepSpeedConfig(ds_config)
        else:
            dschf = None
        print(f"{dschf=}")

        self.policy: PreTrainedModel = AutoModelForCausalLM.from_pretrained(
            model_config.model_name_or_path,
            revision=model_config.model_revision,
            torch_dtype=torch.bfloat16,
            attn_implementation="flash_attention_2",
            use_cache=False,
        )
        disable_dropout_in_model(self.policy)
        self.policy.gradient_checkpointing_enable()
        # Have to use FusedAdam for offloading6 and backloading
        from deepspeed.ops.adam import FusedAdam  # DeepSpeedCPUAdam

        if args.set_weight_decay_on_bias_and_norm:
            optim_params = get_optimizer_grouped_parameters(self.policy, args.weight_decay)
        else:
            optim_params = self.policy.parameters()
        self.optimizer = FusedAdam(
            optim_params, lr=args.learning_rate, betas=(0.9, 0.95), weight_decay=args.weight_decay
        )
        num_scheduler_steps = args.num_training_steps * args.num_epochs * args.num_mini_batches
        warm_up_steps = args.warm_up_steps
        if args.warmup_ratio > 0.0:
            warm_up_steps = int(num_scheduler_steps * args.warmup_ratio)
        scheduler = get_scheduler(
            args.lr_scheduler_type,
            optimizer=self.optimizer,
            num_warmup_steps=warm_up_steps,
            num_training_steps=num_scheduler_steps,
        )
        self.model, self.optimizer, _, self.scheduler = deepspeed.initialize(
            model=self.policy,
            optimizer=self.optimizer,
            config=ds_config,
            lr_scheduler=scheduler,
            dist_init_required=True,
        )
        self.model.train()

        # value model
        from open_instruct.olmo_adapter import (
            Olmo2Config,
            Olmo2ForSequenceClassification,
            OlmoeConfig,
            OlmoeForSequenceClassification,
        )

        AutoModelForSequenceClassification.register(Olmo2Config, Olmo2ForSequenceClassification)
        AutoModelForSequenceClassification.register(OlmoeConfig, OlmoeForSequenceClassification)
        self.value_model: PreTrainedModel = AutoModelForSequenceClassification.from_pretrained(
            args.value_model_name_or_path,
            revision=args.value_model_revision,
            num_labels=1,
            torch_dtype=torch.bfloat16,
            attn_implementation="flash_attention_2",
            use_cache=False,
        )

        value_head = self.value_model.score
        config = AutoConfig.from_pretrained(
            args.value_model_name_or_path, revision=args.value_model_revision, trust_remote_code=True
        )
        print("initialize value_head for ZeRO-3 reward model training.")
        if ds_config is not None and ds_config["zero_optimization"]["stage"] == 3:
            with deepspeed.zero.GatheredParameters([value_head.weight], modifier_rank=0):
                if torch.distributed.get_rank() == 0:
                    value_head.weight.data.normal_(mean=0.0, std=1 / (config.hidden_size + 1))
        else:
            value_head.weight.data.normal_(mean=0.0, std=1 / (config.hidden_size + 1))

        disable_dropout_in_model(self.value_model)
        self.value_model.gradient_checkpointing_enable()
        if args.set_weight_decay_on_bias_and_norm:
            optim_params = get_optimizer_grouped_parameters(self.value_model, args.weight_decay)
        else:
            optim_params = self.value_model.parameters()
        self.value_optimizer = FusedAdam(
            optim_params, lr=args.value_learning_rate, betas=(0.9, 0.95), weight_decay=args.weight_decay
        )
        value_scheduler = get_scheduler(
            args.lr_scheduler_type,
            optimizer=self.value_optimizer,
            num_warmup_steps=warm_up_steps,
            num_training_steps=num_scheduler_steps,
        )
        self.value_model, self.value_optimizer, _, self.value_scheduler = deepspeed.initialize(
            model=self.value_model,
            optimizer=self.value_optimizer,
            config=ds_config,
            lr_scheduler=value_scheduler,
            dist_init_required=True,
        )
        self.value_model.train()

        ds_config = get_eval_ds_config(
            offload=False,
            stage=args.deepspeed_stage if args.deepspeed_stage == 3 else 0,
            bf16=True,
            per_device_train_batch_size=args.per_device_train_batch_size,
        )

        self.ref_policy: PreTrainedModel = load_ref_policy(
            model_config=model_config,
            ds_config=ds_config,
            deepspeed_stage=args.deepspeed_stage,
            local_rank=self.local_rank,
            device=self.device,
            rank=self.rank,
        )
<<<<<<< HEAD
        self.local_metrics = MetricsTracker(max_metrics=32, device=self.device)
=======
        disable_dropout_in_model(self.ref_policy)
        self.ref_policy, *_ = deepspeed.initialize(model=self.ref_policy, config=ds_config)
        self.ref_policy.eval()
        self.local_metrics = utils.MetricsTracker(device=self.device)
>>>>>>> 3e4d58c9

        self.offload_to_cpu(self.model)
        self.offload_to_cpu(self.value_model)
        optimization_steps_done = 0
        return optimization_steps_done

    def forward(
        self,
        model: PreTrainedModel,
        query_response: torch.LongTensor,
        attention_mask: torch.LongTensor,
        position_ids: torch.LongTensor,
        pad_token_id: int,
        temperature: float,
        return_entropy: bool = False,
    ) -> tuple[torch.Tensor, torch.Tensor]:
        # Replace pad tokens with 0s so that we don't run into index out of bounds errors
        padding_mask = query_response != pad_token_id
        input_ids = torch.masked_fill(query_response, ~padding_mask, 0)
        # NOTE: the [:-1] and [1:] are because the logits and generated tokens are off by 1 in index
        output = model(
            input_ids=input_ids[:, :-1],
            attention_mask=attention_mask[:, :-1].clamp(0, 1),
            position_ids=position_ids[:, :-1],
            return_dict=True,
        )
        logits = output.logits
        logits /= temperature + 1e-7
        logprob = log_softmax_and_gather(logits, input_ids[:, 1:])

        # fow now, entropy is just for monitoring, and we don't pass gradients through it.
        entropy = None
        if return_entropy:
            with torch.no_grad():
                entropy = entropy_from_logits(logits)

        return logprob, entropy

    def forward_value(
        self,
        model: PreTrainedModel,
        query_response: torch.LongTensor,
        attention_mask: torch.LongTensor,
        position_ids: torch.LongTensor,
        pad_token_id: int,
    ) -> torch.Tensor:
        # Replace pad tokens with 0s so that we don't run into index out of bounds errors
        padding_mask = query_response != pad_token_id
        input_ids = torch.masked_fill(query_response, ~padding_mask, 0)
        lm_backbone = getattr(model, model.base_model_prefix)
        output = lm_backbone(
            input_ids=input_ids[:, :-1],
            # @vwxyzjn: without clamp, we get index out of bounds errors; TODO: investigate
            attention_mask=attention_mask[:, :-1].clamp(0, 1),
            position_ids=position_ids[:, :-1],
            return_dict=True,
            output_hidden_states=True,
        )
        reward_logits = model.score(output.hidden_states[-1])  # (batch_size, sequence_length)
        return reward_logits

    def setup_model_update_group(self, vllm_engines):
        self.vllm_engines = vllm_engines
        if self.rank == 0:
            master_address = ray._private.services.get_node_ip_address()
            with socket.socket() as sock:
                sock.bind(("", 0))
                master_port = sock.getsockname()[1]
            vllm_num_engines, vllm_tensor_parallel_size = (
                self.args.vllm_num_engines,
                self.args.vllm_tensor_parallel_size,
            )
            world_size = vllm_num_engines * vllm_tensor_parallel_size + 1
            backend = self.args.vllm_sync_backend
            refs = [
                engine.init_process_group.remote(
                    master_address,
                    master_port,
                    i * vllm_tensor_parallel_size + 1,
                    world_size,
                    "openrlhf",
                    backend=backend,
                )
                for i, engine in enumerate(vllm_engines)
            ]
            self.model_update_group = init_process_group(
                backend=backend,
                init_method=f"tcp://{master_address}:{master_port}",
                world_size=world_size,
                rank=0,
                group_name="openrlhf",
            )
            ray.get(refs)
        torch.distributed.barrier()

    def broadcast_to_vllm(self):
        # avoid OOM
        torch.cuda.empty_cache()
        model = self.model.module
        count, num_params = 0, len(list(model.named_parameters()))
        refss = []
        # @vwxyzjn: magic taken from https://github.com/huggingface/trl/issues/2840#issuecomment-2662747485
        # to avoid assert not param.ds_active_sub_modules, param.ds_summary()
        for param in self.model.parameters():
            param.ds_active_sub_modules.clear()
        if self.args.gather_whole_model:
            with deepspeed.zero.GatheredParameters(model.parameters(), enabled=self.args.deepspeed_stage == 3):
                for name, param in model.named_parameters():
                    count += 1  # empty_cache at last param
                    # Fire all vllm engines for broadcast
                    if torch.distributed.get_rank() == 0:
                        shape = param.shape if self.args.deepspeed_stage != 3 else param.ds_shape
                        refs = [
                            engine.update_weight.remote(
                                name, dtype=param.dtype, shape=shape, empty_cache=count == num_params
                            )
                            for engine in self.vllm_engines
                        ]
                        refss.extend(refs)
                    if torch.distributed.get_rank() == 0:
                        torch.distributed.broadcast(param.data, 0, group=self.model_update_group)
        else:  # broadcast each parameter independently
            for name, param in model.named_parameters():
                count += 1
                if torch.distributed.get_rank() == 0:
                    shape = param.shape if self.args.deepspeed_stage != 3 else param.ds_shape
                    refs = [
                        engine.update_weight.remote(
                            name, dtype=param.dtype, shape=shape, empty_cache=count == num_params
                        )
                        for engine in self.vllm_engines
                    ]
                    refss.extend(refs)
                with deepspeed.zero.GatheredParameters([param], enabled=self.args.deepspeed_stage == 3):
                    if torch.distributed.get_rank() == 0:
                        torch.distributed.broadcast(param.data, 0, group=self.model_update_group)
        if torch.distributed.get_rank() == 0:
            ray.get(refss)

    def update_ref_policy(self):
        for ref_param, param in zip(self.ref_policy.parameters(), self.model.parameters()):
            if self.args.deepspeed_stage == 3:
                with deepspeed.zero.GatheredParameters([param, ref_param], modifier_rank=0):
                    if deepspeed.comm.get_rank() == 0:
                        ref_param.data.mul_(1.0 - self.args.alpha).add_(param.data, alpha=self.args.alpha)
            else:
                ref_param.data.mul_(1.0 - self.args.alpha).add_(param.data, alpha=self.args.alpha)

    def train(
        self,
        collated_query_responses: torch.Tensor,
        collated_attention_masks: torch.Tensor,
        collated_position_ids: torch.Tensor,
        collated_response_masks: torch.Tensor,
        collated_dones: torch.Tensor,
        collated_rewards: torch.Tensor,
        pad_token_id: int,
        num_mini_batches: int,
        value_num_mini_batches: int,
        gamma: float,
        lam: float,
    ):
        args = self.args
        # Flatten tensors to cpu list for adv calculation
        cpu_collated_dones = sum([item.clamp(0, 1).tolist() for item in collated_dones], [])
        cpu_collated_rewards = sum([item.tolist() for item in collated_rewards], [])
        cpu_collated_response_masks = sum([item.clamp(0, 1).tolist() for item in collated_response_masks], [])
        max_len = max([len(item) for item in cpu_collated_dones])

        # Put to device
        to_device_inplace(collated_query_responses, self.device)
        to_device_inplace(collated_attention_masks, self.device)
        to_device_inplace(collated_position_ids, self.device)
        to_device_inplace(collated_response_masks, self.device)
        accumulation_steps = max(1, len(collated_query_responses) // (num_mini_batches))
        value_accumulation_steps = max(1, len(collated_query_responses) // (value_num_mini_batches))

        # Calculate the logprob of the reference policy
        with Timer("Ref Logprob Calculation", noop=self.rank != 0):
            collated_ref_logprobs = []
            with torch.no_grad():
                for i in range(len(collated_query_responses)):
                    query_response = collated_query_responses[i]
                    attention_mask = collated_attention_masks[i]
                    position_id = collated_position_ids[i]
                    response_mask = collated_response_masks[i]
                    ref_logprob, _ = self.forward(
                        self.ref_policy,
                        query_response,
                        attention_mask,
                        position_id,
                        pad_token_id,
                        args.temperature,
                        return_entropy=False,
                    )
                    ref_logprob = torch.masked_fill(ref_logprob, ~response_mask[:, 1:].bool(), INVALID_LOGPROB)
                    collated_ref_logprobs.append(ref_logprob)
                    torch.cuda.empty_cache()

        old_logprobs = [None for _ in range(len(collated_query_responses))]
        with Timer("Old Logprob Calculation", noop=self.rank != 0), torch.no_grad():
            for i in range(len(collated_query_responses)):
                query_response = collated_query_responses[i]
                attention_mask = collated_attention_masks[i]
                position_id = collated_position_ids[i]
                response_mask = collated_response_masks[i]
                old_logprob, _ = self.forward(
                    self.model,
                    query_response,
                    attention_mask,
                    position_id,
                    pad_token_id,
                    args.temperature,
                    return_entropy=False,
                )
                old_logprob = torch.masked_fill(old_logprob, ~response_mask[:, 1:].bool(), INVALID_LOGPROB)
                old_logprobs[i] = old_logprob
                torch.cuda.empty_cache()
        with Timer("Backload Value Model", noop=self.rank != 0):
            self.backload_to_gpu(self.value_model)
        with Timer("Value Calculation", noop=self.rank != 0):
            collated_values = []
            with torch.no_grad():
                for i in range(len(collated_query_responses)):
                    query_response = collated_query_responses[i]
                    attention_mask = collated_attention_masks[i]
                    position_id = collated_position_ids[i]
                    response_mask = collated_response_masks[i]
                    value = self.forward_value(
                        self.value_model, query_response, attention_mask, position_id, pad_token_id
                    ).squeeze(-1)
                    value = torch.masked_fill(value, ~response_mask[:, 1:].bool(), INVALID_VALUE)
                    collated_values.append(value)

        with Timer("Advantage Calculation", noop=self.rank != 0), torch.no_grad():
            cpu_collated_values = sum([item.cpu().tolist() for item in collated_values], [])
            cpu_collated_dones = [item + [0] * (max_len - len(item)) for item in cpu_collated_dones]
            cpu_collated_rewards = [item + [0] * (max_len - len(item)) for item in cpu_collated_rewards]
            cpu_collated_response_masks = [item + [0] * (max_len - len(item)) for item in cpu_collated_response_masks]
            cpu_collated_values = [item + [INVALID_VALUE] * (max_len - 1 - len(item)) for item in cpu_collated_values]
            adv, ret = calculate_advantages_packed(
                np.stack(cpu_collated_values),
                np.stack(cpu_collated_rewards)[:, 1:],
                gamma,
                lam,
                np.stack(cpu_collated_dones)[:, 1:],
                np.stack(cpu_collated_response_masks)[:, 1:],
            )

            adv_gpu = torch.from_numpy(adv).to(self.device)
            response_masks_gpu = torch.from_numpy(np.stack(cpu_collated_response_masks)[:, 1:]).to(self.device)
            adv_sum = (adv_gpu * response_masks_gpu).sum()
            adv_abs_sum = (torch.abs(adv_gpu) * response_masks_gpu).sum()
            mask_sum = response_masks_gpu.sum()
            dist.all_reduce(adv_sum, op=dist.ReduceOp.SUM)
            dist.all_reduce(adv_abs_sum, op=dist.ReduceOp.SUM)
            dist.all_reduce(mask_sum, op=dist.ReduceOp.SUM)
            adv_mean = adv_sum / mask_sum
            adv_abs_mean = adv_abs_sum / mask_sum
            adv_variance = (torch.square(adv_gpu - adv_mean) * response_masks_gpu).sum()
            dist.all_reduce(adv_variance, op=dist.ReduceOp.SUM)
            adv_variance /= mask_sum
            adv_std = torch.sqrt(adv_variance)

            adv = (adv_gpu - adv_mean) / (adv_std + 1e-8)
            collated_advantages = []
            collated_returns = []
            offset = 0
            for i in range(len(collated_query_responses)):
                batch_size, seq_len = collated_query_responses[i].shape
                collated_advantages.append(adv[offset : offset + batch_size, : seq_len - 1])
                collated_returns.append(torch.from_numpy(ret[offset : offset + batch_size, : seq_len - 1]))
                offset += batch_size
            to_device_inplace(collated_advantages, self.device)
            to_device_inplace(collated_returns, self.device)
            to_device_inplace(collated_values, self.device)

        with Timer("[Training Processes] Value Loss calculation", noop=self.rank != 0):
            value_losses = torch.zeros(len(collated_query_responses))
            local_step = 0
            value_optimizer_step = 0
            for _ in range(args.num_epochs):
                for i in range(len(collated_query_responses)):
                    mb_query_responses = collated_query_responses[i]
                    mb_response_masks = collated_response_masks[i]
                    mb_response_masks_bool = mb_response_masks[:, 1:].bool()
                    mb_attention_mask = collated_attention_masks[i]
                    mb_position_id = collated_position_ids[i]
                    mb_values = collated_values[i]
                    mb_return = collated_returns[i]
                    vpred = self.forward_value(
                        self.value_model, mb_query_responses, mb_attention_mask, mb_position_id, pad_token_id
                    ).squeeze(-1)
                    vpred = torch.masked_fill(vpred, ~mb_response_masks_bool, INVALID_VALUE)
                    vpredclipped = torch.clamp(
                        vpred, mb_values - args.cliprange_value, mb_values + args.cliprange_value
                    )
                    vf_losses1 = torch.square(vpred - mb_return)
                    vf_losses2 = torch.square(vpredclipped - mb_return)
                    vf_loss_max = torch.max(vf_losses1, vf_losses2)
                    loss = 0.5 * masked_mean(vf_loss_max, mb_response_masks_bool)
                    loss = loss / value_accumulation_steps
                    self.value_model.backward(loss)
                    with torch.no_grad():
                        value_losses[i] = loss
                    if (local_step + 1) % value_accumulation_steps == 0:
                        self.value_model.step()
                        value_optimizer_step += 1
                    if (local_step + 1) // value_accumulation_steps == value_num_mini_batches:
                        break
                    local_step += 1

            with torch.no_grad():
                self.local_metrics["loss/value"] = value_losses.mean()
        with Timer("Offload Value Model", noop=self.rank != 0):
            self.offload_to_cpu(self.value_model)

        with Timer("Backload Model", noop=self.rank != 0):
            self.backload_to_gpu(self.model)

        with Timer("[Training Processes] Policy Loss calculation", noop=self.rank != 0):
            local_step = 0
            policy_optimizer_step = 0
            kl1_stats = torch.zeros(len(collated_query_responses))
            kl2_stats = torch.zeros(len(collated_query_responses))
            kl3_stats = torch.zeros(len(collated_query_responses))
            kl4_stats = torch.zeros(len(collated_query_responses))
            kl_loss_stats = torch.zeros(len(collated_query_responses))
            pg_clipfrac_stats = torch.zeros(len(collated_query_responses))
            pg_loss_stats = torch.zeros(len(collated_query_responses))
            loss_stats = torch.zeros(len(collated_query_responses))
            ratio_stats = torch.zeros(len(collated_query_responses))
            entropy_stats = torch.zeros(len(collated_query_responses))
            for epoch_idx in range(args.num_epochs):
                for i in range(len(collated_query_responses)):
                    mb_ref_logprob = collated_ref_logprobs[i]
                    mb_query_responses = collated_query_responses[i]
                    mb_advantages = collated_advantages[i]
                    mb_response_masks = collated_response_masks[i]
                    mb_response_masks_bool = mb_response_masks[:, 1:].bool()
                    mb_attention_mask = collated_attention_masks[i]
                    mb_position_id = collated_position_ids[i]
                    mb_new_logprobs, mb_entropy = self.forward(
                        self.model,
                        mb_query_responses,
                        mb_attention_mask,
                        mb_position_id,
                        pad_token_id,
                        args.temperature,
                        return_entropy=args.record_entropy,
                    )
                    mb_new_logprobs = torch.masked_fill(mb_new_logprobs, ~mb_response_masks_bool, INVALID_LOGPROB)

                    # If we have one minibatch, we can just re-use the initial logprobs.
                    # otherwise, we use the logprobs we already calculated.
                    if num_mini_batches > 1:
                        mb_old_logprobs = old_logprobs[i]
                    else:
                        with torch.no_grad():
                            if epoch_idx == 0:
                                old_logprobs[i] = mb_new_logprobs
                        mb_old_logprobs = old_logprobs[i].detach()

                    # Calculate the policy's loss
                    logprobs_diff = mb_new_logprobs - mb_old_logprobs
                    ratio = torch.exp(logprobs_diff)
                    pg_losses = -mb_advantages * ratio
                    pg_losses2 = -mb_advantages * torch.clamp(ratio, 1.0 - args.cliprange, 1.0 + args.cliprange)
                    pg_loss_max = torch.max(pg_losses, pg_losses2)

                    # Here we recalculate kl: we want the KL loss to backpropagate through the model
                    # We also clamp the KL loss to avoid numerical instability
                    # https://chatgpt.com/share/679d0ed9-8f48-8011-926e-e274b15ae8ae
                    ref_logprobs_diff = (mb_new_logprobs - mb_ref_logprob).clamp(-40.0, 40.0)
                    kl1 = ref_logprobs_diff
                    kl2 = (ref_logprobs_diff) ** 2 / 2
                    kl3 = torch.expm1(-ref_logprobs_diff) + ref_logprobs_diff  # this is more numerically stable
                    kl4 = ratio * ref_logprobs_diff
                    if args.kl_estimator == "kl1":
                        kl = kl1
                    elif args.kl_estimator == "kl2":
                        kl = kl2
                    elif args.kl_estimator == "kl3":
                        kl = kl3
                    elif args.kl_estimator == "kl4":
                        kl = kl4

                    # grpo change: directly subtract KL in loss (add)
                    loss = masked_mean(pg_loss_max + (args.beta * kl), mb_response_masks_bool, args.masked_mean_axis)
                    loss = loss / accumulation_steps
                    self.model.backward(loss)
                    if (local_step + 1) % accumulation_steps == 0:
                        self.model.step()
                        policy_optimizer_step += 1
                    local_step += 1
                    with torch.no_grad():
                        # NOTE: in packed implementation, kl calculation are averages over response tokens
                        kl1_stats[i] = masked_mean(kl1, mb_response_masks_bool, args.masked_mean_axis).float()
                        kl2_stats[i] = masked_mean(kl2, mb_response_masks_bool, args.masked_mean_axis).float()
                        kl3_stats[i] = masked_mean(kl3, mb_response_masks_bool, args.masked_mean_axis).float()
                        kl4_stats[i] = masked_mean(kl4, mb_response_masks_bool, args.masked_mean_axis).float()
                        if args.kl_estimator == "kl1":
                            kl_loss_stats[i] = kl1_stats[i] * args.beta
                        elif args.kl_estimator == "kl2":
                            kl_loss_stats[i] = kl2_stats[i] * args.beta
                        elif args.kl_estimator == "kl3":
                            kl_loss_stats[i] = kl3_stats[i] * args.beta
                        elif args.kl_estimator == "kl4":
                            kl_loss_stats[i] = kl4_stats[i] * args.beta
                        pg_clipfrac_stats[i] = masked_mean(
                            (pg_losses2 > pg_losses).float(), mb_response_masks_bool, args.masked_mean_axis
                        )
                        pg_loss_stats[i] = masked_mean(pg_loss_max, mb_response_masks_bool, args.masked_mean_axis)
                        loss_stats[i] = loss
                        ratio_stats[i] = masked_mean(ratio, mb_response_masks_bool, args.masked_mean_axis)
                        if args.record_entropy:
                            # Calculate entropy statistics
                            entropy_stats[i] = masked_mean(
                                mb_entropy, mb_response_masks_bool, args.masked_mean_axis
                            ).float()

            with torch.no_grad():
                self.local_metrics["objective/kl_avg"] = kl1_stats.mean()
                self.local_metrics["objective/kl2_avg"] = kl2_stats.mean()
                self.local_metrics["objective/kl3_avg"] = kl3_stats.mean()
                self.local_metrics["objective/kl4_avg"] = kl4_stats.mean()
                self.local_metrics["loss/policy_avg"] = pg_loss_stats.mean()
                self.local_metrics["loss/kl_avg"] = kl_loss_stats.mean()
                self.local_metrics["loss/total_avg"] = loss_stats.mean()
                self.local_metrics["policy/clipfrac_avg"] = pg_clipfrac_stats.mean()
                self.local_metrics["val/ratio"] = ratio_stats.mean()
                self.local_metrics["val/ratio_var"] = ratio_stats.var()
                self.local_metrics["lr"] = self.scheduler.get_last_lr()[0]
                self.local_metrics["lr_value"] = self.value_scheduler.get_last_lr()[0]
                self.local_metrics["policy_optimizer_step"] = policy_optimizer_step
                self.local_metrics["value_optimizer_step"] = value_optimizer_step
                self.local_metrics["val/adv_mean"] = adv_mean
                self.local_metrics["val/adv_abs_mean"] = adv_abs_mean
                self.local_metrics["val/adv_std"] = adv_std
                if args.record_entropy:
                    self.local_metrics["policy/entropy_avg"] = entropy_stats.mean()
                self.local_metrics["policy/entropy_var"] = entropy_stats.var()
                metrics_list = self.local_metrics.get_metrics_list()
                # metrics_list["val/advantages_mean"] = adv.mean()
                # metrics_list["val/advantages_min"] = adv.min()
                # metrics_list["val/advantages_max"] = adv.max()
                # metrics_list["val/advantages_std"] = adv.std()

        with Timer("Offload Model", noop=self.rank != 0):
            self.offload_to_cpu(self.model)
        return metrics_list

    def save_model(self, output_dir: str, chat_template_name: str, tokenizer: PreTrainedTokenizer) -> None:
        model_to_save = self.model
        if self.rank == 0:
            os.makedirs(output_dir, exist_ok=True)

        # save model weights for ZeRO2/3
        if hasattr(model_to_save, "module"):
            model_to_save = model_to_save.module

        if "olmo" in chat_template_name:
            # New chat template has no bos token, and two eos tokens: <|im_end|> and <|endoftext|>
            model_to_save.generation_config = get_olmo3_generation_config(tokenizer)

        # gather parameters
        output_state_dict = {}
        for k, v in model_to_save.named_parameters():
            # only gather z3 params
            params_to_fetch = _z3_params_to_fetch([v])
            with deepspeed.zero.GatheredParameters(params_to_fetch, enabled=len(params_to_fetch) > 0):
                vv = v.data.cpu()
                if self.rank == 0:
                    output_state_dict[k] = vv

        if self.rank == 0:
            state_dict = model_to_save.state_dict()

            # copy named_buffers with `persistent=True`
            for k, v in model_to_save.named_buffers():
                if k not in state_dict:
                    continue
                vv = v.data.cpu()
                output_state_dict[k] = vv

            state_dict_keys = set(state_dict.keys())
            output_state_dict_keys = set(output_state_dict.keys())

            # corner case for tie_word_embeddings, such as Qwen2-0.5B
            if getattr(model_to_save.config, "tie_word_embeddings", False) and "lm_head.weight" in state_dict_keys:
                state_dict_keys.remove("lm_head.weight")

            assert state_dict_keys.issubset(output_state_dict_keys), (
                f"mismatch keys {output_state_dict_keys.symmetric_difference(state_dict_keys)}"
            )

            # only save peft weights https://github.com/microsoft/DeepSpeed/issues/4295
            if isinstance(model_to_save, PeftModel):
                model_to_save.save_pretrained(output_dir)
                if self.stage == 3:
                    torch.save(
                        get_peft_model_state_dict(model_to_save, output_state_dict),
                        os.path.join(output_dir, "adapter_model.bin"),
                    )
            else:
                model_to_save.save_pretrained(output_dir, state_dict=output_state_dict)

            # save tokenizer
            self.tokenizer.save_pretrained(output_dir)

    # we need this because we don't know which node is rank 0 is on
    def launch_ai2_evals_on_weka_wrapper(self, step_dir, leaderboard_name, wandb_url, training_step):
        args = self.args
        if self.rank == 0:
            ray.remote(launch_ai2_evals_on_weka).options(num_cpus=1).remote(
                step_dir,
                leaderboard_name,
                args.oe_eval_max_length,
                wandb_url,
                training_step,
                args.oe_eval_tasks,
                args.stop_strings,
                args.gs_bucket_path,
                args.eval_priority,
            )


class ModelGroup:
    def __init__(
        self, pg: PlacementGroup, ray_process_cls: RayProcess, num_gpus_per_node: list[int], single_gpu_mode: bool
    ):
        self.pg = pg
        self.ray_process_cls = ray_process_cls
        self.num_gpus_per_node = num_gpus_per_node
        self.num_gpus_per_actor = 0.48 if single_gpu_mode else 1
        self.num_cpus_per_actor = 4
        self.models = []
        world_size = sum(self.num_gpus_per_node)
        master_policy = ray_process_cls.options(
            num_cpus=self.num_cpus_per_actor,
            num_gpus=self.num_gpus_per_actor,
            scheduling_strategy=PlacementGroupSchedulingStrategy(
                placement_group=self.pg, placement_group_bundle_index=0
            ),
        ).remote(world_size, 0, 0, None, None)

        self.models.append(master_policy)
        master_addr, master_port = ray.get(master_policy.get_master_addr_port.remote())

        def get_bundle_index(rank, num_gpus_per_node):
            """given a rank and a list of num_gpus_per_node, return the index of the bundle that the rank belongs to"""
            bundle_idx = 0
            while rank >= num_gpus_per_node[bundle_idx]:
                rank -= num_gpus_per_node[bundle_idx]
                bundle_idx += 1
            return bundle_idx

        assert get_bundle_index(0, [7, 8, 4]) == 0
        assert get_bundle_index(1, [7, 8, 4]) == 0
        assert get_bundle_index(7, [7, 8, 4]) == 1
        assert get_bundle_index(8, [7, 8, 4]) == 1
        assert get_bundle_index(9, [7, 8, 4]) == 1
        assert get_bundle_index(16, [7, 8, 4]) == 2

        # Setup worker models
        for rank in range(1, world_size):
            print(f"{rank=}, {world_size=}, {rank=}, {master_addr=}, {master_port=}")
            scheduling_strategy = PlacementGroupSchedulingStrategy(
                placement_group=self.pg, placement_group_bundle_index=get_bundle_index(rank, self.num_gpus_per_node)
            )
            worker_policy = ray_process_cls.options(
                num_cpus=self.num_cpus_per_actor,
                num_gpus=self.num_gpus_per_actor,
                scheduling_strategy=scheduling_strategy,
            ).remote(world_size, rank, 0, master_addr, master_port)
            self.models.append(worker_policy)


def vllm_generate_thread(
    vllm_engines: list[ray.actor.ActorHandle],
    generation_config: SamplingParams,
    eval_generation_config: SamplingParams,
    inference_results_Q: Queue,
    param_prompt_Q: Queue,
    num_training_steps: int,
    eval_prompt_token_ids: list[int] | None,
    evaluation_inference_results_Q: Queue,
    local_eval_freq: int,
    resume_training_step: int = 1,
):
    def generate_with_engines(prompts: list[list[int]], sampling_params: SamplingParams):
        # Split queries between engines
        queries_per_engine = (len(prompts) + len(vllm_engines) - 1) // len(vllm_engines)
        split_queries = [prompts[i : i + queries_per_engine] for i in range(0, len(prompts), queries_per_engine)]
        # Generate responses in parallel across engines
        futures = [
            vllm_engine.generate.remote(sampling_params=sampling_params, prompt_token_ids=queries, use_tqdm=False)
            for vllm_engine, queries in zip(vllm_engines, split_queries)
        ]
        # Gather all responses
        all_outputs = ray.get(futures)
        response_ids = []
        finish_reasons = []  # either "stop" or "length"
        masks = []
        num_calls = []
        timeouts = []
        tool_errors = []
        tool_outputs = []
        tool_runtimes = []
        tool_calleds = []
        for outputs in all_outputs:
            response_ids.extend([list(out.token_ids) for output in outputs for out in output.outputs])
            finish_reasons.extend([out.finish_reason for output in outputs for out in output.outputs])
            if args.tool_use:
                masks.extend([out.mask for output in outputs for out in output.outputs])
                num_calls.extend([out.num_calls for output in outputs for out in output.outputs])
                timeouts.extend([out.timeout for output in outputs for out in output.outputs])
                tool_errors.extend([out.tool_error for output in outputs for out in output.outputs])
                tool_outputs.extend([out.tool_output for output in outputs for out in output.outputs])
                tool_runtimes.extend([out.tool_runtime for output in outputs for out in output.outputs])
                tool_calleds.extend([out.tool_called for output in outputs for out in output.outputs])
        # if not using the tool, mask is all 1s
        if not args.tool_use:
            masks = [[1] * len(response_ids[i]) for i in range(len(response_ids))]
            num_calls = [0] * len(response_ids)
            timeouts = [0] * len(response_ids)
            tool_errors = [""] * len(response_ids)
            tool_outputs = [""] * len(response_ids)
            tool_runtimes = [0] * len(response_ids)
            tool_calleds = [False] * len(response_ids)
        return (
            response_ids,
            finish_reasons,
            masks,
            (num_calls, timeouts, tool_errors, tool_outputs, tool_runtimes, tool_calleds),
        )

    for training_step in range(resume_training_step, num_training_steps + 1):
        items = param_prompt_Q.get()
        if items is None:
            break
        _, g_queries_list = items

        with Timer("🔥 Generation time"):
            response_ids, finish_reasons, masks, info = generate_with_engines(g_queries_list, generation_config)
        inference_results_Q.put((response_ids, finish_reasons, masks, info))

        # Evaluate the model
        if eval_prompt_token_ids is not None and (training_step - 1) % local_eval_freq == 0:
            response_ids, finish_reasons, masks, info = generate_with_engines(
                eval_prompt_token_ids, eval_generation_config
            )
            evaluation_inference_results_Q.put((response_ids, finish_reasons, masks, info))


def data_preparation_thread(
    reward_fn: Callable,
    inference_results_Q: Queue,
    packed_sequences_Q: Queue,
    queries_prompt_Q: Queue,
    args: Args,
    tokenizer: PreTrainedTokenizer,
    num_training_steps: int,
):
    for training_step in range(1, num_training_steps + 1):
        # Get next batch of prompts and responses
        items = queries_prompt_Q.get()
        queries, ground_truths, datasets = items

        # ------------------------------------------------------------------------------------------------
        # Pack sequences
        if args.num_samples_per_prompt_rollout > 1:
            queries = [item for item in queries for _ in range(args.num_samples_per_prompt_rollout)]
            ground_truths = [item for item in ground_truths for _ in range(args.num_samples_per_prompt_rollout)]
            datasets = [item for item in datasets for _ in range(args.num_samples_per_prompt_rollout)]
        with Timer("🚀 [Data Preparation Thread] Getting response ids"):
            responses, finish_reasons, masks, infos = inference_results_Q.get()
            num_calls, timeouts, tool_errors, tool_outputs, tool_runtimes, tool_calleds = infos
            good_outputs = [
                len(tool_outputs[i]) > 0 and tool_calleds[i] and not timeouts[i] and not tool_errors[i]
                for i in range(len(tool_outputs))
            ]
            for i in range(len(finish_reasons)):
                # edge case: sometimes it outputs eos immediately, and we get an empty response
                # in that case, we need to add the eos token to the response
                # note that this also adds eos to the end of reponses that stopped for other reasons.
                if finish_reasons[i] == "stop" and (
                    len(responses[i]) == 0 or responses[i][-1] != tokenizer.eos_token_id
                ):
                    responses[i].append(tokenizer.eos_token_id)
                    masks[i].append(1)  # never mask the eos token for now?

        with Timer("🔥 [Data Preparation Thread] Decoding responses", noop=True):
            decoded_responses = tokenizer.batch_decode(responses, skip_special_tokens=True)
            decoded_queries = tokenizer.batch_decode(queries, skip_special_tokens=True)
            decoded_queries = [extract_user_query(query) for query in decoded_queries]
            stop_rate = sum(int(finish_reason == "stop") for finish_reason in finish_reasons) / len(finish_reasons)

        with Timer("💰 [Data Preparation Thread] Calculating rewards"):
            scores, reward_metrics = asyncio.run(
                reward_fn(
                    responses, decoded_responses, ground_truths, datasets, finish_reasons, infos, decoded_queries
                )
            )
            scores = np.array(scores)
            scores_per_prompt = scores.reshape(-1, args.num_samples_per_prompt_rollout)
            non_zero_std_mask = scores_per_prompt.std(axis=-1) != 0
            real_batch_size_ratio = non_zero_std_mask.sum() * args.num_samples_per_prompt_rollout / len(scores)

        with Timer("📦 [Data Preparation Thread] Packing sequences"):
            packed_sequences = pack_sequences(
                queries=queries,
                responses=responses,
                masks=masks,
                pack_length=args.pack_length,
                pad_token_id=tokenizer.pad_token_id,
            )
            num_new_tokens = sum(len(seq) for seq in packed_sequences.query_responses)
            lookup_rewards = np.zeros(len(scores) + 1, dtype=np.float32)
            lookup_rewards[1:] = scores
            packed_rewards = [
                torch.tensor(lookup_rewards[packed_done], dtype=torch.float32)
                for packed_done in packed_sequences.dones
            ]
            packed_sequences.rewards = packed_rewards

        with Timer("🔄 [Data Preparation Thread] Prepare collated data for each worker"):
            B = (
                len(packed_sequences.query_responses) // args.world_size
            )  # essentially doing `drop_last=True`, which is fine.
            collated_data = []
            for i in range(args.world_size):
                per_device_packed_query_responses = packed_sequences.query_responses[B * i : B * (i + 1)]
                per_device_packed_attention_masks = packed_sequences.attention_masks[B * i : B * (i + 1)]
                per_device_packed_position_ids = packed_sequences.position_ids[B * i : B * (i + 1)]
                per_device_packed_response_masks = packed_sequences.response_masks[B * i : B * (i + 1)]
                per_device_packed_dones = packed_sequences.dones[B * i : B * (i + 1)]
                per_device_packed_rewards = packed_sequences.rewards[B * i : B * (i + 1)]

                # Shuffle the batch and collate the data
                # b_inds = np.random.permutation(len(per_device_packed_query_responses))
                b_inds = np.arange(len(per_device_packed_query_responses))
                collated_query_responses = []
                collated_attention_masks = []
                collated_position_ids = []
                collated_response_masks = []
                collated_dones = []
                collated_rewards = []
                for j in range(0, len(per_device_packed_query_responses), args.per_device_train_batch_size):
                    micro_range = b_inds[j : j + args.per_device_train_batch_size]
                    collated_query_responses.append(
                        collate_fn(
                            [per_device_packed_query_responses[idx] for idx in micro_range], tokenizer.pad_token_id
                        )
                    )
                    collated_attention_masks.append(
                        collate_fn([per_device_packed_attention_masks[idx] for idx in micro_range], 0)
                    )
                    collated_position_ids.append(
                        collate_fn([per_device_packed_position_ids[idx] for idx in micro_range], 0)
                    )
                    collated_response_masks.append(
                        collate_fn([per_device_packed_response_masks[idx] for idx in micro_range], 0)
                    )
                    collated_dones.append(collate_fn([per_device_packed_dones[idx] for idx in micro_range], 0))
                    collated_rewards.append(collate_fn([per_device_packed_rewards[idx] for idx in micro_range], 0))
                collated_data.append(
                    {
                        "collated_query_responses": collated_query_responses,
                        "collated_attention_masks": collated_attention_masks,
                        "collated_position_ids": collated_position_ids,
                        "collated_response_masks": collated_response_masks,
                        "collated_dones": collated_dones,
                        "collated_rewards": collated_rewards,
                    }
                )

        # Create a result package with metrics and data
        max_possible_score = 0
        if args.apply_verifiable_reward:
            max_possible_score += args.verification_reward
        if args.apply_r1_style_format_reward and args.additive_format_reward:
            max_possible_score += args.r1_style_format_reward
        sequence_lengths = np.array([len(response) for response in responses])
        sequence_length_solved = (
            np.array([]) if np.all(scores == 0) else np.array(sequence_lengths[scores == max_possible_score])
        )
        sequence_length_unsolved = (
            np.array([]) if np.all(scores == max_possible_score) else np.array(sequence_lengths[scores == 0])
        )
        metrics = {
            "scores": np.array(scores).mean(),
            "real_batch_size_ratio": real_batch_size_ratio,
            "packed_ratio": len(packed_sequences.query_responses) / len(responses),
            "val/sequence_lengths": sequence_lengths.mean(),
            "val/sequence_lengths_min": sequence_lengths.min(),
            "val/sequence_lengths_max": sequence_lengths.max(),
            "val/sequence_lengths_unsolved": (
                0 if len(sequence_length_unsolved) == 0 else sequence_length_unsolved.mean()
            ),
            "val/sequence_lengths_solved": 0 if len(sequence_length_solved) == 0 else sequence_length_solved.mean(),
            "val/sequence_lengths_unsolved_hist": sequence_length_unsolved,
            "val/sequence_lengths_solved_hist": sequence_length_solved,
            "val/stop_rate": stop_rate,
            "val/num_calls_rate": np.array(num_calls).mean(),
            "val/timeouts_rate": np.array(timeouts).mean(),
            "val/tool_errors_rate": np.array([len(item) > 0 for item in tool_errors]).mean(),
            "val/good_outputs_rate": np.array(good_outputs).mean(),
            "val/tool_runtimes_rate": np.array(tool_runtimes).mean(),
            "val/tool_calleds_rate": np.array(tool_calleds).mean(),
            **reward_metrics,
        }

        if args.save_traces:
            traces = {
                "scores": scores.tolist(),
                "finish_reasons": finish_reasons,
                "responses": responses,
                "queries": queries,
                "ground_truths": ground_truths,
                "datasets": datasets,
                "training_step": training_step,
                **reward_metrics,
            }
            os.makedirs(args.output_dir, exist_ok=True)
            with open(f"{args.output_dir}/traces_{args.run_name}.jsonl", "a") as f:
                json.dump(traces, f)
                f.write("\n")

        # Put the packed sequences and metrics into the output queue
        packed_sequences_Q.put(
            {
                "packed_sequences": packed_sequences,  # for debugging purposes
                "collated_data": collated_data,
                "metrics": metrics,
                "responses_count": len(responses),
                "num_new_tokens": num_new_tokens,
                "B": B,
            }
        )


def main(args: Args, tc: TokenizerConfig, model_config: ModelConfig, reward_fn: Callable):
    # ------------------------------------------------------------
    # Setup tokenizer
    tc.tokenizer_revision = model_config.model_revision if tc.tokenizer_revision is None else tc.tokenizer_revision
    tc.tokenizer_name_or_path = (
        model_config.model_name_or_path if tc.tokenizer_name_or_path is None else tc.tokenizer_name_or_path
    )
    if (
        tc.tokenizer_revision != model_config.model_revision
        and tc.tokenizer_name_or_path != model_config.model_name_or_path
    ):
        # Warn user if tokenizer and model use different revisions; this is an unusual
        # use case.
        warning = f"""Requested tokenizer revision `{tc.tokenizer_revision=}` is different
                   from the model revision `{model_config.model_revision=}` or the tokenizer name `{tc.tokenizer_name_or_path=}`
                   is different from the model name `{model_config.model_name_or_path=}`."""
        print(warning)
    tokenizer = tc.tokenizer

    # ------------------------------------------------------------
    # Set up runtime variables
    args.run_name = f"{args.exp_name}__{args.seed}__{int(time.time())}"
    args.output_dir = os.path.join(args.output_dir, args.run_name)
    args.dataset_local_cache_dir = os.path.abspath(args.dataset_local_cache_dir)
    if is_beaker_job():
        args.dataset_local_cache_dir = "/weka/oe-adapt-default/allennlp/deletable_open_instruct_dataset_cache"
    args.world_size = sum(args.num_learners_per_node)
    args.num_training_steps = args.total_episodes // (
        args.num_unique_prompts_rollout * args.num_samples_per_prompt_rollout
    )
    if args.local_eval_freq is not None:
        raise ValueError("local_eval_freq should not be set manually; it will be computed automatically")
    args.local_eval_freq = max(1, args.num_training_steps // args.num_evals)
    args.try_launch_beaker_eval_jobs_on_weka = args.try_launch_beaker_eval_jobs_on_weka and is_beaker_job()
    if args.push_to_hub:
        if args.hf_repo_id is None:  # auto-generate one
            args.hf_repo_id = "open_instruct_dev"
        if args.hf_entity is None:  # first try to use AI2 entity
            args.hf_entity = maybe_use_ai2_hf_entity()
        if args.hf_entity is None:  # then try to use the user's entity
            args.hf_entity = HfApi().whoami()["name"]
        args.hf_repo_id = f"{args.hf_entity}/{args.hf_repo_id}"
        if args.hf_repo_revision is None:  # auto-generate one
            args.hf_repo_revision = args.run_name
        args.hf_repo_url = f"https://huggingface.co/{args.hf_repo_id}/tree/{args.hf_repo_revision}"
    if args.with_tracking and args.wandb_entity is None:
        args.wandb_entity = maybe_use_ai2_wandb_entity()
    args.tool_use = args.tools is not None and len(args.tools) > 0

    # ------------------------------------------------------------
    # Setup experiment tracking and seeds
    all_configs = {}
    beaker_config = None
    if is_beaker_job():
        beaker_config = maybe_get_beaker_config()
        all_configs.update(vars(beaker_config))
    all_configs.update(**asdict(args), **asdict(tc), **asdict(model_config))
    if args.with_tracking:
        import wandb

        wandb.init(
            project=args.wandb_project_name,
            entity=args.wandb_entity,
            sync_tensorboard=True,
            config=all_configs,
            name=args.run_name,
            save_code=True,
            tags=[args.exp_name] + get_wandb_tags(),
        )
    writer = SummaryWriter(f"runs/{args.run_name}")
    hyperparams_table = "\n".join([f"|{key}|{value}|" for key, value in vars(args).items()])
    writer.add_text("hyperparameters", f"|param|value|\n|-|-|\n{hyperparams_table}")

    # ------------------------------------------------------------
    # Set up datasets
    transform_fn_args = [
        {},
        {"max_token_length": args.max_token_length, "max_prompt_token_length": args.max_prompt_token_length},
    ]
    train_dataset = get_cached_dataset_tulu(
        dataset_mixer_list=args.dataset_mixer_list,
        dataset_mixer_list_splits=args.dataset_mixer_list_splits,
        tc=tc,
        dataset_transform_fn=args.dataset_transform_fn,
        transform_fn_args=transform_fn_args,
        dataset_cache_mode=args.dataset_cache_mode,
        dataset_config_hash=args.dataset_config_hash,
        hf_entity=args.hf_entity,
        dataset_local_cache_dir=args.dataset_local_cache_dir,
        dataset_skip_cache=args.dataset_skip_cache,
    )
    train_dataset = train_dataset.shuffle(seed=args.seed)
    eval_dataset = None
    if len(args.dataset_mixer_eval_list) > 0:
        eval_dataset = get_cached_dataset_tulu(
            args.dataset_mixer_eval_list,
            args.dataset_mixer_eval_list_splits,
            tc,
            args.dataset_transform_fn,
            transform_fn_args,
            hf_entity=args.hf_entity,
            dataset_cache_mode=args.dataset_cache_mode,
            dataset_config_hash=args.dataset_config_eval_hash,
            dataset_local_cache_dir=args.dataset_local_cache_dir,
            dataset_skip_cache=args.dataset_skip_cache,
        )
        if args.shuffle_eval_dataset:
            eval_dataset = eval_dataset.shuffle(seed=args.seed)
    visualize_token(train_dataset[0][INPUT_IDS_PROMPT_KEY], tokenizer)
    if args.cache_dataset_only:
        return

    # ------------------------------------------------------------
    # Runtime setups and quick logging
    pprint([args, model_config])

    # ------------------------------------------------------------
    # Create the model and optimizer
    ray.init(dashboard_host="0.0.0.0")  # enable debugging from a different machine (e.g., phobos)
    pg = None
    bundles = [{"GPU": actor_num_gpus, "CPU": actor_num_gpus * 10} for actor_num_gpus in args.num_learners_per_node]
    pg = placement_group(bundles, strategy="STRICT_SPREAD")
    ray.get(pg.ready())
    inits = []
    policy_group = ModelGroup(pg, PolicyTrainerRayProcess, args.num_learners_per_node, args.single_gpu_mode)
    wandb_url = wandb.run.get_url() if args.with_tracking else None
    maybe_update_beaker_description(wandb_url=wandb_url)
    inits.extend(
        model.from_pretrained.remote(args, model_config, beaker_config, wandb_url, tokenizer)
        for model in policy_group.models
    )
    max_len = args.max_prompt_token_length + args.response_length
    # make tool list
    tool_objects = {}
    if args.tools:
        for tool in args.tools:
            if tool.lower() == "search":
                from open_instruct.search_utils.search_tool import SearchTool

                tool = SearchTool(
                    start_str="<query>",
                    end_str="</query>",
                    api_endpoint=args.search_api_endpoint,
                    number_documents_to_search=args.number_documents_to_search,
                )
                tool_objects[tool.end_str] = tool
            elif tool.lower() == "code":
                from open_instruct.tool_utils.tools import PythonCodeTool

                tool = PythonCodeTool(start_str="<code>", end_str="</code>", api_endpoint=args.code_tool_api_endpoint)
                tool_objects[tool.end_str] = tool
            else:
                raise ValueError(f"Unknown tool: {tool}")

    vllm_engines = create_vllm_engines(
        args.vllm_num_engines,
        args.vllm_tensor_parallel_size,
        args.vllm_enforce_eager,
        tc.tokenizer_name_or_path,
        model_config.model_name_or_path,
        model_config.model_revision,
        args.seed,
        args.vllm_enable_prefix_caching,
        max_len,
        args.vllm_gpu_memory_utilization,
        args.single_gpu_mode,
        pg=pg if args.single_gpu_mode else None,
        tools=tool_objects,
        max_tool_calls=args.max_tool_calls,
    )
    resume_training_step = ray.get(inits)[0] + 1
    episode = (resume_training_step - 1) * args.num_unique_prompts_rollout * args.num_samples_per_prompt_rollout
    print("======== ✅ all models and vLLM engines initialized =========")

    ray.get([m.setup_model_update_group.remote(vllm_engines=vllm_engines) for m in policy_group.models])
    print("======== ✅ model update group setup successfully =========")
    if resume_training_step > 1:
        print(f"Resuming training from step {resume_training_step}... Broadcasting weights to vLLM engines.")
        with Timer("[Main Thread] 🔄 Loading weights using shared memory"):
            ray.get([m.broadcast_to_vllm.remote() for m in policy_group.models])

    # Setup training
    stop_strings = [] if args.stop_strings is None else args.stop_strings
    if args.tool_use:
        stop_strings += list(tool_objects.keys())
    generation_config = SamplingParams(
        temperature=args.temperature,
        top_p=0.98,  # prevent rare out-of-vocab tokens with qwen
        max_tokens=args.response_length,
        include_stop_str_in_output=True,
        skip_special_tokens=False,
        n=args.num_samples_per_prompt_rollout,
        stop=stop_strings,
    )
    eval_generation_config = SamplingParams(
        temperature=0.0,
        top_p=0.98,  # prevent rare out-of-vocab tokens with qwen
        max_tokens=args.response_length,
        include_stop_str_in_output=True,
        skip_special_tokens=False,
        n=1,  # since we are doing greedy sampling, don't need to generate more
        stop=stop_strings,
    )
    train_dataset_idxs = np.arange(len(train_dataset))
    iter_dataloader = ShufflingIterator(train_dataset_idxs, args.num_unique_prompts_rollout, seed=args.seed)

    inference_results_Q = Queue(maxsize=args.async_steps)
    param_prompt_Q = Queue(maxsize=args.async_steps)
    evaluation_inference_results_Q = Queue(maxsize=1)
    packed_sequences_Q = Queue(maxsize=args.async_steps)
    queries_prompt_Q = Queue(maxsize=args.async_steps)
    num_eval_samples = 32

    eval_prompt_token_ids = None
    eval_ground_truths = None
    if eval_dataset is not None:
        eval_prompt_token_ids = eval_dataset[:num_eval_samples][INPUT_IDS_PROMPT_KEY]
        eval_ground_truths = eval_dataset[:num_eval_samples][GROUND_TRUTHS_KEY]
        eval_dataset_names = eval_dataset[:num_eval_samples][VERIFIER_SOURCE_KEY]
    thread = threading.Thread(
        target=vllm_generate_thread,
        args=(
            vllm_engines,
            generation_config,
            eval_generation_config,
            inference_results_Q,
            param_prompt_Q,
            args.num_training_steps,
            eval_prompt_token_ids,
            evaluation_inference_results_Q,
            args.local_eval_freq,
            resume_training_step,
        ),
    )
    thread.start()
    print("======== ✅ vllm generate thread starts =========")

    packing_thread = threading.Thread(
        target=data_preparation_thread,
        args=(
            reward_fn,
            inference_results_Q,
            packed_sequences_Q,
            queries_prompt_Q,
            args,
            tokenizer,
            args.num_training_steps,
        ),
    )
    packing_thread.start()
    print("======== ✅ data preparation thread starts =========")

    # Send initial data to both threads
    data_next = train_dataset[next(iter_dataloader)]
    queries_next = data_next[INPUT_IDS_PROMPT_KEY]
    ground_truths_next = data_next[GROUND_TRUTHS_KEY]
    datasets_next = data_next[VERIFIER_SOURCE_KEY]
    queries_prompt_Q.put((queries_next, ground_truths_next, datasets_next))
    param_prompt_Q.put((None, queries_next))

    num_total_tokens = 0
    start_time = time.time()
    training_start_time = time.time()  # Track overall training start time
    try:
        for training_step in range(resume_training_step, args.num_training_steps + 1):
            # Update Beaker progress every 10 steps or on first/last step
            if (
                training_step == resume_training_step
                or training_step % 10 == 0
                or training_step == args.num_training_steps
            ):
                maybe_update_beaker_description(
                    current_step=training_step,
                    total_steps=args.num_training_steps,
                    start_time=training_start_time,
                    wandb_url=wandb_url,
                )

            print("-" * 100)
            episode += (
                args.num_unique_prompts_rollout * args.num_samples_per_prompt_rollout
            )  # each sample is an episode

            # ------------------------------------------------------------------------------------------------
            # Sync weights and send the next batch of prompts to vLLM
            if args.async_mode:
                if training_step != 1:
                    data_next = train_dataset[next(iter_dataloader)]
                    queries_next = data_next[INPUT_IDS_PROMPT_KEY]
                    ground_truths_next = data_next[GROUND_TRUTHS_KEY]
                    datasets_next = data_next[VERIFIER_SOURCE_KEY]
                    with Timer("[Main Thread] 🔄 Loading weights using shared memory"):
                        ray.get([m.broadcast_to_vllm.remote() for m in policy_group.models])
                queries_prompt_Q.put((queries_next, ground_truths_next, datasets_next))
                param_prompt_Q.put((None, queries_next))
            else:
                if training_step != 1:
                    # NOTE: important: the indent here is different for sync mode
                    # we also set to use `queries = queries_next` immediately
                    data_next = train_dataset[next(iter_dataloader)]
                    queries_next = data_next[INPUT_IDS_PROMPT_KEY]
                    ground_truths_next = data_next[GROUND_TRUTHS_KEY]
                    datasets_next = data_next[VERIFIER_SOURCE_KEY]
                    with Timer("🔄 Loading weights using shared memory"):
                        ray.get([m.broadcast_to_vllm.remote() for m in policy_group.models])
                    queries_prompt_Q.put((queries_next, ground_truths_next, datasets_next))
                    param_prompt_Q.put((None, queries_next))

            # ------------------------------------------------------------------------------------------------
            # Get the packed sequences with advantages from the packing thread
            with Timer("[Main Thread] 📦 Getting packed sequences from thread"):
                packed_data = packed_sequences_Q.get()
                data_thread_metrics = packed_data["metrics"]
                B = packed_data["B"]
                collated_data = packed_data["collated_data"]
                num_total_tokens += packed_data["num_new_tokens"]
                if B == 0:
                    print("[Main Thread] 🤡 After packing, there is not enough data to train")
                    continue

            # ------------------------------------------------------------------------------------------------
            # Train the model
            update_ref_policy_future = []
            with Timer("[Main Thread] 🗡️ Training"):
                metrics_list: list[dict[str, float]] = ray.get(
                    [
                        policy_group.models[i].train.remote(
                            **collated_data[i],
                            pad_token_id=tokenizer.pad_token_id,
                            num_mini_batches=args.num_mini_batches,
                            value_num_mini_batches=args.value_num_mini_batches,
                            gamma=args.gamma,
                            lam=args.lam,
                        )
                        for i in range(args.world_size)
                    ]
                )
                if (
                    args.ref_policy_update_freq is not None
                    and training_step % args.ref_policy_update_freq == 0
                    and args.alpha > 0
                ):
                    update_ref_policy_future.extend(
                        [policy_group.models[i].update_ref_policy.remote() for i in range(args.world_size)]
                    )

                average_metrics = {k: sum(m[k] for m in metrics_list) / len(metrics_list) for k in metrics_list[0]}
                metrics = {
                    "episode": episode,
                    "training_step": training_step,
                    "val/num_total_tokens": num_total_tokens,
                    "epoch": episode / args.num_samples_per_prompt_rollout / len(train_dataset),
                    "tokens_per_second": num_total_tokens / (time.time() - start_time),
                    **data_thread_metrics,
                    **average_metrics,
                }
                scalar_metrics = {}
                for key, value in metrics.items():
                    if isinstance(value, (float, int)):
                        writer.add_scalar(key, value, episode)
                        scalar_metrics[key] = value
                    if isinstance(value, (np.ndarray, list)) and len(value) > 0:
                        writer.add_histogram(key, value, episode)
                print_rich_single_line_metrics(scalar_metrics)

                if args.save_freq > 0 and training_step % args.save_freq == 0:
                    with Timer("[Main Thread] 🗡️ Saving model"):
                        checkpoint_dir = f"{args.output_dir}_checkpoints"
                        step_dir = os.path.join(checkpoint_dir, f"step_{training_step}")
                        print(f"Saving model at step {training_step} to {step_dir}")
                        ray.get(
                            [
                                policy_group.models[i].save_model.remote(step_dir, tc.chat_template_name, tokenizer)
                                for i in range(args.world_size)
                            ]
                        )
                        if args.try_launch_beaker_eval_jobs_on_weka and is_beaker_job():
                            leaderboard_name = f"{args.hf_repo_revision}_step_{training_step}"
                            for i in range(args.world_size):
                                policy_group.models[i].launch_ai2_evals_on_weka_wrapper.remote(
                                    step_dir, leaderboard_name, wandb_url, training_step
                                )

            if len(update_ref_policy_future) > 0:
                with Timer("[Main Thread] 🔃 Updating reference policy"):
                    ray.get(update_ref_policy_future)

            # ------------------------------------------------------------------------------------------------
            # Optionally evaluate the model
            try:
                # timeout 0.01 if this is the last training step or we're not evaluating
                # otherwise, wait to get the last evaluation generations (long timeout just in case)
                timeout = 0.01 if (training_step < args.num_training_steps or args.local_eval_freq < 0) else 100
                eval_responses, eval_finish_reasons, masks, eval_infos = evaluation_inference_results_Q.get(
                    timeout=timeout
                )
                print("[Main Thread] 📊 Evaluation responses received")

                eval_sequence_lengths = np.array([len(response) for response in eval_responses])
                eval_decoded_responses = tokenizer.batch_decode(eval_responses, skip_special_tokens=True)
                eval_stop_rate = sum(int(finish_reason == "stop") for finish_reason in eval_finish_reasons) / len(
                    eval_finish_reasons
                )

                # get and log evaluation metrics
                eval_scores, eval_reward_metrics = asyncio.run(
                    reward_fn(
                        eval_responses,
                        eval_decoded_responses,
                        eval_ground_truths,
                        eval_dataset_names,
                        eval_finish_reasons,
                        eval_infos,
                        None,  # queries not available for evaluation
                    )
                )
                eval_reward_metrics = {f"eval/{key}": val for key, val in eval_reward_metrics.items()}
                eval_metrics = {
                    "eval/scores": np.array(eval_scores).mean(),
                    "eval/sequence_lengths": eval_sequence_lengths.mean(),
                    "eval/sequence_lengths_min": eval_sequence_lengths.min(),
                    "eval/sequence_lengths_max": eval_sequence_lengths.max(),
                    "eval/stop_rate": eval_stop_rate,
                    **eval_reward_metrics,
                }
                print_rich_single_line_metrics(eval_metrics)
                for key, value in eval_metrics.items():
                    writer.add_scalar(key, value, episode)
                table = {}
                table["prompt"] = tokenizer.batch_decode(eval_prompt_token_ids)
                table["response"] = eval_decoded_responses
                table["response"] = [item.replace(tokenizer.pad_token, "") for item in table["response"]]
                table["scores"] = eval_scores
                table["ground_truth"] = eval_ground_truths
                df = pd.DataFrame(table)
                if args.with_tracking:
                    wandb.log({"sample_completions": wandb.Table(dataframe=df)})
                else:
                    print_rich_table(df.iloc[:1])
                del table
            except Empty:
                print("[Main Thread] 🙈 Evaluation responses not received")

        print(f"Saving final model at step {training_step} to {args.output_dir}")
        with Timer("[Main Thread] 🗡️ Saving model"):
            ray.get(
                [
                    policy_group.models[i].save_model.remote(args.output_dir, tc.chat_template_name, tokenizer)
                    for i in range(args.world_size)
                ]
            )
            if args.try_launch_beaker_eval_jobs_on_weka and is_beaker_job():
                leaderboard_name = args.hf_repo_revision
                for i in range(args.world_size):
                    policy_group.models[i].launch_ai2_evals_on_weka_wrapper.remote(
                        args.output_dir, leaderboard_name, wandb_url, training_step
                    )

    except Exception as e:
        print(f"Training error occurred: {str(e)}")
        print(traceback.format_exc())
        try:
            asyncio.run(cleanup_all_llm_judge_clients())
            print("✅ LLM judge clients cleaned up")
        except Exception as cleanup_error:
            print(f"Warning: Error during LLM judge cleanup: {cleanup_error}")

        ray.shutdown()
        os._exit(1)
        raise  # Re-raise the exception after shutdown

    # Clean up threads
    thread.join()
    print("======== ✅ vllm generate thread ends =========")
    packing_thread.join()
    print("======== ✅ data preparation thread ends =========")
    try:
        asyncio.run(cleanup_all_llm_judge_clients())
        print("✅ LLM judge clients cleaned up")
    except Exception as cleanup_error:
        print(f"Warning: Error during LLM judge cleanup: {cleanup_error}")

    ray.shutdown()

    # Ai2 logic: we use /output to store the artifacts of the job, so we
    # make a copy of the model to `/output` in the end.
    if (
        args.try_auto_save_to_beaker
        and is_beaker_job()
        and len(beaker_config.beaker_dataset_id_urls) > 0
        and args.output_dir.rstrip("/") != "/output"
    ):
        shutil.copytree(args.output_dir, "/output", dirs_exist_ok=True)
    print("finished training")

    accelerator = Namespace()
    accelerator.is_main_process = True  # hack
    if args.push_to_hub:
        print("Pushing model to hub")
        push_folder_to_hub(accelerator, args.output_dir, args.hf_repo_id, args.hf_repo_revision)


if __name__ == "__main__":
    utils.check_oe_eval_internal()

    parser = ArgumentParserPlus((Args, TokenizerConfig, ModelConfig))
    args, tokenizer_config, model_config = parser.parse_args_into_dataclasses()
    assert isinstance(args, Args)
    assert isinstance(tokenizer_config, TokenizerConfig)
    assert isinstance(model_config, ModelConfig)

    reward_fn_mapping = build_all_verifiers(args)

    async def reward_fn(
        responses: list[torch.Tensor],
        decoded_responses: list[str],
        ground_truths: list[str | list[str]],
        datasets: list[str],
        finish_reasons: list[str],
        infos: list[list[int]],
        queries: list[str] | None = None,
    ) -> list[float]:
        num_calls, timeouts, tool_errors, tool_outputs, tool_runtimes, tool_calleds = infos
        good_outputs = [
            len(tool_outputs[i]) > 0 and tool_calleds[i] and not timeouts[i] and not tool_errors[i]
            for i in range(len(tool_outputs))
        ]
        scores = [0] * len(decoded_responses)
        metrics = {}

        if args.apply_r1_style_format_reward:
            with Timer("[Data Preparation Thread] Calculating rewards -- 🧮 Calculating format reward"):
                format_scores = soft_format_reward_func(decoded_responses, args.r1_style_format_reward)
                if len(format_scores) != len(scores):
                    raise ValueError(f"{len(format_scores)=} != {len(scores)=}")
                for i in range(len(format_scores)):
                    scores[i] = format_scores[i] + scores[i]
                metrics["val/format_scores"] = np.array(format_scores).mean()

        if args.apply_verifiable_reward:
            with Timer("[Data Preparation Thread] Calculating rewards -- 🏆 Applying verifiable reward"):
                verifiable_rewards, per_func_rewards = await apply_verifiable_reward(
                    reward_fn_mapping,
                    responses,
                    decoded_responses,
                    ground_truths,
                    datasets,
                    reward_mult=args.verification_reward,
                    queries=queries,
                )
                if len(verifiable_rewards) != len(scores):
                    raise ValueError(f"{len(verifiable_rewards)=} != {len(scores)=}")
                # slightly complex combo of good outputs and additive format reward
                for i in range(len(verifiable_rewards)):
                    if not args.only_reward_good_outputs or (good_outputs[i] and args.only_reward_good_outputs):
                        if args.apply_r1_style_format_reward and args.additive_format_reward:
                            scores[i] = verifiable_rewards[i] + scores[i]
                        elif args.apply_r1_style_format_reward and not args.additive_format_reward:
                            scores[i] = verifiable_rewards[i] if format_scores[i] == 1 else 0
                        else:
                            scores[i] = verifiable_rewards[i]
                np_verifiable_rewards = np.array(verifiable_rewards)
                metrics["objective/verifiable_reward"] = np_verifiable_rewards.mean()
                metrics["objective/verifiable_correct_rate"] = (np_verifiable_rewards > 0.0).mean()
                # reshuffle around per_func rewards
                per_func_lists = defaultdict(list)
                for reward_dict in per_func_rewards:
                    for key, value in reward_dict.items():
                        per_func_lists[key].append(value)
                # log per function rewards
                for key, value in per_func_lists.items():
                    np_value = np.array(value)
                    metrics[f"objective/{key}_reward"] = np_value.mean()
                    metrics[f"objective/{key}_correct_rate"] = (np_value > 0.0).mean()

        # this gets applied at the very end since it replaces (rather than adds to) the existing reward.
        if args.non_stop_penalty:
            with Timer("[Data Preparation Thread] Calculating rewards -- 🦖 Applying non stop penalty"):
                assert len(finish_reasons) == len(scores)
                for i in range(len(finish_reasons)):
                    if finish_reasons[i] != "stop":
                        scores[i] = args.non_stop_penalty_value

        return scores, metrics

    main(args, tokenizer_config, model_config, reward_fn)<|MERGE_RESOLUTION|>--- conflicted
+++ resolved
@@ -574,14 +574,7 @@
             device=self.device,
             rank=self.rank,
         )
-<<<<<<< HEAD
-        self.local_metrics = MetricsTracker(max_metrics=32, device=self.device)
-=======
-        disable_dropout_in_model(self.ref_policy)
-        self.ref_policy, *_ = deepspeed.initialize(model=self.ref_policy, config=ds_config)
-        self.ref_policy.eval()
         self.local_metrics = utils.MetricsTracker(device=self.device)
->>>>>>> 3e4d58c9
 
         self.offload_to_cpu(self.model)
         self.offload_to_cpu(self.value_model)
