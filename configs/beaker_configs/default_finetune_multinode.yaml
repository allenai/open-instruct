version: v2
description: open-instruct-finetune-multinode
budget: ai2/oe-adapt
tasks:
  - name: open-instruct-finetune-multinode
    replicas: 4
    leaderSelection: true
    hostNetworking: true
    propagateFailure: true
    propagatePreemption: true
    synchronizedStartTimeout: 15m
    image:
      beaker: nathanl/open_instruct_auto
    command: [
      '/bin/sh', '-c'
    ]
    arguments: ['
        unset CUDA_LAUNCH_BLOCKING && PYTHONPATH="/stage:$PYTHONPATH" accelerate launch
        --mixed_precision bf16
        --num_machines 4
        --num_processes 32
        --machine_rank $BEAKER_REPLICA_RANK
        --main_process_ip $BEAKER_LEADER_REPLICA_HOSTNAME
        --main_process_port 29400
        --use_deepspeed
        --deepspeed_config_file configs/ds_configs/stage3_no_offloading_accelerate.conf
        --deepspeed_multinode_launcher standard
        open_instruct/finetune.py
        --model_name_or_path meta-llama/Meta-Llama-3-8B
        --tokenizer_name meta-llama/Meta-Llama-3-8B
        --use_slow_tokenizer
        --use_flash_attn
        --max_seq_length 4096 
        --preprocessing_num_workers 16
        --per_device_train_batch_size 1
        --gradient_accumulation_steps 4
        --learning_rate 5e-6
        --lr_scheduler_type linear
        --warmup_ratio 0.03
        --weight_decay 0.
        --num_train_epochs 2
        --output_dir /output/
        --with_tracking
        --report_to tensorboard
        --logging_steps 1
        --reduce_loss sum
    ']
    envVars:
      - name: CUDA_DEVICE_ORDER
        value: PCI_BUS_ID
      - name: TRANSFORMERS_CACHE
        value: ./cache/
      - name: WANDB_API_KEY
        secret: WANDB_API_KEY
      - name: WANDB_PROJECT
        value: open-instruct
      - name: WANDB_WATCH
        value: false
      - name: WANDB_LOG_MODEL
        value: false
      - name: WANDB_DISABLED
        value: true
<<<<<<< HEAD
      - name: NCCL_SOCKET_IFNAME
        value: ib
      - name: NCCL_IB_HCA
        value: ^=mlx5_bond_0
      - name: NCCL_NET
        value: IB
      - name: NCCL_DEBUG
        value: INFO
=======
>>>>>>> d9508801
      - name: HF_TOKEN
        secret: HF_TOKEN
    result:
      path: /output
    resources:
      gpuCount: 8
    context:
      priority: normal
      preemptible: true<|MERGE_RESOLUTION|>--- conflicted
+++ resolved
@@ -60,17 +60,6 @@
         value: false
       - name: WANDB_DISABLED
         value: true
-<<<<<<< HEAD
-      - name: NCCL_SOCKET_IFNAME
-        value: ib
-      - name: NCCL_IB_HCA
-        value: ^=mlx5_bond_0
-      - name: NCCL_NET
-        value: IB
-      - name: NCCL_DEBUG
-        value: INFO
-=======
->>>>>>> d9508801
       - name: HF_TOKEN
         secret: HF_TOKEN
     result:
