--- conflicted
+++ resolved
@@ -1913,13 +1913,9 @@
         return collated_data, data_thread_metrics, num_total_tokens
 
 
-<<<<<<< HEAD
 def generate_thread(
     vllm_engines, local_eval_freq, num_training_steps, resume_training_step, stop_event, generate_metrics_Q
 ):
-=======
-def generate_thread(vllm_engines, local_eval_every, num_training_steps, resume_training_step, stop_event):
->>>>>>> 3fd39f83
     """Thread function that repeatedly calls process_from_queue on vllm engines."""
     logger.info("[Generate Thread] 🚀 Starting generation thread")
 
@@ -2287,9 +2283,9 @@
     executor.shutdown(wait=True)
 
     logger.info("Shutting down Ray queues...")
-    for queue in queues:
+    for q in queues:
         try:
-            queue.shutdown()
+            q.shutdown()
         except Exception as e:
             logger.warning(f"Error shutting down Ray queue: {e}")
 
@@ -2376,7 +2372,6 @@
 
     logger.info("======== ✅ generation thread starts =========")
     generation_future = executor.submit(
-<<<<<<< HEAD
         generate_thread,
         vllm_engines,
         args.local_eval_freq,
@@ -2384,9 +2379,6 @@
         resume_training_step,
         stop_event,
         generate_metrics_Q,
-=======
-        generate_thread, vllm_engines, args.local_eval_every, args.num_training_steps, resume_training_step, stop_event
->>>>>>> 3fd39f83
     )
 
     # Send initial data to ensure we have a N-step offset.
