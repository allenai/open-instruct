--- conflicted
+++ resolved
@@ -128,11 +128,7 @@
 WANDB_ARG=""
 if [[ -n "$WANDB_RUN_PATH" ]]; then
     beaker_user=$(beaker account whoami --format text | awk 'NR==2 {print $2}')
-<<<<<<< HEAD
-    echo "Assuming beaker user $beaker_user"
-=======
     echo "Using WANDB_API_KEY from ${beaker_user}"
->>>>>>> 3704b715
     if ! beaker secret list --workspace ai2/tulu-3-results | grep -q "${beaker_user}_WANDB_API_KEY"; then
         echo "WARNING: No ${beaker_user}_WANDB_API_KEY secret found in workspace ai2/tulu-3-results."
         echo "add your WANDB_API_KEY as a secret to this workspace in order to log oe-eval results to wandb"
