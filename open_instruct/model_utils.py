--- conflicted
+++ resolved
@@ -18,16 +18,10 @@
 from rich.panel import Panel
 import itertools
 from contextlib import contextmanager
-<<<<<<< HEAD
-from dataclasses import dataclass, field
-import time
-from typing import List, Optional, Tuple, Union
-=======
 from dataclasses import dataclass
 from typing import List, Literal, Optional, Tuple, Union
 
 from open_instruct.utils import retry_on_exception
->>>>>>> 28f0f543
 
 try:
     import deepspeed
@@ -375,14 +369,7 @@
     tokenizer: PreTrainedTokenizer,
     output_dir: str,
     use_lora: bool = False,
-<<<<<<< HEAD
-    push_to_hub: bool = False,
-    hf_repo_id: Optional[str] = None,
-    hf_repo_revision: Optional[str] = None,
-    private: bool = True,
     model_attribute_to_save: Optional[str] = None,
-=======
->>>>>>> 28f0f543
 ) -> None:
     # set the generation config to an empty setting to be safe.
     # we usually do greedy decoding for generation, so this should be okay.
