--- conflicted
+++ resolved
@@ -534,12 +534,9 @@
             assert num_added_tokens <= 1, (
                 "GPTNeoXTokenizer should only add one special token - the pad_token (or no tokens if already set in SFT)."
             )
-<<<<<<< HEAD
             assert num_added_tokens <= 1, (
                 "GPTNeoXTokenizer should only add one special token - the pad_token (or no tokens if already set in SFT)."
             )
-=======
->>>>>>> 24a304c8
     # NOTE: (Costa) I just commented the `OPTForCausalLM` because we are not likely to use it.
     # elif isinstance(tokenizer, GPT2Tokenizer) and isinstance(model, OPTForCausalLM):
     #     num_added_tokens = tokenizer.add_special_tokens({"unk_token": "<unk>"})
@@ -591,7 +588,6 @@
             )
         elif isinstance(tokenizer, GPTNeoXTokenizerFast):
             # OLMo newer models use this tokenizer
-<<<<<<< HEAD
             # if tokenizer.bos_token is None:
             #     tokenizer.bos_token = tokenizer.eos_token
             #     assert tc.add_bos, (
@@ -607,19 +603,6 @@
                 assert num_added_tokens <= 1, (
                     "GPTNeoXTokenizer should only add one special token - the pad_token (or no tokens if already set in SFT)."
                 )
-=======
-            if tokenizer.bos_token is None:
-                tokenizer.bos_token = tokenizer.eos_token
-                assert tc.add_bos, (
-                    "For OLMo with GPTNeoX, you must add bos token to the beginning of the input sequence."
-                )
-            # else, pythia / other models
-            else:
-                num_added_tokens = tokenizer.add_special_tokens({"pad_token": "<pad>"})
-                assert num_added_tokens <= 1, (
-                    "GPTNeoXTokenizer should only add one special token - the pad_token (or no tokens if already set in SFT)."
-                )
->>>>>>> 24a304c8
         # NOTE: (Costa) I just commented the `OPTForCausalLM` because we are not likely to use it.
         # elif isinstance(tokenizer, GPT2Tokenizer) and isinstance(model, OPTForCausalLM):
         #     num_added_tokens = tokenizer.add_special_tokens({"unk_token": "<unk>"})
@@ -692,12 +675,9 @@
                 assert num_added_tokens <= 1, (
                     "GPTNeoXTokenizer should only add one special token - the pad_token (or no tokens if already set in SFT)."
                 )
-<<<<<<< HEAD
                 assert num_added_tokens <= 1, (
                     "GPTNeoXTokenizer should only add one special token - the pad_token (or no tokens if already set in SFT)."
                 )
-=======
->>>>>>> 24a304c8
         # NOTE: (Costa) I just commented the `OPTForCausalLM` because we are not likely to use it.
         # elif isinstance(tokenizer, GPT2Tokenizer) and isinstance(model, OPTForCausalLM):
         #     num_added_tokens = tokenizer.add_special_tokens({"unk_token": "<unk>"})
