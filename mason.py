import argparse
import re
import sys
from typing import List, Dict
import beaker
import os
import secrets
import string
from rich.console import Console
from rich.text import Text
import select
import time
import random

console = Console()


# ----------------------------------------------------------------------
# Open Instruct logic
OPEN_INSTRUCT_COMMANDS = [
    "open_instruct/finetune.py",
    "open_instruct/dpo_tune_cache.py",
    "open_instruct/grpo_fast.py",
    "open_instruct/ppo_fast.py",
    "open_instruct/grpo_vllm_thread_ray_gtrl.py",
    "open_instruct/ppo2.py",
    "open_instruct/ppo_vllm_thread_ray_gtrl.py",
    "open_instruct/reward_modeling.py",
]

OPEN_INSTRUCT_RESUMABLES = [
    "open_instruct/grpo_fast.py",
]

# ----------------------------------------------------------------------
# Mason logic
def parse_beaker_dataset(dataset_str):
    splt = dataset_str.split(":")
    if len(splt) != 2:
        raise argparse.ArgumentError()

    return {"mount_path": splt[0], "beaker": splt[1]}


def parse_env_var(env_var_str: str) -> Dict[str, str]:
    """Parse environment variable string in the format 'name=value'"""
    if '=' not in env_var_str:
        raise argparse.ArgumentTypeError(
            f"Environment variable must be in format 'name=value', got: {env_var_str}"
        )
    name, value = env_var_str.split('=', 1)
    if not name:
        raise argparse.ArgumentTypeError("Environment variable name cannot be empty")
    return {"name": name, "value": value}


NFS_CLUSTERS = [
    "ai2/allennlp-cirrascale",
    "ai2/aristo-cirrascale",
    "ai2/climate-cirrascale",
    "ai2/general-cirrascale",
    "ai2/general-cirrascale-a5000",
    "ai2/mosaic-cirrascale",
    "ai2/mosaic-cirrascale-a100",
    "ai2/pluto-cirrascale",
    "ai2/prior-cirrascale",
    "ai2/s2-cirrascale",
    "ai2/s2-cirrascale-l40",
]

WEKA_CLUSTERS = [
    "ai2/jupiter-cirrascale-2",
    "ai2/saturn-cirrascale",
    "ai2/neptune-cirrascale",
    "ai2/allennlp-elara-cirrascale",
    "ai2/ceres-cirrascale",
    "ai2/ganymede-cirrascale",
    "ai2/test-h100",
]
GCP_CLUSTERS = [
    "ai2/augusta-google-1"
]

INTERCONNECT_CLUSTERS = [
    "ai2/jupiter-cirrascale-2",
    "ai2/ceres-cirrascale",
    "ai2/augusta-google-1",
]


def get_args():
    parser = argparse.ArgumentParser()
    parser.add_argument(
        "--cluster",
        type=str,
        nargs="+",
        help="Beaker clusters on which the job could be run.",
        required=True,
    )
    parser.add_argument(
        "--hostname",
        type=str,
        nargs="+",
        help="Beaker hostname on which the job could be run.",
        default=None
    )
    parser.add_argument("--max_retries", type=int, help="Number of retries", default=0)
    parser.add_argument("--budget", type=str, help="Budget to use.", required=True)
    parser.add_argument("--gpus", type=int, help="Number of gpus", default=0)
    parser.add_argument("--num_nodes", type=int, help="Number of nodes", default=1)
    parser.add_argument(
        "--image",
        type=str,
        help="Beaker base image; usually fine to use AI2 base image.",
        default="ai2/cuda11.8-cudnn8-dev-ubuntu20.04",
    )
    parser.add_argument(
        "--workspace",
        type=str,
        help="The Beaker workspace to use. If not set, use your default.",
        default=None,
    )
    parser.add_argument(
        "--beaker_datasets",
        nargs="*",
        help="""Beaker datasets to mount. You may give more than one, separated by
        spaces. Each dataset should be formatted like `[mount-point]:[beaker-dataset-id]`;
        for instance `/models:01HQXGAYGCS6D4ZK51K83CM49Y`.
        """,
        type=parse_beaker_dataset,
        default=[],
    )
    parser.add_argument(
        "--description",
        type=str,
        help="Optionally, a description for this job in Beaker.",
        default="Beaker-Mason job.",
    )
    parser.add_argument(
        "--task_name",
        type=str,
        help="Name for the Beaker task.",
        default="beaker_mason"
    )
    parser.add_argument(
        "--priority", type=str, help="Beaker job priority.", default="normal"
    )
    parser.add_argument(
        "--preemptible", action="store_true", help="If given, run as preemptible"
    )
    parser.add_argument(
        "--pure_docker_mode", action="store_true", help="If given, run in pure docker mode"
    )
    parser.add_argument(
        "--no_hf_cache_env", action="store_true", help="Getting deprecated; it does nothing"
    )
    parser.add_argument(
        "--no_mount_nfs", action="store_true", help="Getting deprecated; it does nothing"
    )
    parser.add_argument(
        "--resumable", action="store_true", help="If given, make the job resumable"
    )
    parser.add_argument(
        "--no_auto_dataset_cache", action="store_true", help="If given, don't cache the dataset automatically"
    )
    parser.add_argument(
        "--auto_output_dir_path", type=str, default="/weka/oe-adapt-default/allennlp/deletable_checkpoint",
        help="If given, automatically replace the `--output_dir` argument with this path, essentially using it as a prefix"
    )
    parser.add_argument(
        "--auto_checkpoint_state_dir", type=str, default="/weka/oe-adapt-default/allennlp/deletable_checkpoint_states",
        help="If given, automatically replace the `--checkpoint_state_dir` argument with this path, essentially using it as a prefix"
    )
    parser.add_argument(
        "--env",
        type=parse_env_var,
        action="append",
        help="""Additional environment variables in the format 'name=value'. 
        Can be specified multiple times. Example: --env MY_VAR=value1 --env OTHER_VAR=value2""",
        default=[],
    )
    parser.add_argument(
        "--secret",
       type=parse_env_var,
        action="append",
        help="""Additional secret env variables in the format 'name=value'.
        Can be specified multiple times. Example: --secret MY_VAR=value1 --secret OTHER_VAR=value2""",
        default=[],
    )
<<<<<<< HEAD
=======
    parser.add_argument(
        "--no-host-networking",
        action="store_true",
        help="If set, don't use host networking in experiment. Note this will make multi-node jobs error.",
    )
>>>>>>> 166a9439
    # Split up the mason args from the Python args.
    mason_args, command_args = parser.parse_known_args()
    commands = parse_commands(command_args)
    return mason_args, commands


def generate_id(length: int = 8) -> str:
    """Generate a random base-36 string of `length` digits."""
    # There are ~2.8T base-36 8-digit strings. If we generate 210k ids,
    # we'll have a ~1% chance of collision.
    alphabet = string.ascii_lowercase + string.digits
    return "".join(secrets.choice(alphabet) for _ in range(length))


global_wandb_id = generate_id()


def parse_commands(command_args: List[str]) -> List[List[str]]:
    """the inputs are ['--', 'which', 'python', '--', 'echo', 'hello'], and this function converts it into [['which', 'python'], ['echo', 'hello']]"""
    if command_args[0] != "--":
        msg = (
            "Please separate the Python command you want to run with ' -- ', like "
            "`mason [mason-args] -- python [python-args]`."
        )
        raise Exception(msg)
    
    commands = []
    command = []
    for item in command_args:
        if item == "--":
            if command:
                commands.append(command)
                command = []
        else:
            command.append(item)
    if command:
        commands.append(command)
    return commands


def get_env_vars(pure_docker_mode: bool, cluster: List[str], beaker_secrets: List[str], 
                whoami: str, resumable: bool, num_nodes: int, additional_env_vars: List[Dict[str, str]],
                additional_secrets: List[Dict[str, str]]):
    env_vars = []
    # Add user-specified environment variables first
    for env_var in additional_env_vars:
        env_vars.append(
            beaker.EnvVar(
                name=env_var["name"],
                value=env_var["value"]
            )
        )
    # add user-specific secrets
    for secret in additional_secrets:
        env_vars.append(
            beaker.EnvVar(
                name=secret["name"],
                secret=secret["value"],
            )
        )

    useful_secrets = [
        "HF_TOKEN",
        "WANDB_API_KEY",
        "BEAKER_TOKEN",
        "OPENAI_API_KEY",
    ]
    for useful_secret in useful_secrets:
        if f"{whoami}_{useful_secret}" in beaker_secrets:
            env_vars.append(
                beaker.EnvVar(
                    name=useful_secret,
                    secret=f"{whoami}_{useful_secret}",
                )
            )
        elif useful_secret in beaker_secrets:
            env_vars.append(
                beaker.EnvVar(
                    name=useful_secret,
                    secret=useful_secret,
                )
            )

     # use the user's PATH; including the conda / python PATH
    if not pure_docker_mode:
        env_vars.extend([
            beaker.EnvVar(
                name="PATH",
                value=os.getenv("PATH"),
            ),
        ])

    # if all cluster is in weka, we mount the weka
    if all(c in WEKA_CLUSTERS for c in cluster):
        env_vars.extend([
            beaker.EnvVar(
                name="HF_HOME",
                value="/weka/oe-adapt-default/allennlp/.cache/huggingface",
            ),
            beaker.EnvVar(
                name="HF_DATASETS_CACHE",
                value="/weka/oe-adapt-default/allennlp/.cache/huggingface",
            ),
            beaker.EnvVar(
                name="HF_HUB_CACHE",
                value="/weka/oe-adapt-default/allennlp/.cache/hub",
            ),
            beaker.EnvVar(
                name="CHECKPOINT_OUTPUT_DIR",
                value=f"/weka/oe-adapt-default/allennlp/deletable_checkpoint_states/{global_wandb_id}",
            ),
        ])
        if num_nodes > 1:
            env_vars.extend([
                beaker.EnvVar(
                    name="NCCL_SOCKET_IFNAME",
                    value="ib",
                ),
                beaker.EnvVar(
                    name="NCCL_IB_HCA",
                    value="^=mlx5_bond_0",
                ),
                beaker.EnvVar(
                    name="NCCL_DEBUG",
                    value="INFO",
                ),
            ])
    # if all cluster is in gcp we add the following env

    elif all(c in GCP_CLUSTERS for c in cluster):
        env_vars.extend([
            beaker.EnvVar(
                name="HF_HOME",
                value="/filestore/.cache/huggingface",
            ),
            beaker.EnvVar(
                name="HF_DATASETS_CACHE",
                value="/filestore/.cache/huggingface",
            ),
            beaker.EnvVar(
                name="HF_HUB_CACHE",
                value="/filestore/.cache/hub",
            ),
            beaker.EnvVar(
                name="HF_HUB_ENABLE_HF_TRANSFER",
                value="0", # we disable it because GCP is weird on uploading to the hub
            ),
        ])
        if num_nodes > 1:
            env_vars.extend([
                beaker.EnvVar(
                    name="LD_LIBRARY_PATH",
                    value=r"/var/lib/tcpxo/lib64:${LD_LIBRARY_PATH}",
                ),
                beaker.EnvVar(
                    name="NCCL_CROSS_NIC",
                    value="0",
                ),
                beaker.EnvVar(
                    name="NCCL_ALGO",
                    value="Ring,Tree",
                ),
                beaker.EnvVar(
                    name="NCCL_PROTO",
                    value="Simple",
                ),
                beaker.EnvVar(
                    name="NCCL_MIN_NCHANNELS",
                    value="4",
                ),
                beaker.EnvVar(
                    name="NCCL_P2P_NET_CHUNKSIZE",
                    value="524288",
                ),
                beaker.EnvVar(
                    name="NCCL_P2P_PCI_CHUNKSIZE",
                    value="524288",
                ),
                beaker.EnvVar(
                    name="NCCL_P2P_NVL_CHUNKSIZE",
                    value="1048576",
                ),
                beaker.EnvVar(
                    name="NCCL_FASTRAK_NUM_FLOWS",
                    value="2",
                ),
                beaker.EnvVar(
                    name="NCCL_FASTRAK_ENABLE_CONTROL_CHANNEL",
                    value="0",
                ),
                beaker.EnvVar(
                    name="NCCL_BUFFSIZE",
                    value="8388608",
                ),
                beaker.EnvVar(
                    name="NCCL_FASTRAK_USE_SNAP",
                    value="1",
                ),
                beaker.EnvVar(
                    name="CUDA_VISIBLE_DEVICES",
                    value="0,1,2,3,4,5,6,7",
                ),
                beaker.EnvVar(
                    name="NCCL_NET_GDR_LEVEL",
                    value="PIX",
                ),
                beaker.EnvVar(
                    name="NCCL_FASTRAK_ENABLE_HOTPATH_LOGGING",
                    value="0",
                ),
                beaker.EnvVar(
                    name="NCCL_TUNER_PLUGIN",
                    value="libnccl-tuner.so",
                ),
                beaker.EnvVar(
                    name="NCCL_TUNER_CONFIG_PATH",
                    value="/var/lib/tcpxo/lib64/a3plus_tuner_config.textproto",
                ),
                beaker.EnvVar(
                    name="NCCL_SHIMNET_GUEST_CONFIG_CHECKER_CONFIG_FILE",
                    value="/var/lib/tcpxo/lib64/a3plus_guest_config.textproto",
                ),
                beaker.EnvVar(
                    name="NCCL_FASTRAK_PLUGIN_ACCEPT_TIMEOUT_MS",
                    value="600000",
                ),
                beaker.EnvVar(
                    name="NCCL_NVLS_ENABLE",
                    value="0",
                ),
                beaker.EnvVar(
                    name="NCCL_DEBUG",
                    value="WARN",
                ),
                beaker.EnvVar(
                    name="NCCL_FASTRAK_CTRL_DEV",
                    value="enp0s12",
                ),
                beaker.EnvVar(
                    name="NCCL_FASTRAK_IFNAME",
                    value="enp6s0,enp7s0,enp13s0,enp14s0,enp134s0,enp135s0,enp141s0,enp142s0",
                ),
                beaker.EnvVar(
                    name="NCCL_SOCKET_IFNAME",
                    value="enp0s12",
                ),
                beaker.EnvVar(
                    name="NCCL_USE_SNAP",
                    value="1",
                ),
                beaker.EnvVar(
                    name="NCCL_FASTRAK_USE_LLCM",
                    value="1",
                ),
                beaker.EnvVar(
                    name="NCCL_FASTRAK_LLCM_DEVICE_DIRECTORY",
                    value="/dev/aperture_devices",
                ),
            ])
    # don't mount anything; assume no cache
    else:
        pass

    if resumable:
        env_vars.extend([
            beaker.EnvVar(
                name="WANDB_RUN_ID",
                value=global_wandb_id,
            ),
            beaker.EnvVar(
                name="WANDB_RESUME",
                value="allow",
            ),
        ])

    return env_vars


def get_datasets(beaker_datasets, cluster: List[str]):
    """if pure docker mode we don't mount the NFS; so we can run it on jupiter2"""
    res = []
    # if none of the cluster is in weka, we mount the NFS
    if all(c in NFS_CLUSTERS for c in cluster):
        res = [
            beaker.DataMount(
                source=beaker.DataSource(host_path="/net/nfs.cirrascale"),
                mount_path="/net/nfs.cirrascale",
            ),
        ]
    # if all cluster is in weka, we mount the weka
    elif all(c in WEKA_CLUSTERS for c in cluster):
        res = [
            beaker.DataMount(
                source=beaker.DataSource(weka="oe-adapt-default"),
                mount_path="/weka/oe-adapt-default",
            ),
            beaker.DataMount(
                source=beaker.DataSource(weka="oe-training-default"),
                mount_path="/weka/oe-training-default",
            ),
        ]
    elif all(c in GCP_CLUSTERS for c in cluster):
        res = [
            beaker.DataMount(
                source=beaker.DataSource(host_path="/mnt/filestore_1"),
                mount_path="/filestore",
            ),
        ]
    for beaker_dataset in beaker_datasets:
        to_append = beaker.DataMount(
            source=beaker.DataSource(beaker=beaker_dataset["beaker"]),
            mount_path=beaker_dataset["mount_path"],
        )
        res.append(to_append)

    return res


def make_internal_command(command: List[str], args: argparse.Namespace, whoami: str, is_external_user: bool) -> str:
    # pass through WANDB_ENTITY and WANDB_PROJECT
    if "WANDB_ENTITY" in os.environ:
        command = [f"WANDB_ENTITY={os.environ['WANDB_ENTITY']}"] + command
    if "WANDB_PROJECT" in os.environ:
        command = [f"WANDB_PROJECT={os.environ['WANDB_PROJECT']}"] + command
    if "WANDB_TAGS" in os.environ:
        command = [f"WANDB_TAGS={os.environ['WANDB_TAGS']}"] + command
    
    # escape the command (e.g., --stop_strings "</answer>")
    for i in range(len(command)):
        if "</" in command[i]:
            command[i] = f"'{command[i]}'"
    # breakpoint()

    is_open_instruct_training = any(cmd in command for cmd in OPEN_INSTRUCT_COMMANDS)
    if is_open_instruct_training:
        from open_instruct.dataset_transformation import get_commit_hash
        from open_instruct.utils import download_from_hf, gs_folder_exists, upload_to_gs_bucket
        # HACK: Cache dataset logic:
        # Here we basically try to run the tokenization full_command locally before running it on beaker
        # We could in theory submit a cpu only job to beaker to do this, but that requires setting up
        # dependency jobs somehow. Since tokenization is like ~5 minutes, we can just run it locally.
        # Once it's cached, we don't need to cache it again.
        def find_list_idx(lst: List[str], item: str):
            for i in range(len(lst)):
                if item == lst[i]:
                    return i
            return -1

        def remove_arg_from_list(lst: List[str], item: str, remove_value: bool = False):
            idx = find_list_idx(lst, item)
            if idx != -1 and idx + 1 < len(lst):
                if remove_value:
                    lst.pop(idx + 1)
                lst.pop(idx)

        # Add the whoami parts if not already present
        if not any("hf_entity" in c for c in command):
            command.append("--hf_entity")
            command.append("allenai")
        if not any("wandb_entity" in c for c in command):
            command.append("--wandb_entity")
            command.append("ai2-llm")
        
        dataset_cache_paths = []
        dataset_config_hashes = []
        if not args.no_auto_dataset_cache:
            for file in OPEN_INSTRUCT_COMMANDS:
                # add cache_dataset_only to the command
                idx = find_list_idx(command, file)
                if idx != -1:
                    # then try executing the same command with 
                    caching_command = command.copy()
                    remove_arg_from_list(caching_command, "--with_tracking", False)
                    remove_arg_from_list(caching_command, "--checkpoint_state_freq", True)
                    remove_arg_from_list(caching_command, "--checkpoint_state_dir", True)
                    remove_arg_from_list(caching_command, "--gs_checkpoint_state_dir", True)
                    caching_command = "python " + " ".join(caching_command[idx:]) + " --cache_dataset_only"
                    console.log(f"📦📦📦 Running the caching command with `--cache_dataset_only`")
                    import subprocess
                    # Use Popen to get real-time output while also capturing it
                    process = subprocess.Popen(
                        caching_command, 
                        shell=True, 
                        stdout=subprocess.PIPE, 
                        stderr=subprocess.PIPE,
                        text=True,
                        bufsize=1
                    )
                    
                    stdout_data, stderr_data = [], []
                    
                    # Set up select to monitor both stdout and stderr
                    streams = [process.stdout, process.stderr]
                    while True:
                        # Wait for output on either stream
                        reads = select.select(streams, [], [])[0]
                        
                        done = True
                        for stream in reads:
                            line = stream.readline()
                            if line:
                                done = False
                                is_stdout = stream == process.stdout
                                print(line.rstrip(), file=sys.stdout if is_stdout else sys.stderr)
                                if is_stdout:
                                    stdout_data.append(line)
                                else:
                                    stderr_data.append(line)
                        
                        if done and process.poll() is not None:
                            break
                            
                    result = type('SubprocessResult', (), {
                        'returncode': process.returncode,
                        'stdout': ''.join(stdout_data),
                        'stderr': ''.join(stderr_data)
                    })
                    stdout = result.stdout
                    # Extract the cached dataset path from stdout if it exists
                    for line in stdout.splitlines():
                        if "✅ Found cached dataset at" in line:
                            dataset_cache_path = line.split("✅ Found cached dataset at")[1].strip()
                            dataset_config_hash = dataset_cache_path.split("/")[-1]
                            console.log(f"📦 Found cached dataset at: {dataset_cache_path}")
                            console.log(f"📦 Found cached dataset config hash: {dataset_config_hash}")
                            dataset_cache_paths.append(dataset_cache_path)
                            dataset_config_hashes.append(dataset_config_hash)
                    stderr = result.stderr
                    return_code = result.returncode
                    console.log("✅✅✅ Finished running the caching command")

                if file in OPEN_INSTRUCT_RESUMABLES and idx != -1 and len(args.auto_checkpoint_state_dir) > 0:
                    need_to_override_checkpoint_state_dir = True
                    default_checkpoint_state_freq = 200
                    for idx, cmd in enumerate(command):
                        if cmd == "--checkpoint_state_dir":
                            if idx + 1 < len(command):
                                if "/weka/" in command[idx + 1]:
                                    need_to_override_checkpoint_state_dir = False
                        if cmd == "--checkpoint_state_freq":
                            if idx + 1 < len(command):
                                default_checkpoint_state_freq = command[idx + 1]
                                        
                    if need_to_override_checkpoint_state_dir and is_open_instruct_training and not is_external_user:
                        new_checkpoint_state_dir = f"{args.auto_checkpoint_state_dir}/{whoami}/{int(time.time())}_{random.randint(0, 1000000)}"
                        console.log(f"🔍🔍🔍 Automatically overriding the `--checkpoint_state_dir` argument to be in `{new_checkpoint_state_dir}`")
                        command.append("--checkpoint_state_dir")
                        command.append(new_checkpoint_state_dir)
                        command.append("--checkpoint_state_freq")
                        command.append(str(default_checkpoint_state_freq))

        # For Weka clusters, we need to override the output_dir parameter to make auto-evaluation work
        # If the output_dir is already set to a path in /weka/, we'll keep that path
        # Otherwise, we'll set a default path in the user's directory on Weka
        if any(c in WEKA_CLUSTERS for c in args.cluster):
            if len(args.auto_output_dir_path) > 0:
                need_to_override_output_dir = True
                for idx, cmd in enumerate(command):
                    if cmd == "--output_dir":
                        if "/weka/" in command[idx + 1]:
                            need_to_override_output_dir = False
                            break
                if need_to_override_output_dir and is_open_instruct_training and not is_external_user:
                    new_output_dir = f"{args.auto_output_dir_path}/{whoami}/"
                    console.log(f"🔍🔍🔍 Automatically overriding the `--output_dir` argument to be in `{new_output_dir}`")
                    command.append("--output_dir")
                    command.append(new_output_dir)
            else:
                no_eval_commands = [
                    ["--try_launch_beaker_eval_jobs", "False"],
                    ["--try_launch_beaker_eval_jobs_on_weka", "False"],
                    ["--no_try_launch_beaker_eval_jobs"],
                    ["--no_try_launch_beaker_eval_jobs_on_weka"],
                ]
                no_eval_concat_commands = [" ".join(cmd) for cmd in no_eval_commands]
                no_eval_concat_command_exists = any(cmd in command for cmd in no_eval_concat_commands)
                if not no_eval_concat_command_exists:
                    raise ValueError("To auto-evaluation is turned on by default, to make sure it works, you must:\n"
                                    "1. run mason with`--auto_output_dir_path /weka/...`, or\n"
                                    "2. in the training command, disable auto-evaluation with `--no_try_launch_beaker_eval_jobs`, or\n"
                                    "3. in the training command, use a `--output_dir` that starts with `/weka/`")

        # For GCP clusters, since shared storage is slow, we optimize model loading by:
        if any(c in GCP_CLUSTERS for c in args.cluster):
            # 1. First downloading the model from HuggingFace to a local path
            # 2. Uploading it to a Google Storage bucket (if not already there)
            # 3. Then downloading it from the bucket to the compute node
            # 4. Finally, replacing the original --model_name_or_path argument with the local path
            model_name_or_path = None
            for idx, cmd in enumerate(command):
                if cmd == "--model_name_or_path":
                    model_name_or_path = command[idx + 1]
                    break
            model_revision = "main"
            for idx, cmd in enumerate(command):
                if cmd == "--model_revision":
                    model_revision = command[idx + 1]
                    break
            
            commit_hash = get_commit_hash(model_name_or_path, model_revision, "config.json", "model")
            download_from_hf(model_name_or_path, model_revision) # first download the model
            path = download_from_hf(model_name_or_path, model_revision) # then get the path
            gs_saved_path = f"gs://ai2-llm/post-training/deletable_cache_models/{model_name_or_path}/{commit_hash}"
            gs_folder = gs_folder_exists(gs_saved_path) # race condition exists, but it's fine since we are launching mason sequentially
            if not gs_folder:
                upload_to_gs_bucket(path, gs_saved_path)

            download_path = gs_saved_path.replace("gs://", "/gs/")
            download_path_without_last_folder = download_path.rsplit("/", 1)[0]
            gs_download_command = [
                "mkdir", "-p", download_path,
                "&&",
                "gsutil",
                "-o", f"GSUtil:parallel_thread_count=1",
                "-o", f"GSUtil:sliced_object_download_threshold=150",
                "-m",
                "cp", "-r", gs_saved_path, download_path_without_last_folder,
                "&&", "ls", download_path_without_last_folder,
                "&&", "ls", download_path,
                "&&",
            ]

            command.append("--gs_bucket_path")
            command.append(f"gs://ai2-llm/post-training/")

            # Replace the model_name_or_path with the downloaded path
            for idx, cmd in enumerate(command):
                if cmd == "--model_name_or_path":
                    command[idx + 1] = download_path
                    break
            for idx, cmd in enumerate(command):
                if cmd == "--model_revision":
                    command[idx + 1] = "main"
                    break

            # Save dataset to GCS
            if len(dataset_cache_paths) > 0:
                for cidx, (dataset_cache_path, dataset_config_hash) in enumerate(zip(dataset_cache_paths, dataset_config_hashes)):
                    gs_saved_path = f"gs://ai2-llm/post-training/deletable_cache_datasets/{dataset_cache_path}"
                    gs_folder = gs_folder_exists(gs_saved_path) # race condition exists, but it's fine since we are launching mason sequentially
                    if not gs_folder:
                        upload_to_gs_bucket(dataset_cache_path, gs_saved_path)
                    dataset_cache_path_without_last_folder = dataset_cache_path.rsplit("/", 1)[0]
                    gs_download_command += [
                        "mkdir", "-p", dataset_cache_path_without_last_folder,
                        "&&",
                        "gsutil",
                        "cp", "-r", gs_saved_path, dataset_cache_path_without_last_folder,
                        "&&", "ls", dataset_cache_path_without_last_folder,
                        "&&", "ls", dataset_cache_path,
                        "&&",
                    ]
                    if cidx == 0:
                        command.append("--dataset_config_hash")
                        command.append(dataset_config_hash)
                    elif cidx == 1:
                        command.append("--dataset_config_eval_hash")
                        command.append(dataset_config_hash)
            command = gs_download_command + command

    # special logic to deal with escape like
    # python mason.py ... -- python x.py --dataset_mixer '{"trl-internal-testing/sentiment-trl-style": 1.0}'
    # we need to wrap the json string with single quote
    for idx in range(len(command)):
        if "{" in command[idx]:
            command[idx] = "'" + command[idx] + "'"
    full_command = command
    setup_commands = ""
    if not args.pure_docker_mode:
        setup_commands = f"cd {os.getcwd()} && "

    join_full_command = " ".join(full_command)
    # override accelerate call
    if args.num_nodes > 1:
        join_full_command = re.sub(
            r'--num_processes (\d+)',
            lambda m: (
                f'--num_processes {int(m.group(1)) * args.num_nodes} '
                f'--num_machines {args.num_nodes} '
                '--machine_rank $BEAKER_REPLICA_RANK '
                '--main_process_ip $BEAKER_LEADER_REPLICA_HOSTNAME '
                '--main_process_port 29400 '
            ),
            join_full_command
        )
    full_command = setup_commands + join_full_command
    console.log(f"🔍🔍🔍 Full command")
    print(full_command)
    return full_command

def make_task_spec(args, full_command: str, i: int, beaker_secrets: str, whoami: str, resumable: bool):
    # Add a check to ensure that the user is using the correct clusters for multi-node jobs
    if args.num_nodes > 1 and not all(c in INTERCONNECT_CLUSTERS for c in args.cluster):
        confirmation = False
        while not confirmation:
            confirmation = input(f"Interconnect clusters are required for multi-node jobs. Are you sure you want to continue? (y/n)")
            if confirmation == "y":
                confirmation = True
            elif confirmation == "n":
                raise ValueError(f"Interconnect clusters are required for multi-node jobs; please only use the following clusters: {INTERCONNECT_CLUSTERS}")
            else:
                print("Invalid input. Please enter 'y' or 'n'.")
    if args.image == "ai2/cuda11.8-cudnn8-dev-ubuntu20.04" and any(c in GCP_CLUSTERS for c in args.cluster):
        raise ValueError("GCP clusters do not have the dev filesystem, please use a proper image")

    if args.hostname is not None:
        constraints = beaker.Constraints(hostname=args.hostname)
    else:
        constraints = beaker.Constraints(cluster=args.cluster)
    spec = beaker.TaskSpec(
        name=f"{args.task_name}__{i}",
        image=beaker.ImageSource(beaker=args.image),
        command=['/bin/bash', '-c'],
        arguments=[full_command],
        result=beaker.ResultSpec(path="/output"),
        datasets=get_datasets(args.beaker_datasets, args.cluster),
        context=beaker.TaskContext(priority=beaker.Priority(args.priority),
                                   preemptible=args.preemptible),
        constraints=constraints,
        env_vars=get_env_vars(args.pure_docker_mode, args.cluster, beaker_secrets, 
                            whoami, resumable, args.num_nodes, args.env, args.secret),
        resources=beaker.TaskResources(gpu_count=args.gpus),
        replicas=args.num_nodes,
    )
    if args.num_nodes > 1:
        spec.leader_selection = True
        spec.propagate_failure = True
        spec.propagate_preemption = True
    if args.no_host_networking:
        spec.host_networking = False
    else:
        spec.host_networking = True

    return spec


def main():
    args, commands = get_args()
    # If the user is not in Ai2, we run the command as is
    config_path = os.path.expanduser("~/.beaker/config.yml")
    is_external_user = not os.path.exists(config_path) and "BEAKER_TOKEN" not in os.environ
    if is_external_user:
        whoami = "external_user"
        beaker_secrets = []
    else:
        if args.workspace:
            beaker_client = beaker.Beaker.from_env(default_workspace=args.workspace)
        else:
            beaker_client = beaker.Beaker.from_env()
        beaker_secrets = [secret.name for secret in beaker_client.workspace.secrets()]
        whoami = beaker_client.account.whoami().name

    full_commands = [make_internal_command(command, args, whoami, is_external_user) for command in commands]
    if is_external_user:
        console.rule("[bold red]Non-Ai2 User Detected[/bold red]")
        console.print(Text(
            (
                "👋 Hi external user! The following command will be executed in our internal server; feel free to modify it to your needs. "
                "(For example, you might need to replace `\"$BEAKER_LEADER_REPLICA_HOSTNAME\"` with your own hostname)"
            ),
            style="bold",
        ))
    for idx, full_command in enumerate(full_commands):
        console.rule(f"[bold blue]Command {idx+1}[/bold blue]")
        console.print(Text(full_command))
    if is_external_user:
        return
    experiment_spec = beaker.ExperimentSpec(
        description=args.description,
        tasks=[make_task_spec(args, full_command, i, beaker_secrets, whoami, args.resumable) for i, full_command in enumerate(full_commands)],
        budget=args.budget,
        retry=beaker.RetrySpec(allowed_task_retries=args.max_retries)
    )
    exp = beaker_client.experiment.create(spec=experiment_spec)
    console.log(f"Kicked off Beaker job. https://beaker.org/ex/{exp.id}")


if __name__ == "__main__":
    main()<|MERGE_RESOLUTION|>--- conflicted
+++ resolved
@@ -187,14 +187,11 @@
         Can be specified multiple times. Example: --secret MY_VAR=value1 --secret OTHER_VAR=value2""",
         default=[],
     )
-<<<<<<< HEAD
-=======
     parser.add_argument(
         "--no-host-networking",
         action="store_true",
         help="If set, don't use host networking in experiment. Note this will make multi-node jobs error.",
     )
->>>>>>> 166a9439
     # Split up the mason args from the Python args.
     mason_args, command_args = parser.parse_known_args()
     commands = parse_commands(command_args)
