#!/usr/bin/env python3

import argparse
import re

import pandas as pd
from datasets import load_dataset
from huggingface_hub import hf_hub_download, list_repo_files

import open_instruct.utils as open_instruct_utils

"""
Script to remove phrases identifying the model as a certain entity in our datasets.
Motivated by: realizing the SFT mix has lots of "I am DeepSeek" snippets.

Run with:
python scripts/data/filtering_and_updates/filter_dataset_by_keywords.py --input-dataset allenai/tulu-3-sft-mixture --column messages
"""

import os

os.environ["HF_DATASETS_DISABLE_CACHING"] = "1"

from datasets import disable_caching

disable_caching()


# Popular model providers
PROVIDERS = [
    "OpenAI",
    "Open AI",
    "Claude",
    "Gemini",
    "Qwen",
    "DeepSeek",
    "Anthropic",
    "Meta AI",
    "Meta's",
    "ChatGPT",
    "Cohere",
    "Mistral AI",
    "Mistral's",
    "xAI",
    "Perplexity",  # "Google AI", "Google's",  "Microsoft", "HuggingFace", "Hugging Face"
]

# Regex patterns for filtering (case-insensitive for common words, case-sensitive for company names)
# Regex patterns for filtering (case-insensitive for common words, case-sensitive for company names)
PATTERNS = [
    # Pattern: "I'm [model name], an AI assistant made by {provider}"
    # Kept full range, removed optional grouping that was too restrictive
<<<<<<< HEAD
    r"(?i)\bI'?m\s+(" + "|".join(PROVIDERS) + r"),?\s+an?\s+AI\s+(?:assistant|model)[^.!?]{0,100}(?:made|developed|created|trained)\s+by\s+(" + "|".join(PROVIDERS) + r")\b[^.!?]{0,100}[.!?]",

    # Pattern: "[Model name] is an AI assistant developed by {provider}"
    # Restored full pattern
    r"(?i)\b(" + "|".join(PROVIDERS) + r")\s+is\s+an?\s+AI\s+(?:assistant|model)[^.!?]{0,100}(?:developed|created|made|trained)\s+by\s+(" + "|".join(PROVIDERS) + r")\b[^.!?]{0,100}[.!?]",

    # Pattern: "as a [AI model/assistant/chatbot] ... {provider}"
    # Kept greedy to match more
    r"(?i)\bas\s+an?\s+(?:language\s+model|AI\s+model|assistant|chatbot|model)[^.!?]{0,100}\b(" + "|".join(PROVIDERS) + r")\b[^.!?]{0,100}[.!?]",

    # Pattern: "as an AI developed by {provider}"
    # Kept full range
    r"(?i)\bas\s+an\s+AI\s+(?:developed|created|made|trained)\s+by\s+(" + "|".join(PROVIDERS) + r")\b[^.!?]{0,100}[.!?]",

    # Pattern: "I am [model type] ... {provider}"
    # Kept greedy for full matches
    r"(?i)\bI\s+am\s+(?:a\s+)?(?:language\s+model|AI\s+model|assistant|chatbot|model)[^.!?]{0,100}\b(" + "|".join(PROVIDERS) + r")\b[^.!?]{0,100}[.!?]",

=======
    r"(?i)\bI'?m\s+("
    + "|".join(PROVIDERS)
    + r"),?\s+an?\s+AI\s+(?:assistant|model)[^.!?]{0,100}(?:made|developed|created|trained)\s+by\s+("
    + "|".join(PROVIDERS)
    + r")\b[^.!?]{0,100}[.!?]",
    # Pattern: "[Model name] is an AI assistant developed by {provider}"
    # Restored full pattern
    r"(?i)\b("
    + "|".join(PROVIDERS)
    + r")\s+is\s+an?\s+AI\s+(?:assistant|model)[^.!?]{0,100}(?:developed|created|made|trained)\s+by\s+("
    + "|".join(PROVIDERS)
    + r")\b[^.!?]{0,100}[.!?]",
    # Pattern: "as a [AI model/assistant/chatbot] ... {provider}"
    # Kept greedy to match more
    r"(?i)\bas\s+an?\s+(?:language\s+model|AI\s+model|assistant|chatbot|model)[^.!?]{0,100}\b("
    + "|".join(PROVIDERS)
    + r")\b[^.!?]{0,100}[.!?]",
    # Pattern: "as an AI developed by {provider}"
    # Kept full range
    r"(?i)\bas\s+an\s+AI\s+(?:developed|created|made|trained)\s+by\s+("
    + "|".join(PROVIDERS)
    + r")\b[^.!?]{0,100}[.!?]",
    # Pattern: "I am [model type] ... {provider}"
    # Kept greedy for full matches
    r"(?i)\bI\s+am\s+(?:a\s+)?(?:language\s+model|AI\s+model|assistant|chatbot|model)[^.!?]{0,100}\b("
    + "|".join(PROVIDERS)
    + r")\b[^.!?]{0,100}[.!?]",
>>>>>>> 2e01163a
    # Pattern: "I am called [provider]"
    r"(?i)\bI\s+am\s+called\s+\b(" + "|".join(PROVIDERS) + r")\b[^.!?]{0,100}[.!?]",
    # Pattern: "I'm [provider]" or "I am [provider]"
    r"(?i)\b(?:I'?m|I\s+am)\s+\b(" + "|".join(PROVIDERS) + r")\b[^.!?]{0,100}[.!?]",
    # Pattern: "trained by ... {provider}" within one sentence
    # Made middle section non-greedy but kept full ranges
    r"(?i)\btrained\s+by\s+[^.!?]{0,100}?\b(" + "|".join(PROVIDERS) + r")\b[^.!?]{0,100}[.!?]",
<<<<<<< HEAD

    # Pattern: "developed by ... {provider}" within one sentence
    r"(?i)\bdeveloped\s+by\s+[^.!?]{0,100}?\b(" + "|".join(PROVIDERS) + r")\b[^.!?]{0,100}[.!?]",

    # Pattern: "created by ... {provider}" within one sentence
    r"(?i)\bcreated\s+by\s+[^.!?]{0,100}?\b(" + "|".join(PROVIDERS) + r")\b[^.!?]{0,100}[.!?]",

    # Pattern: "made by ... {provider}" within one sentence
    r"(?i)\bmade\s+by\s+[^.!?]{0,100}?\b(" + "|".join(PROVIDERS) + r")\b[^.!?]{0,100}[.!?]",

    # Pattern: "against {provider}'s use-case policy" or similar policy references
    r"(?i)\bagainst\s+(" + "|".join(PROVIDERS) + r")(?:'s|'s)?\s+(?:use-case\s+)?(?:policy|policies|guidelines|terms)[^.!?]{0,100}[.!?]",

    # Pattern: "{provider}'s policy" or "{provider}'s guidelines"
    r"(?i)\b(" + "|".join(PROVIDERS) + r")(?:'s|'s)\s+(?:policy|policies|guidelines|terms|use-case)[^.!?]{0,100}[.!?]",

=======
    # Pattern: "developed by ... {provider}" within one sentence
    r"(?i)\bdeveloped\s+by\s+[^.!?]{0,100}?\b(" + "|".join(PROVIDERS) + r")\b[^.!?]{0,100}[.!?]",
    # Pattern: "created by ... {provider}" within one sentence
    r"(?i)\bcreated\s+by\s+[^.!?]{0,100}?\b(" + "|".join(PROVIDERS) + r")\b[^.!?]{0,100}[.!?]",
    # Pattern: "made by ... {provider}" within one sentence
    r"(?i)\bmade\s+by\s+[^.!?]{0,100}?\b(" + "|".join(PROVIDERS) + r")\b[^.!?]{0,100}[.!?]",
    # Pattern: "against {provider}'s use-case policy" or similar policy references
    r"(?i)\bagainst\s+("
    + "|".join(PROVIDERS)
    + r")(?:'s|'s)?\s+(?:use-case\s+)?(?:policy|policies|guidelines|terms)[^.!?]{0,100}[.!?]",
    # Pattern: "{provider}'s policy" or "{provider}'s guidelines"
    r"(?i)\b(" + "|".join(PROVIDERS) + r")(?:'s|'s)\s+(?:policy|policies|guidelines|terms|use-case)[^.!?]{0,100}[.!?]",
>>>>>>> 2e01163a
    # Pattern: Any sentence containing "DeepSeek-R1" or "DeepSeek R1" (case-insensitive)
    # Less restrictive: bounded but allows more at the start
    # r"(?i)[^.!?]{0,250}?\bDeepSeek[\s-]?R1\b[^.!?]{0,100}[.!?]",
    r"(?i)[^.!?]{0,250}?\bDeepSeek\b[^.!?]{0,100}[.!?]",
    # Pattern: Anything with the word "Qwen" (case-insensitive)
    # Less restrictive: bounded but allows more at the start
    r"(?i)[^.!?]{0,250}?\bQwen\b[^.!?]{0,100}[.!?]",
<<<<<<< HEAD

=======
>>>>>>> 2e01163a
    # Pattern: Any sentence containing "Alibaba Qwen" (case-insensitive) or Alibaba Cloud
    # Less restrictive: bounded but allows more at the start
    r"(?i)[^.!?]{0,250}?\bAlibaba\s+Qwen\b[^.!?]{0,100}[.!?]",
    r"(?i)[^.!?]{0,250}?\bAlibaba\s+Cloud\b[^.!?]{0,100}[.!?]",
]


def should_be_filtered_by_advanced_patterns(example, column="messages", verbose=False, filter_user_turns=False):
    """Filter by more sophisticated patterns like 'as a ... OpenAI' or 'trained by ... Google'"""

    for message in example[column]:
        # Skip user messages unless explicitly enabled
        if message["role"] == "user" and not filter_user_turns:
            continue
        if message["role"] != "assistant" and message["role"] != "user":
            continue

        content = message["content"]  # Keep original case
        # empty content check
        if content is None:
            return True
        for pattern in PATTERNS:
            if re.search(pattern, content):
                if verbose:
                    print("--------------------------------")
                    print("Instance is filtered out by advanced pattern:")
                    print(message["content"])
                    print(f"Matched pattern: {pattern}")
                return True

    return False


def should_be_filtered_combined(example, column="messages", verbose=False, filter_user_turns=False):
    """Combined filtering function"""
    return should_be_filtered_by_advanced_patterns(
        example, column=column, verbose=verbose, filter_user_turns=filter_user_turns
    )


def load_dataset_from_parquet(dataset_name):
    """Load dataset directly from parquet files."""
    # List all files in the repo
    files = list_repo_files(dataset_name, repo_type="dataset")
<<<<<<< HEAD
    parquet_files = [f for f in files if f.endswith('.parquet')]
=======
    parquet_files = [f for f in files if f.endswith(".parquet")]
>>>>>>> 2e01163a

    if not parquet_files:
        raise ValueError(f"No parquet files found in {dataset_name}")

    # Download and load parquet files
    dfs = []
    for file in parquet_files:
        local_file = hf_hub_download(repo_id=dataset_name, filename=file, repo_type="dataset")
        df = pd.read_parquet(local_file)
        dfs.append(df)

    # Combine all dataframes
    combined_df = pd.concat(dfs, ignore_index=True)

    # Convert to HF Dataset
    from datasets import Dataset

    return Dataset.from_pandas(combined_df)


def main():
    parser = argparse.ArgumentParser(description="Filter a dataset by keywords and upload to Hugging Face")
    parser.add_argument("--input-dataset", required=True, help="Input dataset name")
<<<<<<< HEAD
    parser.add_argument("--filter-user-turns", action="store_true",
                       help="Also filter based on user messages (default: only filter assistant messages)")
    parser.add_argument("--output-entity", type=str, help="Output entity (org/user) for the filtered dataset. If not provided, uses the same entity as the input dataset.")
    parser.add_argument("--column", type=str, default="messages",
                   help="Column name containing the messages (default: messages)")
=======
    parser.add_argument(
        "--filter-user-turns",
        action="store_true",
        help="Also filter based on user messages (default: only filter assistant messages)",
    )
    parser.add_argument(
        "--output-entity",
        type=str,
        help="Output entity (org/user) for the filtered dataset. If not provided, uses the same entity as the input dataset.",
    )
    parser.add_argument(
        "--column", type=str, default="messages", help="Column name containing the messages (default: messages)"
    )
>>>>>>> 2e01163a

    args = parser.parse_args()

    input_dataset = args.input_dataset
    filter_user_turns = args.filter_user_turns

    # Generate output dataset name
    if args.output_entity:
        # Use custom output entity
        if "/" in input_dataset:
            _, dataset_name = input_dataset.split("/", 1)
        else:
            dataset_name = input_dataset
        output_dataset = f"{args.output_entity}/{dataset_name}-keyword-filtered"
    else:
        # Use same entity as input dataset
        if "/" in input_dataset:
            org, name = input_dataset.split("/", 1)
            output_dataset = f"{org}/{name}-keyword-filtered"
        else:
            output_dataset = f"{input_dataset}-keyword-filtered"

    print(f"Loading dataset: {input_dataset}")

    try:
        # Try standard loading first
        dataset = load_dataset(input_dataset, split="train", num_proc=open_instruct_utils.max_num_processes())
    except:
        try:
            # Fallback to direct parquet loading
            print("Using direct parquet loading...")
            dataset = load_dataset_from_parquet(input_dataset)
        except Exception as e:
            print(f"Failed to load dataset: {e}")
            raise

    print(f"Dataset loaded with {len(dataset)} examples")

    print("Filtering dataset...")
    # First filter without debugging
    filtered_dataset = dataset.filter(
        lambda ex: not should_be_filtered_combined(
            ex, column=args.column, verbose=False, filter_user_turns=filter_user_turns
        ),
        num_proc=open_instruct_utils.max_num_processes(),
    )
    print(f"Filtered size: {len(filtered_dataset)}")
    print(f"Removed {len(dataset) - len(filtered_dataset)} examples")

    # Then collect a few filtered examples in serial for inspection
    if len(dataset) > len(filtered_dataset):
        print("\nCollecting example filtered instances...")
        examples_found = 0
        print_within = min(1000, len(dataset))
        for example in dataset.select(range(print_within)):
            if should_be_filtered_combined(
                example, column=args.column, verbose=True, filter_user_turns=filter_user_turns
            ):
                # Show the example
                examples_found += 1
                if examples_found >= 10:
                    break

<<<<<<< HEAD

=======
>>>>>>> 2e01163a
    # Upload
    full_name = f"{output_dataset}"
    print(f"Uploading to: {full_name}")
    filtered_dataset.push_to_hub(full_name, private=True, num_proc=open_instruct_utils.max_num_processes())
    print("Done!")


if __name__ == "__main__":
    main()<|MERGE_RESOLUTION|>--- conflicted
+++ resolved
@@ -50,26 +50,6 @@
 PATTERNS = [
     # Pattern: "I'm [model name], an AI assistant made by {provider}"
     # Kept full range, removed optional grouping that was too restrictive
-<<<<<<< HEAD
-    r"(?i)\bI'?m\s+(" + "|".join(PROVIDERS) + r"),?\s+an?\s+AI\s+(?:assistant|model)[^.!?]{0,100}(?:made|developed|created|trained)\s+by\s+(" + "|".join(PROVIDERS) + r")\b[^.!?]{0,100}[.!?]",
-
-    # Pattern: "[Model name] is an AI assistant developed by {provider}"
-    # Restored full pattern
-    r"(?i)\b(" + "|".join(PROVIDERS) + r")\s+is\s+an?\s+AI\s+(?:assistant|model)[^.!?]{0,100}(?:developed|created|made|trained)\s+by\s+(" + "|".join(PROVIDERS) + r")\b[^.!?]{0,100}[.!?]",
-
-    # Pattern: "as a [AI model/assistant/chatbot] ... {provider}"
-    # Kept greedy to match more
-    r"(?i)\bas\s+an?\s+(?:language\s+model|AI\s+model|assistant|chatbot|model)[^.!?]{0,100}\b(" + "|".join(PROVIDERS) + r")\b[^.!?]{0,100}[.!?]",
-
-    # Pattern: "as an AI developed by {provider}"
-    # Kept full range
-    r"(?i)\bas\s+an\s+AI\s+(?:developed|created|made|trained)\s+by\s+(" + "|".join(PROVIDERS) + r")\b[^.!?]{0,100}[.!?]",
-
-    # Pattern: "I am [model type] ... {provider}"
-    # Kept greedy for full matches
-    r"(?i)\bI\s+am\s+(?:a\s+)?(?:language\s+model|AI\s+model|assistant|chatbot|model)[^.!?]{0,100}\b(" + "|".join(PROVIDERS) + r")\b[^.!?]{0,100}[.!?]",
-
-=======
     r"(?i)\bI'?m\s+("
     + "|".join(PROVIDERS)
     + r"),?\s+an?\s+AI\s+(?:assistant|model)[^.!?]{0,100}(?:made|developed|created|trained)\s+by\s+("
@@ -97,7 +77,6 @@
     r"(?i)\bI\s+am\s+(?:a\s+)?(?:language\s+model|AI\s+model|assistant|chatbot|model)[^.!?]{0,100}\b("
     + "|".join(PROVIDERS)
     + r")\b[^.!?]{0,100}[.!?]",
->>>>>>> 2e01163a
     # Pattern: "I am called [provider]"
     r"(?i)\bI\s+am\s+called\s+\b(" + "|".join(PROVIDERS) + r")\b[^.!?]{0,100}[.!?]",
     # Pattern: "I'm [provider]" or "I am [provider]"
@@ -105,24 +84,6 @@
     # Pattern: "trained by ... {provider}" within one sentence
     # Made middle section non-greedy but kept full ranges
     r"(?i)\btrained\s+by\s+[^.!?]{0,100}?\b(" + "|".join(PROVIDERS) + r")\b[^.!?]{0,100}[.!?]",
-<<<<<<< HEAD
-
-    # Pattern: "developed by ... {provider}" within one sentence
-    r"(?i)\bdeveloped\s+by\s+[^.!?]{0,100}?\b(" + "|".join(PROVIDERS) + r")\b[^.!?]{0,100}[.!?]",
-
-    # Pattern: "created by ... {provider}" within one sentence
-    r"(?i)\bcreated\s+by\s+[^.!?]{0,100}?\b(" + "|".join(PROVIDERS) + r")\b[^.!?]{0,100}[.!?]",
-
-    # Pattern: "made by ... {provider}" within one sentence
-    r"(?i)\bmade\s+by\s+[^.!?]{0,100}?\b(" + "|".join(PROVIDERS) + r")\b[^.!?]{0,100}[.!?]",
-
-    # Pattern: "against {provider}'s use-case policy" or similar policy references
-    r"(?i)\bagainst\s+(" + "|".join(PROVIDERS) + r")(?:'s|'s)?\s+(?:use-case\s+)?(?:policy|policies|guidelines|terms)[^.!?]{0,100}[.!?]",
-
-    # Pattern: "{provider}'s policy" or "{provider}'s guidelines"
-    r"(?i)\b(" + "|".join(PROVIDERS) + r")(?:'s|'s)\s+(?:policy|policies|guidelines|terms|use-case)[^.!?]{0,100}[.!?]",
-
-=======
     # Pattern: "developed by ... {provider}" within one sentence
     r"(?i)\bdeveloped\s+by\s+[^.!?]{0,100}?\b(" + "|".join(PROVIDERS) + r")\b[^.!?]{0,100}[.!?]",
     # Pattern: "created by ... {provider}" within one sentence
@@ -135,7 +96,6 @@
     + r")(?:'s|'s)?\s+(?:use-case\s+)?(?:policy|policies|guidelines|terms)[^.!?]{0,100}[.!?]",
     # Pattern: "{provider}'s policy" or "{provider}'s guidelines"
     r"(?i)\b(" + "|".join(PROVIDERS) + r")(?:'s|'s)\s+(?:policy|policies|guidelines|terms|use-case)[^.!?]{0,100}[.!?]",
->>>>>>> 2e01163a
     # Pattern: Any sentence containing "DeepSeek-R1" or "DeepSeek R1" (case-insensitive)
     # Less restrictive: bounded but allows more at the start
     # r"(?i)[^.!?]{0,250}?\bDeepSeek[\s-]?R1\b[^.!?]{0,100}[.!?]",
@@ -143,10 +103,6 @@
     # Pattern: Anything with the word "Qwen" (case-insensitive)
     # Less restrictive: bounded but allows more at the start
     r"(?i)[^.!?]{0,250}?\bQwen\b[^.!?]{0,100}[.!?]",
-<<<<<<< HEAD
-
-=======
->>>>>>> 2e01163a
     # Pattern: Any sentence containing "Alibaba Qwen" (case-insensitive) or Alibaba Cloud
     # Less restrictive: bounded but allows more at the start
     r"(?i)[^.!?]{0,250}?\bAlibaba\s+Qwen\b[^.!?]{0,100}[.!?]",
@@ -191,11 +147,7 @@
     """Load dataset directly from parquet files."""
     # List all files in the repo
     files = list_repo_files(dataset_name, repo_type="dataset")
-<<<<<<< HEAD
-    parquet_files = [f for f in files if f.endswith('.parquet')]
-=======
     parquet_files = [f for f in files if f.endswith(".parquet")]
->>>>>>> 2e01163a
 
     if not parquet_files:
         raise ValueError(f"No parquet files found in {dataset_name}")
@@ -219,13 +171,6 @@
 def main():
     parser = argparse.ArgumentParser(description="Filter a dataset by keywords and upload to Hugging Face")
     parser.add_argument("--input-dataset", required=True, help="Input dataset name")
-<<<<<<< HEAD
-    parser.add_argument("--filter-user-turns", action="store_true",
-                       help="Also filter based on user messages (default: only filter assistant messages)")
-    parser.add_argument("--output-entity", type=str, help="Output entity (org/user) for the filtered dataset. If not provided, uses the same entity as the input dataset.")
-    parser.add_argument("--column", type=str, default="messages",
-                   help="Column name containing the messages (default: messages)")
-=======
     parser.add_argument(
         "--filter-user-turns",
         action="store_true",
@@ -239,7 +184,6 @@
     parser.add_argument(
         "--column", type=str, default="messages", help="Column name containing the messages (default: messages)"
     )
->>>>>>> 2e01163a
 
     args = parser.parse_args()
 
@@ -303,10 +247,6 @@
                 if examples_found >= 10:
                     break
 
-<<<<<<< HEAD
-
-=======
->>>>>>> 2e01163a
     # Upload
     full_name = f"{output_dataset}"
     print(f"Uploading to: {full_name}")
