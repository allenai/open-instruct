--- conflicted
+++ resolved
@@ -59,25 +59,12 @@
 
 COPY --from=ghcr.io/astral-sh/uv:0.8.6 /uv /uvx /bin/
 
-<<<<<<< HEAD
-# Install Beaker Gantry user-wide in an isolated venv
-RUN uv tool install --no-cache-dir beaker-gantry==3.0.0
-=======
 WORKDIR /stage/
->>>>>>> 2d49234b
 
 ENV UV_CACHE_DIR=/root/.cache/uv
 ENV HF_HUB_ENABLE_HF_TRANSFER=1
 ENV UV_COMPILE_BYTECODE=0
 
-<<<<<<< HEAD
-WORKDIR /stage/
-
-# Copy only dependency-related files first
-COPY pyproject.toml uv.lock ./
-
-=======
->>>>>>> 2d49234b
 # Install dependencies
 RUN --mount=type=cache,target=${UV_CACHE_DIR} \
     --mount=type=bind,source=uv.lock,target=uv.lock \
