--- conflicted
+++ resolved
@@ -1,9 +1,8 @@
 # Git directories (can be large)
-*/.git/
+**/.git/
 .gitignore
 .github/
 
-<<<<<<< HEAD
 # Python cache and compiled files
 __pycache__/
 *.py[cod]
@@ -83,11 +82,4 @@
 # Docker files (avoid recursion)
 Dockerfile*
 docker-compose*
-.dockerignore
-=======
-# Ignore the main .git directory
-.git
-
-# Ignore venvs:
-.venv/
->>>>>>> 94e04769
+.dockerignore