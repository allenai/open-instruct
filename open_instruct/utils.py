# Copyright 2024 AllenAI. All rights reserved.
#
# Licensed under the Apache License, Version 2.0 (the "License");
# you may not use this file except in compliance with the License.
# You may obtain a copy of the License at
#
#     http://www.apache.org/licenses/LICENSE-2.0
#
# Unless required by applicable law or agreed to in writing, software
# distributed under the License is distributed on an "AS IS" BASIS,
# WITHOUT WARRANTIES OR CONDITIONS OF ANY KIND, either express or implied.
# See the License for the specific language governing permissions and
# limitations under the License.
# isort: off
import os

# We need to set NCCL_CUMEM_ENABLE=0 for performance reasons; see:
# https://github.com/vllm-project/vllm/issues/5723#issuecomment-2554389656
os.environ["NCCL_CUMEM_ENABLE"] = "0"  # NOQA
try:
    from deepspeed.runtime.zero.partition_parameters import ZeroParamStatus
    from deepspeed.runtime.zero.offload_config import OffloadDeviceEnum

    # @vwxyzjn: when importing on CPU-only machines, we get the following error:
    # RuntimeError: 0 active drivers ([]). There should only be one.
    # so we need to catch the exception and do nothing
    # https://github.com/deepspeedai/DeepSpeed/issues/7028
except Exception:
    pass
# isort: on
import dataclasses
import functools
import json
import logging
import multiprocessing as mp
import os
import random
import re
import shutil
import socket
import subprocess
import sys
import threading
import time
from concurrent import futures
from ctypes import CDLL, POINTER, Structure, c_char_p, c_int, c_ulong, c_void_p
from dataclasses import dataclass, field
from multiprocessing import resource_tracker as _rt
from typing import Any, Iterable, List, NewType, Optional, Tuple, Union

import numpy as np
import ray
import requests
import torch
from accelerate.logging import get_logger
from datasets import DatasetDict, concatenate_datasets, load_dataset, load_from_disk
from datasets.builder import DatasetGenerationError
from dateutil import parser
from huggingface_hub import HfApi
from ray.util import state as ray_state
from rich.pretty import pprint
from tqdm import tqdm
from transformers import MODEL_FOR_CAUSAL_LM_MAPPING, HfArgumentParser

MODEL_CONFIG_CLASSES = list(MODEL_FOR_CAUSAL_LM_MAPPING.keys())
MODEL_TYPES = tuple(conf.model_type for conf in MODEL_CONFIG_CLASSES)

logger = get_logger(__name__)

DataClassType = NewType("DataClassType", Any)


<<<<<<< HEAD
def ray_get_with_progress(ray_refs: List[ray.ObjectRef], desc: str = "Processing") -> List[Any]:
=======
def repeat_each(seq, k):
    """Repeat each element in a sequence k times."""
    return [item for item in seq for _ in range(k)]


def ray_get_with_progress(ray_refs: List[ray.ObjectRef], desc: str = "Processing", enable: bool = True) -> List[Any]:
>>>>>>> ff0049ed
    """Execute ray.get() with a progress bar using futures.

    Args:
        ray_refs: List of ray object references
        desc: Description for the progress bar
<<<<<<< HEAD
=======
        enable: Whether to show the progress bar (default: True)
>>>>>>> ff0049ed

    Returns:
        List of results in the same order as ray_refs
    """
    ray_futures = [ref.future() for ref in ray_refs]
    results = [None] * len(ray_refs)

<<<<<<< HEAD
    for future in tqdm(
        futures.as_completed(ray_futures), total=len(ray_futures), desc=desc, bar_format="{l_bar}{bar}{r_bar}\n"
    ):
=======
    futures_iter = futures.as_completed(ray_futures)
    if enable:
        futures_iter = tqdm(futures_iter, total=len(ray_futures), desc=desc, bar_format="{l_bar}{bar}{r_bar}\n")

    for future in futures_iter:
>>>>>>> ff0049ed
        idx = ray_futures.index(future)
        results[idx] = future.result()

    return results


"""
Notes:
Inspired by Alignment Handbook Parser and Dataset Mixer
https://github.com/huggingface/alignment-handbook/blob/main/src/alignment/configs.py
https://github.com/huggingface/alignment-handbook/blob/main/src/alignment/data.py

Migrated Args from
https://github.com/allenai/open-instruct/blob/98ccfb460ae4fb98140783b6cf54241926160a06/open_instruct/finetune_trainer.py

Commented out Args not currently used
"""


# ----------------------------------------------------------------------------
# Dataset utilities
def is_openai_format(messages: Any) -> bool:
    """
    Check if the input messages are in OpenAI format.
    Args:
        messages (`Any`):
            Messages to check.
    Returns:
        `bool`: Whether the messages are in OpenAI format.
    """
    if isinstance(messages, list) and all(isinstance(message, dict) for message in messages):
        return all("role" in message and "content" in message for message in messages)
    return False


# functions for handling different formats of messages
def convert_alpaca_gpt4_to_messages(example):
    """
    Convert an instruction in inst-output to a list of messages.
    e.g. vicgalle/alpaca-gpt4"""
    messages = [
        {
            "role": "user",
            "content": (
                "Below is an instruction that describes a task, paired with an input that provides "
                "further context. Write a response that appropriately completes the request.\n\n"
                f"### Instruction:\n{example['instruction']}\n\n"
                f"### Input:\n{example['input']}\n\n"
                "### Response:"
            ),
        },
        {"role": "assistant", "content": example["output"]},
    ]
    example["messages"] = messages
    return example


def convert_codefeedback_single_turn_to_messages(example):
    """
    Convert a query-answer pair to a list of messages.
    e.g. m-a-p/CodeFeedback-Filtered-Instruction"""
    messages = [{"role": "user", "content": example["query"]}, {"role": "assistant", "content": example["answer"]}]
    example["messages"] = messages
    return example


def convert_metamath_qa_to_messages(example):
    """
    Convert a query-response pair to a list of messages.
    e.g. meta-math/MetaMathQA"""
    messages = [{"role": "user", "content": example["query"]}, {"role": "assistant", "content": example["response"]}]
    example["messages"] = messages
    return example


def convert_code_alpaca_to_messages(example):
    """
    Convert a prompt-completion pair to a list of messages.
    e.g. HuggingFaceH4/CodeAlpaca_20K"""
    messages = [
        {"role": "user", "content": example["prompt"]},
        {"role": "assistant", "content": example["completion"]},
    ]
    example["messages"] = messages
    return example


def convert_open_orca_to_messages(example):
    """
    Convert a question-response pair to a list of messages.
    e.g. Open-Orca/OpenOrca"""
    messages = [
        {"role": "system", "content": example["system_prompt"]},
        {"role": "user", "content": example["question"]},
        {"role": "assistant", "content": example["response"]},
    ]
    example["messages"] = messages
    return example


def conversations_to_messages(example):
    """
    Convert from conversations format to messages.

    E.g. change "from": "user" to "role": "user"
        and "value" to "content"
        and "gpt" to "assistant"

    WizardLMTeam/WizardLM_evol_instruct_V2_196k
    """
    name_mapping = {
        "gpt": "assistant",
        "Assistant": "assistant",
        "assistant": "assistant",
        "user": "user",
        "User": "user",
        "human": "user",
    }
    messages = [{"role": name_mapping[conv["from"]], "content": conv["value"]} for conv in example["conversations"]]
    example["messages"] = messages
    return example


def convert_rejection_samples_to_messages(example):
    """
    Convert a rejection sampling dataset to messages.
    """
    example["messages"] = example["chosen"]
    return example


def get_datasets(
    dataset_mixer: Union[dict, list],
    splits: Optional[List[str]] = None,
    configs: Optional[List[str]] = None,
    columns_to_keep: Optional[List[str]] = None,
    shuffle: bool = True,
    save_data_dir: Optional[str] = None,
    need_columns: Optional[List[str]] = None,
    keep_ids: bool = False,
    add_source_col: bool = False,
) -> DatasetDict:
    """
    Loads and mixes datasets according to proportions specified in `dataset_mixer`.

    Args:
        dataset_mixer (`list` or `dict`):
            Dictionary or list containing the dataset names and their training proportions.
            By default, all test proportions are 1. Lists are formatted as
            `key1 value1 key2 value2 ...` If a list is passed in, it will be converted to a dictionary.
        splits (Optional[List[str]], *optional*, defaults to `None`):
            Dataset splits to load and mix. Assumes the splits exist in
            all datasets and have a `train_` or `test_` prefix.
        configs (Optional[List[str]], *optional*, defaults to `None`):
            List of dataset config names. If given must be the same length as 'dataset_mixer' keys.
        columns_to_keep (Optional[List[str]], *optional*, defaults to `None`):
            Column names to keep in the dataset. Useful in the datamixer to avoid schema conflicts,
            and for cpt this should be (at least) the text column.
        shuffle (`bool`, *optional*, defaults to `True`):
            Whether to shuffle the training and testing/validation data.
        save_data_dir (Optional[str], *optional*, defaults to `None`):
            Optional directory to save training/test mixes on.
        need_columns (Optional[List[str]], *optional*, defaults to `None`):
            Column names that are required to be in the dataset.
            Quick debugging when mixing heterogeneous datasets.
        keep_ids (`bool`, *optional*, defaults to `False`):
            Whether to keep ids for training that are added during mixing.
            Used primarily in mix_data.py for saving, or the saved dataset has IDs already.
        add_source_col (`bool`, *optional*, defaults to `False`):
            Whether to add a column to the dataset that indicates the source of the data explicitly.
    """
    if isinstance(dataset_mixer, list):
        assert len(dataset_mixer) % 2 == 0, f"Data mixer list length is not even: {dataset_mixer}"
        mixer_dict = {}
        i = 0
        while i < len(dataset_mixer) - 1:
            assert isinstance(dataset_mixer[i], str), f"Invalid type in data mixer: {dataset_mixer}"
            if "." in dataset_mixer[i + 1]:
                value = float(dataset_mixer[i + 1])
            else:
                value = int(dataset_mixer[i + 1])
            mixer_dict[dataset_mixer[i]] = value
            i += 2
        dataset_mixer = mixer_dict

    splits = ["train", "test"] if splits is None else splits
    configs = [None] * len(dataset_mixer) if not configs else configs
    columns_to_keep = [] if columns_to_keep is None else columns_to_keep

    if configs is not None and len(configs) != len(dataset_mixer):
        raise ValueError("The number of given dataset config names must be the same as the given number of datasets.")

    # print save location
    if save_data_dir:
        print(f"Saving mixed dataset to {save_data_dir}")

    raw_datasets = DatasetDict()
    raw_train_datasets = []
    raw_val_datasets = []
    frac_or_sample_list = []
    for (ds, frac_or_samples), ds_config in zip(dataset_mixer.items(), configs):
        frac_or_sample_list.append(frac_or_samples)
        for split in splits:
            # if dataset ends with .json or .jsonl, load from file
            if ds.endswith(".json") or ds.endswith(".jsonl"):
                dataset = load_dataset("json", data_files=ds, split=split)
            elif ds.endswith(".parquet"):
                dataset = load_dataset("parquet", data_files=ds, split=split)
            else:
                try:
                    # Try first if dataset on a Hub repo
                    dataset = load_dataset(ds, ds_config, split=split)
                except DatasetGenerationError:
                    # If not, check local dataset
                    dataset = load_from_disk(os.path.join(ds, split))

            # shuffle dataset if set
            if shuffle:
                dataset = dataset.shuffle(seed=42)

            # assert that needed columns are present
            if need_columns:
                if not all(col in dataset.column_names for col in need_columns):
                    raise ValueError(f"Needed column {need_columns} not found in dataset {dataset.column_names}.")

            # handle per-case conversions
            # if "instruction" and "output" columns are present and "messages" is not, convert to messages
            if (
                "instruction" in dataset.column_names
                and "output" in dataset.column_names
                and "messages" not in dataset.column_names
            ):
                dataset = dataset.map(convert_alpaca_gpt4_to_messages, num_proc=10)
            elif (
                "prompt" in dataset.column_names
                and "completion" in dataset.column_names
                and "messages" not in dataset.column_names
            ):
                dataset = dataset.map(convert_code_alpaca_to_messages, num_proc=10)
            elif "conversations" in dataset.column_names and "messages" not in dataset.column_names:
                dataset = dataset.map(conversations_to_messages, num_proc=10)
            elif (
                "question" in dataset.column_names
                and "response" in dataset.column_names
                and "messages" not in dataset.column_names
            ):
                dataset = dataset.map(convert_open_orca_to_messages, num_proc=10)
            elif (
                "query" in dataset.column_names
                and "answer" in dataset.column_names
                and "messages" not in dataset.column_names
            ):
                dataset = dataset.map(convert_codefeedback_single_turn_to_messages, num_proc=10)
            elif (
                "query" in dataset.column_names
                and "response" in dataset.column_names
                and "messages" not in dataset.column_names
            ):
                dataset = dataset.map(convert_metamath_qa_to_messages, num_proc=10)
            elif (
                "chosen" in dataset.column_names
                and "rejected" in dataset.column_names
                and "reference_completion" in dataset.column_names
                and "messages" not in dataset.column_names
            ):
                dataset = dataset.map(convert_rejection_samples_to_messages, num_proc=10)

            # if id not in dataset, create it as ds-{index}
            if "id" not in dataset.column_names:
                id_col = [f"{ds}_{i}" for i in range(len(dataset))]
                dataset = dataset.add_column("id", id_col)

            # Remove redundant columns to avoid schema conflicts on load
            dataset = dataset.remove_columns(
                [col for col in dataset.column_names if col not in (columns_to_keep + ["id"])]
            )

            # if add_source_col, add that column
            if add_source_col:
                source_col = [ds] * len(dataset)
                dataset = dataset.add_column("source", source_col)

            # for cols in columns_to_keep, if one is not present, add "None" to the column
            for col in columns_to_keep:
                if col not in dataset.column_names:
                    dataset = dataset.add_column(col, [None] * len(dataset))

            # add tag to the dataset corresponding to where it was sourced from, for
            if "train" in split:
                raw_train_datasets.append(dataset)
            elif "test" in split:
                raw_val_datasets.append(dataset)
            else:
                raise ValueError(f"Split type {split} not recognized as one of test or train.")

    if len(raw_val_datasets) == 0 and len(raw_train_datasets) == 0:
        raise ValueError("No datasets loaded.")
    elif len(raw_train_datasets) == 0:
        # target features are the features of the first dataset post load
        target_features = raw_val_datasets[0].features
    else:
        # target features are the features of the first dataset post load
        target_features = raw_train_datasets[0].features

    if any(frac_or_samples < 0 for frac_or_samples in frac_or_sample_list):
        raise ValueError("Dataset fractions / lengths cannot be negative.")

    # if any > 1, use count
    if any(frac_or_samples > 1 for frac_or_samples in frac_or_sample_list):
        is_count = True
        # assert that all are integers
        if not all(isinstance(frac_or_samples, int) for frac_or_samples in frac_or_sample_list):
            raise NotImplementedError("Cannot mix fractions and counts, yet.")
    else:
        is_count = False

    if len(raw_train_datasets) > 0:
        train_subsets = []
        # Manage proportions
        for dataset, frac_or_samples in zip(raw_train_datasets, frac_or_sample_list):
            # cast features (TODO, add more feature regularization)
            dataset = dataset.cast(target_features)
            # TODO selection can be randomized.
            if is_count:
                train_subset = dataset.select(range(frac_or_samples))
            else:
                train_subset = dataset.select(range(int(frac_or_samples * len(dataset))))
            train_subsets.append(train_subset)

        raw_datasets["train"] = concatenate_datasets(train_subsets)

    # No subsampling for test datasets to enable fair comparison across models
    if len(raw_val_datasets) > 0:
        for dataset in raw_val_datasets:
            # cast features (TODO, add more feature regularization)
            dataset = dataset.cast(target_features)

        raw_datasets["test"] = concatenate_datasets(raw_val_datasets)

    if len(raw_datasets) == 0:
        raise ValueError(
            f"Dataset {dataset_mixer} not recognized with splits {splits}."
            "Check the dataset has been correctly formatted."
        )

    # optional save
    if save_data_dir:
        for split in raw_datasets:
            raw_datasets[split].to_json(save_data_dir + f"mixed_ds_{split}.json")

    if not keep_ids:
        # remove id column
        if len(raw_train_datasets) > 0:
            if "id" in raw_datasets["train"].column_names:
                raw_datasets["train"] = raw_datasets["train"].remove_columns("id")
        if len(raw_val_datasets) > 0:
            if "id" in raw_datasets["test"].column_names:
                raw_datasets["test"] = raw_datasets["test"].remove_columns("id")

    return raw_datasets


def combine_dataset(
    dataset_mixer: Union[dict, list],
    splits: List[str],
    configs: Optional[List[str]] = None,
    columns_to_keep: Optional[List[str]] = None,
    shuffle: bool = False,
    save_data_dir: Optional[str] = None,
    keep_ids: bool = False,
) -> DatasetDict:
    """
    Loads and mixes datasets according to proportions specified in `dataset_mixer`.

    Args:
        dataset_mixer (`dict`):
            Dictionary containing the dataset names and their training proportions.
        splits (Optional[List[str]], *optional*, defaults to `None`):
            Dataset splits to load and mix. Assumes the splits exist in
            all datasets and have a `train_` or `test_` prefix.
        configs (Optional[List[str]], *optional*, defaults to `None`):
            List of dataset config names. If given must be the same length as 'dataset_mixer' keys.
        columns_to_keep (Optional[List[str]], *optional*, defaults to `None`):
            Column names to keep in the dataset. Useful in the datamixer to avoid schema conflicts,
            and for cpt this should be (at least) the text column.
        shuffle (`bool`, *optional*, defaults to `False`):
            Whether to shuffle the training and testing/validation data.
        save_data_dir (Optional[str], *optional*, defaults to `None`):
            Optional directory to save training/test mixes on.
        keep_ids (`bool`, *optional*, defaults to `False`):
            Whether to keep ids for training that are added during mixing.
            Used primarily in mix_data.py for saving, or the saved dataset has IDs already.
    """
    assert len(splits) == len(dataset_mixer), "Number of splits must match the number of datasets."
    if isinstance(dataset_mixer, list):
        assert len(dataset_mixer) % 2 == 0, f"Data mixer list length is not even: {dataset_mixer}"
        mixer_dict = {}
        i = 0
        while i < len(dataset_mixer) - 1:
            assert isinstance(dataset_mixer[i], str), f"Invalid type in data mixer: {dataset_mixer}"
            if "." in dataset_mixer[i + 1]:
                value = float(dataset_mixer[i + 1])
            else:
                value = int(dataset_mixer[i + 1])
            mixer_dict[dataset_mixer[i]] = value
            i += 2
        dataset_mixer = mixer_dict

    if any(frac_or_samples < 0 for frac_or_samples in dataset_mixer.values()):
        raise ValueError("Dataset fractions / lengths cannot be negative.")

    configs = [None] * len(dataset_mixer) if not configs else configs
    columns_to_keep = [] if columns_to_keep is None else columns_to_keep

    if configs is not None and len(configs) != len(dataset_mixer):
        raise ValueError("The number of given dataset config names must be the same as the given number of datasets.")

    # print save location
    if save_data_dir:
        print(f"Saving mixed dataset to {save_data_dir}")

    datasets = []
    for (ds, frac_or_samples), ds_config, split in zip(dataset_mixer.items(), configs, splits):
        # if dataset ends with .json or .jsonl, load from file
        if ds.endswith(".json") or ds.endswith(".jsonl"):
            dataset = load_dataset("json", data_files=ds, split=split)
        else:
            try:
                # Try first if dataset on a Hub repo
                dataset = load_dataset(ds, ds_config, split=split)
            except DatasetGenerationError:
                # If not, check local dataset
                dataset = load_from_disk(os.path.join(ds, split))

        # shuffle dataset if set
        if shuffle:
            dataset = dataset.shuffle(seed=42)

        # select a fraction of the dataset
        if frac_or_samples > 1.0:
            samples = int(frac_or_samples)
        else:
            samples = int(frac_or_samples * len(dataset))
        dataset = dataset.select(range(samples))

        # if id not in dataset, create it as ds-{index}
        if "id" not in dataset.column_names:
            id_col = [f"{ds}_{i}_{split}" for i in range(len(dataset))]
            dataset = dataset.add_column("id", id_col)

        # Remove redundant columns to avoid schema conflicts on load
        dataset = dataset.remove_columns(
            [col for col in dataset.column_names if col not in (columns_to_keep + ["id"])]
        )
        datasets.append(dataset)

    datasets = concatenate_datasets(datasets)

    # optional save
    if save_data_dir:
        datasets.to_json(save_data_dir + "mixed_ds.json")

    if not keep_ids:
        # remove id column
        if "id" in datasets.column_names:
            datasets = datasets.remove_columns("id")

    return datasets


# ----------------------------------------------------------------------------
# Arguments utilities
class ArgumentParserPlus(HfArgumentParser):
    def parse_yaml_and_args(self, yaml_arg: str, other_args: Optional[List[str]] = None) -> List[dataclass]:
        """
        Parse a YAML file and overwrite the default/loaded values with the values provided to the command line.

        Args:
            yaml_arg (`str`):
                The path to the config file used
            other_args (`List[str]`, *optional`):
                A list of strings to parse as command line arguments, e.g. ['--arg=val', '--arg2=val2'].

        Returns:
            [`List[dataclass]`]: a list of dataclasses with the values from the YAML file and the command line
        """
        arg_list = self.parse_yaml_file(os.path.abspath(yaml_arg))

        outputs = []
        # strip other args list into dict of key-value pairs
        other_args = {arg.split("=")[0].strip("-"): arg.split("=")[1] for arg in other_args}
        used_args = {}

        # overwrite the default/loaded value with the value provided to the command line
        # noqa adapted from https://github.com/huggingface/transformers/blob/d0b5002378daabf62769159add3e7d66d3f83c3b/src/transformers/hf_argparser.py#L327
        for data_yaml, data_class in zip(arg_list, self.dataclass_types):
            keys = {f.name for f in dataclasses.fields(data_yaml) if f.init}
            inputs = {k: v for k, v in vars(data_yaml).items() if k in keys}
            for arg, val in other_args.items():
                # add only if in keys

                if arg in keys:
                    base_type = data_yaml.__dataclass_fields__[arg].type
                    inputs[arg] = val

                    # cast type for ints, floats (default to strings)
                    if base_type in [int, float]:
                        inputs[arg] = base_type(val)

                    if base_type == List[str]:
                        inputs[arg] = [str(v) for v in val.split(",")]

                    # bool of a non-empty string is True, so we manually check for bools
                    if base_type is bool:
                        if val in ["true", "True"]:
                            inputs[arg] = True
                        else:
                            inputs[arg] = False

                    # add to used-args so we can check if double add
                    if arg not in used_args:
                        used_args[arg] = val
                    else:
                        raise ValueError(f"Duplicate argument provided: {arg}, may cause unexpected behavior")

            obj = data_class(**inputs)
            outputs.append(obj)

        return outputs

    def parse(self) -> Union[DataClassType, Tuple[DataClassType]]:
        if len(sys.argv) == 2 and sys.argv[1].endswith(".yaml"):
            # If we pass only one argument to the script and it's the path to a YAML file,
            # let's parse it to get our arguments.
            output = self.parse_yaml_file(os.path.abspath(sys.argv[1]))
        # parse command line args and yaml file
        elif len(sys.argv) > 2 and sys.argv[1].endswith(".yaml"):
            output = self.parse_yaml_and_args(os.path.abspath(sys.argv[1]), sys.argv[2:])
        # parse command line args only
        else:
            output = self.parse_args_into_dataclasses()

        if len(output) == 1:
            output = output[0]
        return output


# ----------------------------------------------------------------------------
# Experiment tracking utilities
def get_git_tag() -> str:
    """Try to get the latest Git tag (e.g., `no-tag-404-g98dc659` or `v1.0.0-4-g98dc659`)"""
    git_tag = ""
    try:
        git_tag = (
            subprocess.check_output(["git", "describe", "--tags"], stderr=subprocess.DEVNULL).decode("ascii").strip()
        )
    except subprocess.CalledProcessError as e:
        logging.debug(f"Failed to get Git tag: {e}")

    # If no Git tag found, create a custom tag based on commit count and hash
    if len(git_tag) == 0:
        try:
            count = int(
                subprocess.check_output(["git", "rev-list", "--count", "HEAD"], stderr=subprocess.DEVNULL)
                .decode("ascii")
                .strip()
            )
            hash = (
                subprocess.check_output(["git", "rev-parse", "--short", "HEAD"], stderr=subprocess.DEVNULL)
                .decode("ascii")
                .strip()
            )
            git_tag = f"no-tag-{count}-g{hash}"
        except subprocess.CalledProcessError as e:
            logging.debug(f"Failed to get commit count and hash: {e}")

    return git_tag


def get_pr_tag() -> str:
    """Try to find associated pull request on GitHub (e.g., `pr-123`)"""
    pr_tag = ""
    try:
        git_commit = (
            subprocess.check_output(["git", "rev-parse", "--verify", "HEAD"], stderr=subprocess.DEVNULL)
            .decode("ascii")
            .strip()
        )
        # try finding the pull request number on github
        prs = requests.get(f"https://api.github.com/search/issues?q=repo:allenai/open-instruct+is:pr+{git_commit}")
        if prs.status_code == 200:
            prs = prs.json()
            if len(prs["items"]) > 0:
                pr = prs["items"][0]
                pr_number = pr["number"]
                pr_tag = f"pr-{pr_number}"
    except Exception as e:
        logging.debug(f"Failed to get PR number: {e}")

    return pr_tag


def get_wandb_tags() -> List[str]:
    """Get tags for Weights & Biases (e.g., `no-tag-404-g98dc659,pr-123`)"""
    existing_wandb_tags = os.environ.get("WANDB_TAGS", "")
    git_tag = get_git_tag()
    pr_tag = get_pr_tag()
    non_empty_tags = [tag for tag in [existing_wandb_tags, git_tag, pr_tag] if len(tag) > 0]
    return non_empty_tags


# ----------------------------------------------------------------------------
# Check pointing utilities
def get_last_checkpoint(folder: str, incomplete: bool = False) -> Optional[str]:
    content = os.listdir(folder)
    checkpoint_steps = [path for path in content if path.startswith("step_")]
    checkpoint_epochs = [path for path in content if path.startswith("epoch_")]
    if len(checkpoint_steps) > 0 and len(checkpoint_epochs) > 0:
        logger.info("Mixed step and epoch checkpoints found. Using step checkpoints.")
        checkpoints = checkpoint_steps
    elif len(checkpoint_steps) == 0:
        checkpoints = checkpoint_epochs
    else:
        checkpoints = checkpoint_steps
    if not incomplete:
        checkpoints = [path for path in checkpoints if os.path.exists(os.path.join(folder, path, "COMPLETED"))]
    if len(checkpoints) == 0:
        return
    return os.path.join(folder, max(checkpoints, key=lambda x: int(x.split("_")[-1])))


def get_last_checkpoint_path(args, incomplete: bool = False) -> str:
    # if output already exists and user does not allow overwriting, resume from there.
    # otherwise, resume if the user specifies a checkpoint.
    # else, start from scratch.
    # if incomplete is true, include folders without "COMPLETE" in the folder.
    last_checkpoint_path = None
    if args.output_dir and os.path.isdir(args.output_dir):
        last_checkpoint_path = get_last_checkpoint(args.output_dir, incomplete=incomplete)
        if last_checkpoint_path is None:
            logger.warning("Output directory exists but no checkpoint found. Starting from scratch.")
    elif args.resume_from_checkpoint:
        last_checkpoint_path = args.resume_from_checkpoint
    return last_checkpoint_path


def is_checkpoint_folder(dir: str, folder: str) -> bool:
    return (folder.startswith("step_") or folder.startswith("epoch_")) and os.path.isdir(os.path.join(dir, folder))


def clean_last_n_checkpoints(output_dir: str, keep_last_n_checkpoints: int) -> None:
    # remove the last checkpoint to save space
    folders = [f for f in os.listdir(output_dir) if is_checkpoint_folder(output_dir, f)]
    # find the checkpoint with the largest step
    checkpoints = sorted(folders, key=lambda x: int(x.split("_")[-1]))
    if keep_last_n_checkpoints >= 0 and len(checkpoints) > keep_last_n_checkpoints:
        for checkpoint in checkpoints[: len(checkpoints) - keep_last_n_checkpoints]:
            logger.info(f"Removing checkpoint {checkpoint}")
            shutil.rmtree(os.path.join(output_dir, checkpoint))
    logger.info("Remaining files:" + str(os.listdir(output_dir)))


def clean_last_n_checkpoints_deepspeed(output_dir: str, keep_last_n_checkpoints: int) -> None:
    # Identify checkpoint files that follow the pattern global_step{number}
    all_files = os.listdir(output_dir)
    checkpoint_files = []
    for file in all_files:
        if file.startswith("global_step") and file[len("global_step") :].isdigit():
            checkpoint_files.append(file)

    # Sort checkpoints by step number
    checkpoints = sorted(checkpoint_files, key=lambda x: int(x[len("global_step") :]), reverse=True)

    # Keep the N most recent checkpoints and remove the rest
    if keep_last_n_checkpoints >= 0 and len(checkpoints) > keep_last_n_checkpoints:
        for checkpoint in checkpoints[keep_last_n_checkpoints:]:
            print(f"Removing checkpoint {checkpoint}")
            checkpoint_path = os.path.join(output_dir, checkpoint)
            if os.path.isdir(checkpoint_path):
                shutil.rmtree(checkpoint_path)
            elif os.path.isfile(checkpoint_path):
                os.remove(checkpoint_path)

    # Keep special files like zero_to_fp32.py and latest
    print("Remaining files:" + str(os.listdir(output_dir)))


def calibrate_checkpoint_state_dir(checkpoint_state_dir: str) -> None:
    """
    Find the latest valid checkpoint directory and update the 'latest' file.

    Edge case:
    it's possible sometimes the checkpoint save / upload (1) completely or (2) partially failed (i.e., having incomplete files),
    so we should fall back to a checkpoint that actually exists -- we should pick the latest folder which has the most files.
    The folders look like this:
    checkpoint_state_dir/global_step14
    checkpoint_state_dir/global_step15
    ...
    checkpoint_state_dir/global_step20
    we would then update the `checkpoint_state_dir/latest` file
    with the latest global_step number.
    """
    if not os.path.exists(checkpoint_state_dir):
        return

    # Get all checkpoint directories
    checkpoint_dirs = [
        d
        for d in os.listdir(checkpoint_state_dir)
        if d.startswith("global_step") and os.path.isdir(os.path.join(checkpoint_state_dir, d))
    ]

    if not checkpoint_dirs:
        return

    # Create a list of (dir_name, step_number, file_count) tuples
    checkpoint_info = []
    for dir_name in checkpoint_dirs:
        step_number = int(dir_name.replace("global_step", ""))
        dir_path = os.path.join(checkpoint_state_dir, dir_name)
        # Count files in the directory, not directories
        file_count = len(os.listdir(dir_path))
        checkpoint_info.append((dir_name, step_number, file_count))

    # Find the maximum file count
    max_file_count = max(info[2] for info in checkpoint_info)

    # Filter to only include checkpoints with the maximum file count
    valid_checkpoints = [info for info in checkpoint_info if info[2] >= max_file_count]
    invalid_checkpoints = [info for info in checkpoint_info if info[2] < max_file_count]

    # Remove invalid checkpoint directories
    for dir_name, _, _ in invalid_checkpoints:
        checkpoint_path = os.path.join(checkpoint_state_dir, dir_name)
        print(f"Removing incomplete checkpoint: {dir_name}")
        shutil.rmtree(checkpoint_path)

    # Sort by step number (descending)
    valid_checkpoints.sort(key=lambda x: x[1], reverse=True)

    # Get the latest valid checkpoint
    latest_checkpoint, latest_step, file_count = valid_checkpoints[0]

    # Update the 'latest' file
    with open(os.path.join(checkpoint_state_dir, "latest"), "w") as f:
        f.write(f"global_step{latest_step}")

    print(
        f"Found latest checkpoint: {latest_checkpoint} with {file_count} files, "
        f"updated 'latest' file to global_step{latest_step}"
    )


# ----------------------------------------------------------------------------
# Ai2 user utilities
@dataclass
class BeakerRuntimeConfig:
    beaker_workload_id: str
    beaker_node_hostname: Optional[List[str]] = None
    beaker_experiment_url: Optional[List[str]] = None
    beaker_dataset_ids: Optional[List[str]] = None
    beaker_dataset_id_urls: Optional[List[str]] = None


def is_beaker_job() -> bool:
    return "BEAKER_JOB_ID" in os.environ


def get_beaker_experiment_info(experiment_id: str) -> Optional[dict]:
    get_experiment_command = f"beaker experiment get {experiment_id} --format json"
    process = subprocess.Popen(["bash", "-c", get_experiment_command], stdout=subprocess.PIPE, stderr=subprocess.PIPE)
    stdout, stderr = process.communicate()
    if process.returncode != 0:
        print(f"Failed to get Beaker experiment: {stderr}")
        return None
    return json.loads(stdout)[0]


def beaker_experiment_succeeded(experiment_id: str) -> bool:
    experiment = get_beaker_experiment_info(experiment_id)
    if "replicas" in experiment["jobs"][0]["execution"]["spec"]:
        num_replicas = experiment["jobs"][0]["execution"]["spec"]["replicas"]
    else:
        num_replicas = 1
    if not experiment:
        return False
    pprint(experiment)
    finalizeds = [
        "finalized" in job["status"] and "exitCode" in job["status"] and job["status"]["exitCode"] == 0
        for job in experiment["jobs"]
    ]
    pprint(finalizeds)
    return sum(finalizeds) == num_replicas


@dataclass
class DatasetInfo:
    id: str
    committed: Any
    non_empty: bool


def get_beaker_dataset_ids(experiment_id: str, sort=False) -> Optional[List[str]]:
    """if sort is True, the non-empty latest dataset will be availble at the end of the list"""
    experiment = get_beaker_experiment_info(experiment_id)
    if not experiment:
        return None
    result_ids = [job["result"]["beaker"] for job in experiment["jobs"]]
    dataset_infos = []
    for result_id in result_ids:
        get_dataset_command = f"beaker dataset get {result_id} --format json"
        process = subprocess.Popen(["bash", "-c", get_dataset_command], stdout=subprocess.PIPE, stderr=subprocess.PIPE)
        stdout, stderr = process.communicate()
        if process.returncode != 0:
            print(f"Failed to get Beaker dataset: {stderr}")
            return None
        datasets = json.loads(stdout)
        dataset_infos.extend(
            [
                DatasetInfo(
                    id=dataset["id"],
                    committed=dataset["committed"],
                    non_empty=(
                        False if dataset["storage"]["totalSize"] is None else dataset["storage"]["totalSize"] > 0
                    ),
                )
                for dataset in datasets
            ]
        )
    if sort:
        # sort based on empty, then commited
        dataset_infos.sort(key=lambda x: (x.non_empty, parser.parse(x.committed)))
    pprint(dataset_infos)
    return [dataset.id for dataset in dataset_infos]


@functools.lru_cache(maxsize=1)
def get_beaker_whoami() -> Optional[str]:
    get_beaker_whoami_command = "beaker account whoami --format json"
    process = subprocess.Popen(
        ["bash", "-c", get_beaker_whoami_command], stdout=subprocess.PIPE, stderr=subprocess.PIPE
    )
    stdout, stderr = process.communicate()
    if process.returncode != 0:
        print(f"Failed to get Beaker account: {stderr}")
        return None
    accounts = json.loads(stdout)
    return accounts[0]["name"]


def maybe_get_beaker_config():
    beaker_dataset_ids = get_beaker_dataset_ids(os.environ["BEAKER_WORKLOAD_ID"])
    # fix condition on basic interactive jobs
    if beaker_dataset_ids is None:
        beaker_dataset_id_urls = []
    else:
        beaker_dataset_id_urls = [f"https://beaker.org/ds/{dataset_id}" for dataset_id in beaker_dataset_ids]
    return BeakerRuntimeConfig(
        beaker_workload_id=os.environ["BEAKER_WORKLOAD_ID"],
        beaker_node_hostname=os.environ["BEAKER_NODE_HOSTNAME"],
        beaker_experiment_url=f"https://beaker.org/ex/{os.environ['BEAKER_WORKLOAD_ID']}/",
        beaker_dataset_ids=get_beaker_dataset_ids(os.environ["BEAKER_WORKLOAD_ID"]),
        beaker_dataset_id_urls=beaker_dataset_id_urls,
    )


def live_subprocess_output(cmd: List[str]) -> str:
    output_lines = []
    process = subprocess.Popen(cmd, stdout=subprocess.PIPE, stderr=subprocess.STDOUT, text=True, bufsize=1)
    # Display output in real-time and collect it
    for line in iter(process.stdout.readline, ""):
        if line.strip():
            print(line.strip())
            output_lines.append(line.strip())
    process.wait()
    if process.returncode != 0:
        # Get the actual error message from the process
        process_error = process.stderr.read() if process.stderr else "No error message available"
        error_message = f"gsutil command failed with return code {process.returncode}: {process_error}"
        print(error_message)
        raise Exception(error_message)

    return "\n".join(output_lines)


def download_from_hf(model_name_or_path: str, revision: str) -> None:
    cmd = ["huggingface-cli", "download", model_name_or_path, "--revision", revision]
    print(f"Downloading from HF with command: {cmd}")
    output = live_subprocess_output(cmd)
    # for some reason, sometimes the output includes the line including some loading message.
    # so do some minor cleaning.
    if "\n" in output:
        output = output.split("\n")[-1].strip()
    return output


[
    "gsutil",
    "-o",
    "GSUtil:parallel_composite_upload_threshold=150M",
    "cp",
    "-r",
    "/root/.cache/huggingface/hub/models--Qwen--Qwen3-8B/snapshots/9c925d64d72725edaf899c6cb9c377fd0709d9c5",
    "gs://ai2-llm/post-training/deletable_cache_models/Qwen/Qwen3-8B/9c925d64d72725edaf899c6cb9c377fd0709d9c5",
]


def download_from_gs_bucket(src_path: str, dest_path: str) -> None:
    cmd = [
        "gsutil",
        "-o",
        "GSUtil:parallel_thread_count=1",
        "-o",
        "GSUtil:sliced_object_download_threshold=150",
        "-m",
        "cp",
        "-r",
        src_path,
        dest_path,
    ]
    print(f"Downloading from GS bucket with command: {cmd}")
    live_subprocess_output(cmd)


def gs_folder_exists(path: str) -> bool:
    cmd = ["gsutil", "ls", path]
    process = subprocess.Popen(cmd, stdout=subprocess.PIPE, stderr=subprocess.PIPE)
    stdout, stderr = process.communicate()
    # print(f"GS stat command: {cmd}")
    # print(f"GS stat stdout: {stdout}")
    # print(f"GS stat stderr: {stderr}")
    if process.returncode == 0:
        return True
    else:
        return False


def upload_to_gs_bucket(src_path: str, dest_path: str) -> None:
    cmd = ["gsutil", "-o", "GSUtil:parallel_composite_upload_threshold=150M", "cp", "-r", src_path, dest_path]
    print(f"Copying model to GS bucket with command: {cmd}")
    live_subprocess_output(cmd)


def sync_gs_bucket(src_path: str, dest_path: str) -> None:
    cmd = [
        "gsutil",
        "-o",
        "GSUtil:parallel_composite_upload_threshold=150M",
        "-m",
        "rsync",
        "-r",
        "-d",
        src_path,
        dest_path,
    ]
    print(f"Copying model to GS bucket with command: {cmd}")
    live_subprocess_output(cmd)


def download_latest_checkpoint_from_gs(gs_checkpoint_state_dir: str, checkpoint_state_dir: str) -> None:
    """Download the latest checkpoint from GCS and update the latest file."""
    if gs_folder_exists(gs_checkpoint_state_dir):
        os.makedirs(checkpoint_state_dir, exist_ok=True)
        print(f"Downloading model checkpoint from GCS to {checkpoint_state_dir}")
        sync_gs_bucket(gs_checkpoint_state_dir, checkpoint_state_dir)


def launch_ai2_evals_on_weka(
    path: str,
    leaderboard_name: str,
    oe_eval_max_length: Optional[int] = None,
    wandb_url: Optional[str] = None,
    training_step: Optional[int] = None,
    oe_eval_tasks: Optional[List[str]] = None,
    stop_strings: Optional[List[str]] = None,
    gs_bucket_path: Optional[str] = None,
    eval_priority: Optional[str] = "normal",
) -> None:
    weka_cluster = "ai2/saturn-cirrascale ai2/neptune-cirrascale"
    gcp_cluster = "ai2/augusta-google-1"
    cluster = weka_cluster if gs_bucket_path is None else gcp_cluster
    beaker_users = get_beaker_whoami()

    if gs_bucket_path is not None:
        if beaker_users is not None:
            gs_saved_path = f"{gs_bucket_path}/{beaker_users}/{path}"
        else:
            gs_saved_path = f"{gs_bucket_path}/{path}"
        # save the model to the gs bucket first
        # TODO: use upload_to_gs_bucket instead
        gs_command = f"""gsutil \\
            -o "GSUtil:parallel_composite_upload_threshold=150M" \\
            cp -r {path} \\
            {gs_saved_path}"""
        print(f"Copying model to GS bucket with command: {gs_command}")
        process = subprocess.Popen(["bash", "-c", gs_command], stdout=subprocess.PIPE, stderr=subprocess.PIPE)
        stdout, stderr = process.communicate()
        print(f"GS bucket copy stdout:\n{stdout.decode()}")
        print(f"GS bucket copy stderr:\n{stderr.decode()}")
        print(f"GS bucket copy process return code: {process.returncode}")

        # Update path to use the GS bucket path for evaluation
        path = gs_saved_path

    command = f"""\
python scripts/submit_eval_jobs.py \
--model_name {leaderboard_name} \
--location {path} \
--cluster {cluster} \
--is_tuned \
--workspace "tulu-3-results" \
--priority {eval_priority} \
--preemptible \
--use_hf_tokenizer_template \
--run_oe_eval_experiments \
--skip_oi_evals"""
    if wandb_url is not None:
        command += f" --run_id {wandb_url}"
    if oe_eval_max_length is not None:
        command += f" --oe_eval_max_length {oe_eval_max_length}"
    if training_step is not None:
        command += f" --step {training_step}"
    if cluster == weka_cluster:
        command += " --evaluate_on_weka"
    if oe_eval_tasks is not None:
        command += f" --oe_eval_tasks {','.join(oe_eval_tasks)}"
    if stop_strings is not None:
        command += f" --oe_eval_stop_sequences '{','.join(stop_strings)}'"
    print(f"Launching eval jobs with command: {command}")
    process = subprocess.Popen(["bash", "-c", command], stdout=subprocess.PIPE, stderr=subprocess.PIPE)
    stdout, stderr = process.communicate()
    print(f"Submit jobs after model training is finished - Stdout:\n{stdout.decode()}")
    print(f"Submit jobs after model training is finished - Stderr:\n{stderr.decode()}")
    print(f"Submit jobs after model training is finished - process return code: {process.returncode}")


# ----------------------------------------------------------------------------
# HF utilities


def retry_on_exception(max_attempts=4, delay=1, backoff=2):
    """
    Retry a function on exception. Useful for HF API calls that may fail due to
    network issues. E.g., https://beaker.org/ex/01J69P87HJQQ7X5DXE1CPWF974
    `huggingface_hub.utils._errors.HfHubHTTPError: 429 Client Error`

    We can test it with the following code.
    @retry_on_exception(max_attempts=4, delay=1, backoff=2)
    def test():
        raise Exception("Test exception")

    test()
    """

    def decorator(func):
        @functools.wraps(func)
        def wrapper(*args, **kwargs):
            attempts = 0
            local_delay = delay
            while attempts < max_attempts:
                try:
                    return func(*args, **kwargs)
                except Exception as e:
                    attempts += 1
                    if attempts == max_attempts:
                        raise e
                    print(f"Attempt {attempts} failed. Retrying in {local_delay} seconds...")
                    time.sleep(local_delay)
                    local_delay *= backoff
            return None

        return wrapper

    return decorator


@retry_on_exception()
@functools.lru_cache(maxsize=1)
def maybe_use_ai2_wandb_entity() -> Optional[str]:
    """Ai2 internal logic: try use the ai2-llm team if possible. Should not affect external users."""
    import wandb

    wandb.login()
    api = wandb.Api()
    current_user = api.viewer
    teams = current_user.teams
    if "ai2-llm" in teams:
        return "ai2-llm"
    else:
        return None


@retry_on_exception()
@functools.lru_cache(maxsize=1)
def hf_whoami() -> List[str]:
    return HfApi().whoami()


@functools.lru_cache(maxsize=1)
def maybe_use_ai2_hf_entity() -> Optional[str]:
    """Ai2 internal logic: try use the allenai entity if possible. Should not affect external users."""
    orgs = hf_whoami()
    orgs = [item["name"] for item in orgs["orgs"]]
    if "allenai" in orgs:
        return "allenai"
    else:
        return None


@retry_on_exception()
def upload_metadata_to_hf(metadata_dict, filename, hf_dataset_name, hf_dataset_save_dir):
    # upload a random dict to HF. Originally for uploading metadata to HF
    # about a model for leaderboard displays.
    with open("tmp.json", "w") as f:
        json.dump(metadata_dict, f)
    api = HfApi()
    api.upload_file(
        path_or_fileobj="tmp.json",
        path_in_repo=f"{hf_dataset_save_dir}/{filename}",
        repo_id=hf_dataset_name,
        repo_type="dataset",
    )
    os.remove("tmp.json")


# ----------------------------------------------------------------------------
# Ray utilities
# Taken from https://github.com/Open-Reasoner-Zero/Open-Reasoner-Zero
def get_train_ds_config(
    offload,
    adam_offload=False,
    stage=0,
    bf16=True,
    max_norm=1.0,
    zpg=8,
    grad_accum_dtype=None,
    disable_trace_cache=False,
):
    device = "cpu" if offload else "none"
    zero_opt_dict = {
        "stage": stage,
        "offload_param": {"device": device},
        "offload_optimizer": {"device": "cpu" if adam_offload else "none", "pin_memory": True},
        "sub_group_size": "auto",
        "stage3_max_live_parameters": "auto",
        "stage3_max_reuse_distance": "auto",
        "stage3_param_persistence_threshold": "auto",
        "stage3_prefetch_bucket_size": "auto",
        "reduce_bucket_size": "auto",
        # ZeRO++
        "zero_hpz_partition_size": zpg,
        "zero_quantized_weights": False,
        "zero_quantized_gradients": False,
    }
    if disable_trace_cache:
        zero_opt_dict["stage3_prefetch_bucket_size"] = 0
        zero_opt_dict["stage3_max_live_parameters"] = 0
        zero_opt_dict["stage3_max_reuse_distance"] = 0

    return {
        "steps_per_print": 100,
        "zero_optimization": zero_opt_dict,
        "bf16": {"enabled": bf16},
        "gradient_clipping": max_norm,
        "prescale_gradients": False,
        "wall_clock_breakdown": False,
        "data_types": {"grad_accum_dtype": grad_accum_dtype if grad_accum_dtype else "fp32"},
    }


def get_eval_ds_config(offload, stage=0, bf16=True):
    zero_opt_dict = {
        "stage": stage,
        "stage3_param_persistence_threshold": "auto",
        "offload_param": {"device": "cpu" if offload else "none", "pin_memory": True},
    }
    return {
        "steps_per_print": 100,
        "zero_optimization": zero_opt_dict,
        "bf16": {"enabled": bf16},
        "prescale_gradients": False,
        "wall_clock_breakdown": False,
    }


def get_optimizer_grouped_parameters(
    model: torch.nn.Module,
    weight_decay: float,
    no_decay_name_list=["bias", "layer_norm.weight", "layernorm.weight", "norm.weight", "ln_f.weight"],
):
    optimizer_grouped_parameters = [
        {
            "params": [
                p
                for n, p in model.named_parameters()
                if (not any(nd in n for nd in no_decay_name_list) and p.requires_grad)
            ],
            "weight_decay": weight_decay,
        },
        {
            "params": [
                p
                for n, p in model.named_parameters()
                if (any(nd in n for nd in no_decay_name_list) and p.requires_grad)
            ],
            "weight_decay": 0.0,
        },
    ]
    return optimizer_grouped_parameters


def _z3_params_to_fetch(param_list):
    return [p for p in param_list if hasattr(p, "ds_id") and p.ds_status == ZeroParamStatus.NOT_AVAILABLE]


def get_ray_address() -> Optional[str]:
    """Get the Ray address from the environment variable."""
    return os.environ.get("RAY_ADDRESS")


_SET_AFFINITY = False


class RayProcess:
    def __init__(self, world_size, rank, local_rank, master_addr, master_port):
        logging.basicConfig(
            format="%(asctime)s %(levelname)-8s %(message)s", level=logging.INFO, datefmt="%Y-%m-%d %H:%M:%S"
        )
        self.world_size = world_size
        self.rank = rank
        self.local_rank = local_rank
        self.master_addr = master_addr if master_addr else self.get_current_node_ip()
        self.master_port = master_port if master_port else self.get_free_port()
        os.environ["MASTER_ADDR"] = self.master_addr
        os.environ["MASTER_PORT"] = str(self.master_port)
        os.environ["WORLD_SIZE"] = str(self.world_size)
        os.environ["RANK"] = str(self.rank)
        # NOTE: Ray will automatically set the CUDA_VISIBLE_DEVICES
        # environment variable for each actor, so always set device to 0
        # os.environ["LOCAL_RANK"] = str(self._local_rank)
        os.environ["LOCAL_RANK"] = "0"
        random.seed(self.rank)
        np.random.seed(self.rank)
        torch.manual_seed(self.rank)

    @staticmethod
    def get_current_node_ip():
        address = ray._private.services.get_node_ip_address()
        # strip ipv6 address
        return address.strip("[]")

    @staticmethod
    def get_free_port():
        with socket.socket() as sock:
            sock.bind(("", 0))
            return sock.getsockname()[1]

    def get_master_addr_port(self):
        return self.master_addr, self.master_port

    def empty_cache(self) -> None:
        torch.cuda.empty_cache()

    def _set_numa_affinity(self, rank):
        def local_rank_to_real_gpu_id(local_rank):
            cuda_visible_devices = [
                int(x) for x in os.environ.get("CUDA_VISIBLE_DEVICES", "0,1,2,3,4,5,6,7").split(",")
            ]
            return cuda_visible_devices[local_rank]

        rank = local_rank_to_real_gpu_id(rank)

        global _SET_AFFINITY
        if _SET_AFFINITY:
            return

        from ctypes.util import find_library

        class bitmask_t(Structure):
            _fields_ = [("size", c_ulong), ("maskp", POINTER(c_ulong))]

        LIBNUMA = CDLL(find_library("numa"))
        LIBNUMA.numa_parse_nodestring.argtypes = [c_char_p]
        LIBNUMA.numa_parse_nodestring.restype = POINTER(bitmask_t)
        LIBNUMA.numa_run_on_node_mask.argtypes = [POINTER(bitmask_t)]
        LIBNUMA.numa_run_on_node_mask.restype = c_int
        LIBNUMA.numa_set_membind.argtypes = [POINTER(bitmask_t)]
        LIBNUMA.numa_set_membind.restype = c_void_p
        LIBNUMA.numa_num_configured_nodes.argtypes = []
        LIBNUMA.numa_num_configured_nodes.restype = c_int

        def numa_bind(nid: int):
            bitmask = LIBNUMA.numa_parse_nodestring(bytes(str(nid), "ascii"))
            LIBNUMA.numa_run_on_node_mask(bitmask)
            LIBNUMA.numa_set_membind(bitmask)

        numa_nodes = LIBNUMA.numa_num_configured_nodes()
        num_gpu_pre_numa_node = 8 // numa_nodes
        numa_bind(self.local_rank // num_gpu_pre_numa_node)
        _SET_AFFINITY = True

    def offload_to_cpu(self, model, pin_memory=True, non_blocking=True):
        """This function guaratees the memory are all released (only torch context cache <100M will remain)."""
        self._set_numa_affinity(torch.distributed.get_rank() % torch.cuda.device_count())

        if model.zero_optimization_stage() == 3:
            from deepspeed.runtime.zero.offload_config import OffloadStateTypeEnum

            model.optimizer.offload_states(
                include=[
                    OffloadStateTypeEnum.optim_states,
                    OffloadStateTypeEnum.contiguous_grad_buffer,
                    OffloadStateTypeEnum.hp_params,
                    # OffloadStateTypeEnum.lp_grads,
                    # OffloadStateTypeEnum.lp_params, # dangerous
                ],
                device=OffloadDeviceEnum.cpu,
                pin_memory=pin_memory,
                non_blocking=non_blocking,
            )
            torch.cuda.synchronize()
            return

        raise NotImplementedError("Zero stage 2 is not supported yet")

    def backload_to_gpu(self, model, non_blocking=True):
        # NOTE: this function reloads the weights, ensuring the calculation
        if model.zero_optimization_stage() == 3:
            model.reload_states(non_blocking=non_blocking)
            torch.cuda.synchronize()
            return

        raise NotImplementedError("Zero stage 2 is not supported yet")


def extract_user_query(conversation: str, chat_template_name: str = None) -> str:
    # Define the regex pattern
    # if chat_template_name == "tulu_thinker":
    #     pattern = r"<answer>.*?</answer>\.\n\nUser: (.*?)\nAssistant: <think>"
    # elif chat_template_name == "tulu_thinker_r1_style":
    #     pattern = r"<answer>.*?</answer>\.\n\nUser: (.*?)\n<|assistant|>\n<think>"
    # else:
    #     # runtime error, the template is not supported
    #     raise ValueError(f"Can not extract user query for template {chat_template_name}.")
    pattern = r"\n\n<\|user\|>\n(.*?)\n<\|assistant\|>\n<think>"

    match = re.search(pattern, conversation, re.DOTALL)
    # Return the captured group if found, else return None
    return match.group(1).strip() if match else None


def extract_final_answer(prediction: str) -> str:
    """
    Extract the substring between <answer> and </answer>.
    If no match is found, extract the substring after </think>.
    If neither condition matches, clean the prediction by removing the <|assistant|> tag.
    If none of the above applies, return the original string.

    Args:
        prediction (str): The input string.

    Returns:
        str: The extracted substring or the cleaned/original string.
    """
    answer_match = re.search(r"<answer>(.*?)</answer>", prediction, re.DOTALL)
    if answer_match:
        return answer_match.group(1).strip()

    think_match = re.search(r"</think>(.*)", prediction, re.DOTALL)
    if think_match:
        return think_match.group(1).strip()

    cleaned = re.sub(r"<\|assistant\|>", "", prediction)
    if cleaned != prediction:
        return cleaned.strip()

    return prediction


# ---- Runtime leak detection -----------------------------------------------------------------

DEFAULT_THREAD_ALLOWLIST = {
    "MainThread",
    "pytest-watcher",  # pytest
    "pydevd.",  # debugger
    "IPythonHistorySavingThread",
    "raylet_client",  # ray internal when still up during test body
}

DEFAULT_THREAD_ALLOW_PREFIXES = {
    "ThreadPoolExecutor-",  # executors create transient threads; adjust if you join them
    "ray-",  # ray internal threads
    "grpc-default-executor",  # grpc internal
}


@dataclass
class LeakReport:
    bad_threads: List[threading.Thread] = field(default_factory=list)
    bad_processes: List[mp.Process] = field(default_factory=list)
    ray_actors: list = field(default_factory=list)
    ray_tasks: list = field(default_factory=list)
    ray_workers: list = field(default_factory=list)
    leaked_semaphores: List[str] = field(default_factory=list)
    leaked_shm: List[str] = field(default_factory=list)

    @property
    def is_clean(self) -> bool:
        return not (
            self.bad_threads
            or self.bad_processes
            or self.ray_actors
            or self.ray_tasks
            or self.ray_workers
            or self.leaked_semaphores
            or self.leaked_shm
        )

    def pretty(self) -> str:
        lines = []
        if self.bad_threads:
            lines.append("Leaked threads:")
            for t in self.bad_threads:
                target = getattr(t, "_target", None)
                tgt_name = getattr(target, "__name__", repr(target)) if target else "?"
                lines.append(f"  - {t.name} (alive={t.is_alive()}, daemon={t.daemon}, target={tgt_name})")
        if self.bad_processes:
            lines.append("Leaked multiprocessing children:")
            for p in self.bad_processes:
                lines.append(f"  - PID {p.pid} alive={p.is_alive()} name={p.name}")
        if self.ray_actors:
            lines.append("Live Ray actors:")
            for a in self.ray_actors:
                lines.append(f"  - {a.get('class_name')} id={a.get('actor_id')}")
        if self.ray_tasks:
            lines.append("Live Ray tasks:")
            for t in self.ray_tasks:
                lines.append(f"  - {t.get('name')} id={t.get('task_id')}")
        if self.ray_workers:
            lines.append("Live Ray workers:")
            for w in self.ray_workers:
                lines.append(f"  - pid={w.get('pid')} id={w.get('worker_id')}")
        if self.leaked_semaphores:
            lines.append("Leaked POSIX semaphores (multiprocessing):")
            for name in self.leaked_semaphores:
                lines.append(f"  - {name}")
        if self.leaked_shm:
            lines.append("Leaked shared_memory blocks:")
            for name in self.leaked_shm:
                lines.append(f"  - {name}")
        return "\n".join(lines) if lines else "No leaks detected."


def check_runtime_leaks(
    thread_allowlist: Iterable[str] = DEFAULT_THREAD_ALLOWLIST,
    thread_allow_prefixes: Iterable[str] = DEFAULT_THREAD_ALLOW_PREFIXES,
    include_daemon_threads: bool = False,
) -> LeakReport:
    """
    Inspect runtime state for leftovers.

    Returns a LeakReport; call .is_clean or .pretty().
    """
    report = LeakReport()

    # Threads
    for t in threading.enumerate():
        if t.name in thread_allowlist or any(t.name.startswith(p) for p in thread_allow_prefixes):
            continue
        if not include_daemon_threads and t.daemon:
            continue
        if t is threading.main_thread():
            continue
        # ignore ones already finished
        if not t.is_alive():
            continue
        report.bad_threads.append(t)

    # Multiprocessing children
    for child in mp.active_children():
        if child.is_alive():
            report.bad_processes.append(child)

    # Ray state (only if ray is present & initialized)
    if ray_state is not None and ray is not None and ray.is_initialized():
        report.ray_actors = ray_state.list_actors(filters=[("state", "=", "ALIVE")])
        report.ray_tasks = ray_state.list_tasks(filters=[("state", "=", "RUNNING")])
        report.ray_workers = ray_state.list_workers(filters=[("is_alive", "=", True)])

    # Multiprocessing resource_tracker cache (private API, so guard carefully)
    if _rt is not None and hasattr(_rt, "_resource_tracker"):
        cache = getattr(_rt._resource_tracker, "_cache", {})
        for name, (count, rtype) in cache.items():
            if count > 0 and rtype == "semaphore":
                report.leaked_semaphores.append(name)
            if count > 0 and rtype == "shared_memory":
                report.leaked_shm.append(name)

    return report<|MERGE_RESOLUTION|>--- conflicted
+++ resolved
@@ -70,25 +70,18 @@
 DataClassType = NewType("DataClassType", Any)
 
 
-<<<<<<< HEAD
-def ray_get_with_progress(ray_refs: List[ray.ObjectRef], desc: str = "Processing") -> List[Any]:
-=======
 def repeat_each(seq, k):
     """Repeat each element in a sequence k times."""
     return [item for item in seq for _ in range(k)]
 
 
 def ray_get_with_progress(ray_refs: List[ray.ObjectRef], desc: str = "Processing", enable: bool = True) -> List[Any]:
->>>>>>> ff0049ed
     """Execute ray.get() with a progress bar using futures.
 
     Args:
         ray_refs: List of ray object references
         desc: Description for the progress bar
-<<<<<<< HEAD
-=======
         enable: Whether to show the progress bar (default: True)
->>>>>>> ff0049ed
 
     Returns:
         List of results in the same order as ray_refs
@@ -96,17 +89,11 @@
     ray_futures = [ref.future() for ref in ray_refs]
     results = [None] * len(ray_refs)
 
-<<<<<<< HEAD
-    for future in tqdm(
-        futures.as_completed(ray_futures), total=len(ray_futures), desc=desc, bar_format="{l_bar}{bar}{r_bar}\n"
-    ):
-=======
     futures_iter = futures.as_completed(ray_futures)
     if enable:
         futures_iter = tqdm(futures_iter, total=len(ray_futures), desc=desc, bar_format="{l_bar}{bar}{r_bar}\n")
 
     for future in futures_iter:
->>>>>>> ff0049ed
         idx = ray_futures.index(future)
         results[idx] = future.result()
 
