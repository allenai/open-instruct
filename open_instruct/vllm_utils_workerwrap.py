class WorkerWrap:
    def init_process_group(
        self,
        master_address,
        master_port,
        rank_offset,
        world_size,
        group_name,
        backend="nccl",
        use_ray=False,
        timeout_minutes=120,
    ):
        """Init torch process group for model weights update"""
        from datetime import timedelta

        import torch

        from open_instruct.vllm_utils3 import init_process_group

        print("init_process_group")
        assert torch.distributed.is_initialized(), "default torch process group must be initialized"
        assert group_name != "", "group name must not be empty"

        rank = torch.distributed.get_rank() + rank_offset
        if use_ray:
            import ray.util.collective as collective

            collective.init_collective_group(world_size=world_size, rank=rank, backend=backend, group_name=group_name)
            self._model_update_group = group_name
        else:
            print("init_process_group else")
            self._model_update_group = init_process_group(
                backend=backend,
                init_method=f"tcp://{master_address}:{master_port}",
                world_size=world_size,
                rank=rank,
                group_name=group_name,
                timeout=timedelta(minutes=timeout_minutes),
            )
        self._model_update_with_ray = use_ray
        print(
            f"init_process_group: master_address={master_address}, master_port={master_port}, ",
            f"rank={rank}, world_size={world_size}, group_name={group_name}",
        )

    def update_weight(self, name, dtype, shape, empty_cache=False):
        import torch

<<<<<<< HEAD
        assert dtype == str(self.model_config.dtype), (
=======
        assert str(dtype) == str(self.model_config.dtype), (
>>>>>>> cc208410
            f"mismatch dtype: src {dtype}, dst {str(self.model_config.dtype)}"
        )
        weight = torch.empty(shape, dtype=self.model_config.dtype, device="cuda")
        if self._model_update_with_ray:
            import ray.util.collective as collective

            collective.broadcast(weight, 0, group_name=self._model_update_group)
        else:
            torch.distributed.broadcast(weight, 0, group=self._model_update_group)

        self.model_runner.model.load_weights(weights=[(name, weight)])

        del weight
        # TODO: should we empty cache if all weights have updated?
        # if empty_cache:
        #     torch.cuda.empty_cache()

    def update_weight_cuda_ipc(self, name, dtype, shape, ipc_handles=None, empty_cache=False):
        import torch

        from open_instruct.vllm_utils3 import get_physical_gpu_id

<<<<<<< HEAD
        assert dtype == str(self.model_config.dtype), (
=======
        assert str(dtype) == str(self.model_config.dtype), (
>>>>>>> cc208410
            f"mismatch dtype: src {dtype}, dst {str(self.model_config.dtype)}"
        )
        handle = ipc_handles[get_physical_gpu_id()]
        device_id = self.device.index
        func, args = handle
        list_args = list(args)
        # the key is to change device id to the current device id
        # in case two processes have different CUDA_VISIBLE_DEVICES
        list_args[6] = device_id
        weight = func(*list_args)
        self.model_runner.model.load_weights(weights=[(name, weight)])
        torch.cuda.synchronize()<|MERGE_RESOLUTION|>--- conflicted
+++ resolved
@@ -46,11 +46,7 @@
     def update_weight(self, name, dtype, shape, empty_cache=False):
         import torch
 
-<<<<<<< HEAD
-        assert dtype == str(self.model_config.dtype), (
-=======
         assert str(dtype) == str(self.model_config.dtype), (
->>>>>>> cc208410
             f"mismatch dtype: src {dtype}, dst {str(self.model_config.dtype)}"
         )
         weight = torch.empty(shape, dtype=self.model_config.dtype, device="cuda")
@@ -73,11 +69,7 @@
 
         from open_instruct.vllm_utils3 import get_physical_gpu_id
 
-<<<<<<< HEAD
-        assert dtype == str(self.model_config.dtype), (
-=======
         assert str(dtype) == str(self.model_config.dtype), (
->>>>>>> cc208410
             f"mismatch dtype: src {dtype}, dst {str(self.model_config.dtype)}"
         )
         handle = ipc_handles[get_physical_gpu_id()]
