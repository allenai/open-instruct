--- conflicted
+++ resolved
@@ -2154,34 +2154,12 @@
         )
 
 
-<<<<<<< HEAD
-def prepare_prompts(
-    training_step: int,
-    args: Args,
-    train_dataset: Any,
-    iter_dataloader: Iterator[List[int]],
-    pending_queries_map: PendingQueriesMap,
-    param_prompt_Q: ray_queue.Queue,
-    generation_configs: Dict[str, vllm.SamplingParams],
-    weight_sync_trigger_event: threading.Event,
-) -> Batch:
-    """Trigger weight sync and prepare the next batch of prompts for vLLM."""
-    dataset_indices = next(iter_dataloader)
-    batch = next_batch(dataset_indices, train_dataset)
-
-    split_and_insert_batch(
-        batch, training_step, args.vllm_num_engines, pending_queries_map, param_prompt_Q, generation_configs["train"]
-    )
-
-    return batch
-
-
 def load_data_from_packing_thread(
-    packed_sequences_Q: Queue, num_total_tokens: int, stop_event: threading.Event, replay_buffer: ReplayBuffer
-=======
-def load_data_from_packing_thread(
-    packed_sequences_Q: Queue, num_total_tokens: int, stop_event: threading.Event, health_check_fn: Callable[[], None]
->>>>>>> bb98dbca
+    packed_sequences_Q: Queue,
+    num_total_tokens: int,
+    stop_event: threading.Event,
+    health_check_fn: Callable[[], None],
+    replay_buffer: ReplayBuffer,
 ):
     """Get the packed sequences with advantages from the packing thread."""
     with Timer("[Main Thread] 📦 Getting packed sequences from thread") as timer:
@@ -2666,12 +2644,8 @@
     eval_pending_queries_map,
     generate_metrics_Q,
     weight_sync_metrics_Q,
-<<<<<<< HEAD
-    actor_manager: vllm_utils3.ActorManager,
+    actor_manager: ActorManager,
     replay_buffer: ReplayBuffer,
-=======
-    actor_manager: ActorManager,
->>>>>>> bb98dbca
     checkpoint_state=None,
 ):
     if resume_training_step > 1:
@@ -2883,13 +2857,9 @@
     queue_size = (args.async_steps + 1) * args.num_unique_prompts_rollout
     inference_results_Q = ray_queue.Queue(maxsize=queue_size)
     param_prompt_Q = ray_queue.Queue(maxsize=queue_size)
-<<<<<<< HEAD
-    evaluation_inference_results_Q = ray_queue.Queue(maxsize=args.vllm_num_engines)
-    replay_buffer = RayReplayBuffer(batch_size=128)
-=======
     # We don't care if we ever hit the max, so we let the queue be unbounded.
     evaluation_inference_results_Q = ray_queue.Queue()
->>>>>>> bb98dbca
+    replay_buffer = RayReplayBuffer(batch_size=128)
 
     policy_group, vllm_engines, tool_objects, resume_training_step, episode, actor_manager = (
         create_model_and_optimizer(
