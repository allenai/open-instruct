--- conflicted
+++ resolved
@@ -1,6 +1,5 @@
 FROM nvidia/cuda:12.8.0-devel-ubuntu22.04
 
-<<<<<<< HEAD
 ARG DEBIAN_FRONTEND="noninteractive"
 ENV TZ="America/Los_Angeles"
 
@@ -46,16 +45,6 @@
     && tar -zxf beaker.tar.gz -C /usr/local/bin/ ./beaker \
     && rm beaker.tar.gz
     
-=======
-# Add build arguments for git information
-ARG GIT_COMMIT=""
-ARG GIT_BRANCH=""
-
-# Set them as environment variables
-ENV GIT_COMMIT=${GIT_COMMIT}
-ENV GIT_BRANCH=${GIT_BRANCH}
-
->>>>>>> 94e04769
 COPY --from=ghcr.io/astral-sh/uv:0.8.6 /uv /uvx /bin/
 
 # Install Beaker Gantry user-wide in an isolated venv
@@ -86,6 +75,14 @@
 
 WORKDIR /stage/
 
+# Add build arguments for git information
+ARG GIT_COMMIT=""
+ARG GIT_BRANCH=""
+
+# Set them as environment variables
+ENV GIT_COMMIT=${GIT_COMMIT}
+ENV GIT_BRANCH=${GIT_BRANCH}
+
 # Copy all application code at the end
 COPY open_instruct open_instruct
 COPY eval eval
