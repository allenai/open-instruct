--- conflicted
+++ resolved
@@ -258,15 +258,10 @@
         "WANDB_API_KEY",
         "BEAKER_TOKEN",
         "OPENAI_API_KEY",
-<<<<<<< HEAD
-        "AZURE_OPENAI_API_KEY",
-        "AZURE_OPENAI_ENDPOINT",
-=======
         # litellm expects these env vars
         "AZURE_API_KEY",
         "AZURE_API_BASE",
         "ANTHROPIC_API_KEY"
->>>>>>> 6f7b3916
     ]
     for useful_secret in useful_secrets:
         if f"{whoami}_{useful_secret}" in beaker_secrets:
