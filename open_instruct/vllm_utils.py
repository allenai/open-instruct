# Taken and modified from https://github.com/huggingface/trl
# Copyright 2024 The AllenAI Team. All rights reserved.
#
# Licensed under the Apache License, Version 2.0 (the "License");
# you may not use this file except in compliance with the License.
# You may obtain a copy of the License at
#
#     http://www.apache.org/licenses/LICENSE-2.0
#
# Unless required by applicable law or agreed to in writing, software
# distributed under the License is distributed on an "AS IS" BASIS,
# WITHOUT WARRANTIES OR CONDITIONS OF ANY KIND, either express or implied.
# See the License for the specific language governing permissions and
# limitations under the License.

"""This file is copied from https://github.com/OpenRLHF/OpenRLHF"""

import asyncio
import os
import queue
import sys
import threading
import time
import types
from collections import defaultdict
from collections.abc import Awaitable
from concurrent import futures
from datetime import timedelta
from typing import Any

import datasets
import ray
import torch
import torch.distributed
import vllm
from ray.util import queue as ray_queue
from ray.util.placement_group import PlacementGroup, placement_group
from ray.util.scheduling_strategies import PlacementGroupSchedulingStrategy
from torch.distributed.distributed_c10d import (
    Backend,
    PrefixStore,
    ProcessGroup,
    Store,
    _new_process_group_helper,
    _world,
    default_pg_timeout,
    rendezvous,
)
from vllm.v1.core import kv_cache_utils

from open_instruct import logger_utils
from open_instruct.dataset_transformation import GROUND_TRUTHS_KEY, RAW_PROMPT_KEY, VERIFIER_SOURCE_KEY
from open_instruct.ground_truth_utils import RewardConfig
from open_instruct.queue_types import GenerationResult, PromptRequest, RequestInfo, TokenStatistics
from open_instruct.tool_utils.tools import MaxCallsExceededTool, Tool
from open_instruct.utils import ModelDims, ray_get_with_progress

logger = logger_utils.setup_logger(__name__)

NUM_PREFETCH_WORKERS = 2
NUM_TOOL_WORKERS = 20
DRAIN_ACTIVE_TASKS_SLEEP_S = 1
SHOULD_STOP_TIMEOUT_S = 0.1


def assert_threaded_actor(instance):
    """Assert that an instance's class is suitable for use in a threaded (non-async) Ray actor.

    This function performs two checks:
      1. The class must not define any `async def` methods
         (including async generators, staticmethods, or classmethods).
      2. There must not be a running asyncio event loop in the current thread.

    Args:
        instance: The instance whose class to inspect.

    Raises:
        AssertionError: If the class defines one or more async methods, or a running asyncio event loop is detected.
    """
    try:
        loop = asyncio.get_running_loop()
        raise AssertionError(
            f"{instance.__class__.__name__} must run in a threaded Ray actor (no running event loop). "
            f"Detected RUNNING loop={loop!r} on thread='{threading.current_thread().name}'. "
            f"Python={sys.version.split()[0]}."
        )
    except RuntimeError:
        return


def truncate_tool_output_tokens(
    tool_output_token_ids: list[int],
    current_prompt_len: int,
    current_response_len: int,
    max_model_len: int,
    max_tokens: int,
) -> tuple[list[int], int]:
    """Truncate tool output tokens to fit within max_model_len and max_tokens.

    Args:
        tool_output_token_ids: Token IDs from the tool output to potentially truncate.
        current_prompt_len: Number of tokens in the current prompt (original + accumulated).
        current_response_len: Number of tokens in the response so far (for max_tokens check).
        max_model_len: Maximum total sequence length the model can handle.
        max_tokens: Maximum number of response tokens allowed.

    Returns:
        A tuple of (truncated_tokens, excess) where excess is the number of tokens
        that exceeded max_model_len (0 if no truncation due to max_model_len).
    """
    total_len = current_prompt_len + len(tool_output_token_ids)
    excess = max(0, total_len - max_model_len)
    if excess > 0:
        tool_output_token_ids = tool_output_token_ids[:-excess] if excess < len(tool_output_token_ids) else []

    remaining = max(0, max_tokens - current_response_len)
    return tool_output_token_ids[:remaining], excess


async def process_request_async(
    actor: "LLMRayActor", sub_request_id: str, base_request_id: str, sampling_params: vllm.SamplingParams
):
    """Process a single async request with tool support, awaiting tools inline."""
    tokens = list(actor.request_metadata[base_request_id]["prompt_token_ids"])
    prompt_len = len(tokens)
    logprobs = []
    masks = []
    num_calls = 0
    timeout = False
    tool_error = ""
    tool_output = ""
    tool_runtime = 0.0
    tool_called = False
    current_sampling_params = sampling_params.clone()
    iteration = 0

    while True:
        iteration_request_id = f"{sub_request_id}_iter{iteration}"
        outputs = [
            o
            async for o in actor.llm_engine.generate(
                vllm.TokensPrompt(prompt_token_ids=tokens, cache_salt=base_request_id),
                current_sampling_params,
                iteration_request_id,
            )
            if o.finished
        ]
        assert len(outputs) == 1, f"Expected exactly 1 output, got {len(outputs)} for request {iteration_request_id}"
        request_output = outputs[0]
        iteration += 1
        output = request_output.outputs[0]

        tokens.extend(output.token_ids)
        logprobs.extend(output.logprobs)
        masks.extend([1] * len(output.token_ids))

        if not actor.tools or not actor.max_tool_calls:
            break

        triggered_tool, stop_str = get_triggered_tool(
            output.text, actor.tools, actor.max_tool_calls, num_calls, sampling_params
        )
        if triggered_tool is None:
            break

        assert actor.executor is not None, f"executor is None for request {sub_request_id}"

        loop = asyncio.get_running_loop()
        tool_result = await loop.run_in_executor(actor.executor, triggered_tool, output.text)

        tool_called = True
        num_calls += 1
        timeout = timeout or tool_result.timeout
        tool_error += "" if tool_result.error is None else tool_result.error
        tool_output += tool_result.output
        tool_runtime += tool_result.runtime

        tool_output_token_ids = actor.llm_engine.tokenizer.encode(
            "<output>\n" + tool_result.output + "</output>\n", add_special_tokens=False
        )

        tool_output_token_ids, excess = truncate_tool_output_tokens(
            tool_output_token_ids,
            current_prompt_len=len(tokens),
            current_response_len=len(masks),
            max_model_len=actor.llm_engine.model_config.max_model_len,
            max_tokens=sampling_params.max_tokens,
        )

<<<<<<< HEAD
        tokens.extend(tool_output_token_ids)
        logprobs.extend([{token_id: types.SimpleNamespace(logprob=0.0)} for token_id in tool_output_token_ids])
        masks.extend([0] * len(tool_output_token_ids))
=======
        accumulated_tokens.extend(tool_output_token_ids)
        accumulated_logprobs.extend(
            [{token_id: types.SimpleNamespace(logprob=0.0)} for token_id in tool_output_token_ids]
        )
        masks.extend([0 if actor.mask_tool_use else 1] * len(tool_output_token_ids))
>>>>>>> 2d9ba7d0

        new_sample_tokens = sampling_params.max_tokens - len(masks)
        if excess > 0 or new_sample_tokens <= 0:
            break

        current_sampling_params = sampling_params.clone()
        current_sampling_params.max_tokens = new_sample_tokens

    complete_output = vllm.CompletionOutput(
        index=split_request_id(sub_request_id)["request_index"],
        text="",
        token_ids=tokens[prompt_len:],
        cumulative_logprob=output.cumulative_logprob,
        logprobs=logprobs,
        finish_reason=output.finish_reason,
        stop_reason=output.stop_reason,
    )

    if actor.tools:
        complete_output.mask = masks
        complete_output.num_calls = num_calls
        complete_output.timeout = timeout
        complete_output.tool_error = tool_error
        complete_output.tool_output = tool_output
        complete_output.tool_runtime = tool_runtime
        complete_output.tool_called = tool_called

    actor.active_tasks.pop(sub_request_id, None)

    actor.completion_queue.put(
        {
            "base_request_id": base_request_id,
            "expected_n": actor.request_metadata[base_request_id]["original_sampling_params"].n,
            "request_output": vllm.RequestOutput(
                request_id=sub_request_id,
                prompt=request_output.prompt,
                prompt_token_ids=tokens,
                outputs=[complete_output],
                finished=True,
                prompt_logprobs=None,  # not used but required for init.
            ),
            "tools": actor.tools,
        }
    )


# Edited from: https://github.com/OpenRLHF/OpenRLHF/pull/971/files
# Turns out Ray doesnt necessarily place bundles together,
# so this function is used to get the bundle indices of a placement group
# and ensure that the bundles placed on the same node are grouped together.
# avoids unnecessary communication for TP>1 with vllm.
def get_bundle_indices_list(placement_group: ray.util.placement_group) -> list[int]:
    pg_infos = ray.util.placement_group_table(placement_group)

    node_id_to_bundles = defaultdict(list)
    for bundle, node_id in pg_infos["bundles_to_node_id"].items():
        node_id_to_bundles[node_id].append(bundle)

    flattened_bundle_indices = []
    for bundles in node_id_to_bundles.values():
        flattened_bundle_indices.extend(bundles)
    return flattened_bundle_indices


def make_request_id(request: PromptRequest) -> str:
    """Generate a unique tracking key for a request."""
    prefix = "eval" if request.is_eval else "train"
    return f"{prefix}_{request.prompt_id}"


def split_request_id(full_request_id: str) -> dict:
    """Split request ID into base ID and request index.

    >>> split_request_id("train_0_43039_0")
    {'base_id': 'train_0_43039', 'request_index': 0}
    >>> split_request_id("eval_0_12345_2")
    {'base_id': 'eval_0_12345', 'request_index': 2}
    """
    parts = full_request_id.split("_")
    return {"base_id": "_".join(parts[:-1]), "request_index": int(parts[-1])}


def get_triggered_tool(
    output_text: str,
    tools: dict[str, Tool],
    max_tool_calls: dict[str, int],
    num_calls: int,
    sampling_params: vllm.SamplingParams,
) -> tuple[Tool | None, str | None]:
    """Check if any tool was triggered and return the tool and stop_str if found.

    Args:
        output_text: The generated text to check for tool triggers
        tools: Dictionary mapping stop strings to Tool instances
        max_tool_calls: Dictionary mapping stop strings to their call limits
        num_calls: Current number of tool calls for this request
        sampling_params: Sampling parameters containing stop strings

    Returns:
        Tuple of (tool, stop_str) if a tool was triggered, (None, None) otherwise.
    """
    for stop_str in sampling_params.stop:
        if stop_str in tools and output_text.endswith(stop_str):
            if num_calls < max_tool_calls.get(stop_str, 0):
                return tools[stop_str], stop_str
            else:
                return MaxCallsExceededTool(start_str="<tool>", end_str="</tool>"), stop_str
    return None, None


def process_completed_request(request_id, outs, current_time, tools, request_metadata):
    """Process a completed request with all its samples and return the result.

    Args:
        request_id: The base request ID
        outs: List of vllm.RequestOutput objects for all sub-requests
        current_time: Current timestamp for performance metrics
        tools: Dictionary of available tools (may be None or empty)
        request_metadata: Dictionary containing metadata for all requests

    Returns:
        Tuple of (result, is_eval) where result is a GenerationResult and is_eval is a boolean
    """
    final_output = vllm.RequestOutput(
        request_id=request_id,
        prompt=outs[0].prompt,
        prompt_token_ids=outs[0].prompt_token_ids,
        prompt_logprobs=None,
        outputs=[completion for out in outs for completion in out.outputs],
        finished=outs[0].finished,
    )

    total_generation_tokens = sum(len(completion.token_ids) for out in outs for completion in out.outputs)
    metadata = request_metadata[request_id]  # Don't pop yet, _poll_tool_futures might need it

    # Process the vLLM RequestOutput into GenerationResult format
    response_ids = [list(out.token_ids) for out in final_output.outputs]
    finish_reasons = [out.finish_reason for out in final_output.outputs]
    use_tools = bool(tools)

    logprobs = []
    for idx, out in enumerate(final_output.outputs):
        assert len(out.token_ids) == len(out.logprobs), (
            f"vLLM CompletionOutput {idx}: token_ids length ({len(out.token_ids)}) "
            f"!= logprobs length ({len(out.logprobs)})"
        )
        logprobs.append(
            [logprob_dict[token_id].logprob for token_id, logprob_dict in zip(out.token_ids, out.logprobs)]
        )

    # Extract attributes based on whether tools are used
    if use_tools:
        # Extract tool-specific attributes from outputs
        masks = [getattr(out, "mask", [1] * len(out.token_ids)) for out in final_output.outputs]
        num_calls = [getattr(out, "num_calls", 0) for out in final_output.outputs]
        timeouts = [getattr(out, "timeout", False) for out in final_output.outputs]
        tool_errors = [getattr(out, "tool_error", "") for out in final_output.outputs]
        tool_outputs = [getattr(out, "tool_output", "") for out in final_output.outputs]
        tool_runtimes = [getattr(out, "tool_runtime", 0.0) for out in final_output.outputs]
        tool_calleds = [getattr(out, "tool_called", False) for out in final_output.outputs]
    else:
        # Use default values when tools are not used
        masks = [[1] * len(resp) for resp in response_ids]
        num_calls = [0] * len(response_ids)
        timeouts = [False] * len(response_ids)
        tool_errors = [""] * len(response_ids)
        tool_outputs = [""] * len(response_ids)
        tool_runtimes = [0.0] * len(response_ids)
        tool_calleds = [False] * len(response_ids)

    result = GenerationResult(
        responses=response_ids,
        finish_reasons=finish_reasons,
        masks=masks,
        request_info=RequestInfo(
            num_calls=num_calls,
            timeouts=timeouts,
            tool_errors=tool_errors,
            tool_outputs=tool_outputs,
            tool_runtimes=tool_runtimes,
            tool_calleds=tool_calleds,
        ),
        dataset_index=metadata["dataset_index"],
        prompt_id=metadata["prompt_id"],
        token_statistics=TokenStatistics(
            num_prompt_tokens=len(metadata["prompt_token_ids"]),
            num_response_tokens=total_generation_tokens,
            generation_time=current_time - metadata["start_time"],
        ),
        start_time=metadata["start_time"],
        logprobs=logprobs,
    )
    return result, metadata["is_eval"]


def ray_noset_visible_devices(env_vars=os.environ):
    # Refer to
    # https://github.com/ray-project/ray/blob/161849364a784442cc659fb9780f1a6adee85fce/python/ray/_private/accelerators/nvidia_gpu.py#L95-L96
    # https://github.com/ray-project/ray/blob/161849364a784442cc659fb9780f1a6adee85fce/python/ray/_private/accelerators/amd_gpu.py#L102-L103
    # https://github.com/ray-project/ray/blob/161849364a784442cc659fb9780f1a6adee85fce/python/ray/_private/accelerators/npu.py#L94-L95
    # https://github.com/ray-project/ray/blob/161849364a784442cc659fb9780f1a6adee85fce/python/ray/_private/accelerators/hpu.py#L116-L117
    # https://github.com/ray-project/ray/blob/161849364a784442cc659fb9780f1a6adee85fce/python/ray/_private/accelerators/neuron.py#L108-L109
    # https://github.com/ray-project/ray/blob/161849364a784442cc659fb9780f1a6adee85fce/python/ray/_private/accelerators/tpu.py#L171-L172
    # https://github.com/ray-project/ray/blob/161849364a784442cc659fb9780f1a6adee85fce/python/ray/_private/accelerators/intel_gpu.py#L97-L98
    NOSET_VISIBLE_DEVICES_ENV_VARS_LIST = [
        "RAY_EXPERIMENTAL_NOSET_CUDA_VISIBLE_DEVICES",
        "RAY_EXPERIMENTAL_NOSET_ROCR_VISIBLE_DEVICES",
        "RAY_EXPERIMENTAL_NOSET_ASCEND_RT_VISIBLE_DEVICES",
        "RAY_EXPERIMENTAL_NOSET_HABANA_VISIBLE_MODULES",
        "RAY_EXPERIMENTAL_NOSET_NEURON_RT_VISIBLE_CORES",
        "RAY_EXPERIMENTAL_NOSET_TPU_VISIBLE_CHIPS",
        "RAY_EXPERIMENTAL_NOSET_ONEAPI_DEVICE_SELECTOR",
    ]
    return any(env_vars.get(env_var) for env_var in NOSET_VISIBLE_DEVICES_ENV_VARS_LIST)


# Copy from pytorch to allow creating multiple main groups.
# https://github.com/pytorch/pytorch/blob/main/torch/distributed/distributed_c10d.py
def init_process_group(
    backend: str | Backend = None,
    init_method: str | None = None,
    timeout: timedelta | None = None,
    world_size: int = -1,
    rank: int = -1,
    store: Store | None = None,
    group_name: str | None = None,
    pg_options: Any | None = None,
) -> ProcessGroup:
    assert (store is None) or (init_method is None), "Cannot specify both init_method and store."

    if store is not None:
        assert world_size > 0, "world_size must be positive if using store"
        assert rank >= 0, "rank must be non-negative if using store"
    elif init_method is None:
        init_method = "env://"

    backend = Backend(backend) if backend else Backend("undefined")

    if timeout is None:
        timeout = default_pg_timeout

    # backward compatible API
    if store is None:
        rendezvous_iterator = rendezvous(init_method, rank, world_size, timeout=timeout)
        store, rank, world_size = next(rendezvous_iterator)
        store.set_timeout(timeout)

        # Use a PrefixStore to avoid accidental overrides of keys used by
        # different systems (e.g. RPC) in case the store is multi-tenant.
        store = PrefixStore(group_name, store)

    # NOTE: The pg_options parameter was renamed into backend_options in PyTorch 2.6.0
    # https://github.com/pytorch/pytorch/commit/a0c7029a75628cd5fa8df83c0de0ea98ee7fd844
    # We need to determine the appropriate parameter name based on PyTorch version
    pg_options_param_name = "backend_options" if str(torch.__version__) >= "2.6" else "pg_options"
    pg, _ = _new_process_group_helper(
        world_size,
        rank,
        [],
        backend,
        store,
        group_name=group_name,
        **{pg_options_param_name: pg_options},
        timeout=timeout,
    )

    _world.pg_group_ranks[pg] = {i: i for i in range(world_size)}

    return pg


def _prefetch_worker(actor: "LLMRayActor") -> None:
    while True:
        if actor._should_stop() or len(actor.active_tasks) >= actor.inference_batch_size:
            time.sleep(DRAIN_ACTIVE_TASKS_SLEEP_S)
            continue

        request = actor.prompt_queue.get()
        add_request(actor, request)


def add_request(actor: "LLMRayActor", request: PromptRequest) -> None:
    request_id = make_request_id(request)

    sampling_params = request.generation_config.clone()
    sampling_params.n = 1  # Use n=1 for tool processing

    actor.request_metadata[request_id] = {
        "is_eval": request.is_eval,
        "dataset_index": request.dataset_index,
        "prompt_id": request.prompt_id,
        "sampling_params": sampling_params,
        "original_sampling_params": request.generation_config,
        "prompt_token_ids": list(request.prompt),
        "start_time": time.perf_counter(),
    }

    for j in range(request.generation_config.n):
        sub_sampling_params = sampling_params.clone()
        if request.generation_config.seed is not None:
            sub_sampling_params.seed = request.generation_config.seed + j
        sub_request_id = f"{request_id}_{j}"
        actor.active_tasks[sub_request_id] = asyncio.run_coroutine_threadsafe(
            process_request_async(actor, sub_request_id, request_id, sub_sampling_params), actor.loop
        )


def accumulate_completions(actor: "LLMRayActor", sub_request: dict) -> None:
    base_request_id = sub_request["base_request_id"]
    expected_n = sub_request["expected_n"]

    if base_request_id not in actor.request_outputs:
        actor.request_outputs[base_request_id] = {
            "outputs": [],
            "expected_n": expected_n,
            "tools": sub_request["tools"],
        }

    actor.request_outputs[base_request_id]["outputs"].append(sub_request["request_output"])

    if len(actor.request_outputs[base_request_id]["outputs"]) == expected_n:
        asyncio.run_coroutine_threadsafe(finalize_completed_request(actor, base_request_id), actor.loop)


async def finalize_completed_request(actor: "LLMRayActor", base_request_id: str) -> None:
    outputs = actor.request_outputs[base_request_id]["outputs"]
    ordered_outs = sorted(outputs, key=lambda x: split_request_id(x.request_id)["request_index"])

    current_time = time.perf_counter()
    result, is_eval = process_completed_request(
        base_request_id,
        ordered_outs,
        current_time,
        actor.request_outputs[base_request_id]["tools"],
        actor.request_metadata,
    )

    actor.request_outputs.pop(base_request_id)
    actor.request_metadata.pop(base_request_id, None)

    dataset = actor.eval_dataset if is_eval else actor.train_dataset
    result.reward_scores, result.reward_metrics = await compute_rewards(actor, result, dataset, is_eval)
    results_queue = actor.eval_results_queue if is_eval else actor.results_queue
    results_queue.put(result)


async def compute_rewards(
    actor: "LLMRayActor", result: GenerationResult, dataset: datasets.Dataset, is_eval: bool
) -> tuple[list[float], dict]:
    example = dataset[result.dataset_index]
    decoded_responses = actor.llm_engine.tokenizer.batch_decode(result.responses, skip_special_tokens=True)

    k = len(result.responses)
    k_ground_truths = [example[GROUND_TRUTHS_KEY]] * k
    k_datasets = [example[VERIFIER_SOURCE_KEY]] * k
    k_raw_queries = [example[RAW_PROMPT_KEY]] * k

    scores, metrics = await actor.reward_fn(
        result.responses,
        decoded_responses,
        k_ground_truths,
        k_datasets,
        result.finish_reasons,
        result.request_info,
        k_raw_queries,
    )
    return scores, metrics


class LLMRayActor:
    """Ray actor for LLM generation with optional tool support."""

    def __init__(
        self,
        *args,
        tools: dict[str, Tool] | None = None,
        max_tool_calls: dict[str, int] | None = None,
        mask_tool_use: bool = True,
        bundle_indices: list[int] | None = None,
        prompt_queue: ray_queue.Queue,
        results_queue: ray_queue.Queue,
        eval_results_queue: ray_queue.Queue,
        actor_manager: ray.actor.ActorHandle,
        inflight_updates: bool,
        reward_config: RewardConfig | None = None,
        train_dataset=None,
        eval_dataset=None,
        **kwargs,
    ):
        assert_threaded_actor(self)
        self._init_config(
            tools, max_tool_calls, mask_tool_use, inflight_updates, reward_config, train_dataset, eval_dataset
        )
        self._init_queues(prompt_queue, results_queue, eval_results_queue, actor_manager)

        noset_visible_devices = kwargs.pop("noset_visible_devices")
        distributed_executor_backend = kwargs.get("distributed_executor_backend")
        self._setup_gpu_visibility(noset_visible_devices, distributed_executor_backend)
        self._setup_and_start_async_engine(args, bundle_indices, kwargs)
        self.inference_batch_size = self.get_kv_cache_info()
        self._init_executor()

    def _init_config(
        self,
        tools: dict[str, Tool] | None,
        max_tool_calls: dict[str, int] | None,
        mask_tool_use: bool,
        inflight_updates: bool,
        reward_config: RewardConfig | None,
        train_dataset,
        eval_dataset,
    ) -> None:
        self.tools = tools or {}
        self.max_tool_calls = max_tool_calls or {}
        self.mask_tool_use = mask_tool_use
        self.inflight_updates = inflight_updates
        self.request_metadata = {}
        self.active_tasks = {}
        self.request_outputs = {}
        self.reward_config = reward_config
        self.train_dataset = train_dataset
        self.eval_dataset = eval_dataset
        self.reward_fn = reward_config.build() if reward_config else None

    def _init_queues(self, prompt_queue, results_queue, eval_results_queue, actor_manager) -> None:
        self.completion_queue = queue.Queue()
        self.prompt_queue = prompt_queue
        self.results_queue = results_queue
        self.eval_results_queue = eval_results_queue
        self.actor_manager = actor_manager

        # For caching should_stop status.
        self._last_should_stop_update = float("-inf")
        self._should_stop_value = False

    def _init_executor(self) -> None:
        max_workers = NUM_PREFETCH_WORKERS + (NUM_TOOL_WORKERS if self.tools else 0)
        self.executor = futures.ThreadPoolExecutor(max_workers=max_workers)
        self._prefetch_future = self.executor.submit(_prefetch_worker, self)
        self._process_future = self.executor.submit(self.process_from_queue)

    def _setup_gpu_visibility(self, noset_visible_devices: bool, distributed_executor_backend: str) -> None:
        # a hack to make the script work.
        # stop ray from manipulating *_VISIBLE_DEVICES
        # at the top-level when the distributed_executor_backend is ray.
        if distributed_executor_backend == "ray":
            os.environ.pop("CUDA_VISIBLE_DEVICES", None)
            os.environ.pop("ROCR_VISIBLE_DEVICES", None)
        elif noset_visible_devices:
            # We need to set CUDA_VISIBLE_DEVICES to the ray assigned GPU
            # when the distributed_executor_backend is not ray and
            # RAY_EXPERIMENTAL_NOSET_*_VISIBLE_DEVICES is set.
            os.environ["CUDA_VISIBLE_DEVICES"] = str(ray.get_gpu_ids()[0])

    def _setup_and_start_async_engine(self, args, bundle_indices, kwargs) -> None:
        num_gpus = kwargs.pop("num_gpus")
        if bundle_indices is not None:
            os.environ["VLLM_RAY_PER_WORKER_GPUS"] = str(num_gpus)
            os.environ["VLLM_RAY_BUNDLE_INDICES"] = ",".join(map(str, bundle_indices))
            logger.debug(f"creating LLM with bundle_indices={bundle_indices}")

        engine_args = vllm.AsyncEngineArgs(*args, **kwargs)
        engine_args.disable_log_stats = True
        engine_args.disable_cascade_attn = True

        init_complete = threading.Event()
        self.loop = None
        self.llm_engine = None

        async def _init_engine():
            running_loop = asyncio.get_running_loop()
            assert running_loop == self.loop, f"Loop mismatch! running={running_loop}, actor.loop={self.loop}"
            return vllm.AsyncLLMEngine.from_engine_args(engine_args, start_engine_loop=False)

        def _run_loop():
            self.loop = asyncio.new_event_loop()
            asyncio.set_event_loop(self.loop)
            self.llm_engine = self.loop.run_until_complete(_init_engine())
            init_complete.set()
            self.loop.run_forever()

        self.loop_thread = threading.Thread(target=_run_loop, daemon=True)
        self.loop_thread.start()
        init_complete.wait()

    def get_model_dims(self):
        """Get only the model dimensions without loading weights."""
        return ModelDims.from_vllm_config(self.llm_engine.vllm_config)

    def _should_stop(self) -> bool:
        if (time.perf_counter() - self._last_should_stop_update) > SHOULD_STOP_TIMEOUT_S:
            should_stop_ref = self.actor_manager.should_stop.remote()
            ready_refs, _ = ray.wait([should_stop_ref], timeout=SHOULD_STOP_TIMEOUT_S)
            if ready_refs:
                self._should_stop_value = ray.get(ready_refs[0])
                self._last_should_stop_update = time.perf_counter()
            else:
                ray.cancel(should_stop_ref)
        return self._should_stop_value

    def process_from_queue(self) -> None:
        while True:
            accumulate_completions(self, self.completion_queue.get())

    def init_process_group(
        self,
        master_address: str,
        master_port: int,
        rank_offset: int,
        world_size: int,
        group_name: str,
        backend: str,
        use_ray: bool = False,
        timeout_minutes: int = 120,
    ) -> None:
        future = asyncio.run_coroutine_threadsafe(
            self.llm_engine.collective_rpc(
                "init_process_group",
                args=(
                    master_address,
                    master_port,
                    rank_offset,
                    world_size,
                    group_name,
                    backend,
                    use_ray,
                    timeout_minutes,
                ),
            ),
            self.loop,
        )
        return future.result(timeout=timeout_minutes * 60)

    def _run_async(self, coro: Awaitable[Any]) -> Any:
        future = asyncio.run_coroutine_threadsafe(coro, self.loop)
        return future.result()

    def _prepare_weight_update(self, name: str, dtype: str) -> None:
        # Wait for all active requests to complete.
        while not self.inflight_updates and len(self.active_tasks) > 0:
            self.check_background_threads()
            time.sleep(DRAIN_ACTIVE_TASKS_SLEEP_S)

        expected_dtype = str(self.llm_engine.model_config.dtype)
        assert dtype == expected_dtype, f"Mismatched dtype for {name}: received {dtype!r}, expected {expected_dtype!r}"

    def update_weight(self, name: str, dtype: str, shape: tuple[int, ...], empty_cache: bool = False) -> None:
        self._prepare_weight_update(name, dtype)
        return self._run_async(self.llm_engine.collective_rpc("update_weight", args=(name, dtype, shape, empty_cache)))

    def update_weight_cuda_ipc(
        self, name: str, dtype: str, shape: tuple[int, ...], ipc_handles: list[Any], empty_cache: bool = False
    ) -> None:
        self._prepare_weight_update(name, dtype)
        return self._run_async(
            self.llm_engine.collective_rpc(
                "update_weight_cuda_ipc", args=(name, dtype, shape, ipc_handles, empty_cache)
            )
        )

    def reset_prefix_cache(self) -> None:
        return self._run_async(self.llm_engine.reset_prefix_cache())

    def ready(self) -> bool:
        return True

    def check_background_threads(self) -> None:
        if self._prefetch_future.done():
            self._prefetch_future.result()
        if self._process_future.done():
            self._process_future.result()
        for task in self.active_tasks.values():
            if task.done():
                task.result()
        if not self.loop_thread.is_alive():
            raise RuntimeError(
                "vLLM engine loop thread has died. Check logs for errors in EngineCore or async engine."
            )

    def get_kv_cache_info(self) -> int:
        """Get KV cache max concurrency from the vLLM engine."""
        kv_cache_specs = self._run_async(self.llm_engine.collective_rpc("get_kv_cache_spec"))

        vllm_config = self.llm_engine.vllm_config
        gpu_memory_utilization = vllm_config.cache_config.gpu_memory_utilization
        total_gpu_memory = torch.cuda.get_device_properties(0).total_memory
        available_memory = int(gpu_memory_utilization * total_gpu_memory)

        kv_cache_groups = kv_cache_utils.get_kv_cache_groups(vllm_config, kv_cache_specs[0])

        kv_cache_config = kv_cache_utils.get_kv_cache_config_from_groups(
            vllm_config, kv_cache_groups, kv_cache_specs[0], available_memory
        )

        max_concurrency = kv_cache_utils.get_max_concurrency_for_kv_cache_config(vllm_config, kv_cache_config)

        return int(max_concurrency)


def get_cuda_arch_list() -> str:
    """Get CUDA compute capabilities and format them for TORCH_CUDA_ARCH_LIST."""
    if not torch.cuda.is_available():
        return ""

    cuda_capabilities = []
    for i in range(torch.cuda.device_count()):
        major, minor = torch.cuda.get_device_capability(i)
        cuda_capabilities.append(f"{major}.{minor}")

    # Remove duplicates and sort
    cuda_capabilities = sorted(set(cuda_capabilities))
    cuda_arch_list = ";".join(cuda_capabilities)
    logger.info(
        f"Detected CUDA compute capabilities: {cuda_capabilities}, setting TORCH_CUDA_ARCH_LIST={cuda_arch_list}"
    )
    return cuda_arch_list


def create_vllm_engines(
    num_engines: int,
    tensor_parallel_size: int,
    enforce_eager: bool,
    tokenizer_name_or_path: str,
    pretrain: str,
    revision: str,
    seed: int,
    enable_prefix_caching: bool,
    max_model_len: int,
    vllm_gpu_memory_utilization: float = 0.9,
    single_gpu_mode: bool = False,
    pg: PlacementGroup | None = None,
    tools: dict[str, Tool] | None = None,
    max_tool_calls: tuple[int, ...] = (5,),
    mask_tool_use: bool = True,
    prompt_queue=None,
    results_queue=None,
    eval_results_queue=None,
    actor_manager=None,
    use_fp8_kv_cache=False,
    inflight_updates: bool = False,
    reward_config: RewardConfig | None = None,
    train_dataset=None,
    eval_dataset=None,
) -> list[LLMRayActor]:
    # Convert max_tool_calls to a dict mapping tool end strings to their limits
    if tools:
        assert len(max_tool_calls) == 1 or len(max_tool_calls) == len(tools), (
            "max_tool_calls must have length 1 (applies to all tools) or same length as tools (per-tool limit)"
        )
        # tool key is the end_str
        if len(max_tool_calls) == 1:
            max_tool_calls_dict = {end_str: max_tool_calls[0] for end_str in tools}
        else:
            max_tool_calls_dict = {end_str: limit for end_str, limit in zip(tools.keys(), max_tool_calls)}
    else:
        max_tool_calls_dict = {}

    vllm_engines = []
    distributed_executor_backend = "uni" if tensor_parallel_size == 1 else "ray"
    use_hybrid_engine = pg is not None
    num_gpus = int(tensor_parallel_size == 1)
    if use_hybrid_engine and tensor_parallel_size == 1 and single_gpu_mode:
        # every worker will use 0.5 GPU, so that we can schedule
        # 2 instances on the same GPUs.
        num_gpus = 0.5

    logger.info(f"num_gpus: {num_gpus}")

    if not use_hybrid_engine:
        # Create a big placement group to ensure that all engines are packed
        bundles = [{"GPU": 1, "CPU": 1} for _ in range(num_engines * tensor_parallel_size)]
        pg = placement_group(bundles, strategy="PACK")
        ray.get(pg.ready())

    # ensure we use bundles on the same node where possible if tp>1.
    bundle_indices_list = get_bundle_indices_list(pg)

    for i in range(num_engines):
        bundle_indices = None
        bundle_indices = bundle_indices_list[i * tensor_parallel_size : (i + 1) * tensor_parallel_size]

        scheduling_strategy = PlacementGroupSchedulingStrategy(
            placement_group=pg,
            placement_group_capture_child_tasks=True,
            placement_group_bundle_index=bundle_indices[0],
        )

        vllm_engines.append(
            ray.remote(LLMRayActor)
            .options(
                num_cpus=num_gpus,
                num_gpus=num_gpus,
                scheduling_strategy=scheduling_strategy,
                runtime_env=ray.runtime_env.RuntimeEnv(
                    env_vars={"VLLM_ENABLE_V1_MULTIPROCESSING": "0", "TORCH_CUDA_ARCH_LIST": get_cuda_arch_list()}
                ),
            )
            .remote(
                model=pretrain,
                revision=revision,
                tokenizer=tokenizer_name_or_path,
                tokenizer_revision=revision,
                worker_extension_cls="open_instruct.vllm_utils_workerwrap.WorkerWrap",
                tensor_parallel_size=tensor_parallel_size,
                enforce_eager=enforce_eager,
                dtype="bfloat16",
                seed=seed + i,
                distributed_executor_backend=distributed_executor_backend,
                enable_prefix_caching=enable_prefix_caching,
                max_model_len=max_model_len,
                gpu_memory_utilization=vllm_gpu_memory_utilization,
                bundle_indices=bundle_indices,
                num_gpus=0.2 if use_hybrid_engine else 1,
                noset_visible_devices=ray_noset_visible_devices(),
                prompt_queue=prompt_queue,
                results_queue=results_queue,
                eval_results_queue=eval_results_queue,
                actor_manager=actor_manager,
                tools=tools,
                max_tool_calls=max_tool_calls_dict,
                mask_tool_use=mask_tool_use,
                inflight_updates=inflight_updates,
                kv_cache_dtype="auto" if not use_fp8_kv_cache else "fp8",
                calculate_kv_scales=use_fp8_kv_cache,
                reward_config=reward_config,
                train_dataset=train_dataset,
                eval_dataset=eval_dataset,
            )
        )

    ray_get_with_progress(
        [engine.ready.remote() for engine in vllm_engines], "Initializing vLLM engines", timeout=1200
    )

    return vllm_engines<|MERGE_RESOLUTION|>--- conflicted
+++ resolved
@@ -187,17 +187,9 @@
             max_tokens=sampling_params.max_tokens,
         )
 
-<<<<<<< HEAD
         tokens.extend(tool_output_token_ids)
         logprobs.extend([{token_id: types.SimpleNamespace(logprob=0.0)} for token_id in tool_output_token_ids])
-        masks.extend([0] * len(tool_output_token_ids))
-=======
-        accumulated_tokens.extend(tool_output_token_ids)
-        accumulated_logprobs.extend(
-            [{token_id: types.SimpleNamespace(logprob=0.0)} for token_id in tool_output_token_ids]
-        )
         masks.extend([0 if actor.mask_tool_use else 1] * len(tool_output_token_ids))
->>>>>>> 2d9ba7d0
 
         new_sample_tokens = sampling_params.max_tokens - len(masks)
         if excess > 0 or new_sample_tokens <= 0:
