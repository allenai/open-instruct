--- conflicted
+++ resolved
@@ -144,13 +144,9 @@
     # Debug: Check if IDs exist in processed
     processed_ids = set(ex["id"] for ex in processed.select(range(min(100, len(processed)))))
     print(f"Sample processed IDs: {list(processed_ids)[:5]}")
-<<<<<<< HEAD
-    print(f"ID overlap check - first 5 remove_ids in processed: {[rid in processed_ids for rid in list(remove_ids)[:5]]}")
-=======
     print(
         f"ID overlap check - first 5 remove_ids in processed: {[rid in processed_ids for rid in list(remove_ids)[:5]]}"
     )
->>>>>>> 2e01163a
 
     processed = processed.filter(
         lambda ex: ex["id"] not in remove_ids, num_proc=args.num_proc, desc="Filtering processed examples"
