import argparse
import os
import random
import hashlib
import re
import secrets
import select
import string
import sys
import time
from dataclasses import dataclass
from typing import Dict, List

import beaker
from rich.console import Console
from rich.text import Text

console = Console()


# ----------------------------------------------------------------------
# Open Instruct logic
OPEN_INSTRUCT_COMMANDS = [
    "open_instruct/finetune.py",
    "open_instruct/dpo_tune_cache.py",
    "open_instruct/grpo_fast.py",
    "open_instruct/ppo.py",
    "open_instruct/grpo_vllm_thread_ray_gtrl.py",
    "open_instruct/ppo_vllm_thread_ray_gtrl.py",
    "open_instruct/reward_modeling.py",
]

OPEN_INSTRUCT_RESUMABLES = ["open_instruct/grpo_fast.py"]

CACHE_EXCLUDED_ARGS = {
    "--with_tracking": False,
    "--checkpoint_state_freq": True,
    "--checkpoint_state_dir": True,
    "--gs_checkpoint_state_dir": True,
}


@dataclass
class ClusterConfig:
    weka: list[str]
    gcp: list[str]
    interconnect: list[str]


# ----------------------------------------------------------------------
# Mason logic
def build_command_without_args(command, args_to_remove):
    """Build new command list excluding specified arguments.

    Args:
        command: List of command arguments
        args_to_remove: Dict mapping argument names to boolean indicating if they have values
                       e.g., {"--with_tracking": False, "--checkpoint_state_dir": True}

    Returns:
        New command list with specified arguments removed
    """
    result = []
    skip_next = False

    for i, item in enumerate(command):
        if skip_next:
            skip_next = False
            continue

        if item in args_to_remove:
            if args_to_remove[item]:
                skip_next = True
            continue

        result.append(item)

    return result


def parse_beaker_dataset(dataset_str):
    splt = dataset_str.split(":")
    if len(splt) != 2:
        raise argparse.ArgumentError()

    return {"mount_path": splt[0], "beaker": splt[1]}


def parse_env_var(env_var_str: str) -> Dict[str, str]:
    """Parse environment variable string in the format 'name=value'"""
    if "=" not in env_var_str:
        raise argparse.ArgumentTypeError(f"Environment variable must be in format 'name=value', got: {env_var_str}")
    name, value = env_var_str.split("=", 1)
    if not name:
        raise argparse.ArgumentTypeError("Environment variable name cannot be empty")
    return {"name": name, "value": value}


def get_clusters(beaker_client: beaker.Beaker, selected_clusters: List[str]) -> ClusterConfig:
    """Get cluster properties for the user's selected clusters from Beaker API.

    Args:
        beaker_client: Beaker client instance
        selected_clusters: List of cluster names the user wants to use

    Returns:
        ClusterConfig with lists of which selected clusters have weka/gcp/interconnect properties
    """
    if beaker_client is None:
        raise ValueError("You need access to Beaker to run mason.py")

    weka_clusters = []
    gcp_clusters = []
    interconnect_clusters = []

    for cluster_full_name in selected_clusters:
        cluster_short_name = cluster_full_name.replace("ai2/", "")
        try:
            cluster = beaker_client.cluster.get(cluster_short_name)
        except Exception:
            console.log(f"Warning: Could not get info for cluster {cluster_full_name}, skipping property checks")
            continue

        has_interconnect = False
        has_gcp = False
        has_weka = False

        for tag in cluster.tags:
            if tag.startswith("interconnect:"):
                has_interconnect = True
            if tag.startswith("provider:gcp"):
                has_gcp = True
            if tag.startswith("storage:weka"):
                has_weka = True

        if has_interconnect:
            interconnect_clusters.append(cluster_full_name)
        if has_gcp:
            gcp_clusters.append(cluster_full_name)
        if has_weka:
            weka_clusters.append(cluster_full_name)

    return ClusterConfig(weka=weka_clusters, gcp=gcp_clusters, interconnect=interconnect_clusters)


# by default, we turn off vllm compile cache
# torch compile caching seems consistently broken, but the actual compiling isn't.
# Not sure why, for now we have disabled the caching (VLLM_DISABLE_COMPILE_CACHE=1).
DEFAULT_ENV_VARS = {
    "RAY_CGRAPH_get_timeout": "300",
    "VLLM_DISABLE_COMPILE_CACHE": "1",
    "NCCL_DEBUG": "ERROR",
    "VLLM_LOGGING_LEVEL": "WARNING",
    "VLLM_USE_V1": "1",
    "VLLM_ALLOW_INSECURE_SERIALIZATION": "1",
}


def get_args():
    parser = argparse.ArgumentParser()
    parser.add_argument(
        "--cluster", type=str, nargs="+", help="Beaker clusters on which the job could be run.", required=True
    )
    parser.add_argument(
        "--hostname", type=str, nargs="+", help="Beaker hostname on which the job could be run.", default=None
    )
    parser.add_argument("--max_retries", type=int, help="Number of retries", default=0)
    parser.add_argument("--budget", type=str, help="Budget to use.", required=True)
    parser.add_argument("--gpus", type=int, help="Number of gpus", default=0)
    parser.add_argument(
        "--shared_memory", type=str, help="Shared memory size (e.g., '10gb', '10.24gb')", default="10.24gb"
    )
    parser.add_argument("--num_nodes", type=int, help="Number of nodes", default=1)
    parser.add_argument(
        "--image",
        type=str,
        help="Beaker base image; usually fine to use AI2 base image.",
        default="ai2/cuda11.8-cudnn8-dev-ubuntu20.04",
    )
    parser.add_argument(
        "--workspace", type=str, help="The Beaker workspace to use. If not set, use your default.", default=None
    )
    parser.add_argument(
        "--beaker_datasets",
        nargs="*",
        help="""Beaker datasets to mount. You may give more than one, separated by
        spaces. Each dataset should be formatted like `[mount-point]:[beaker-dataset-id]`;
        for instance `/models:01HQXGAYGCS6D4ZK51K83CM49Y`.
        """,
        type=parse_beaker_dataset,
        default=[],
    )
    parser.add_argument(
        "--description",
        type=str,
        help="Optionally, a description for this job in Beaker.",
        default="Beaker-Mason job.",
    )
    parser.add_argument("--task_name", type=str, help="Name for the Beaker task.", default="beaker_mason")
    parser.add_argument("--priority", type=str, help="Beaker job priority.", default="normal")
    parser.add_argument("--preemptible", action="store_true", help="If given, run as preemptible")
    parser.add_argument("--pure_docker_mode", action="store_true", help="If given, run in pure docker mode")
    parser.add_argument("--no_hf_cache_env", action="store_true", help="Getting deprecated; it does nothing")
    parser.add_argument("--no_mount_nfs", action="store_true", help="Getting deprecated; it does nothing")
    parser.add_argument("--non_resumable", action="store_true", help="If given, disable resumable mode")
    parser.add_argument(
        "--no_auto_dataset_cache", action="store_true", help="If given, don't cache the dataset automatically"
    )
    parser.add_argument(
        "--auto_output_dir_path",
        type=str,
        default="/weka/oe-adapt-default/allennlp/deletable_checkpoint",
        help="If given, automatically replace the `--output_dir` argument with this path, essentially using it as a prefix",
    )
    parser.add_argument(
        "--auto_checkpoint_state_dir",
        type=str,
        default="/weka/oe-adapt-default/allennlp/deletable_checkpoint_states",
        help="If given, automatically replace the `--checkpoint_state_dir` argument with this path, essentially using it as a prefix",
    )
    parser.add_argument(
        "--gs_model_name",
        type=str,
        default=None,
        help="If given, set as the name of the model uploaded to GS for Augusta",
    )
    parser.add_argument(
        "--env",
        type=parse_env_var,
        action="append",
        help="""Additional environment variables in the format 'name=value'.
        Can be specified multiple times. Example: --env MY_VAR=value1 --env OTHER_VAR=value2""",
        default=[],
    )
    parser.add_argument(
        "--secret",
        type=parse_env_var,
        action="append",
        help="""Additional secret env variables in the format 'name=value'.
        Can be specified multiple times. Example: --secret MY_VAR=value1 --secret OTHER_VAR=value2""",
        default=[],
    )
    parser.add_argument(
        "--no-host-networking",
        action="store_true",
        help="If set, don't use host networking in experiment. Note this will make multi-node jobs error.",
    )
    parser.add_argument(
        "--timeout",
        type=int,
        help="Timeout for the Beaker task in seconds (e.g., 7200 for 2 hours). If not specified, no timeout is set.",
        default=None,
    )
    # Split up the mason args from the Python args.
    mason_args, command_args = parser.parse_known_args()
    commands = parse_commands(command_args)

    def _commands_include_resumable_target(cmds: List[List[str]]) -> bool:
        for cmd in cmds:
            for target in OPEN_INSTRUCT_RESUMABLES:
                if target in cmd:
                    return True
        return False

    # can resume if the command is in OPEN_INSTRUCT_RESUMABLES and --non_resumable is not set
    is_resumable = _commands_include_resumable_target(commands) and not mason_args.non_resumable
    if not is_resumable and not mason_args.non_resumable:
        console.log(
            "--non_resumable is not set, but the command is not in OPEN_INSTRUCT_RESUMABLES, so the job will not be resumable"
        )
    setattr(mason_args, "resumable", is_resumable)

    return mason_args, commands


def generate_id(length: int = 8) -> str:
    """Generate a random base-36 string of `length` digits."""
    # There are ~2.8T base-36 8-digit strings. If we generate 210k ids,
    # we'll have a ~1% chance of collision.
    alphabet = string.ascii_lowercase + string.digits
    return "".join(secrets.choice(alphabet) for _ in range(length))


global_wandb_id = generate_id()


def parse_commands(command_args: List[str]) -> List[List[str]]:
    """the inputs are ['--', 'which', 'python', '--', 'echo', 'hello'], and this function converts it into [['which', 'python'], ['echo', 'hello']]"""
    if command_args[0] != "--":
        msg = (
            "Please separate the Python command you want to run with ' -- ', like "
            "`mason [mason-args] -- python [python-args]`."
        )
        raise Exception(msg)

    commands = []
    command = []
    for item in command_args:
        if item == "--":
            if command:
                commands.append(command)
                command = []
        else:
            command.append(item)
    if command:
        commands.append(command)
    return commands


def get_env_vars(
    pure_docker_mode: bool,
    cluster: List[str],
    beaker_secrets: List[str],
    whoami: str,
    resumable: bool,
    num_nodes: int,
    additional_env_vars: List[Dict[str, str]],
    additional_secrets: List[Dict[str, str]],
    cluster_config: ClusterConfig,
):
    additional_env_var_names = {var["name"] for var in additional_env_vars}

    env_vars = [
        beaker.BeakerEnvVar(name=name, value=value)
        for name, value in DEFAULT_ENV_VARS.items()
        if name not in additional_env_var_names
    ]

    env_vars.extend(
        [beaker.BeakerEnvVar(name=env_var["name"], value=env_var["value"]) for env_var in additional_env_vars]
    )

    # add user-specific secrets
    env_vars.extend(
        [beaker.BeakerEnvVar(name=secret["name"], secret=secret["value"]) for secret in additional_secrets]
    )

    useful_secrets = [
        "HF_TOKEN",
        "WANDB_API_KEY",
        "BEAKER_TOKEN",
        "OPENAI_API_KEY",
        # litellm expects these env vars
        "AZURE_API_KEY",
        "AZURE_API_BASE",
        "ANTHROPIC_API_KEY",
    ]
    for useful_secret in useful_secrets:
        if f"{whoami}_{useful_secret}" in beaker_secrets:
            env_vars.append(beaker.BeakerEnvVar(name=useful_secret, secret=f"{whoami}_{useful_secret}"))
        elif useful_secret in beaker_secrets:
            env_vars.append(beaker.BeakerEnvVar(name=useful_secret, secret=useful_secret))

    # use the user's PATH; including the conda / python PATH
    if not pure_docker_mode:
        env_vars.extend([beaker.BeakerEnvVar(name="PATH", value=os.getenv("PATH"))])

    # if all cluster is in weka, we mount the weka
    if all(c in cluster_config.weka for c in cluster):
        env_vars.extend(
            [
                beaker.BeakerEnvVar(name="HF_HOME", value="/weka/oe-adapt-default/allennlp/.cache/huggingface"),
                beaker.BeakerEnvVar(
                    name="HF_DATASETS_CACHE", value="/weka/oe-adapt-default/allennlp/.cache/huggingface"
                ),
                beaker.BeakerEnvVar(name="HF_HUB_CACHE", value="/weka/oe-adapt-default/allennlp/.cache/hub"),
                beaker.BeakerEnvVar(
                    name="CHECKPOINT_OUTPUT_DIR",
                    value=f"/weka/oe-adapt-default/allennlp/deletable_checkpoint_states/{global_wandb_id}",
                ),
            ]
        )
        if num_nodes > 1:
            env_vars.extend(
                [
                    beaker.BeakerEnvVar(name="NCCL_SOCKET_IFNAME", value="ib"),
                    beaker.BeakerEnvVar(name="NCCL_IB_HCA", value="^=mlx5_bond_0"),
                ]
            )
    # if all cluster is in gcp we add the following env

    elif all(c in cluster_config.gcp for c in cluster):
        env_vars.extend(
            [
                beaker.BeakerEnvVar(name="HF_HOME", value="/filestore/.cache/huggingface"),
                beaker.BeakerEnvVar(name="HF_DATASETS_CACHE", value="/filestore/.cache/huggingface"),
                beaker.BeakerEnvVar(name="HF_HUB_CACHE", value="/filestore/.cache/hub"),
                beaker.BeakerEnvVar(
                    name="HF_HUB_ENABLE_HF_TRANSFER",
                    value="0",  # we disable it because GCP is weird on uploading to the hub
                ),
            ]
        )
        if num_nodes > 1:
            env_vars.extend(
                [
                    beaker.BeakerEnvVar(name="LD_LIBRARY_PATH", value=r"/var/lib/tcpxo/lib64:${LD_LIBRARY_PATH}"),
                    beaker.BeakerEnvVar(name="NCCL_CROSS_NIC", value="0"),
                    beaker.BeakerEnvVar(name="NCCL_ALGO", value="Ring,Tree"),
                    beaker.BeakerEnvVar(name="NCCL_PROTO", value="Simple"),
                    beaker.BeakerEnvVar(name="NCCL_MIN_NCHANNELS", value="4"),
                    beaker.BeakerEnvVar(name="NCCL_P2P_NET_CHUNKSIZE", value="524288"),
                    beaker.BeakerEnvVar(name="NCCL_P2P_PCI_CHUNKSIZE", value="524288"),
                    beaker.BeakerEnvVar(name="NCCL_P2P_NVL_CHUNKSIZE", value="1048576"),
                    beaker.BeakerEnvVar(name="NCCL_FASTRAK_NUM_FLOWS", value="2"),
                    beaker.BeakerEnvVar(name="NCCL_FASTRAK_ENABLE_CONTROL_CHANNEL", value="0"),
                    beaker.BeakerEnvVar(name="NCCL_BUFFSIZE", value="8388608"),
                    beaker.BeakerEnvVar(name="NCCL_FASTRAK_USE_SNAP", value="1"),
                    beaker.BeakerEnvVar(name="CUDA_VISIBLE_DEVICES", value="0,1,2,3,4,5,6,7"),
                    beaker.BeakerEnvVar(name="NCCL_NET_GDR_LEVEL", value="PIX"),
                    beaker.BeakerEnvVar(name="NCCL_FASTRAK_ENABLE_HOTPATH_LOGGING", value="0"),
                    beaker.BeakerEnvVar(name="NCCL_TUNER_PLUGIN", value="libnccl-tuner.so"),
                    beaker.BeakerEnvVar(
                        name="NCCL_TUNER_CONFIG_PATH", value="/var/lib/tcpxo/lib64/a3plus_tuner_config.textproto"
                    ),
                    beaker.BeakerEnvVar(
                        name="NCCL_SHIMNET_GUEST_CONFIG_CHECKER_CONFIG_FILE",
                        value="/var/lib/tcpxo/lib64/a3plus_guest_config.textproto",
                    ),
                    beaker.BeakerEnvVar(name="NCCL_FASTRAK_PLUGIN_ACCEPT_TIMEOUT_MS", value="600000"),
                    beaker.BeakerEnvVar(name="NCCL_NVLS_ENABLE", value="0"),
                    beaker.BeakerEnvVar(name="NCCL_FASTRAK_CTRL_DEV", value="enp0s12"),
                    beaker.BeakerEnvVar(
                        name="NCCL_FASTRAK_IFNAME",
                        value="enp6s0,enp7s0,enp13s0,enp14s0,enp134s0,enp135s0,enp141s0,enp142s0",
                    ),
                    beaker.BeakerEnvVar(name="NCCL_SOCKET_IFNAME", value="enp0s12"),
                    beaker.BeakerEnvVar(name="NCCL_USE_SNAP", value="1"),
                    beaker.BeakerEnvVar(name="NCCL_FASTRAK_USE_LLCM", value="1"),
                    beaker.BeakerEnvVar(name="NCCL_FASTRAK_LLCM_DEVICE_DIRECTORY", value="/dev/aperture_devices"),
                ]
            )
    # don't mount anything; assume no cache
    else:
        pass

    if resumable:
        env_vars.extend(
            [
                beaker.BeakerEnvVar(name="WANDB_RUN_ID", value=global_wandb_id),
                beaker.BeakerEnvVar(name="WANDB_RESUME", value="allow"),
            ]
        )

    return env_vars


def get_datasets(beaker_datasets, cluster: List[str], cluster_config: ClusterConfig):
    """if pure docker mode we don't mount the NFS; so we can run it on jupiter2"""
    res = []
    # if all cluster is in weka, we mount the weka
    if all(c in cluster_config.weka for c in cluster):
        res = [
            beaker.BeakerDataMount(
                source=beaker.BeakerDataSource(weka="oe-adapt-default"), mount_path="/weka/oe-adapt-default"
            ),
            beaker.BeakerDataMount(
                source=beaker.BeakerDataSource(weka="oe-training-default"), mount_path="/weka/oe-training-default"
            ),
        ]
    elif all(c in cluster_config.gcp for c in cluster):
        res = [
            beaker.BeakerDataMount(
                source=beaker.BeakerDataSource(host_path="/mnt/filestore_1"), mount_path="/filestore"
            )
        ]
    for beaker_dataset in beaker_datasets:
        to_append = beaker.BeakerDataMount(
            source=beaker.BeakerDataSource(beaker=beaker_dataset["beaker"]), mount_path=beaker_dataset["mount_path"]
        )
        res.append(to_append)

    return res


def maybe_cache_dataset(command: List[str], args: argparse.Namespace) -> tuple[List[str], List[str], List[str]]:
    """Cache datasets locally before running on beaker if auto-caching is enabled.

    Returns:
        Tuple of (modified_command, dataset_cache_paths, dataset_config_hashes)
    """

    def find_list_idx(lst: List[str], item: str):
        for i in range(len(lst)):
            if item == lst[i]:
                return i
        return -1

    def remove_arg_from_list(lst: List[str], item: str, remove_value: bool = False):
        idx = find_list_idx(lst, item)
        if idx != -1 and idx + 1 < len(lst):
            if remove_value:
                lst.pop(idx + 1)
            lst.pop(idx)

    if not any("hf_entity" in c for c in command):
        command.append("--hf_entity")
        command.append("allenai")
    if not any("wandb_entity" in c for c in command):
        command.append("--wandb_entity")
        command.append("ai2-llm")

    dataset_cache_paths = []
    dataset_config_hashes = []

    if not args.no_auto_dataset_cache:
        for file in OPEN_INSTRUCT_COMMANDS:
            idx = find_list_idx(command, file)
            if idx != -1:
                caching_command = command.copy()
                remove_arg_from_list(caching_command, "--with_tracking", False)
                remove_arg_from_list(caching_command, "--checkpoint_state_freq", True)
                remove_arg_from_list(caching_command, "--checkpoint_state_dir", True)
                remove_arg_from_list(caching_command, "--gs_checkpoint_state_dir", True)
                caching_command = "python " + " ".join(caching_command[idx:]) + " --cache_dataset_only"
                console.log("📦📦📦 Running the caching command with `--cache_dataset_only`")
                import subprocess

                process = subprocess.Popen(
                    caching_command,
                    shell=True,
                    stdout=subprocess.PIPE,
                    stderr=subprocess.PIPE,
                    text=True,
                    bufsize=1,
                )

                stdout_data, stderr_data = [], []

                streams = [process.stdout, process.stderr]
                while True:
                    reads = select.select(streams, [], [])[0]

                    done = True
                    for stream in reads:
                        line = stream.readline()
                        if line:
                            done = False
                            is_stdout = stream == process.stdout
                            print(line.rstrip(), file=sys.stdout if is_stdout else sys.stderr)
                            if is_stdout:
                                stdout_data.append(line)
                            else:
                                stderr_data.append(line)

                    if done and process.poll() is not None:
                        break

                result = type(
                    "SubprocessResult",
                    (),
                    {
                        "returncode": process.returncode,
                        "stdout": "".join(stdout_data),
                        "stderr": "".join(stderr_data),
                    },
                )
                stdout = result.stdout
                for line in stdout.splitlines():
                    if "✅ Found cached dataset at" in line:
                        dataset_cache_path = line.split("✅ Found cached dataset at")[1].strip()
                        dataset_config_hash = dataset_cache_path.split("/")[-1]
                        console.log(f"📦 Found cached dataset at: {dataset_cache_path}")
                        console.log(f"📦 Found cached dataset config hash: {dataset_config_hash}")
                        dataset_cache_paths.append(dataset_cache_path)
                        dataset_config_hashes.append(dataset_config_hash)
                stderr = result.stderr
                return_code = result.returncode
                if return_code != 0:
                    raise Exception(f"Error code {return_code} when creating cached dataset")
                console.log("✅✅✅ Finished running the caching command")

    return command, dataset_cache_paths, dataset_config_hashes


def maybe_override_output_dir(
    command: List[str],
    args: argparse.Namespace,
    whoami: str,
    is_external_user: bool,
    is_open_instruct_training: bool,
    cluster_config: ClusterConfig,
) -> List[str]:
    """Override output_dir for Weka clusters to enable auto-evaluation.

    Returns:
        Modified command list
    """
    if any(c in cluster_config.weka for c in args.cluster):
        if len(args.auto_output_dir_path) > 0:
            need_to_override_output_dir = True
            for idx, cmd in enumerate(command):
                if cmd == "--output_dir":
                    if "/weka/" in command[idx + 1]:
                        need_to_override_output_dir = False
                        break
            if need_to_override_output_dir and is_open_instruct_training and not is_external_user:
                new_output_dir = f"{args.auto_output_dir_path}/{whoami}/"
                console.log(f"🔍🔍🔍 Automatically overriding the `--output_dir` argument to be in `{new_output_dir}`")
                command.append("--output_dir")
                command.append(new_output_dir)
        else:
            no_eval_commands = [
                ["--try_launch_beaker_eval_jobs", "False"],
                ["--try_launch_beaker_eval_jobs_on_weka", "False"],
                ["--no_try_launch_beaker_eval_jobs"],
                ["--no_try_launch_beaker_eval_jobs_on_weka"],
            ]
            no_eval_concat_commands = [" ".join(cmd) for cmd in no_eval_commands]
            no_eval_concat_command_exists = any(cmd in command for cmd in no_eval_concat_commands)
            if not no_eval_concat_command_exists:
                raise ValueError(
                    "To auto-evaluation is turned on by default, to make sure it works, you must:\n"
                    "1. run mason with`--auto_output_dir_path /weka/...`, or\n"
                    "2. in the training command, disable auto-evaluation with `--no_try_launch_beaker_eval_jobs`, or\n"
                    "3. in the training command, use a `--output_dir` that starts with `/weka/`"
                )

    return command


def maybe_optimize_gcp_model_loading(
    command: List[str],
    args: argparse.Namespace,
    dataset_cache_paths: List[str],
    dataset_config_hashes: List[str],
    cluster_config: ClusterConfig,
) -> List[str]:
    """Optimize model loading for GCP clusters by uploading to GCS and downloading on compute nodes.

    Returns:
        Modified command list with GCS download prefix
    """
    from open_instruct.dataset_transformation import get_commit_hash
    from open_instruct.utils import download_from_hf, gs_folder_exists, upload_to_gs_bucket

    if any(c in cluster_config.gcp for c in args.cluster):
        model_name_or_path = None
        for idx, cmd in enumerate(command):
            if cmd == "--model_name_or_path":
                model_name_or_path = command[idx + 1]
                break
        model_revision = "main"
        for idx, cmd in enumerate(command):
            if cmd == "--model_revision":
                model_revision = command[idx + 1]
                break

        commit_hash = get_commit_hash(model_name_or_path, model_revision, "config.json", "model")
        if os.path.exists(model_name_or_path):
            path = model_name_or_path
            assert args.gs_model_name is not None, "for local models to upload to gs, you must set --gs_model_name"
            model_name_or_path = args.gs_model_name
            commit_hash = hashlib.md5(model_name_or_path.encode("utf-8")).hexdigest()[:8]
            console.log(
                f"Local model is already downloaded, using gs_model_name {model_name_or_path}, with hash of model path {commit_hash}"
            )
        else:
            download_from_hf(model_name_or_path, model_revision)
            path = download_from_hf(model_name_or_path, model_revision)
        gs_saved_path = f"gs://ai2-llm/post-training/deletable_cache_models/{model_name_or_path}/{commit_hash}"
        gs_folder = gs_folder_exists(gs_saved_path)
        if not gs_folder:
            upload_to_gs_bucket(path, gs_saved_path)

        download_path = gs_saved_path.replace("gs://", "/gs/")
        download_path_without_last_folder = download_path.rsplit("/", 1)[0]
        gs_download_command = [
            "mkdir",
            "-p",
            download_path,
            "&&",
            "gsutil",
            "-o",
            "GSUtil:parallel_thread_count=1",
            "-o",
            "GSUtil:sliced_object_download_threshold=150",
            "-m",
            "cp",
            "-r",
            gs_saved_path,
            download_path_without_last_folder,
            "&&",
            "ls",
            download_path_without_last_folder,
            "&&",
            "ls",
            download_path,
            "&&",
        ]

        command.append("--gs_bucket_path")
        command.append("gs://ai2-llm/post-training/")

        for idx, cmd in enumerate(command):
            if cmd == "--model_name_or_path":
                command[idx + 1] = download_path
                break
        for idx, cmd in enumerate(command):
            if cmd == "--model_revision":
                command[idx + 1] = "main"
                break

        if len(dataset_cache_paths) > 0:
            for cidx, (dataset_cache_path, dataset_config_hash) in enumerate(
                zip(dataset_cache_paths, dataset_config_hashes)
            ):
                gs_saved_path = f"gs://ai2-llm/post-training/deletable_cache_datasets/{dataset_cache_path}"
                gs_folder = gs_folder_exists(gs_saved_path)
                if not gs_folder:
                    upload_to_gs_bucket(dataset_cache_path, gs_saved_path)
                dataset_cache_path_without_last_folder = dataset_cache_path.rsplit("/", 1)[0]
                gs_download_command += [
                    "mkdir",
                    "-p",
                    dataset_cache_path_without_last_folder,
                    "&&",
                    "gsutil",
                    "cp",
                    "-r",
                    gs_saved_path,
                    dataset_cache_path_without_last_folder,
                    "&&",
                    "ls",
                    dataset_cache_path_without_last_folder,
                    "&&",
                    "ls",
                    dataset_cache_path,
                    "&&",
                ]
                if cidx == 0:
                    command.append("--dataset_config_hash")
                    command.append(dataset_config_hash)
                elif cidx == 1:
                    command.append("--dataset_config_eval_hash")
                    command.append(dataset_config_hash)
        command = gs_download_command + command

    return command


def escape_strings(command: List[str]) -> List[str]:
    """Escape JSON strings in command arguments by wrapping them in single quotes.

    Returns:
        Modified command list with escaped JSON strings
    """
    for idx in range(len(command)):
        if "{" in command[idx]:
            command[idx] = "'" + command[idx] + "'"
    return command


def make_internal_command(command: List[str], args: argparse.Namespace, whoami: str, is_external_user: bool, cluster_config: ClusterConfig) -> str:
    if "WANDB_ENTITY" in os.environ:
        command = [f"WANDB_ENTITY={os.environ['WANDB_ENTITY']}"] + command
    if "WANDB_PROJECT" in os.environ:
        command = [f"WANDB_PROJECT={os.environ['WANDB_PROJECT']}"] + command
    if "WANDB_TAGS" in os.environ:
        command = [f"WANDB_TAGS={os.environ['WANDB_TAGS']}"] + command

    for i in range(len(command)):
        if "</" in command[i]:
            command[i] = f"'{command[i]}'"

    is_open_instruct_training = any(cmd in command for cmd in OPEN_INSTRUCT_COMMANDS)
    dataset_cache_paths = []
    dataset_config_hashes = []

    if is_open_instruct_training:
<<<<<<< HEAD
        command, dataset_cache_paths, dataset_config_hashes = maybe_cache_dataset(command, args)

        def find_list_idx(lst: List[str], item: str):
            for i in range(len(lst)):
                if item == lst[i]:
                    return i
            return -1

        for file in OPEN_INSTRUCT_COMMANDS:
            idx = find_list_idx(command, file)
            if idx != -1:
=======
        from open_instruct.dataset_transformation import get_commit_hash
        from open_instruct.utils import download_from_hf, gs_folder_exists, upload_to_gs_bucket

        # HACK: Cache dataset logic:
        # Here we basically try to run the tokenization full_command locally before running it on beaker
        # We could in theory submit a cpu only job to beaker to do this, but that requires setting up
        # dependency jobs somehow. Since tokenization is like ~5 minutes, we can just run it locally.
        # Once it's cached, we don't need to cache it again.

        # Add the whoami parts if not already present
        if not any("hf_entity" in c for c in command):
            command.append("--hf_entity")
            command.append("allenai")
        if not any("wandb_entity" in c for c in command):
            command.append("--wandb_entity")
            command.append("ai2-llm")

        dataset_cache_paths = []
        dataset_config_hashes = []
        if not args.no_auto_dataset_cache:
            for file in OPEN_INSTRUCT_COMMANDS:
                try:
                    idx = command.index(file)
                except ValueError:
                    continue

                filtered_command = build_command_without_args(command[idx:], CACHE_EXCLUDED_ARGS)
                caching_command = "python " + " ".join(filtered_command) + " --cache_dataset_only"
                console.log("📦📦📦 Running the caching command with `--cache_dataset_only`")
                import subprocess

                # Use Popen to get real-time output while also capturing it
                process = subprocess.Popen(
                    caching_command,
                    shell=True,
                    stdout=subprocess.PIPE,
                    stderr=subprocess.PIPE,
                    text=True,
                    bufsize=1,
                )

                stdout_data, stderr_data = [], []

                # Set up select to monitor both stdout and stderr
                streams = [process.stdout, process.stderr]
                while True:
                    # Wait for output on either stream
                    reads = select.select(streams, [], [])[0]

                    done = True
                    for stream in reads:
                        line = stream.readline()
                        if line:
                            done = False
                            is_stdout = stream == process.stdout
                            print(line.rstrip(), file=sys.stdout if is_stdout else sys.stderr)
                            if is_stdout:
                                stdout_data.append(line)
                            else:
                                stderr_data.append(line)

                    if done and process.poll() is not None:
                        break

                result = type(
                    "SubprocessResult",
                    (),
                    {
                        "returncode": process.returncode,
                        "stdout": "".join(stdout_data),
                        "stderr": "".join(stderr_data),
                    },
                )
                stdout = result.stdout
                # Extract the cached dataset path from stdout if it exists
                for line in stdout.splitlines():
                    if "✅ Found cached dataset at" in line:
                        dataset_cache_path = line.split("✅ Found cached dataset at")[1].strip()
                        dataset_config_hash = dataset_cache_path.split("/")[-1]
                        console.log(f"📦 Found cached dataset at: {dataset_cache_path}")
                        console.log(f"📦 Found cached dataset config hash: {dataset_config_hash}")
                        dataset_cache_paths.append(dataset_cache_path)
                        dataset_config_hashes.append(dataset_config_hash)
                stderr = result.stderr
                return_code = result.returncode
                if return_code != 0:
                    raise Exception(f"Error code {return_code} when creating cached dataset")
                console.log("✅✅✅ Finished running the caching command")

>>>>>>> fd126317
                if file in OPEN_INSTRUCT_RESUMABLES and idx != -1 and len(args.auto_checkpoint_state_dir) > 0:
                    need_to_override_checkpoint_state_dir = True
                    default_checkpoint_state_freq = 200
                    for idx, cmd in enumerate(command):
                        if cmd == "--checkpoint_state_dir":
                            if idx + 1 < len(command):
                                if "/weka/" in command[idx + 1]:
                                    need_to_override_checkpoint_state_dir = False
                        if cmd == "--checkpoint_state_freq":
                            if idx + 1 < len(command):
                                default_checkpoint_state_freq = command[idx + 1]

                    if need_to_override_checkpoint_state_dir and is_open_instruct_training and not is_external_user:
                        new_checkpoint_state_dir = f"{args.auto_checkpoint_state_dir}/{whoami}/{int(time.time())}_{random.randint(0, 1000000)}"
                        console.log(
                            f"🔍🔍🔍 Automatically overriding the `--checkpoint_state_dir` argument to be in `{new_checkpoint_state_dir}`"
                        )
                        command.append("--checkpoint_state_dir")
                        command.append(new_checkpoint_state_dir)
                        command.append("--checkpoint_state_freq")
                        command.append(str(default_checkpoint_state_freq))

        command = maybe_override_output_dir(
            command, args, whoami, is_external_user, is_open_instruct_training, cluster_config
        )
        command = maybe_optimize_gcp_model_loading(
            command, args, dataset_cache_paths, dataset_config_hashes, cluster_config
        )

    command = escape_strings(command)
    full_command = command
    setup_commands = ""
    if not args.pure_docker_mode:
        setup_commands = f"cd {os.getcwd()} && "

    join_full_command = " ".join(full_command)
    # override accelerate call
    if args.num_nodes > 1:
        if "--num_processes" not in join_full_command and "accelerate" in join_full_command:
            raise ValueError("num_processes must be specified in the command for accelerate-based multi-node jobs.")
        join_full_command = re.sub(
            r"--num_processes (\d+)",
            lambda m: (
                f"--num_processes {int(m.group(1)) * args.num_nodes} "
                f"--num_machines {args.num_nodes} "
                "--machine_rank $BEAKER_REPLICA_RANK "
                "--main_process_ip $BEAKER_LEADER_REPLICA_HOSTNAME "
                "--main_process_port 29400 "
            ),
            join_full_command,
        )
    full_command = setup_commands + join_full_command
    console.log("🔍🔍🔍 Full command")
    print(full_command)
    return full_command


def make_task_spec(args, full_command: str, i: int, beaker_secrets: str, whoami: str, resumable: bool, cluster_config: ClusterConfig):
    # Add a check to ensure that the user is using the correct clusters for multi-node jobs
    if args.num_nodes > 1 and not all(c in cluster_config.interconnect for c in args.cluster):
        confirmation = False
        while not confirmation:
            confirmation = input(
                "Interconnect clusters are required for multi-node jobs. Are you sure you want to continue? (y/n)"
            )
            if confirmation == "y":
                confirmation = True
            elif confirmation == "n":
                raise ValueError(
                    f"Interconnect clusters are required for multi-node jobs; please only use the following clusters: {cluster_config.interconnect}"
                )
            else:
                print("Invalid input. Please enter 'y' or 'n'.")
    if args.image == "ai2/cuda11.8-cudnn8-dev-ubuntu20.04" and any(c in cluster_config.gcp for c in args.cluster):
        raise ValueError("GCP clusters do not have the dev filesystem, please use a proper image")

    if args.hostname is not None:
        constraints = beaker.BeakerConstraints(hostname=args.hostname)
    else:
        constraints = beaker.BeakerConstraints(cluster=args.cluster)
    spec = beaker.BeakerTaskSpec(
        name=f"{args.task_name}__{i}",
        image=beaker.BeakerImageSource(beaker=args.image),
        command=["/bin/bash", "-c"],
        arguments=[full_command],
        result=beaker.BeakerResultSpec(path="/output"),
        datasets=get_datasets(args.beaker_datasets, args.cluster, cluster_config),
        context=beaker.BeakerTaskContext(
            priority=beaker.BeakerJobPriority[args.priority], preemptible=args.preemptible
        ),
        constraints=constraints,
        env_vars=get_env_vars(
            args.pure_docker_mode,
            args.cluster,
            beaker_secrets,
            whoami,
            resumable,
            args.num_nodes,
            args.env,
            args.secret,
            cluster_config,
        ),
        resources=beaker.BeakerTaskResources(gpu_count=args.gpus, shared_memory=args.shared_memory),
        replicas=args.num_nodes,
    )
    if args.num_nodes > 1:
        spec.leader_selection = True
        spec.propagate_failure = True
        spec.propagate_preemption = True
    if args.no_host_networking:
        spec.host_networking = False
    else:
        spec.host_networking = True

    if args.timeout is not None:
        spec.timeout = args.timeout

    return spec


def main():
    args, commands = get_args()
    # If the user is not in Ai2, we run the command as is
    config_path = os.path.expanduser("~/.beaker/config.yml")
    is_external_user = not os.path.exists(config_path) and "BEAKER_TOKEN" not in os.environ
    if is_external_user:
        whoami = "external_user"
        beaker_secrets = []
        beaker_client = None
    else:
        if args.workspace:
            beaker_client = beaker.Beaker.from_env(default_workspace=args.workspace)
        else:
            beaker_client = beaker.Beaker.from_env()
        beaker_secrets = [secret.name for secret in beaker_client.secret.list()]
        whoami = beaker_client.user.get().name

    cluster_config = get_clusters(beaker_client, args.cluster)
    full_commands = [make_internal_command(command, args, whoami, is_external_user, cluster_config) for command in commands]
    if is_external_user:
        console.rule("[bold red]Non-Ai2 User Detected[/bold red]")
        console.print(
            Text(
                (
                    "👋 Hi external user! The following command will be executed in our internal server; feel free to modify it to your needs. "
                    '(For example, you might need to replace `"$BEAKER_LEADER_REPLICA_HOSTNAME"` with your own hostname)'
                ),
                style="bold",
            )
        )
    for idx, full_command in enumerate(full_commands):
        console.rule(f"[bold blue]Command {idx + 1}[/bold blue]")
        console.print(Text(full_command))
    if is_external_user:
        return
    experiment_spec = beaker.BeakerExperimentSpec(
        description=args.description,
        tasks=[
            make_task_spec(args, full_command, i, beaker_secrets, whoami, args.resumable, cluster_config)
            for i, full_command in enumerate(full_commands)
        ],
        budget=args.budget,
        retry=beaker.BeakerRetrySpec(allowed_task_retries=args.max_retries),
    )
    exp = beaker_client.experiment.create(spec=experiment_spec)
    console.log(f"Kicked off Beaker job. https://beaker.org/ex/{exp.experiment.id}")


if __name__ == "__main__":
    main()<|MERGE_RESOLUTION|>--- conflicted
+++ resolved
@@ -768,19 +768,6 @@
     dataset_config_hashes = []
 
     if is_open_instruct_training:
-<<<<<<< HEAD
-        command, dataset_cache_paths, dataset_config_hashes = maybe_cache_dataset(command, args)
-
-        def find_list_idx(lst: List[str], item: str):
-            for i in range(len(lst)):
-                if item == lst[i]:
-                    return i
-            return -1
-
-        for file in OPEN_INSTRUCT_COMMANDS:
-            idx = find_list_idx(command, file)
-            if idx != -1:
-=======
         from open_instruct.dataset_transformation import get_commit_hash
         from open_instruct.utils import download_from_hf, gs_folder_exists, upload_to_gs_bucket
 
@@ -870,7 +857,6 @@
                     raise Exception(f"Error code {return_code} when creating cached dataset")
                 console.log("✅✅✅ Finished running the caching command")
 
->>>>>>> fd126317
                 if file in OPEN_INSTRUCT_RESUMABLES and idx != -1 and len(args.auto_checkpoint_state_dir) > 0:
                     need_to_override_checkpoint_state_dir = True
                     default_checkpoint_state_freq = 200
