--- conflicted
+++ resolved
@@ -19,13 +19,4 @@
         with:
           version: "0.8.8"
       - name: Code quality
-<<<<<<< HEAD
-        run: |
-          uv run ruff format --check --diff open_instruct mason.py test_mason.py
-          uv run ruff check --exit-non-zero-on-fix open_instruct mason.py test_mason.py
-      - name: Type check
-        run: |
-          uv run ty check
-=======
-        run: make quality-check
->>>>>>> bb334eec
+        run: make quality-check