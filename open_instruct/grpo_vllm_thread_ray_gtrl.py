--- conflicted
+++ resolved
@@ -120,11 +120,7 @@
     upload_metadata_to_hf,
     create_snippet_mask,
 )
-<<<<<<< HEAD
-from open_instruct.vllm_utils2 import LLMRayActor, create_vllm_engines, init_process_group
-=======
 from open_instruct.vllm_utils3 import LLMRayActor, create_vllm_engines, init_process_group
->>>>>>> 166a9439
 from open_instruct.search_utils.search_actor import LLMSearchRayActor
 
 api = HfApi()
@@ -348,10 +344,6 @@
     """The maximum number of searches to perform for each query."""
     number_documents_to_search: int = 10
     """The maximum number of documents to retrieve for each query."""
-
-    # rl-rag settings
-    use_search_actor: bool = False
-    """Whether to use the search actor for RL-RAG"""
 
     def __post_init__(self):
         assert self.number_samples_per_prompt > 0, "Number of samples per prompt must be greater than 0!"
@@ -1786,10 +1778,7 @@
         args.single_gpu_mode,
         pg=pg if args.single_gpu_mode else None,
         ray_actor_class=LLMSearchRayActor if args.use_search_actor else LLMRayActor,
-<<<<<<< HEAD
-=======
         additional_ray_actor_kwargs=additional_ray_actor_kwargs,
->>>>>>> 166a9439
     )
 
     metrics_queue = RayQueue()
