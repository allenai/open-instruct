import argparse
import hashlib
import os
import random
import re
import secrets
import select
import string
import sys
import time

import backoff
import beaker
import requests
from rich.console import Console
from rich.text import Text

from open_instruct.utils import GCP_CLUSTERS, INTERCONNECT_CLUSTERS, WEKA_CLUSTERS

console = Console()


# ----------------------------------------------------------------------
# Open Instruct logic
OPEN_INSTRUCT_COMMANDS = [
    "open_instruct/finetune.py",
    "open_instruct/dpo_tune_cache.py",
    "open_instruct/grpo_fast.py",
    "open_instruct/ppo.py",
    "open_instruct/reward_modeling.py",
]

OPEN_INSTRUCT_RESUMABLES = ["open_instruct/grpo_fast.py"]

CACHE_EXCLUDED_ARGS = {
    "--with_tracking": False,
    "--checkpoint_state_freq": True,
    "--checkpoint_state_dir": True,
    "--gs_checkpoint_state_dir": True,
}


# ----------------------------------------------------------------------
# Mason logic
def build_command_without_args(command, args_to_remove):
    """Build new command list excluding specified arguments.

    Args:
        command: List of command arguments
        args_to_remove: Dict mapping argument names to boolean indicating if they have values
                       e.g., {"--with_tracking": False, "--checkpoint_state_dir": True}

    Returns:
        New command list with specified arguments removed
    """
    result = []
    skip_next = False

    for item in command:
        if skip_next:
            skip_next = False
            continue

        if item in args_to_remove:
            if args_to_remove[item]:
                skip_next = True
            continue

        result.append(item)

    return result


def parse_beaker_dataset(dataset_str: str) -> dict[str, str]:
    splt = dataset_str.split(":")
    if len(splt) != 2:
        raise argparse.ArgumentTypeError(f"Invalid dataset format: {dataset_str}. Expected 'mount_path:beaker_id'")

    return {"mount_path": splt[0], "beaker": splt[1]}


def parse_env_var(env_var_str: str) -> dict[str, str]:
    """Parse environment variable string in the format 'name=value'"""
    if "=" not in env_var_str:
        raise argparse.ArgumentTypeError(f"Environment variable must be in format 'name=value', got: {env_var_str}")
    name, value = env_var_str.split("=", 1)
    if not name:
        raise argparse.ArgumentTypeError("Environment variable name cannot be empty")
    return {"name": name, "value": value}


# by default, we turn off vllm compile cache
# torch compile caching seems consistently broken, but the actual compiling isn't.
# Not sure why, for now we have disabled the caching (VLLM_DISABLE_COMPILE_CACHE=1).
DEFAULT_ENV_VARS = {
    "RAY_CGRAPH_get_timeout": "300",
    "VLLM_DISABLE_COMPILE_CACHE": "1",
    "NCCL_DEBUG": "ERROR",
    "VLLM_LOGGING_LEVEL": "WARNING",
    "VLLM_USE_V1": "1",
    "VLLM_ALLOW_INSECURE_SERIALIZATION": "1",
}


def get_args():
    parser = argparse.ArgumentParser()
    parser.add_argument(
        "--cluster", type=str, nargs="+", help="Beaker clusters on which the job could be run.", required=True
    )
    parser.add_argument(
        "--hostname", type=str, nargs="+", help="Beaker hostname on which the job could be run.", default=None
    )
    parser.add_argument("--max_retries", type=int, help="Number of retries", default=0)
    parser.add_argument("--budget", type=str, help="Budget to use.", required=True)
    parser.add_argument("--gpus", type=int, help="Number of gpus", default=0)
    parser.add_argument(
        "--shared_memory", type=str, help="Shared memory size (e.g., '10gb', '10.24gb')", default="10.24gb"
    )
    parser.add_argument("--num_nodes", type=int, help="Number of nodes", default=1)
    parser.add_argument(
        "--image",
        type=str,
        help="Beaker base image; usually fine to use AI2 base image.",
        default="ai2/cuda11.8-cudnn8-dev-ubuntu20.04",
    )
    parser.add_argument(
        "--workspace", type=str, help="The Beaker workspace to use. If not set, use your default.", default=None
    )
    parser.add_argument(
        "--beaker_datasets",
        nargs="*",
        help="""Beaker datasets to mount. You may give more than one, separated by
        spaces. Each dataset should be formatted like `[mount-point]:[beaker-dataset-id]`;
        for instance `/models:01HQXGAYGCS6D4ZK51K83CM49Y`.
        """,
        type=parse_beaker_dataset,
        default=[],
    )
    parser.add_argument(
        "--description",
        type=str,
        help="Optionally, a description for this job in Beaker.",
        default="Beaker-Mason job.",
    )
    parser.add_argument("--task_name", type=str, help="Name for the Beaker task.", default="beaker_mason")
    parser.add_argument("--priority", type=str, help="Beaker job priority.", default="normal")
    parser.add_argument("--preemptible", action="store_true", help="If given, run as preemptible")
    parser.add_argument("--pure_docker_mode", action="store_true", help="If given, run in pure docker mode")
    parser.add_argument("--no_hf_cache_env", action="store_true", help="Getting deprecated; it does nothing")
    parser.add_argument("--no_mount_nfs", action="store_true", help="Getting deprecated; it does nothing")
    parser.add_argument("--non_resumable", action="store_true", help="If given, disable resumable mode")
    parser.add_argument(
        "--no_auto_dataset_cache", action="store_true", help="If given, don't cache the dataset automatically"
    )
    parser.add_argument(
        "--auto_output_dir_path",
        type=str,
        default="/weka/oe-adapt-default/allennlp/deletable_checkpoint",
        help="If given, automatically replace the `--output_dir` argument with this path, essentially using it as a prefix",
    )
    parser.add_argument(
        "--auto_checkpoint_state_dir",
        type=str,
        default="/weka/oe-adapt-default/allennlp/deletable_checkpoint_states",
        help="If given, automatically replace the `--checkpoint_state_dir` argument with this path, essentially using it as a prefix",
    )
    parser.add_argument(
        "--gs_model_name",
        type=str,
        default=None,
        help="If given, set as the name of the model uploaded to GS for Augusta",
    )
    parser.add_argument(
        "--env",
        type=parse_env_var,
        action="append",
        help="""Additional environment variables in the format 'name=value'.
        Can be specified multiple times. Example: --env MY_VAR=value1 --env OTHER_VAR=value2""",
        default=[],
    )
    parser.add_argument(
        "--secret",
        type=parse_env_var,
        action="append",
        help="""Additional secret env variables in the format 'name=value'.
        Can be specified multiple times. Example: --secret MY_VAR=value1 --secret OTHER_VAR=value2""",
        default=[],
    )
    parser.add_argument(
        "--no-host-networking",
        action="store_true",
        help="If set, don't use host networking in experiment. Note this will make multi-node jobs error.",
    )
    parser.add_argument(
        "--timeout",
        type=str,
        help="Timeout for the Beaker task as a duration string (e.g., '15m', '1h', '2h30m'). If not specified, no timeout is set.",
        default=None,
    )
    # Split up the mason args from the Python args.
    mason_args, command_args = parser.parse_known_args()
    commands = parse_commands(command_args)

    def _commands_include_resumable_target(cmds: list[list[str]]) -> bool:
        for cmd in cmds:
            for target in OPEN_INSTRUCT_RESUMABLES:
                if target in cmd:
                    return True
        return False

    # can resume if the command is in OPEN_INSTRUCT_RESUMABLES and --non_resumable is not set
    is_resumable = _commands_include_resumable_target(commands) and not mason_args.non_resumable
    if not is_resumable and not mason_args.non_resumable:
        console.log(
            "--non_resumable is not set, but the command is not in OPEN_INSTRUCT_RESUMABLES, so the job will not be resumable"
        )
    mason_args.resumable = is_resumable

    return mason_args, commands


def generate_id(length: int = 8) -> str:
    """Generate a random base-36 string of `length` digits."""
    # There are ~2.8T base-36 8-digit strings. If we generate 210k ids,
    # we'll have a ~1% chance of collision.
    alphabet = string.ascii_lowercase + string.digits
    return "".join(secrets.choice(alphabet) for _ in range(length))


global_wandb_id = generate_id()


def parse_commands(command_args: list[str]) -> list[list[str]]:
    """the inputs are ['--', 'which', 'python', '--', 'echo', 'hello'], and this function converts it into [['which', 'python'], ['echo', 'hello']]"""
    if command_args[0] != "--":
        msg = (
            "Please separate the Python command you want to run with ' -- ', like "
            "`mason [mason-args] -- python [python-args]`."
        )
        raise Exception(msg)

    commands = []
    command = []
    for item in command_args:
        if item == "--":
            if command:
                commands.append(command)
                command = []
        else:
            command.append(item)
    if command:
        commands.append(command)
    return commands


def get_env_vars(
    pure_docker_mode: bool,
    cluster: list[str],
    beaker_secrets: list[str],
    whoami: str,
    resumable: bool,
    num_nodes: int,
    additional_env_vars: list[dict[str, str]],
    additional_secrets: list[dict[str, str]],
):
    additional_env_var_names = {var["name"] for var in additional_env_vars}

    env_vars = [
        beaker.BeakerEnvVar(name=name, value=value)
        for name, value in DEFAULT_ENV_VARS.items()
        if name not in additional_env_var_names
    ]

    env_vars.extend(
        [beaker.BeakerEnvVar(name=env_var["name"], value=env_var["value"]) for env_var in additional_env_vars]
    )

    # add user-specific secrets
    env_vars.extend(
        [beaker.BeakerEnvVar(name=secret["name"], secret=secret["value"]) for secret in additional_secrets]
    )

    useful_secrets = [
        "HF_TOKEN",
        "WANDB_API_KEY",
        "BEAKER_TOKEN",
        "OPENAI_API_KEY",
        # litellm expects these env vars
        "AZURE_API_KEY",
        "AZURE_API_BASE",
        "ANTHROPIC_API_KEY",
    ]
    for useful_secret in useful_secrets:
        if f"{whoami}_{useful_secret}" in beaker_secrets:
            env_vars.append(beaker.BeakerEnvVar(name=useful_secret, secret=f"{whoami}_{useful_secret}"))
        elif useful_secret in beaker_secrets:
            env_vars.append(beaker.BeakerEnvVar(name=useful_secret, secret=useful_secret))

    # use the user's PATH; including the conda / python PATH
    if not pure_docker_mode:
        env_vars.extend([beaker.BeakerEnvVar(name="PATH", value=os.getenv("PATH"))])

    # if all cluster is in weka, we mount the weka
    if all(c in WEKA_CLUSTERS for c in cluster):
        env_vars.extend(
            [
                beaker.BeakerEnvVar(name="HF_HOME", value="/weka/oe-adapt-default/allennlp/.cache/huggingface"),
                beaker.BeakerEnvVar(
                    name="HF_DATASETS_CACHE", value="/weka/oe-adapt-default/allennlp/.cache/huggingface"
                ),
                beaker.BeakerEnvVar(name="HF_HUB_CACHE", value="/weka/oe-adapt-default/allennlp/.cache/hub"),
                beaker.BeakerEnvVar(
                    name="CHECKPOINT_OUTPUT_DIR",
                    value=f"/weka/oe-adapt-default/allennlp/deletable_checkpoint_states/{global_wandb_id}",
                ),
            ]
        )
        if num_nodes > 1:
            env_vars.extend(
                [
                    beaker.BeakerEnvVar(name="NCCL_SOCKET_IFNAME", value="ib"),
                    beaker.BeakerEnvVar(name="NCCL_IB_HCA", value="^=mlx5_bond_0"),
                ]
            )
    # if all cluster is in gcp we add the following env

    elif all(c in GCP_CLUSTERS for c in cluster):
        env_vars.extend(
            [
                beaker.BeakerEnvVar(name="HF_HOME", value="/filestore/.cache/huggingface"),
                beaker.BeakerEnvVar(name="HF_DATASETS_CACHE", value="/filestore/.cache/huggingface"),
                beaker.BeakerEnvVar(name="HF_HUB_CACHE", value="/filestore/.cache/hub"),
                beaker.BeakerEnvVar(
                    name="HF_HUB_ENABLE_HF_TRANSFER",
                    value="0",  # we disable it because GCP is weird on uploading to the hub
                ),
            ]
        )
        if num_nodes > 1:
            env_vars.extend(
                [
                    # NOTE: For single-node training we still need all of these settings and we also
                    # need host networking enabled so that the ethernet interface names don't change.
                    beaker.BeakerEnvVar(name="NCCL_CROSS_NIC", value="0"),
                    beaker.BeakerEnvVar(name="NCCL_PROTO", value="Simple,LL128"),
                    beaker.BeakerEnvVar(name="NCCL_MIN_NCHANNELS", value="4"),
                    beaker.BeakerEnvVar(name="NCCL_P2P_NET_CHUNKSIZE", value="524288"),
                    beaker.BeakerEnvVar(name="NCCL_P2P_PCI_CHUNKSIZE", value="524288"),
                    beaker.BeakerEnvVar(name="NCCL_P2P_NVL_CHUNKSIZE", value="1048576"),
                    beaker.BeakerEnvVar(name="NCCL_NVLSTREE_MAX_CHUNKSIZE", value="131072"),
                    beaker.BeakerEnvVar(name="NCCL_FASTRAK_NUM_FLOWS", value="2"),
                    beaker.BeakerEnvVar(name="NCCL_FASTRAK_ENABLE_CONTROL_CHANNEL", value="0"),
                    beaker.BeakerEnvVar(name="NCCL_BUFFSIZE", value="8388608"),
                    beaker.BeakerEnvVar(name="NCCL_FASTRAK_USE_SNAP", value="1"),
                    beaker.BeakerEnvVar(name="CUDA_VISIBLE_DEVICES", value="0,1,2,3,4,5,6,7"),
                    beaker.BeakerEnvVar(name="NCCL_NET_GDR_LEVEL", value="PIX"),
                    beaker.BeakerEnvVar(name="NCCL_FASTRAK_ENABLE_HOTPATH_LOGGING", value="0"),
                    beaker.BeakerEnvVar(name="NCCL_FASTRAK_PLUGIN_ACCEPT_TIMEOUT_MS", value="600000"),
                    beaker.BeakerEnvVar(name="NCCL_USE_SNAP", value="1"),
                    beaker.BeakerEnvVar(name="NCCL_FASTRAK_USE_LLCM", value="1"),
                    beaker.BeakerEnvVar(name="NCCL_FASTRAK_LLCM_DEVICE_DIRECTORY", value="/dev/aperture_devices"),
                    beaker.BeakerEnvVar(name="NCCL_TUNER_PLUGIN", value="libnccl-tuner.so"),
                    beaker.BeakerEnvVar(
                        name="NCCL_TUNER_CONFIG_PATH", value="/var/lib/tcpxo/lib64/a3plus_tuner_config_ll128.textproto"
                    ),
                    beaker.BeakerEnvVar(
                        name="NCCL_SHIMNET_GUEST_CONFIG_CHECKER_CONFIG_FILE",
                        value="/var/lib/tcpxo/lib64/a3plus_guest_config_ll128.textproto",
                    ),
                    beaker.BeakerEnvVar(name="NCCL_FASTRAK_CTRL_DEV", value="enp0s12"),
                    beaker.BeakerEnvVar(
                        name="NCCL_FASTRAK_IFNAME",
                        value="enp6s0,enp7s0,enp13s0,enp14s0,enp134s0,enp135s0,enp141s0,enp142s0",
                    ),
                    beaker.BeakerEnvVar(name="NCCL_SOCKET_IFNAME", value="enp0s12"),
                    # Add COLL here to log all collective operations. Extreamly verbose, dont use for production.
                    beaker.BeakerEnvVar(name="NCCL_DEBUG_SUBSYS", value="INIT,NET"),
                ]
            )
    # don't mount anything; assume no cache
    else:
        pass

    if resumable:
        env_vars.extend(
            [
                beaker.BeakerEnvVar(name="WANDB_RUN_ID", value=global_wandb_id),
                beaker.BeakerEnvVar(name="WANDB_RESUME", value="allow"),
            ]
        )

    return env_vars


def get_datasets(beaker_datasets, cluster: list[str]):
    """if pure docker mode we don't mount the NFS; so we can run it on jupiter2"""
    res = []
    # if all cluster is in weka, we mount the weka
    if all(c in WEKA_CLUSTERS for c in cluster):
        res = [
            beaker.BeakerDataMount(
                source=beaker.BeakerDataSource(weka="oe-adapt-default"), mount_path="/weka/oe-adapt-default"
            ),
            beaker.BeakerDataMount(
                source=beaker.BeakerDataSource(weka="oe-training-default"), mount_path="/weka/oe-training-default"
            ),
        ]
    elif all(c in GCP_CLUSTERS for c in cluster):
        res = [
            beaker.BeakerDataMount(
                source=beaker.BeakerDataSource(host_path="/mnt/filestore_1"), mount_path="/filestore"
            )
        ]
    for beaker_dataset in beaker_datasets:
        to_append = beaker.BeakerDataMount(
            source=beaker.BeakerDataSource(beaker=beaker_dataset["beaker"]), mount_path=beaker_dataset["mount_path"]
        )
        res.append(to_append)

    return res


def make_internal_command(command: list[str], args: argparse.Namespace, whoami: str, is_external_user: bool) -> str:
    # pass through WANDB_ENTITY and WANDB_PROJECT
    if "WANDB_ENTITY" in os.environ:
        command = [f"WANDB_ENTITY={os.environ['WANDB_ENTITY']}"] + command
    if "WANDB_PROJECT" in os.environ:
        command = [f"WANDB_PROJECT={os.environ['WANDB_PROJECT']}"] + command
    if "WANDB_TAGS" in os.environ:
        command = [f"WANDB_TAGS={os.environ['WANDB_TAGS']}"] + command

    # escape the command (e.g., --stop_strings "</answer>")
    for i in range(len(command)):
        if "</" in command[i]:
            command[i] = f"'{command[i]}'"
    # breakpoint()

    is_open_instruct_training = any(cmd in command for cmd in OPEN_INSTRUCT_COMMANDS)
    if is_open_instruct_training:
        from open_instruct.dataset_transformation import get_commit_hash
        from open_instruct.utils import download_from_hf, gs_folder_exists, upload_to_gs_bucket

        # HACK: Cache dataset logic:
        # Here we basically try to run the tokenization full_command locally before running it on beaker
        # We could in theory submit a cpu only job to beaker to do this, but that requires setting up
        # dependency jobs somehow. Since tokenization is like ~5 minutes, we can just run it locally.
        # Once it's cached, we don't need to cache it again.

        # Add the whoami parts if not already present
        if not any("hf_entity" in c for c in command):
            command.append("--hf_entity")
            command.append("allenai")
        if not any("wandb_entity" in c for c in command):
            command.append("--wandb_entity")
            command.append("ai2-llm")

        dataset_cache_paths = []
        dataset_config_hashes = []
        if not args.no_auto_dataset_cache:
            for file in OPEN_INSTRUCT_COMMANDS:
                try:
                    idx = command.index(file)
                except ValueError:
                    continue

                filtered_command = build_command_without_args(command[idx:], CACHE_EXCLUDED_ARGS)
                caching_command = "python " + " ".join(filtered_command) + " --cache_dataset_only"
                console.log("📦📦📦 Running the caching command with `--cache_dataset_only`")
                import subprocess

                # Use Popen to get real-time output while also capturing it
                process = subprocess.Popen(
                    caching_command, shell=True, stdout=subprocess.PIPE, stderr=subprocess.PIPE, text=True, bufsize=1
                )

                stdout_data, stderr_data = [], []

                # Set up select to monitor both stdout and stderr
                assert process.stdout is not None and process.stderr is not None
                streams = [process.stdout, process.stderr]
                while True:
                    # Wait for output on either stream
                    reads = select.select(streams, [], [])[0]

                    done = True
                    for stream in reads:
                        line = stream.readline()
                        if line:
                            done = False
                            is_stdout = stream == process.stdout
                            print(line.rstrip(), file=sys.stdout if is_stdout else sys.stderr)
                            if is_stdout:
                                stdout_data.append(line)
                            else:
                                stderr_data.append(line)

                    if done and process.poll() is not None:
                        break

                result = type(
                    "SubprocessResult",
                    (),
                    {"returncode": process.returncode, "stdout": "".join(stdout_data), "stderr": "".join(stderr_data)},
                )()
                stdout = result.stdout
                # Extract the cached dataset path from stdout if it exists
                for line in stdout.splitlines():
                    if "✅ Found cached dataset at" in line:
                        dataset_cache_path = line.split("✅ Found cached dataset at")[1].strip()
                        dataset_config_hash = dataset_cache_path.split("/")[-1]
                        console.log(f"📦 Found cached dataset at: {dataset_cache_path}")
                        console.log(f"📦 Found cached dataset config hash: {dataset_config_hash}")
                        dataset_cache_paths.append(dataset_cache_path)
                        dataset_config_hashes.append(dataset_config_hash)
                return_code = result.returncode
                if return_code != 0:
                    raise Exception(f"Error code {return_code} when creating cached dataset")
                console.log("✅✅✅ Finished running the caching command")

                if file in OPEN_INSTRUCT_RESUMABLES and idx != -1 and len(args.auto_checkpoint_state_dir) > 0:
                    need_to_override_checkpoint_state_dir = True
                    default_checkpoint_state_freq = 200
                    for idx, cmd in enumerate(command):
                        if cmd == "--checkpoint_state_dir" and idx + 1 < len(command) and "/weka/" in command[idx + 1]:
                            need_to_override_checkpoint_state_dir = False
                        if cmd == "--checkpoint_state_freq" and idx + 1 < len(command):
                            default_checkpoint_state_freq = command[idx + 1]

                    if need_to_override_checkpoint_state_dir and is_open_instruct_training and not is_external_user:
                        new_checkpoint_state_dir = f"{args.auto_checkpoint_state_dir}/{whoami}/{int(time.time())}_{random.randint(0, 1000000)}"
                        console.log(
                            f"🔍🔍🔍 Automatically overriding the `--checkpoint_state_dir` argument to be in `{new_checkpoint_state_dir}`"
                        )
                        command.append("--checkpoint_state_dir")
                        command.append(new_checkpoint_state_dir)
                        command.append("--checkpoint_state_freq")
                        command.append(str(default_checkpoint_state_freq))

        # For Weka clusters, we need to override the output_dir parameter to make auto-evaluation work
        # If the output_dir is already set to a path in /weka/, we'll keep that path
        # Otherwise, we'll set a default path in the user's directory on Weka
        if any(c in WEKA_CLUSTERS for c in args.cluster):
            if len(args.auto_output_dir_path) > 0:
                need_to_override_output_dir = True
                for idx, cmd in enumerate(command):
                    if cmd == "--output_dir" and "/weka/" in command[idx + 1]:
                        need_to_override_output_dir = False
                        break
                if need_to_override_output_dir and is_open_instruct_training and not is_external_user:
                    new_output_dir = f"{args.auto_output_dir_path}/{whoami}/"
                    console.log(
                        f"🔍🔍🔍 Automatically overriding the `--output_dir` argument to be in `{new_output_dir}`"
                    )
                    command.append("--output_dir")
                    command.append(new_output_dir)
            else:
                no_eval_commands = [
                    ["--try_launch_beaker_eval_jobs", "False"],
                    ["--try_launch_beaker_eval_jobs_on_weka", "False"],
                    ["--no_try_launch_beaker_eval_jobs"],
                    ["--no_try_launch_beaker_eval_jobs_on_weka"],
                ]
                no_eval_concat_commands = [" ".join(cmd) for cmd in no_eval_commands]
                no_eval_concat_command_exists = any(cmd in command for cmd in no_eval_concat_commands)
                if not no_eval_concat_command_exists:
                    raise ValueError(
                        "To auto-evaluation is turned on by default, to make sure it works, you must:\n"
                        "1. run mason with`--auto_output_dir_path /weka/...`, or\n"
                        "2. in the training command, disable auto-evaluation with `--no_try_launch_beaker_eval_jobs`, or\n"
                        "3. in the training command, use a `--output_dir` that starts with `/weka/`"
                    )

        # For GCP clusters, since shared storage is slow, we optimize model loading by:
        if any(c in GCP_CLUSTERS for c in args.cluster):
            # 1. First downloading the model from HuggingFace to a local path
            # 2. Uploading it to a Google Storage bucket (if not already there)
            # 3. Then downloading it from the bucket to the compute node
            # 4. Finally, replacing the original --model_name_or_path argument with the local path
            model_name_or_path = None
            for idx, cmd in enumerate(command):
                if cmd == "--model_name_or_path":
                    model_name_or_path = command[idx + 1]
                    break
            model_revision = "main"
            for idx, cmd in enumerate(command):
                if cmd == "--model_revision":
                    model_revision = command[idx + 1]
                    break

            if model_name_or_path is None:
                raise ValueError("--model_name_or_path is required for GCP clusters")

            if model_name_or_path.startswith("gs://"):
                gs_saved_path = model_name_or_path
            else:
                commit_hash = get_commit_hash(model_name_or_path, model_revision, "config.json", "model")
                if os.path.exists(model_name_or_path):
                    path = model_name_or_path
                    assert args.gs_model_name is not None, (
                        "for local models to upload to gs, you must set --gs_model_name"
                    )
                    model_name_or_path = args.gs_model_name
                    commit_hash = hashlib.md5(model_name_or_path.encode("utf-8")).hexdigest()[:8]
                    console.log(
                        f"Local model is already downloaded, using gs_model_name {model_name_or_path}, with hash of model path {commit_hash}"
                    )
                else:
                    download_from_hf(model_name_or_path, model_revision)  # first download the model
                    path = download_from_hf(model_name_or_path, model_revision)  # then get the path
                gs_saved_path = f"gs://ai2-llm/post-training/deletable_cache_models/{model_name_or_path}/{commit_hash}"
                gs_folder = gs_folder_exists(
                    gs_saved_path
                )  # race condition exists, but it's fine since we are launching mason sequentially
                if not gs_folder:
                    upload_to_gs_bucket(path, gs_saved_path)  # ty: ignore[invalid-argument-type]

            download_path = gs_saved_path.replace("gs://", "/gs/")
            download_path_without_last_folder = download_path.rsplit("/", 1)[0]
            gs_download_command = [
                "mkdir",
                "-p",
                download_path,
                "&&",
                "gsutil",
                "-o",
                "GSUtil:parallel_thread_count=1",
                "-o",
                "GSUtil:sliced_object_download_threshold=150",
                "-m",
                "cp",
                "-r",
                gs_saved_path,
                download_path_without_last_folder,
                "&&",
                "ls",
                download_path_without_last_folder,
                "&&",
                "ls",
                download_path,
                "&&",
            ]

            command.append("--gs_bucket_path")
            command.append("gs://ai2-llm/post-training/")

            # Replace the model_name_or_path with the downloaded path
            for idx, cmd in enumerate(command):
                if cmd == "--model_name_or_path":
                    command[idx + 1] = download_path
                    break
            for idx, cmd in enumerate(command):
                if cmd == "--model_revision":
                    command[idx + 1] = "main"
                    break

            # Save dataset to GCS
            if len(dataset_cache_paths) > 0:
                for cidx, (dataset_cache_path, dataset_config_hash) in enumerate(
                    zip(dataset_cache_paths, dataset_config_hashes)
                ):
                    gs_saved_path = f"gs://ai2-llm/post-training/deletable_cache_datasets/{dataset_cache_path}"
                    gs_folder = gs_folder_exists(
                        gs_saved_path
                    )  # race condition exists, but it's fine since we are launching mason sequentially
                    if not gs_folder:
                        upload_to_gs_bucket(dataset_cache_path, gs_saved_path)
                    dataset_cache_path_without_last_folder = dataset_cache_path.rsplit("/", 1)[0]
                    gs_download_command += [
                        "mkdir",
                        "-p",
                        dataset_cache_path_without_last_folder,
                        "&&",
                        "gsutil",
                        "cp",
                        "-r",
                        gs_saved_path,
                        dataset_cache_path_without_last_folder,
                        "&&",
                        "ls",
                        dataset_cache_path_without_last_folder,
                        "&&",
                        "ls",
                        dataset_cache_path,
                        "&&",
                    ]
                    if cidx == 0:
                        command.append("--dataset_config_hash")
                        command.append(dataset_config_hash)
                    elif cidx == 1:
                        command.append("--dataset_config_eval_hash")
                        command.append(dataset_config_hash)
            command = gs_download_command + command

    # special logic to deal with escape like
    # python mason.py ... -- python x.py --dataset_mixer '{"trl-internal-testing/sentiment-trl-style": 1.0}'
    # we need to wrap the json string with single quote
    for idx in range(len(command)):
        if "{" in command[idx]:
            command[idx] = "'" + command[idx] + "'"
    full_command = command
    setup_commands = ""
    if not args.pure_docker_mode:
        setup_commands = f"cd {os.getcwd()} && "

    join_full_command = " ".join(full_command)
    # override accelerate call
    if args.num_nodes > 1:
        if "--num_processes" not in join_full_command and "accelerate" in join_full_command:
            raise ValueError("num_processes must be specified in the command for accelerate-based multi-node jobs.")
        join_full_command = re.sub(
            r"--num_processes (\d+)",
            lambda m: (
                f"--num_processes {int(m.group(1)) * args.num_nodes} "
                f"--num_machines {args.num_nodes} "
                "--machine_rank $BEAKER_REPLICA_RANK "
                "--main_process_ip $BEAKER_LEADER_REPLICA_HOSTNAME "
                "--main_process_port 29400 "
            ),
            join_full_command,
        )
    full_command = setup_commands + join_full_command
    console.log("🔍🔍🔍 Full command")
    print(full_command)
    return full_command


def make_task_spec(args, full_command: str, i: int, beaker_secrets: list[str], whoami: str, resumable: bool):
    # Add a check to ensure that the user is using the correct clusters for multi-node jobs
    if args.num_nodes > 1 and not all(c in INTERCONNECT_CLUSTERS for c in args.cluster):
        confirmation = False
        while not confirmation:
            confirmation = input(
                "Interconnect clusters are required for multi-node jobs. Are you sure you want to continue? (y/n)"
            )
            if confirmation == "y":
                confirmation = True
            elif confirmation == "n":
                raise ValueError(
                    f"Interconnect clusters are required for multi-node jobs; please only use the following clusters: {INTERCONNECT_CLUSTERS}"
                )
            else:
                print("Invalid input. Please enter 'y' or 'n'.")
    if args.image == "ai2/cuda11.8-cudnn8-dev-ubuntu20.04" and any(c in GCP_CLUSTERS for c in args.cluster):
        raise ValueError("GCP clusters do not have the dev filesystem, please use a proper image")

    if args.hostname is not None:
        constraints = beaker.BeakerConstraints(hostname=args.hostname)
    else:
        constraints = beaker.BeakerConstraints(cluster=args.cluster)
    spec = beaker.BeakerTaskSpec(
        name=f"{args.task_name}__{i}",
        image=beaker.BeakerImageSource(beaker=args.image),
        command=["/bin/bash", "-c"],
        arguments=[full_command],
        result=beaker.BeakerResultSpec(path="/output"),
        datasets=get_datasets(args.beaker_datasets, args.cluster),
        context=beaker.BeakerTaskContext(
            priority=beaker.BeakerJobPriority[args.priority], preemptible=args.preemptible
        ),
        constraints=constraints,
        env_vars=get_env_vars(
            args.pure_docker_mode,
            args.cluster,
            beaker_secrets,
            whoami,
            resumable,
            args.num_nodes,
            args.env,
            args.secret,
        ),
        resources=beaker.BeakerTaskResources(gpu_count=args.gpus, shared_memory=args.shared_memory),
        replicas=args.num_nodes,
        timeout=args.timeout,
    )
    if args.num_nodes > 1:
        spec.leader_selection = True
        spec.propagate_failure = True
        spec.propagate_preemption = True
    if args.no_host_networking:
        spec.host_networking = False
    else:
        spec.host_networking = True

    return spec


def main():
    args, commands = get_args()
    # If the user is not in Ai2, we run the command as is
    config_path = os.path.expanduser("~/.beaker/config.yml")
    is_external_user = not os.path.exists(config_path) and "BEAKER_TOKEN" not in os.environ
    if is_external_user:
        whoami = "external_user"
        beaker_secrets = []
    else:
        if args.workspace:
            beaker_client = beaker.Beaker.from_env(default_workspace=args.workspace)
        else:
            beaker_client = beaker.Beaker.from_env()
        beaker_secrets = [secret.name for secret in beaker_client.secret.list()]
        whoami = beaker_client.user.get().name

        # Increase timeout to 300s for large experiment specs.
<<<<<<< HEAD
        beaker_client.TIMEOUT = 300
=======
        beaker.Beaker.TIMEOUT = 300
>>>>>>> c4c1b1c8

    full_commands = [make_internal_command(command, args, whoami, is_external_user) for command in commands]
    if is_external_user:
        console.rule("[bold red]Non-Ai2 User Detected[/bold red]")
        console.print(
            Text(
                (
                    "👋 Hi external user! The following command will be executed in our internal server; feel free to modify it to your needs. "
                    '(For example, you might need to replace `"$BEAKER_LEADER_REPLICA_HOSTNAME"` with your own hostname)'
                ),
                style="bold",
            )
        )
    for idx, full_command in enumerate(full_commands):
        console.rule(f"[bold blue]Command {idx + 1}[/bold blue]")
        console.print(Text(full_command))
    if is_external_user:
        return
    experiment_spec = beaker.BeakerExperimentSpec(
        description=args.description,
        tasks=[
            make_task_spec(args, full_command, i, beaker_secrets, whoami, args.resumable)
            for i, full_command in enumerate(full_commands)
        ],
        budget=args.budget,
        retry=beaker.BeakerRetrySpec(allowed_task_retries=args.max_retries),
    )

    @backoff.on_exception(
        backoff.expo,
        requests.exceptions.Timeout,
        max_tries=5,
        # Factor here is the multiplier for the backoff delay, in seconds.
        factor=5,
    )
    def launch_experiment():
        exp = beaker_client.experiment.create(spec=experiment_spec)
        console.log(f"Kicked off Beaker job. https://beaker.org/ex/{exp.experiment.id}")
        return exp

    launch_experiment()


if __name__ == "__main__":
    main()<|MERGE_RESOLUTION|>--- conflicted
+++ resolved
@@ -801,11 +801,7 @@
         whoami = beaker_client.user.get().name
 
         # Increase timeout to 300s for large experiment specs.
-<<<<<<< HEAD
-        beaker_client.TIMEOUT = 300
-=======
         beaker.Beaker.TIMEOUT = 300
->>>>>>> c4c1b1c8
 
     full_commands = [make_internal_command(command, args, whoami, is_external_user) for command in commands]
     if is_external_user:
