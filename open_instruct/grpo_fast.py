--- conflicted
+++ resolved
@@ -333,13 +333,10 @@
     on the first node and 4 learner processes on the second node; each process will have 1 GPU)"""
     vllm_num_engines: int = 1
     """number of vLLM Engines, set to 0 to disable vLLM"""
-<<<<<<< HEAD
     inflight_updates: bool = False
     """If True, return immediately even with pending work. If False, wait for all work to complete before exiting."""
-=======
     inference_batch_size: Optional[int] = None
     """inference batch size per vLLM engine. If None, calculated as ceil(num_unique_prompts_rollout / vllm_num_engines) * num_samples_per_prompt_rollout"""
->>>>>>> f455ef01
     vllm_tensor_parallel_size: int = 1
     """tensor parallel size of vLLM Engine for multi-GPU inference"""
     vllm_enforce_eager: bool = False
@@ -1477,11 +1474,8 @@
     args: Args,
     training_step: int,
     generation_config,
-<<<<<<< HEAD
     num_prompts: int,
-=======
     actor_manager=None,
->>>>>>> f455ef01
     timeout: Optional[float] = None,
 ) -> tuple[GenerationResult, Batch]:
     """Accumulate multiple inference results into a single training batch.
@@ -1610,16 +1604,13 @@
         # Streaming accumulation: collect results as they arrive
         with Timer("🚀 [Data Preparation Thread] Getting response ids") as timer:
             result, batch = accumulate_inference_batches(
-<<<<<<< HEAD
                 inference_results_Q,
                 pending_queries_map,
                 args,
                 training_step,
                 generation_config,
-                num_prompts=args.num_unique_prompts_rollout,
-=======
-                inference_results_Q, pending_queries_map, args, training_step, generation_config, actor_manager
->>>>>>> f455ef01
+                args.num_unique_prompts_rollout,
+                actor_manager
             )
             if isinstance(result, ShutdownSentinel):
                 logger.info("[Data Preparation Thread] Received shutdown sentinel, exiting")
@@ -2163,27 +2154,8 @@
     is_eval: bool = False,
 ) -> None:
     """Split a batch into multiple inference batches and insert individual prompts into queues and mapping."""
-<<<<<<< HEAD
     pending_queries_map.insert_many(batch.indices, batch.queries, batch.ground_truths, batch.datasets)
     for i, prompt in enumerate(batch.queries):
-=======
-    for batch_idx in range(vllm_num_engines):
-        start_idx = batch_idx * args.inference_batch_size
-        end_idx = min(start_idx + args.inference_batch_size, len(batch.queries))
-
-        # Stop if we've distributed all queries
-        if start_idx >= len(batch.queries):
-            break
-
-        sub_batch = batch[start_idx:end_idx]
-
-        # Store prompts in the map using thread-safe insert_many
-        pending_queries_map.insert_many(
-            sub_batch.indices, sub_batch.queries, sub_batch.ground_truths, sub_batch.datasets
-        )
-
-        # Use PromptRequest for Ray queue with batch-specific dataset_index list
->>>>>>> f455ef01
         param_prompt_Q.put(
             PromptRequest(
                 prompt=prompt,
@@ -2443,11 +2415,8 @@
     eval_pending_queries_map: PendingQueriesMap,
     eval_generation_config,
     generate_metrics_Q: Queue,
-<<<<<<< HEAD
     num_eval_prompts: int,
-=======
     actor_manager=None,
->>>>>>> f455ef01
 ):
     """Optionally evaluate the model."""
     try:
@@ -2462,11 +2431,8 @@
             args,
             training_step,
             eval_generation_config,
-<<<<<<< HEAD
             num_prompts=num_eval_prompts,
-=======
             actor_manager,
->>>>>>> f455ef01
             timeout=timeout,
         )
 
@@ -2910,11 +2876,8 @@
             eval_pending_queries_map,
             generation_configs["eval"],
             generate_metrics_Q,
-<<<<<<< HEAD
             num_eval_prompts,
-=======
             actor_manager,
->>>>>>> f455ef01
         )
 
     if resume_training_step > args.num_training_steps:
