# Copyright 2024 AllenAI. All rights reserved.
#
# Licensed under the Apache License, Version 2.0 (the "License");
# you may not use this file except in compliance with the License.
# You may obtain a copy of the License at
#
#     http://www.apache.org/licenses/LICENSE-2.0
#
# Unless required by applicable law or agreed to in writing, software
# distributed under the License is distributed on an "AS IS" BASIS,
# WITHOUT WARRANTIES OR CONDITIONS OF ANY KIND, either express or implied.
# See the License for the specific language governing permissions and
# limitations under the License.
# ---------------------------------------------------------------------
# Part of the code is adapted from https://github.com/OpenRLHF/OpenRLHF
# which has the following license:
# Copyright [yyyy] [name of copyright owner]
#
# Licensed under the Apache License, Version 2.0 (the "License");
# you may not use this file except in compliance with the License.
# You may obtain a copy of the License at
#
#     http://www.apache.org/licenses/LICENSE-2.0
#
# Unless required by applicable law or agreed to in writing, software
# distributed under the License is distributed on an "AS IS" BASIS,
# WITHOUT WARRANTIES OR CONDITIONS OF ANY KIND, either express or implied.
# See the License for the specific language governing permissions and
# limitations under the License.
# isort: off
import os
from concurrent import futures

# We need to set NCCL_CUMEM_ENABLE=0 for performance reasons; see:
# https://github.com/vllm-project/vllm/issues/5723#issuecomment-2554389656
os.environ["NCCL_CUMEM_ENABLE"] = "0"  # NOQA
try:
    import deepspeed

    # @vwxyzjn: when importing on CPU-only machines, we get the following error:
    # RuntimeError: 0 active drivers ([]). There should only be one.
    # so we need to catch the exception and do nothing
    # https://github.com/deepspeedai/DeepSpeed/issues/7028
except Exception:
    pass
# isort: on
import asyncio
import json
import logging
import math
import os
import shutil
import socket
import threading
import time
from argparse import Namespace
from collections import defaultdict
from dataclasses import asdict, dataclass, field
from queue import Empty, Queue
from typing import Any, Callable, Dict, Iterator, List, Literal, Optional

import datasets
import numpy as np
import pandas as pd
import ray
import torch
import torch.utils
import torch.utils.data
import wandb
from huggingface_hub import HfApi
from peft import PeftModel, get_peft_model_state_dict
from ray.util import queue as ray_queue
from ray.util.placement_group import PlacementGroup, placement_group
from ray.util.scheduling_strategies import PlacementGroupSchedulingStrategy
from rich.pretty import pprint
from torch.utils.tensorboard import SummaryWriter
from tqdm import tqdm
from transformers import AutoModelForCausalLM, PreTrainedModel, PreTrainedTokenizer, get_scheduler
from transformers.integrations import HfDeepSpeedConfig
from vllm import SamplingParams

from open_instruct.dataset_transformation import (
    GROUND_TRUTHS_KEY,
    INPUT_IDS_PROMPT_KEY,
    VERIFIER_SOURCE_KEY,
    TokenizerConfig,
    get_cached_dataset_tulu,
    visualize_token,
)
from open_instruct.ground_truth_utils import (
    build_all_verifiers,
    cleanup_all_llm_judge_clients,
    soft_format_reward_func,
)
from open_instruct.model_utils import (
    Batch,
    ModelConfig,
    apply_verifiable_reward,
    disable_dropout_in_model,
    entropy_from_logits,
    get_olmo3_generation_config,
    log_softmax_and_gather,
    print_rich_single_line_metrics,
    print_rich_table,
    push_folder_to_hub,
)
from open_instruct.queue_types import GenerationResult, PromptRequest, RequestInfo
from open_instruct.rl_utils2 import Timer, pack_sequences
from open_instruct.utils import (
    ArgumentParserPlus,
    BeakerRuntimeConfig,
    RayProcess,
    _z3_params_to_fetch,
    calibrate_checkpoint_state_dir,
    clean_last_n_checkpoints_deepspeed,
    download_latest_checkpoint_from_gs,
    extract_user_query,
    get_beaker_whoami,
    get_eval_ds_config,
    get_optimizer_grouped_parameters,
    get_train_ds_config,
    get_wandb_tags,
    is_beaker_job,
    launch_ai2_evals_on_weka,
    maybe_get_beaker_config,
    maybe_use_ai2_hf_entity,
    maybe_use_ai2_wandb_entity,
    ray_get_with_progress,
    repeat_each,
    sync_gs_bucket,
)
from open_instruct.vllm_utils3 import LLMRayActor, create_vllm_engines, init_process_group

# Setup logging with filename and line number format
logging.basicConfig(
    level=logging.INFO,
    format="%(asctime)s - %(levelname)s - %(filename)s:%(lineno)d - %(message)s",
    datefmt="%Y-%m-%d %H:%M:%S",
)
logger = logging.getLogger(__name__)

api = HfApi()
INVALID_LOGPROB = 1.0


@dataclass
class Args:
    # Dataset
    dataset_mixer_list: List[str] = field(default_factory=lambda: ["ai2-adapt-dev/rlvr_gsm8k_zs", "1.0"])
    """A list of datasets (local or HF) to sample from."""
    dataset_mixer_eval_list: List[str] = field(default_factory=lambda: ["ai2-adapt-dev/rlvr_gsm8k_zs", "1.0"])
    """A list of datasets (local or HF) to sample from for evaluation."""
    dataset_mixer_list_splits: List[str] = field(default_factory=lambda: ["train"])
    """The dataset splits to use for training"""
    dataset_mixer_eval_list_splits: List[str] = field(default_factory=lambda: ["test"])
    """The dataset splits to use for evaluation"""
    dataset_transform_fn: list[str] = field(default_factory=lambda: ["rlvr_tokenize_v1", "rlvr_filter_v1"])
    """The list of transform functions to apply to the dataset."""
    dataset_cache_mode: Literal["hf", "local"] = "local"
    """The mode to use for caching the dataset."""
    dataset_local_cache_dir: str = "local_dataset_cache"
    """The directory to save the local dataset cache to."""
    dataset_config_hash: Optional[str] = None
    """The hash of the dataset configuration."""
    dataset_config_eval_hash: Optional[str] = None
    """The hash of the dataset configuration for evaluation."""
    dataset_skip_cache: bool = False
    """Whether to skip the cache."""
    shuffle_eval_dataset: bool = False
    """Whether to shuffle the evaluation dataset."""
    max_token_length: int = 512
    """The maximum token length to use for the dataset"""
    max_prompt_token_length: int = 256
    """The maximum prompt token length to use for the dataset"""

    # Experiment
    exp_name: str = os.path.basename(__file__)[: -len(".py")]
    """The name of this experiment"""
    seed: int = 1
    """Seed of the experiment"""
    run_name: Optional[str] = None
    """RUNTIME VALUE: A unique name of this run"""

    # Optimizer
    learning_rate: float = 2e-5
    """The initial learning rate for AdamW optimizer."""
    lr_scheduler_type: Literal[
        "linear", "cosine", "cosine_with_restarts", "polynomial", "constant", "constant_with_warmup"
    ] = "linear"
    """Which scheduler to use"""
    warm_up_steps: int = 0
    """Number of warm up steps for the scheduler"""
    warmup_ratio: float = 0.0
    """Ratio of warmup steps to total steps (takes precedence over `warm_up_steps`)"""
    weight_decay: float = 0.0
    """Weight decay for AdamW if we apply some."""
    set_weight_decay_on_bias_and_norm: bool = True
    """Whether to set weight decay on bias and norm layers"""
    fused_optimizer: bool = False
    """Whether to use fused optimizer"""

    # Batch sizes
    per_device_train_batch_size: int = 1
    """The forward batch size per device (local_micro_batch_size)"""
    total_episodes: int = 100000
    """The total number of episodes in the dataset"""
    world_size: Optional[int] = None
    """RUNTIME VALUE: The number of processes (GPUs) to use"""
    num_training_steps: Optional[int] = None
    """RUNTIME VALUE: The number of training_steps to train"""
    local_eval_every: int = 100
    """Run evaluation after this many training steps. This controls in-loop evals, which reuse the generation/reward verifier setup. Set to -1 to disable."""
    save_freq: int = 200
    """How many train steps to save the model"""
    allow_world_padding: bool = False
    """Whether to allow world padding. This is useful for model sweeps, but wastes compute."""

    # Generation
    response_length: int = 256
    """the length of the response"""
    temperature: float = 0.7
    """the sampling temperature"""
    num_unique_prompts_rollout: int = 16
    """The number of unique prompts during rollout"""
    num_samples_per_prompt_rollout: int = 4
    """the number of samples to generate per prompt during rollout, useful for easy-star"""
    stop_strings: Optional[List[str]] = None
    """List of strings that stop the generation when they are generated.
    The returned output will not contain the stop strings."""

    # Algorithm
    async_steps: int = 1
    """Number of steps ahead to generate responses. Set to 0 to make the code synchronous. Values greater than 0 learn from a policy up to async_steps old like Cleanba (https://arxiv.org/abs/2310.00036)"""
    num_epochs: int = 1
    """the number of epochs to train"""
    num_mini_batches: int = 1
    """Number of minibatches to split a batch into"""
    beta: float = 0.05
    """the beta value of the RLHF objective (KL coefficient)"""
    clip_lower: float = 0.2
    """the lower clip range"""
    clip_higher: float = 0.2
    """the higher clip range. Sometimes we want this to be higher, see DAPO (https://arxiv.org/abs/2503.14476)"""
    kl_estimator: Literal["kl1", "kl2", "kl3", "kl4"] = "kl3"
    """the KL estimator to use"""
    pack_length: int = 512
    """the length of the pack (you should prob set to the max length of the model)"""
    masked_mean_axis: Optional[int] = None
    """the axis to compute the mean of the masked values"""
    alpha: float = 0.6
    """The alpha value for doing polyak updates (ref_param = alpha * param + (1 - alpha) * ref_param)
    reference: [TR-DPO](https://huggingface.co/papers/2404.09656), but it's actually pretty commonly
    used. E.g., [TD3](https://arxiv.org/abs/1802.09477) uses https://github.com/vwxyzjn/cleanrl/blob/dcc289fc6f0bda492fa7360a155262cf826b12a5/cleanrl/td3_continuous_action.py#L269
    """
    ref_policy_update_freq: Optional[int] = None
    """How many training steps to take before updating the reference policy."""
    advantage_normalization_type: Literal["standard", "centered"] = "standard"
    """The type of advantage normalization to use. Standard normalization is the default: it subtracts the mean and
    divides by the standard deviation. Centered normalization is the same but subtracts the mean only (e.g., used in
    DR.GRPO https://arxiv.org/pdf/2503.20783)."""
    mask_truncated_completions: bool = False
    """Whether to mask out truncated completions. Also called overlong filtering, from DAPO (https://arxiv.org/abs/2503.14476)."""
<<<<<<< HEAD
    use_liger_kernel: bool = False
    """Whether to use LigerKernel for training."""
=======
    record_entropy: bool = False
    """whether to record the entropy of the policy during training. Uses extra memory."""
>>>>>>> e08874a5

    # Reward
    # -- r1 style format reward
    apply_r1_style_format_reward: bool = False
    """whether to add the R1 style format reward"""
    r1_style_format_reward: float = 1.0
    """the reward value for R1 style format reward"""
    additive_format_reward: bool = False
    """whether to add the format reward to the final reward"""

    # -- verifiable reward
    apply_verifiable_reward: bool = True
    """whether to apply verifiable reward"""
    verification_reward: float = 10.0
    """the reward value for verifiable responses"""
    remap_verifier: str = None
    """Remap verifier like string_f1=general-quality_ref. Currently can only remap once."""

    # -- llm verifiers
    llm_judge_model: str = "azure/gpt-4o-mini-standard"
    """the model to use for the llm judge"""
    llm_judge_max_tokens: int = 2048
    """the max tokens to use for the llm judge"""
    llm_judge_max_context_length: int = 8192
    """the max context length to use for the llm judge"""
    llm_judge_temperature: float = 1.0
    """the temperature to use for the llm judge"""
    llm_judge_timeout: int = 60
    """the timeout to use for the llm judge"""

    # -- code verifier
    code_api_url: str = os.environ.get("CODE_API_URL", "http://localhost:1234") + "/test_program"
    """the api url to use for the code verifier"""
    code_max_execution_time: float = 1.0
    """the max execution time to use for the code verifier"""
    code_pass_rate_reward_threshold: float = 0.0
    """the pass rate reward threshold for the code verifier. If pass rate is less than this threshold, reward is 0.0, otherwise reward is pass rate"""
    code_apply_perf_penalty: bool = False
    """whether to apply a performance penalty to the code verifier"""

    # -- non stop penalty
    non_stop_penalty: bool = False
    """whether to penalize responses which did not finish generation"""
    non_stop_penalty_value: float = 0.0
    """the reward value for responses which did not finish generation"""

    # Ray
    single_gpu_mode: bool = False
    """whether to collocate vLLM and actor on the same node (mostly for debugging purposes)"""
    num_learners_per_node: List[int] = field(default_factory=lambda: [1])
    """number of GPU deepspeed learners per node (e.g., --num_learners_per_node 2 4 means 2 learner processes
    on the first node and 4 learner processes on the second node; each process will have 1 GPU)"""
    vllm_num_engines: int = 1
    """number of vLLM Engines, set to 0 to disable vLLM"""
    vllm_tensor_parallel_size: int = 1
    """tensor parallel size of vLLM Engine for multi-GPU inference"""
    vllm_enforce_eager: bool = False
    """whether to enforce eager mode for vLLM -- slow inference but needed for multi-node"""
    vllm_sync_backend: str = "nccl"
    """DeepSpeed -> vLLM weight sync backend"""
    vllm_gpu_memory_utilization: float = 0.9
    """vLLM GPU memory utilization"""
    vllm_enable_prefix_caching: bool = False
    """whether to enable prefix caching"""
    vllm_top_p: float = 1.0
    """vLLM top p for nucleus sampling"""
    deepspeed_stage: int = 0
    """the deepspeed stage"""
    gather_whole_model: bool = True
    """whether to gather the whole model to boardcast (not doable for 70B but can be faster for 8B)"""

    # Experiment tracking
    verbose: bool = False
    """If toggled, debug output will be shown"""
    with_tracking: bool = False
    """If toggled, this experiment will be tracked with Weights and Biases"""
    wandb_project_name: str = "open_instruct_internal"
    """The wandb's project name"""
    wandb_entity: Optional[str] = None
    """The entity (team) of wandb's project"""
    push_to_hub: bool = True
    """Whether to upload the saved model to huggingface"""
    hf_entity: Optional[str] = None
    """The user or org name of the model repository from the Hugging Face Hub"""
    hf_repo_id: Optional[str] = None
    """The id of the saved model in the Hugging Face Hub (can be autoset if not given)"""
    hf_repo_revision: Optional[str] = None
    """The revision of the saved model in the Hugging Face Hub (can be autoset if not given)"""
    hf_repo_url: Optional[str] = None
    """The url of the saved model in the Hugging Face Hub (will be autoset)"""
    output_dir: str = "output"
    """Where to save the model"""
    save_traces: bool = False
    """Whether to save learning data traces"""
    cache_dataset_only: bool = False
    """Immediately exit after caching the dataset"""
    keep_last_n_checkpoints: int = 3
    """How many checkpoints to keep in the output directory. -1 for all."""
    checkpoint_state_freq: int = -1
    """How often to save the model checkpoint, optimizer states, and lr scheduler states (in steps)"""
    checkpoint_state_dir: Optional[str] = None
    """Where to save the model checkpoint (if applicable)"""
    gs_checkpoint_state_dir: Optional[str] = None
    """The actual `checkpoint_state_dir` to use (handling the case where gs_bucket_path is provided)"""

    # Ai2 specific settings
    try_launch_beaker_eval_jobs_on_weka: bool = False
    """Whether to launch beaker evaluation jobs after training on weka"""
    try_auto_save_to_beaker: bool = True
    """Whether to try to save the model to Beaker dataset `/output` after training"""
    gs_bucket_path: Optional[str] = None
    """The path to the gs bucket to save the model to"""
    oe_eval_tasks: Optional[List[str]] = None
    """The beaker evaluation tasks to launch"""
    oe_eval_max_length: int = 4096
    """the max generation length for evaluation for oe-eval"""
    eval_priority: Literal["low", "normal", "high", "urgent"] = "normal"
    """the priority of auto-launched evaluation jobs"""

    # Tool settings
    tools: Optional[List[str]] = None
    """If set, use the tool mapped to the string. Currently only supports `search` and `code`"""
    max_tool_calls: List[int] = field(default_factory=lambda: [5])
    """Maximum number of tool calls allowed. If a list is provided, it must have length 1 (applies to all tools) or same length as tools (per-tool limit)."""
    mask_tool_use: bool = True
    """Whether to mask the tool output. By default on."""
    only_reward_good_outputs: bool = False
    """Whether to only reward good outputs. By default off. Useful to force the model to use the tool(s)."""

    # rl-rag specific settngs
    number_documents_to_search: int = 3
    """The maximum number of documents to retrieve for each query."""
    search_api_endpoint: Optional[str] = None
    """The API endpoint for the search engine."""

    # code-tool specific settings
    code_tool_api_endpoint: Optional[str] = None

    def __post_init__(self):
        assert self.num_samples_per_prompt_rollout > 0, "Number of samples per prompt must be greater than 0!"
        if self.num_samples_per_prompt_rollout == 1:
            logger.warning("num_samples_per_prompt_rollout is 1. This reduces GRPO to REINFORCE.")
        assert self.apply_verifiable_reward or self.apply_r1_style_format_reward or self.non_stop_penalty, (
            "At least one reward must be applied!"
        )
        # Initialize stop_strings if None
        if self.stop_strings is None:
            self.stop_strings = []
        assert self.pack_length >= self.max_prompt_token_length + self.response_length, (
            "The `pack_length` needs to be greater than the sum of `max_prompt_token_length` and `response_length`!"
        )
        if self.checkpoint_state_freq > 0 and self.checkpoint_state_dir is None:
            raise ValueError("`checkpoint_state_dir` must be provided if `checkpoint_state_freq` is greater than 0!")
        if self.checkpoint_state_dir is not None and self.checkpoint_state_freq == -1:
            raise ValueError("`checkpoint_state_freq` must be greater than 0 if `checkpoint_state_dir` is provided!")
        if self.gs_bucket_path is not None and self.gs_checkpoint_state_dir is None:
            beaker_users = get_beaker_whoami()
            if beaker_users is not None:
                self.gs_checkpoint_state_dir = f"{self.gs_bucket_path}/{beaker_users}/{self.checkpoint_state_dir}"
            else:
                self.gs_checkpoint_state_dir = f"{self.gs_bucket_path}/{self.checkpoint_state_dir}"
        if self.gs_checkpoint_state_dir is not None:
            download_latest_checkpoint_from_gs(self.gs_checkpoint_state_dir, self.checkpoint_state_dir)
        if self.checkpoint_state_dir is not None:
            calibrate_checkpoint_state_dir(self.checkpoint_state_dir)
        if self.tools is not None and len(self.tools) > 0:
            for tool in self.tools:
                if tool not in ["search", "code"]:
                    raise ValueError(f"Tool {tool} is not supported. Supported tools are: search, code")
            assert len(self.tools) == len(set(self.tools)), "Duplicate tools are not allowed"


def next_batch(dataset_indices: List[int], dataset: datasets.Dataset) -> Batch:
    """Extract next batch of data based on indices."""
    data_next = dataset[dataset_indices]
    return Batch(
        queries=data_next[INPUT_IDS_PROMPT_KEY],
        ground_truths=data_next[GROUND_TRUTHS_KEY],
        datasets=data_next[VERIFIER_SOURCE_KEY],
        indices=dataset_indices,
    )


def masked_mean(values: torch.Tensor, mask: torch.Tensor, axis: Optional[int] = None) -> torch.Tensor:
    """Compute mean of tensor with a masked values."""
    if axis is not None:
        return ((values * mask).sum(axis=axis) / mask.sum(axis=axis)).mean()
    else:
        return (values * mask).sum() / mask.sum()


class MetricsTracker:
    """A simple class to prellocate all metrics in an array
    so we can do only one allreduce operation to get the metrics mean"""

    def __init__(self, max_metrics: int = 32, device: torch.device = torch.device("cuda")):
        self.metrics = torch.zeros(max_metrics, device=device)
        self.names2idx = {}
        self.current_idx = 0
        self.max_metrics = max_metrics

    def add(self, name: str, value: torch.tensor):
        if name not in self.names2idx:
            if self.current_idx >= self.max_metrics:
                raise ValueError(f"Exceeded maximum number of metrics ({self.max_metrics})")
            self.names2idx[name] = self.current_idx
            self.current_idx += 1

        self.metrics[self.names2idx[name]] = value
        return self

    def get_metrics_list(self) -> dict[str, float]:
        metrics_list = self.metrics.tolist()
        return {name: metrics_list[idx] for name, idx in self.names2idx.items()}


def collate_fn(tensors_list: List[torch.Tensor], pad_token_id: int, pin_memory: bool = True) -> torch.Tensor:
    padded_tensor = torch.nn.utils.rnn.pad_sequence(tensors_list, batch_first=True, padding_value=pad_token_id)
    if pin_memory:
        padded_tensor = padded_tensor.pin_memory()
    return padded_tensor


def to_device_inplace(tensors_list: List[torch.Tensor], device: torch.device):
    for i in range(len(tensors_list)):
        tensors_list[i] = tensors_list[i].to(device, non_blocking=True)


class ShufflingIterator:
    def __init__(self, data: np.ndarray, batch_size: int, seed: Optional[int] = None):
        self.data = data.copy()
        self.batch_size = batch_size
        self.index = 0
        self.rng = np.random.default_rng(seed)
        self.rng.shuffle(self.data)

        # Ensure the effective dataset size is divisible by batch_size
        self.effective_size = len(self.data) - (len(self.data) % batch_size)

    def __iter__(self) -> Iterator[List[int]]:
        return self

    def __next__(self) -> List[int]:
        if self.index >= self.effective_size:
            self.index = 0
            self.rng.shuffle(self.data)

        end_index = self.index + self.batch_size
        batch = self.data[self.index : end_index].tolist()
        self.index = end_index

        return batch


@ray.remote(num_gpus=1)
class PolicyTrainerRayProcess(RayProcess):
    def from_pretrained(
        self,
        args: Args,
        model_config: ModelConfig,
        beaker_config: BeakerRuntimeConfig,
        wandb_url: str,
        tokenizer: PreTrainedTokenizer,
    ):
        # ------------------------------------------------------------
        # Monkey patch to load checkpoints with `weights_only=False`
        # otherwise it errors out with:
        # `_pickle.UnpicklingError: Weights only load failed. ` with pytorch 2.6.0
        from deepspeed.runtime.checkpoint_engine import torch_checkpoint_engine
        from deepspeed.utils import logger

        def load(self, path: str, map_location=None):
            logger.info(f"[Torch] Loading checkpoint from {path}...")
            partition = torch.load(path, map_location=map_location, weights_only=False)
            logger.info(f"[Torch] Loaded checkpoint from {path}.")
            return partition

        torch_checkpoint_engine.TorchCheckpointEngine.load = load

        # ------------------------------------------------------------
        self.args = args
        self.tokenizer = tokenizer
        self.model_config = model_config
        self.beaker_config = beaker_config
        self.wandb_url = wandb_url
        torch.cuda.set_device(self.local_rank)
        self.device = torch.device(self.local_rank)
        deepspeed.init_distributed()

        ds_config = get_train_ds_config(offload=False, adam_offload=False, stage=args.deepspeed_stage, bf16=True)
        ds_config["train_micro_batch_size_per_gpu"] = args.per_device_train_batch_size
        ds_config["gradient_accumulation_steps"] = 1
        # @vwxyzjn: MAGIC: it's actually needed to initialize this `dschf`, so
        # https://huggingface.co/docs/transformers/deepspeed#non-trainer-deepspeed-integration
        # next line instructs transformers to partition the model directly over multiple gpus using
        # deepspeed.zero.Init when model's `from_pretrained` method is called.
        if ds_config is not None and ds_config["zero_optimization"]["stage"] == 3:
            dschf = HfDeepSpeedConfig(ds_config)
        else:
            dschf = None
        logger.info(f"Deepspeed config: {dschf=}")

        if args.use_liger_kernel:
            from liger_kernel.transformers import AutoLigerKernelForCausalLM

            # Supported models: https://github.com/linkedin/Liger-Kernel/blob/main/src/liger_kernel/transformers/monkey_patch.py#L948
            self.policy: PreTrainedModel = AutoLigerKernelForCausalLM.from_pretrained(
                model_config.model_name_or_path,
                revision=model_config.model_revision,
                torch_dtype=torch.bfloat16,
                attn_implementation="flash_attention_2",
                use_cache=False,
                # liger-kernel specific args
                fused_linear_cross_entropy=False,
            )
        else:
            self.policy: PreTrainedModel = AutoModelForCausalLM.from_pretrained(
                model_config.model_name_or_path,
                revision=model_config.model_revision,
                torch_dtype=torch.bfloat16,
                attn_implementation="flash_attention_2",
                use_cache=False,
            )
        disable_dropout_in_model(self.policy)
        self.policy.gradient_checkpointing_enable()
        # AdamOptimizer = DeepSpeedCPUAdam if self.adam_offload else FusedAdam
        # AdamOptimizer = FusedAdam
        if args.set_weight_decay_on_bias_and_norm:
            optim_params = get_optimizer_grouped_parameters(self.policy, args.weight_decay)
        else:
            optim_params = self.policy.parameters()
        # self.optimizer = AdamOptimizer(optim_params, lr=args.learning_rate)
        self.optimizer = torch.optim.AdamW(optim_params, lr=args.learning_rate, fused=args.fused_optimizer)
        num_scheduler_steps = args.num_training_steps * args.num_epochs * args.num_mini_batches
        warm_up_steps = args.warm_up_steps
        if args.warmup_ratio > 0.0:
            warm_up_steps = int(num_scheduler_steps * args.warmup_ratio)
        scheduler = get_scheduler(
            args.lr_scheduler_type,
            optimizer=self.optimizer,
            num_warmup_steps=warm_up_steps,
            num_training_steps=num_scheduler_steps,
        )
        self.model, self.optimizer, _, self.scheduler = deepspeed.initialize(
            model=self.policy,
            optimizer=self.optimizer,
            config=ds_config,
            lr_scheduler=scheduler,
            dist_init_required=True,
        )
        optimization_steps_done = 0
        if args.checkpoint_state_dir:
            # check if the dir exists
            if not os.path.exists(args.checkpoint_state_dir):
                logger.warning(
                    f"Skipping loading checkpoint state from {args.checkpoint_state_dir} because it does not exist!"
                )
            else:
                path, states = self.model.load_checkpoint(
                    args.checkpoint_state_dir,
                    load_module_strict=True,
                    load_optimizer_states=True,
                    load_lr_scheduler_states=True,
                    load_module_only=False,
                )
                if path is None:
                    raise ValueError(f"Failed to load checkpoint from {args.checkpoint_state_dir}")
                optimization_steps_done = states["training_step"]
                logger.info(
                    f"{self.rank=}: Loaded checkpoint from {args.checkpoint_state_dir} with {optimization_steps_done=}"
                )
        self.model.train()

        # reference model
        ds_config = get_eval_ds_config(
            offload=False,
            # inference model only has stage 3 (sharding) or stage 0 (no sharding)
            # stage 2 is optimizer sharding which doesn't apply to inference
            stage=args.deepspeed_stage if args.deepspeed_stage == 3 else 0,
            bf16=True,
        )
        ds_config["train_micro_batch_size_per_gpu"] = args.per_device_train_batch_size
        ds_config["gradient_accumulation_steps"] = 1
        if ds_config is not None and ds_config["zero_optimization"]["stage"] == 3:
            dschf = HfDeepSpeedConfig(ds_config)
        else:
            dschf = None
        logger.info(f"DeepSpeed config: {dschf=}")

        if args.use_liger_kernel:
            from liger_kernel.transformers import AutoLigerKernelForCausalLM

            # Supported models: https://github.com/linkedin/Liger-Kernel/blob/main/src/liger_kernel/transformers/monkey_patch.py#L948
            self.ref_policy: PreTrainedModel = AutoLigerKernelForCausalLM.from_pretrained(
                model_config.model_name_or_path,
                revision=model_config.model_revision,
                torch_dtype=torch.bfloat16,
                attn_implementation="flash_attention_2",
                use_cache=False,
                # liger-kernel specific args
                fused_linear_cross_entropy=False,
            )
        else:
            self.ref_policy: PreTrainedModel = AutoModelForCausalLM.from_pretrained(
                model_config.model_name_or_path,
                revision=model_config.model_revision,
                torch_dtype=torch.bfloat16,
                attn_implementation="flash_attention_2",
                use_cache=False,
            )
        disable_dropout_in_model(self.ref_policy)
        self.ref_policy, *_ = deepspeed.initialize(model=self.ref_policy, config=ds_config)
        self.ref_policy.eval()
        self.local_metrics = MetricsTracker(max_metrics=32, device=self.device)
        return optimization_steps_done

    def forward(
        self,
        model: PreTrainedModel,
        query_response: torch.LongTensor,
        attention_mask: torch.LongTensor,
        position_ids: torch.LongTensor,
        pad_token_id: int,
        temperature: float,
        return_entropy: bool = False,
    ) -> tuple[torch.Tensor, torch.Tensor]:
        # Replace pad tokens with 0s so that we don't run into index out of bounds errors
        padding_mask = query_response != pad_token_id
        input_ids = torch.masked_fill(query_response, ~padding_mask, 0)
        # NOTE: the [:-1] and [1:] are because the logits and generated tokens are off by 1 in index
        output = model(
            input_ids=input_ids[:, :-1],
            # @vwxyzjn: without clamp, we get index out of bounds errors; TODO: investigate
            attention_mask=attention_mask[:, :-1].clamp(0, 1),
            position_ids=position_ids[:, :-1],
            return_dict=True,
        )
        logits = output.logits
        logits /= temperature + 1e-7
        logprob = log_softmax_and_gather(logits, input_ids[:, 1:])

        # For now, entropy is just for monitoring, and we don't pass gradients through it.
        entropy = None
        if return_entropy:
            with torch.no_grad():
                entropy = entropy_from_logits(logits)

        return logprob, entropy

    def setup_model_update_group(self, vllm_engines):
        self.vllm_engines = vllm_engines
        if self.rank == 0:
            master_address = ray._private.services.get_node_ip_address()
            with socket.socket() as sock:
                sock.bind(("", 0))
                master_port = sock.getsockname()[1]
            vllm_num_engines, vllm_tensor_parallel_size = (
                self.args.vllm_num_engines,
                self.args.vllm_tensor_parallel_size,
            )
            world_size = vllm_num_engines * vllm_tensor_parallel_size + 1
            backend = self.args.vllm_sync_backend
            refs = [
                engine.init_process_group.remote(
                    master_address,
                    master_port,
                    i * vllm_tensor_parallel_size + 1,
                    world_size,
                    "openrlhf",
                    backend=backend,
                )
                for i, engine in enumerate(vllm_engines)
            ]
            self.model_update_group = init_process_group(
                backend=backend,
                init_method=f"tcp://{master_address}:{master_port}",
                world_size=world_size,
                rank=0,
                group_name="openrlhf",
            )
            ray_get_with_progress(refs, desc="Initializing vLLM process groups", timeout=60)
        torch.distributed.barrier()

    def broadcast_to_vllm(self):
        # clear vllm cache if we need to
        cache_reset_refs = []
        if self.args.vllm_enable_prefix_caching and torch.distributed.get_rank() == 0:
            for engine in self.vllm_engines:
                cache_reset_refs.append(engine.reset_prefix_cache.remote())

        # avoid OOM
        torch.cuda.empty_cache()
        model = self.model.module
        count, num_params = 0, len(list(model.named_parameters()))
        refss = []
        if self.args.gather_whole_model:
            with deepspeed.zero.GatheredParameters(model.parameters(), enabled=self.args.deepspeed_stage == 3):
                for name, param in model.named_parameters():
                    count += 1  # empty_cache at last param
                    # Fire all vllm engines for broadcast
                    if torch.distributed.get_rank() == 0:
                        shape = param.shape if self.args.deepspeed_stage != 3 else param.ds_shape
                        refs = [
                            engine.update_weight.remote(
                                name, dtype=param.dtype, shape=shape, empty_cache=count == num_params
                            )
                            for engine in self.vllm_engines
                        ]
                        refss.extend(refs)
                    if torch.distributed.get_rank() == 0:
                        torch.distributed.broadcast(param.data, 0, group=self.model_update_group)
        else:  # broadcast each parameter independently
            for name, param in model.named_parameters():
                count += 1
                if torch.distributed.get_rank() == 0:
                    shape = param.shape if self.args.deepspeed_stage != 3 else param.ds_shape
                    refs = [
                        engine.update_weight.remote(
                            name, dtype=param.dtype, shape=shape, empty_cache=count == num_params
                        )
                        for engine in self.vllm_engines
                    ]
                    refss.extend(refs)
                with deepspeed.zero.GatheredParameters([param], enabled=self.args.deepspeed_stage == 3):
                    if torch.distributed.get_rank() == 0:
                        torch.distributed.broadcast(param.data, 0, group=self.model_update_group)
        if torch.distributed.get_rank() == 0:
            ray_get_with_progress(refss, desc="Broadcasting weights to vLLM", enable=self.args.verbose)
        if self.args.vllm_enable_prefix_caching and torch.distributed.get_rank() == 0:
            ray_get_with_progress(cache_reset_refs, desc="Resetting vLLM prefix cache", enable=self.args.verbose)

    def update_ref_policy(self):
        for ref_param, param in zip(self.ref_policy.parameters(), self.model.parameters()):
            if self.args.deepspeed_stage == 3:
                with deepspeed.zero.GatheredParameters([param, ref_param], modifier_rank=0):
                    if deepspeed.comm.get_rank() == 0:
                        ref_param.data.mul_(1.0 - self.args.alpha).add_(param.data, alpha=self.args.alpha)
            else:
                ref_param.data.mul_(1.0 - self.args.alpha).add_(param.data, alpha=self.args.alpha)

    def train(
        self,
        collated_query_responses,
        collated_tool_masks,
        collated_attention_masks,
        collated_position_ids,
        collated_advantages,
        collated_response_masks,
        pad_token_id: int,
        num_mini_batches: int,
    ):
        args = self.args
        to_device_inplace(collated_query_responses, self.device)
        to_device_inplace(collated_tool_masks, self.device)
        to_device_inplace(collated_attention_masks, self.device)
        to_device_inplace(collated_position_ids, self.device)
        to_device_inplace(collated_advantages, self.device)
        to_device_inplace(collated_response_masks, self.device)
        # accumulation steps should always be at least 1
        accumulation_steps = max(math.ceil(len(collated_query_responses) / num_mini_batches - 0.5), 1)
        leftover = len(collated_query_responses) % accumulation_steps
        if leftover > 0:
            collated_query_responses = collated_query_responses[0:-leftover]
            collated_tool_masks = collated_tool_masks[0:-leftover]
            collated_attention_masks = collated_attention_masks[0:-leftover]
            collated_position_ids = collated_position_ids[0:-leftover]
            collated_advantages = collated_advantages[0:-leftover]
            collated_response_masks = collated_response_masks[0:-leftover]
            logger.warning(f"{leftover} samples are dropped due to batch size {num_mini_batches}")

        # recalculate the "real" number of mini-batches
        num_mini_batches = len(collated_query_responses) // accumulation_steps

        # Calculate the logprob of the reference policy
        collated_ref_logprobs = []
        with Timer("Inference Calculation", noop=self.rank != 0):
            with torch.no_grad():
                for i in range(len(collated_query_responses)):
                    query_response = collated_query_responses[i]
                    tool_mask = collated_tool_masks[i]
                    attention_mask = collated_attention_masks[i]
                    position_id = collated_position_ids[i]
                    response_mask = collated_response_masks[i]
                    ref_logprob, _ = self.forward(
                        self.ref_policy,
                        query_response,
                        attention_mask,
                        position_id,
                        pad_token_id,
                        args.temperature,
                        return_entropy=False,
                    )
                    if args.mask_tool_use and args.tool_use:
                        # mask logprobs for tool tokens
                        response_mask = response_mask.bool() & tool_mask.bool()
                    else:
                        response_mask = response_mask.bool()
                    ref_logprob = torch.masked_fill(ref_logprob, ~response_mask[:, 1:], INVALID_LOGPROB)
                    collated_ref_logprobs.append(ref_logprob)
                    torch.cuda.empty_cache()
        # if we have multiple minibatches, we need to calculate the old logprobs for each minibatch
        # following gtrl scripts in just doing this on the current active policy, rather than use the logprobs
        # from the generator (note that async mode means these are a bit diff!)
        old_logprobs = [None for _ in range(len(collated_query_responses))]
        if num_mini_batches > 1:
            with Timer("Old logprobs Calculation", noop=self.rank != 0):
                with torch.no_grad():
                    for i in range(len(collated_query_responses)):
                        query_response = collated_query_responses[i]
                        tool_mask = collated_tool_masks[i]
                        attention_mask = collated_attention_masks[i]
                        position_id = collated_position_ids[i]
                        response_mask = collated_response_masks[i]
                        old_logprob, _ = self.forward(
                            self.model,
                            query_response,
                            attention_mask,
                            position_id,
                            pad_token_id,
                            args.temperature,
                            return_entropy=False,
                        )
                        if args.mask_tool_use and args.tool_use:
                            response_mask = response_mask.bool() & tool_mask.bool()
                        else:
                            response_mask = response_mask.bool()
                        old_logprob = torch.masked_fill(old_logprob, ~response_mask[:, 1:], INVALID_LOGPROB)
                        old_logprobs[i] = old_logprob
                        torch.cuda.empty_cache()

        local_step = 0
        # Do multiple epochs of training on on-policy data (PPO-style), with a fresh random shuffle in each epoch
        with Timer("[Training Processes] Loss calculation", noop=self.rank != 0):
            kl1_stats = torch.zeros(len(collated_query_responses))
            kl2_stats = torch.zeros(len(collated_query_responses))
            kl3_stats = torch.zeros(len(collated_query_responses))
            kl4_stats = torch.zeros(len(collated_query_responses))
            kl_loss_stats = torch.zeros(len(collated_query_responses))
            pg_clipfrac_stats = torch.zeros(len(collated_query_responses))
            pg_loss_stats = torch.zeros(len(collated_query_responses))
            loss_stats = torch.zeros(len(collated_query_responses))
            ratio_stats = torch.zeros(len(collated_query_responses))
            entropy_stats = torch.zeros(len(collated_query_responses))
            for epoch_idx in range(args.num_epochs):
                for i in range(len(collated_query_responses)):
                    mb_ref_logprob = collated_ref_logprobs[i]
                    mb_query_responses = collated_query_responses[i]
                    mb_tool_mask = collated_tool_masks[i]
                    mb_advantages = collated_advantages[i]
                    mb_response_masks = collated_response_masks[i]
                    mb_response_masks_bool = mb_response_masks[:, 1:].bool()
                    # if masking snippets, do it here.
                    if args.mask_tool_use and args.tool_use:
                        mb_response_masks_bool = mb_response_masks[:, 1:].bool() & mb_tool_mask[:, 1:].bool()
                    mb_attention_mask = collated_attention_masks[i]
                    mb_position_id = collated_position_ids[i]
                    mb_new_logprobs, mb_entropy = self.forward(
                        self.model,
                        mb_query_responses,
                        mb_attention_mask,
                        mb_position_id,
                        pad_token_id,
                        args.temperature,
                        return_entropy=args.record_entropy,
                    )
                    mb_new_logprobs = torch.masked_fill(mb_new_logprobs, ~mb_response_masks_bool, INVALID_LOGPROB)

                    # Cache the old logprobs
                    if num_mini_batches > 1:
                        mb_old_logprobs = old_logprobs[i]
                    else:
                        with torch.no_grad():
                            if epoch_idx == 0:
                                old_logprobs[i] = mb_new_logprobs
                            mb_old_logprobs = old_logprobs[i].detach()

                    # Calculate the policy's loss
                    logprobs_diff = mb_new_logprobs - mb_old_logprobs
                    ratio = torch.exp(logprobs_diff)
                    pg_losses = -mb_advantages[:, 1:] * ratio
                    pg_losses2 = -mb_advantages[:, 1:] * torch.clamp(
                        ratio, 1.0 - args.clip_lower, 1.0 + args.clip_higher
                    )
                    pg_loss_max = torch.max(pg_losses, pg_losses2)

                    # Here we recalculate kl: we want the KL loss to backpropagate through the model
                    # We also clamp the KL loss to avoid numerical instability
                    # https://chatgpt.com/share/679d0ed9-8f48-8011-926e-e274b15ae8ae
                    ref_logprobs_diff = (mb_new_logprobs - mb_ref_logprob).clamp(-40.0, 40.0)
                    kl1 = ref_logprobs_diff
                    kl2 = (ref_logprobs_diff) ** 2 / 2
                    kl3 = torch.expm1(-ref_logprobs_diff) + ref_logprobs_diff  # this is more numerically stable
                    kl4 = ratio * ref_logprobs_diff
                    if args.kl_estimator == "kl1":
                        kl = kl1
                    elif args.kl_estimator == "kl2":
                        kl = kl2
                    elif args.kl_estimator == "kl3":
                        kl = kl3
                    elif args.kl_estimator == "kl4":
                        kl = kl4

                    # grpo change: directly subtract KL in loss (add)
                    loss = masked_mean(pg_loss_max + (args.beta * kl), mb_response_masks_bool, args.masked_mean_axis)
                    loss = loss / accumulation_steps
                    self.model.backward(loss)
                    if (local_step + 1) % accumulation_steps == 0:
                        self.model.step()
                    local_step += 1
                    with torch.no_grad():
                        # NOTE: in packed implementation, kl calculation are averages over response tokens
                        kl1_stats[i] = masked_mean(kl1, mb_response_masks_bool, args.masked_mean_axis).float()
                        kl2_stats[i] = masked_mean(kl2, mb_response_masks_bool, args.masked_mean_axis).float()
                        kl3_stats[i] = masked_mean(kl3, mb_response_masks_bool, args.masked_mean_axis).float()
                        kl4_stats[i] = masked_mean(kl4, mb_response_masks_bool, args.masked_mean_axis).float()
                        if args.kl_estimator == "kl1":
                            kl_loss_stats[i] = kl1_stats[i] * args.beta
                        elif args.kl_estimator == "kl2":
                            kl_loss_stats[i] = kl2_stats[i] * args.beta
                        elif args.kl_estimator == "kl3":
                            kl_loss_stats[i] = kl3_stats[i] * args.beta
                        elif args.kl_estimator == "kl4":
                            kl_loss_stats[i] = kl4_stats[i] * args.beta
                        pg_clipfrac_stats[i] = masked_mean(
                            (pg_losses2 > pg_losses).float(), mb_response_masks_bool, args.masked_mean_axis
                        )
                        pg_loss_stats[i] = masked_mean(pg_loss_max, mb_response_masks_bool, args.masked_mean_axis)
                        loss_stats[i] = loss
                        ratio_stats[i] = masked_mean(ratio, mb_response_masks_bool, args.masked_mean_axis)
                        if args.record_entropy:
                            # Calculate entropy statistics
                            entropy_stats[i] = masked_mean(
                                mb_entropy, mb_response_masks_bool, args.masked_mean_axis
                            ).float()

            with torch.no_grad():
                self.local_metrics.add("objective/kl_avg", kl1_stats.mean())
                self.local_metrics.add("objective/kl2_avg", kl2_stats.mean())
                self.local_metrics.add("objective/kl3_avg", kl3_stats.mean())
                self.local_metrics.add("objective/kl4_avg", kl4_stats.mean())
                self.local_metrics.add("loss/policy_avg", pg_loss_stats.mean())
                self.local_metrics.add("loss/kl_avg", kl_loss_stats.mean())
                self.local_metrics.add("loss/total_avg", loss_stats.mean())
                self.local_metrics.add("policy/clipfrac_avg", pg_clipfrac_stats.mean())
                self.local_metrics.add("val/ratio", ratio_stats.mean())
                self.local_metrics.add("val/ratio_var", ratio_stats.var())
                if args.record_entropy:
                    self.local_metrics.add("policy/entropy_avg", entropy_stats.mean())
                self.local_metrics.add("lr", self.scheduler.get_last_lr()[0])
                return self.local_metrics.get_metrics_list()

    def save_checkpoint_state(self, checkpoint_state_dir: str, client_state: Dict[str, str]) -> None:
        args = self.args
        self.model.save_checkpoint(checkpoint_state_dir, client_state=client_state)
        # `save_checkpoint` needs to be called on all ranks, only rank 0 will have all the states
        if self.rank == 0:
            if args.keep_last_n_checkpoints >= 0:
                clean_last_n_checkpoints_deepspeed(checkpoint_state_dir, args.keep_last_n_checkpoints)

            if args.gs_bucket_path is not None:
                ray.remote(sync_gs_bucket).options(num_cpus=1).remote(
                    checkpoint_state_dir, args.gs_checkpoint_state_dir
                )

    def save_model(self, output_dir: str, chat_template_name: str, tokenizer: PreTrainedTokenizer) -> None:
        model_to_save = self.model
        if "olmo" in chat_template_name:
            # New chat template has no bos token, and two eos tokens: <|im_end|> and <|endoftext|>
            model_to_save.generation_config = get_olmo3_generation_config(tokenizer)

        if self.rank == 0:
            os.makedirs(output_dir, exist_ok=True)

        # save model weights for ZeRO2/3
        if hasattr(model_to_save, "module"):
            model_to_save = model_to_save.module

        # gather parameters
        output_state_dict = {}
        for k, v in model_to_save.named_parameters():
            # only gather z3 params
            params_to_fetch = _z3_params_to_fetch([v])
            with deepspeed.zero.GatheredParameters(params_to_fetch, enabled=len(params_to_fetch) > 0):
                vv = v.data.cpu()
                if self.rank == 0:
                    output_state_dict[k] = vv

        if self.rank == 0:
            state_dict = model_to_save.state_dict()

            # copy named_buffers with `persistent=True`
            for k, v in model_to_save.named_buffers():
                if k not in state_dict:
                    continue
                vv = v.data.cpu()
                output_state_dict[k] = vv

            state_dict_keys = set(state_dict.keys())
            output_state_dict_keys = set(output_state_dict.keys())

            # corner case for tie_word_embeddings, such as Qwen2-0.5B
            if getattr(model_to_save.config, "tie_word_embeddings", False) and "lm_head.weight" in state_dict_keys:
                state_dict_keys.remove("lm_head.weight")

            assert state_dict_keys.issubset(output_state_dict_keys), (
                f"mismatch keys {output_state_dict_keys.symmetric_difference(state_dict_keys)}"
            )

            # only save peft weights https://github.com/microsoft/DeepSpeed/issues/4295
            if isinstance(model_to_save, PeftModel):
                model_to_save.save_pretrained(output_dir)
                if self.stage == 3:
                    torch.save(
                        get_peft_model_state_dict(model_to_save, output_state_dict),
                        os.path.join(output_dir, "adapter_model.bin"),
                    )
            else:
                model_to_save.save_pretrained(output_dir, state_dict=output_state_dict)

            # save tokenizer
            self.tokenizer.save_pretrained(output_dir)

    # we need this because we don't know which node is rank 0 is on
    def launch_ai2_evals_on_weka_wrapper(self, step_dir, leaderboard_name, wandb_url, training_step):
        args = self.args
        if self.rank == 0:
            ray.remote(launch_ai2_evals_on_weka).options(num_cpus=1).remote(
                step_dir,
                leaderboard_name,
                args.oe_eval_max_length,
                wandb_url,
                training_step,
                args.oe_eval_tasks,
                args.stop_strings,
                args.gs_bucket_path,
                args.eval_priority,
            )


class ModelGroup:
    def __init__(
        self, pg: PlacementGroup, ray_process_cls: RayProcess, num_gpus_per_node: List[int], single_gpu_mode: bool
    ):
        self.pg = pg
        self.ray_process_cls = ray_process_cls
        self.num_gpus_per_node = num_gpus_per_node
        self.num_gpus_per_actor = 0.48 if single_gpu_mode else 1
        self.num_cpus_per_actor = 4
        self.models = []
        world_size = sum(self.num_gpus_per_node)
        master_policy = ray_process_cls.options(
            num_cpus=self.num_cpus_per_actor,
            num_gpus=self.num_gpus_per_actor,
            scheduling_strategy=PlacementGroupSchedulingStrategy(
                placement_group=self.pg, placement_group_bundle_index=0
            ),
        ).remote(world_size, 0, 0, None, None)

        self.models.append(master_policy)
        master_addr, master_port = ray_get_with_progress(
            [master_policy.get_master_addr_port.remote()], desc="Getting master address"
        )[0]

        def get_bundle_index(rank, num_gpus_per_node):
            """given a rank and a list of num_gpus_per_node, return the index of the bundle that the rank belongs to"""
            bundle_idx = 0
            while rank >= num_gpus_per_node[bundle_idx]:
                rank -= num_gpus_per_node[bundle_idx]
                bundle_idx += 1
            return bundle_idx

        assert get_bundle_index(0, [7, 8, 4]) == 0
        assert get_bundle_index(1, [7, 8, 4]) == 0
        assert get_bundle_index(7, [7, 8, 4]) == 1
        assert get_bundle_index(8, [7, 8, 4]) == 1
        assert get_bundle_index(9, [7, 8, 4]) == 1
        assert get_bundle_index(16, [7, 8, 4]) == 2

        # Setup worker models
        for rank in range(1, world_size):
            logger.debug(f"{rank=}, {world_size=}, {rank=}, {master_addr=}, {master_port=}")
            scheduling_strategy = PlacementGroupSchedulingStrategy(
                placement_group=self.pg, placement_group_bundle_index=get_bundle_index(rank, self.num_gpus_per_node)
            )
            worker_policy = ray_process_cls.options(
                num_cpus=self.num_cpus_per_actor,
                num_gpus=self.num_gpus_per_actor,
                scheduling_strategy=scheduling_strategy,
            ).remote(world_size, rank, 0, master_addr, master_port)
            self.models.append(worker_policy)


class PendingQueriesMap:
    """Thread-safe map for tracking pending queries with reference counting."""

    def __init__(self):
        self._map = {}  # dataset_idx -> (query, ground_truth, dataset, count)
        self._lock = threading.Lock()

    def insert(self, dataset_idx, query, ground_truth, dataset):
        """Insert or increment count for a dataset index."""
        with self._lock:
            if dataset_idx in self._map:
                # Already exists - just increment count
                existing_query, existing_ground_truth, existing_dataset, count = self._map[dataset_idx]
                self._map[dataset_idx] = (existing_query, existing_ground_truth, existing_dataset, count + 1)
            else:
                # New entry - count starts at 1
                self._map[dataset_idx] = (query, ground_truth, dataset, 1)

    def insert_many(self, dataset_indices, queries, ground_truths, datasets):
        """Insert or increment count for multiple dataset indices at once."""
        with self._lock:
            for i, dataset_idx in enumerate(dataset_indices):
                if dataset_idx in self._map:
                    # Already exists - just increment count
                    existing_query, existing_ground_truth, existing_dataset, count = self._map[dataset_idx]
                    self._map[dataset_idx] = (existing_query, existing_ground_truth, existing_dataset, count + 1)
                else:
                    # New entry - count starts at 1
                    self._map[dataset_idx] = (queries[i], ground_truths[i], datasets[i], 1)

    def pop(self, dataset_idx):
        """Retrieve data and decrement count. Removes entry when count reaches 0."""
        with self._lock:
            if dataset_idx not in self._map:
                raise RuntimeError(f"Dataset index {dataset_idx} not found in pending_queries_map")

            query, ground_truth, dataset, count = self._map[dataset_idx]

            if count > 1:
                # More results expected - just decrement
                self._map[dataset_idx] = (query, ground_truth, dataset, count - 1)
            else:
                # Last result - remove entry
                del self._map[dataset_idx]

            return query, ground_truth, dataset

    def __len__(self):
        """Return the number of entries in the map."""
        with self._lock:
            return len(self._map)

    def __contains__(self, dataset_idx):
        """Check if a dataset index is in the map."""
        with self._lock:
            return dataset_idx in self._map

    def __getitem__(self, dataset_idx):
        """Get the value for a dataset index."""
        with self._lock:
            return self._map[dataset_idx]

    def keys(self):
        """Return a view of the keys in the map."""
        with self._lock:
            return list(self._map.keys())


def accumulate_inference_batches(
    inference_results_Q: ray_queue.Queue,
    pending_queries_map: PendingQueriesMap,
    args: Args,
    training_step: int,
    generation_config,
    timeout: Optional[float] = None,
) -> tuple[GenerationResult, Batch]:
    """Accumulate multiple inference results into a single training batch.

    Args:
        inference_results_Q: Queue containing GenerationResult objects
        pending_queries_map: PendingQueriesMap instance for thread-safe query tracking
        args: Arguments containing vllm_num_engines
        training_step: Current training step for error reporting
        generation_config: Generation config containing n (number of samples per prompt)
        timeout: Optional timeout in seconds for queue get operations. If None, blocks indefinitely.

    Raises:
        queue.Empty: If timeout is specified and no data is available within timeout.

    Returns:
        Tuple of (combined_result, Batch with queries, ground_truths, datasets)
    """
    # Collect results from all engines with non-blocking progress bar
    results = []
    all_queries = []
    all_ground_truths = []
    all_datasets = []

    if args.verbose:
        engine_iter = tqdm(
            range(args.vllm_num_engines),
            total=args.vllm_num_engines,
            desc=f"Accumulating results from {args.vllm_num_engines} engines ({timeout=})",
            bar_format="{l_bar}{bar}{r_bar}\n",
        )
    else:
        engine_iter = range(args.vllm_num_engines)

    for i in engine_iter:
        result = inference_results_Q.get(timeout=timeout)
        dataset_indices = result.dataset_index

        if dataset_indices is None:
            raise RuntimeError(f"Dataset indices is None for result {i}")

        # When generation_config.n > 1, vLLM generates multiple responses per prompt
        # but dataset_indices only contains the unique indices (not replicated)
        # So we expect: len(responses) == len(dataset_indices) * generation_config.n
        expected_responses = len(dataset_indices) * generation_config.n
        assert len(result.responses) == expected_responses, (
            f"Mismatch: number of responses ({len(result.responses)}) "
            f"doesn't match expected ({expected_responses}) for result {i}"
            f". {generation_config.n=}"
            f", {len(dataset_indices)=}"
        )

        # Get corresponding queries, ground_truths, datasets for each individual prompt
        batch_queries = []
        batch_ground_truths = []
        batch_datasets = []

        for dataset_idx in dataset_indices:
            query, ground_truth, dataset = pending_queries_map.pop(dataset_idx)
            batch_queries.append(query)
            batch_ground_truths.append(ground_truth)
            batch_datasets.append(dataset)

        results.append(result)
        all_queries.extend(batch_queries)
        all_ground_truths.extend(batch_ground_truths)
        all_datasets.extend(batch_datasets)

    # Combine all results into a single GenerationResult
    combined_responses = []
    combined_finish_reasons = []
    combined_masks = []
    combined_num_calls = []
    combined_timeouts = []
    combined_tool_errors = []
    combined_tool_outputs = []
    combined_tool_runtimes = []
    combined_tool_calleds = []

    for result in results:
        combined_responses.extend(result.responses)
        combined_finish_reasons.extend(result.finish_reasons)
        combined_masks.extend(result.masks)
        combined_num_calls.extend(result.request_info.num_calls)
        combined_timeouts.extend(result.request_info.timeouts)
        combined_tool_errors.extend(result.request_info.tool_errors)
        combined_tool_outputs.extend(result.request_info.tool_outputs)
        combined_tool_runtimes.extend(result.request_info.tool_runtimes)
        combined_tool_calleds.extend(result.request_info.tool_calleds)

    # Create combined RequestInfo
    combined_request_info = RequestInfo(
        num_calls=combined_num_calls,
        timeouts=combined_timeouts,
        tool_errors=combined_tool_errors,
        tool_outputs=combined_tool_outputs,
        tool_runtimes=combined_tool_runtimes,
        tool_calleds=combined_tool_calleds,
    )

    # Create combined GenerationResult
    combined_result = GenerationResult(
        responses=combined_responses,
        finish_reasons=combined_finish_reasons,
        masks=combined_masks,
        request_info=combined_request_info,
        dataset_index=None,  # Not meaningful for combined result
        training_step=training_step,
    )

    # Note: We don't have dataset_indices here, but they're not needed for the returned batch
    batch = Batch(
        queries=all_queries,
        ground_truths=all_ground_truths,
        datasets=all_datasets,
        indices=None,  # Not meaningful for combined results
    )
    return combined_result, batch


def data_preparation_thread(
    reward_fn: Callable,
    inference_results_Q: ray_queue.Queue,  # Ray queue
    packed_sequences_Q: Queue,
    pending_queries_map: dict,
    args: Args,
    tokenizer: PreTrainedTokenizer,
    num_training_steps: int,
    stop_event: threading.Event,
    generation_config,
):
    for training_step in range(1, num_training_steps + 1):
        if stop_event.is_set():
            logger.info("[Data Preparation Thread] Shutting down")
            return
        # Streaming accumulation: collect results as they arrive
        with Timer("🚀 [Data Preparation Thread] Getting response ids"):
            while True:
                if stop_event.is_set():
                    logger.info("[Data Preparation Thread] Shutting down due to stop event")
                    return  # Simply return to exit the thread cleanly
                try:
                    result, batch = accumulate_inference_batches(
                        inference_results_Q, pending_queries_map, args, training_step, generation_config, timeout=1.0
                    )
                    break  # Successfully got results, exit retry loop
                except Empty:
                    continue  # Timeout occurred, loop back to check stop_event

        # ------------------------------------------------------------------------------------------------
        # Pack sequences
        if args.num_samples_per_prompt_rollout > 1:
            batch = Batch(
                queries=repeat_each(batch.queries, args.num_samples_per_prompt_rollout),
                ground_truths=repeat_each(batch.ground_truths, args.num_samples_per_prompt_rollout),
                datasets=repeat_each(batch.datasets, args.num_samples_per_prompt_rollout),
                indices=repeat_each(batch.indices, args.num_samples_per_prompt_rollout) if batch.indices else None,
            )
            good_outputs = [
                len(result.request_info.tool_outputs[i]) > 0
                and result.request_info.tool_calleds[i]
                and not result.request_info.timeouts[i]
                and not result.request_info.tool_errors[i]
                for i in range(len(result.request_info.tool_outputs))
            ]
            for i in range(len(result.finish_reasons)):
                # edge case: sometimes it outputs eos immediately, and we get an empty response
                # in that case, we need to add the eos token to the response
                # note that this also adds eos to the end of reponses that stopped for other reasons.
                if result.finish_reasons[i] == "stop" and (
                    len(result.responses[i]) == 0 or result.responses[i][-1] != tokenizer.eos_token_id
                ):
                    result.responses[i].append(tokenizer.eos_token_id)
                    result.masks[i].append(1)  # never mask the eos token for now?

        with Timer("🔥 [Data Preparation Thread] Decoding responses", noop=True):
            decoded_responses = tokenizer.batch_decode(result.responses, skip_special_tokens=True)
            decoded_queries = tokenizer.batch_decode(batch.queries, skip_special_tokens=True)
            decoded_queries = [extract_user_query(query) for query in decoded_queries]
            stop_rate = sum(int(finish_reason == "stop") for finish_reason in result.finish_reasons) / len(
                result.finish_reasons
            )

        with Timer("💰 [Data Preparation Thread] Calculating rewards and advantages"):
            scores, reward_metrics = asyncio.run(
                reward_fn(
                    result.responses,
                    decoded_responses,
                    batch,
                    result.finish_reasons,
                    result.request_info,
                    decoded_queries,
                )
            )
            scores = np.array(scores)
            scores_per_prompt = scores.reshape(-1, args.num_samples_per_prompt_rollout)
            mean_grouped_rewards = scores_per_prompt.mean(axis=-1)
            mean_grouped_rewards = np.repeat(mean_grouped_rewards, args.num_samples_per_prompt_rollout, axis=0)
            std_grouped_rewards = scores_per_prompt.std(axis=-1)
            std_grouped_rewards = np.repeat(std_grouped_rewards, args.num_samples_per_prompt_rollout, axis=0)
            if args.advantage_normalization_type == "standard":
                advantages = (scores - mean_grouped_rewards) / (std_grouped_rewards + 1e-8)
            elif args.advantage_normalization_type == "centered":
                advantages = scores - mean_grouped_rewards
            else:
                raise ValueError(f"Invalid advantage normalization type: {args.advantage_normalization_type}")

        with Timer("📦 [Data Preparation Thread] Filtering sequences"):
            # Here we get the max possible score for each prompt, and see how many prompts are unsolved
            max_possible_score = 0
            if args.apply_verifiable_reward:
                max_possible_score += args.verification_reward
            if args.apply_r1_style_format_reward and args.additive_format_reward:
                max_possible_score += args.r1_style_format_reward
            unsolved_batch_size_ratio = ((scores != max_possible_score) > 0).sum() / len(scores)
            # In GRPO, if the std of grouped rewards is 0, then there is zero gradient for the batch
            # of args.num_samples_per_prompt_rollout responses, so we need to filter out those batches
            non_zero_std_mask = scores_per_prompt.std(axis=-1) != 0
            real_batch_size_ratio = non_zero_std_mask.sum() * args.num_samples_per_prompt_rollout / len(scores)
            expanded_mask = np.repeat(non_zero_std_mask, args.num_samples_per_prompt_rollout)
            non_zero_gradient_index = np.where(expanded_mask)[0]
            advantages = advantages[non_zero_gradient_index]
            scores = scores[non_zero_gradient_index]
            responses = [result.responses[i] for i in non_zero_gradient_index]
            masks = [result.masks[i] for i in non_zero_gradient_index]
            batch = batch[non_zero_gradient_index.tolist()]
            finish_reasons = [result.finish_reasons[i] for i in non_zero_gradient_index]
            if args.mask_truncated_completions:
                stop_idxes = torch.tensor([i for i in range(len(finish_reasons)) if finish_reasons[i] == "stop"])
                scores = scores[stop_idxes]
                advantages = advantages[stop_idxes]
                responses = [responses[i] for i in stop_idxes]
                masks = [masks[i] for i in stop_idxes]
                batch = batch[stop_idxes.tolist()]
                finish_reasons = [finish_reasons[i] for i in stop_idxes]

        with Timer("📦 [Data Preparation Thread] Packing sequences"):
            packed_sequences = pack_sequences(
                queries=batch.queries,
                responses=responses,
                masks=masks,
                pack_length=args.pack_length,
                pad_token_id=tokenizer.pad_token_id,
            )
            num_new_tokens = sum(len(seq) for seq in packed_sequences.query_responses)
            # Vectorized advantage calculation: create a lookup array where each index corresponds to a response mask value
            # and each value is the corresponding advantage score: index 0 is set to 0 since response masks start from 1 (1-indexed)
            lookup_advantages = np.zeros(len(advantages) + 1, dtype=np.float32)
            lookup_advantages[1:] = advantages
            packed_advantages = [
                torch.tensor(lookup_advantages[packed_mask], dtype=torch.float32)
                for packed_mask in packed_sequences.response_masks
            ]
            packed_sequences.advantages = packed_advantages

        # if we have less batches than world size, we need to pad out so each world is fine
        # ideally, you should avoid this since its wasting computation.
        if args.allow_world_padding:
            with Timer("🤺 [Data Preparation Thread] Padding sequences for world size"):
                shortfall = args.world_size - len(packed_sequences.query_responses)
                if shortfall > 0:
                    logger.warning(
                        f"Padding {shortfall} sequences for world size. In future, you should adjust your compute this."
                    )
                    # construct "dummy" sequences for padding out the world size
                    dummy_qr = torch.tensor([tokenizer.pad_token_id, tokenizer.eos_token_id], dtype=torch.long)
                    dummy_tool_mask = torch.zeros_like(dummy_qr)
                    dummy_attention = torch.tensor([1, 1], dtype=torch.long)
                    dummy_position_ids = torch.arange(len(dummy_qr), dtype=torch.long)
                    dummy_response_mask = torch.zeros_like(dummy_qr)
                    dummy_advantage = torch.zeros_like(dummy_qr, dtype=torch.float)
                    # pad out the world size
                    for _ in range(shortfall):
                        packed_sequences.query_responses.append(dummy_qr)
                        packed_sequences.tool_masks.append(dummy_tool_mask)
                        packed_sequences.attention_masks.append(dummy_attention)
                        packed_sequences.position_ids.append(dummy_position_ids)
                        packed_sequences.response_masks.append(dummy_response_mask)
                        packed_sequences.advantages.append(dummy_advantage)

        with Timer("🔄 [Data Preparation Thread] Prepare collated data for each worker"):
            B = (
                len(packed_sequences.query_responses) // args.world_size
            )  # essentially doing `drop_last=True`, which is fine.
            collated_data = []
            for i in range(args.world_size):
                per_device_packed_query_responses = packed_sequences.query_responses[B * i : B * (i + 1)]
                per_device_packed_tool_masks = packed_sequences.tool_masks[B * i : B * (i + 1)]
                per_device_packed_attention_masks = packed_sequences.attention_masks[B * i : B * (i + 1)]
                per_device_packed_position_ids = packed_sequences.position_ids[B * i : B * (i + 1)]
                per_device_packed_advantages = packed_sequences.advantages[B * i : B * (i + 1)]
                per_device_packed_response_masks = packed_sequences.response_masks[B * i : B * (i + 1)]

                # Shuffle the batch and collate the data
                b_inds = np.random.permutation(len(per_device_packed_query_responses))
                collated_query_responses = []
                collated_tool_masks = []
                collated_attention_masks = []
                collated_position_ids = []
                collated_response_masks = []
                collated_advantages = []
                for j in range(0, len(per_device_packed_query_responses), args.per_device_train_batch_size):
                    micro_range = b_inds[j : j + args.per_device_train_batch_size]
                    collated_query_responses.append(
                        collate_fn(
                            [per_device_packed_query_responses[idx] for idx in micro_range], tokenizer.pad_token_id
                        )
                    )
                    collated_tool_masks.append(
                        collate_fn([per_device_packed_tool_masks[idx] for idx in micro_range], 0)
                    )
                    collated_attention_masks.append(
                        collate_fn([per_device_packed_attention_masks[idx] for idx in micro_range], 0)
                    )
                    collated_position_ids.append(
                        collate_fn([per_device_packed_position_ids[idx] for idx in micro_range], 0)
                    )
                    collated_response_masks.append(
                        collate_fn([per_device_packed_response_masks[idx] for idx in micro_range], 0)
                    )
                    collated_advantages.append(
                        collate_fn([per_device_packed_advantages[idx] for idx in micro_range], 0)
                    )
                collated_data.append(
                    {
                        "collated_query_responses": collated_query_responses,
                        "collated_tool_masks": collated_tool_masks,
                        "collated_attention_masks": collated_attention_masks,
                        "collated_position_ids": collated_position_ids,
                        "collated_advantages": collated_advantages,
                        "collated_response_masks": collated_response_masks,
                    }
                )

        # Create a result package with metrics and data
        if len(responses) == 0:
            # Handle empty responses case
            # in this case, we won't log metrics, so it should be fine.
            metrics = {}
        else:
            sequence_lengths = np.array([len(response) for response in responses])
            sequence_length_solved = (
                np.array([]) if np.all(scores == 0) else np.array(sequence_lengths[scores == max_possible_score])
            )
            sequence_length_unsolved = (
                np.array([]) if np.all(scores == max_possible_score) else np.array(sequence_lengths[scores == 0])
            )
            metrics = {
                "scores": np.array(scores).mean(),
                "real_batch_size_ratio": real_batch_size_ratio,
                "unsolved_batch_size_ratio": unsolved_batch_size_ratio,
                "packed_ratio": len(packed_sequences.query_responses) / len(responses) if len(responses) > 0 else 0,
                "val/sequence_lengths": sequence_lengths.mean(),
                "val/sequence_lengths_min": sequence_lengths.min(),
                "val/sequence_lengths_max": sequence_lengths.max(),
                "val/sequence_lengths_unsolved": (
                    0 if len(sequence_length_unsolved) == 0 else sequence_length_unsolved.mean()
                ),
                "val/sequence_lengths_solved": (
                    0 if len(sequence_length_solved) == 0 else sequence_length_solved.mean()
                ),
                "val/sequence_lengths_unsolved_hist": sequence_length_unsolved,
                "val/sequence_lengths_solved_hist": sequence_length_solved,
                "val/stop_rate": stop_rate,
                "val/advantages_mean": advantages.mean(),
                "val/advantages_min": advantages.min(),
                "val/advantages_max": advantages.max(),
                "val/advantages_hist": advantages,
                "val/num_calls_rate": np.array(result.request_info.num_calls).mean(),
                "val/timeouts_rate": np.array(result.request_info.timeouts).mean(),
                "val/tool_errors_rate": np.array([len(item) > 0 for item in result.request_info.tool_errors]).mean(),
                "val/good_outputs_rate": np.array(good_outputs).mean(),
                "val/tool_runtimes_rate": np.array(result.request_info.tool_runtimes).mean(),
                "val/tool_calleds_rate": np.array(result.request_info.tool_calleds).mean(),
                **reward_metrics,
            }

        if args.save_traces:
            traces = {
                "scores": scores.tolist(),
                "finish_reasons": finish_reasons,
                "responses": responses,
                "training_step": training_step,
                **asdict(batch),  # Unpack all batch fields
                **reward_metrics,
            }
            os.makedirs(args.output_dir, exist_ok=True)
            with open(f"{args.output_dir}/traces_{args.run_name}.jsonl", "a") as f:
                json.dump(traces, f)
                f.write("\n")

        if len(responses) == 0:
            logger.warning(f"No responses in batch {training_step}.")

        # Put the packed sequences and metrics into the output queue
        packed_sequences_Q.put(
            {
                "packed_sequences": packed_sequences,  # for debugging purposes
                "collated_data": collated_data,
                "metrics": metrics,
                "responses_count": len(responses),
                "num_new_tokens": num_new_tokens,
                "B": B,
            }
        )


def setup_runtime_variables(args: Args) -> Args:
    """Set up runtime variables for the experiment."""
    args.run_name = f"{args.exp_name}__{args.seed}__{int(time.time())}"
    args.output_dir = os.path.join(args.output_dir, args.run_name)
    args.dataset_local_cache_dir = os.path.abspath(args.dataset_local_cache_dir)
    if is_beaker_job():
        args.dataset_local_cache_dir = "/weka/oe-adapt-default/allennlp/deletable_open_instruct_dataset_cache"
    args.world_size = sum(args.num_learners_per_node)
    args.num_training_steps = args.total_episodes // (
        args.num_unique_prompts_rollout * args.num_samples_per_prompt_rollout
    )
    args.try_launch_beaker_eval_jobs_on_weka = args.try_launch_beaker_eval_jobs_on_weka and is_beaker_job()
    if args.push_to_hub:
        if args.hf_repo_id is None:  # auto-generate one
            args.hf_repo_id = "open_instruct_dev"
        if args.hf_entity is None:  # first try to use AI2 entity
            args.hf_entity = maybe_use_ai2_hf_entity()
        if args.hf_entity is None:  # then try to use the user's entity
            args.hf_entity = HfApi().whoami()["name"]
        args.hf_repo_id = f"{args.hf_entity}/{args.hf_repo_id}"
        if args.hf_repo_revision is None:  # auto-generate one
            args.hf_repo_revision = args.run_name
        args.hf_repo_url = f"https://huggingface.co/{args.hf_repo_id}/tree/{args.hf_repo_revision}"
    if args.with_tracking:
        if args.wandb_entity is None:
            args.wandb_entity = maybe_use_ai2_wandb_entity()
    args.tool_use = args.tools is not None and len(args.tools) > 0
    return args


def setup_experiment_tracking(args: Args, tc: TokenizerConfig, model_config: ModelConfig):
    """Setup experiment tracking and seeds."""
    all_configs = {}
    beaker_config = None
    if is_beaker_job():
        beaker_config = maybe_get_beaker_config()
        all_configs.update(vars(beaker_config))
    all_configs.update(**asdict(args), **asdict(tc), **asdict(model_config))

    wandb_url = None
    if args.with_tracking:
        wandb.init(
            project=args.wandb_project_name,
            entity=args.wandb_entity,
            sync_tensorboard=True,
            config=all_configs,
            name=args.run_name,
            save_code=True,
            tags=[args.exp_name] + get_wandb_tags(),
        )
        wandb_url = wandb.run.get_url()

    writer = SummaryWriter(f"runs/{args.run_name}")
    writer.add_text(
        "hyperparameters",
        "|param|value|\n|-|-|\n%s" % ("\n".join([f"|{key}|{value}|" for key, value in vars(args).items()])),
    )

    return beaker_config, writer, wandb_url


def setup_datasets(args: Args, tc: TokenizerConfig, tokenizer: PreTrainedTokenizer):
    """Set up training and evaluation datasets."""
    transform_fn_args = [
        {},
        {"max_token_length": args.max_token_length, "max_prompt_token_length": args.max_prompt_token_length},
    ]
    train_dataset = get_cached_dataset_tulu(
        dataset_mixer_list=args.dataset_mixer_list,
        dataset_mixer_list_splits=args.dataset_mixer_list_splits,
        tc=tc,
        dataset_transform_fn=args.dataset_transform_fn,
        transform_fn_args=transform_fn_args,
        dataset_cache_mode=args.dataset_cache_mode,
        dataset_config_hash=args.dataset_config_hash,
        hf_entity=args.hf_entity,
        dataset_local_cache_dir=args.dataset_local_cache_dir,
        dataset_skip_cache=args.dataset_skip_cache,
    )
    train_dataset = train_dataset.shuffle(seed=args.seed)

    eval_dataset = None
    if len(args.dataset_mixer_eval_list) > 0:
        eval_dataset = get_cached_dataset_tulu(
            args.dataset_mixer_eval_list,
            args.dataset_mixer_eval_list_splits,
            tc,
            args.dataset_transform_fn,
            transform_fn_args,
            hf_entity=args.hf_entity,
            dataset_cache_mode=args.dataset_cache_mode,
            dataset_config_hash=args.dataset_config_eval_hash,
            dataset_local_cache_dir=args.dataset_local_cache_dir,
            dataset_skip_cache=args.dataset_skip_cache,
        )
        if args.shuffle_eval_dataset:
            eval_dataset = eval_dataset.shuffle(seed=args.seed)

    visualize_token(train_dataset[0][INPUT_IDS_PROMPT_KEY], tokenizer)

    return train_dataset, eval_dataset


def create_model_and_optimizer(
    args: Args,
    tc: TokenizerConfig,
    model_config: ModelConfig,
    beaker_config: BeakerRuntimeConfig,
    wandb_url: str,
    tokenizer: PreTrainedTokenizer,
    inference_results_Q: ray_queue.Queue,
    param_prompt_Q: ray_queue.Queue,
    evaluation_inference_results_Q: ray_queue.Queue,
) -> tuple[ModelGroup, list[LLMRayActor], dict, int, int]:
    """Create the model, optimizer, and vLLM engines."""
    # Create placement group
    bundles = [{"GPU": actor_num_gpus, "CPU": actor_num_gpus * 10} for actor_num_gpus in args.num_learners_per_node]
    pg = placement_group(bundles, strategy="STRICT_SPREAD")
    ray_get_with_progress([pg.ready()], desc="Waiting for placement group")
    inits = []
    policy_group = ModelGroup(pg, PolicyTrainerRayProcess, args.num_learners_per_node, args.single_gpu_mode)
    wandb_url = wandb.run.get_url() if args.with_tracking else None
    inits.extend(
        model.from_pretrained.remote(args, model_config, beaker_config, wandb_url, tokenizer)
        for model in policy_group.models
    )

    # Set up tools
    max_len = args.max_prompt_token_length + args.response_length
    tool_objects = {}
    if args.tools:
        for tool in args.tools:
            if tool.lower() == "search":
                from open_instruct.search_utils.search_tool import SearchTool

                tool = SearchTool(
                    start_str="<query>",
                    end_str="</query>",
                    api_endpoint=args.search_api_endpoint,
                    number_documents_to_search=args.number_documents_to_search,
                )
                tool_objects[tool.end_str] = tool
                # Add tool end string to stop_strings
                args.stop_strings.append(tool.end_str)
            elif tool.lower() == "code":
                from open_instruct.tool_utils.tool_vllm import PythonCodeTool

                tool = PythonCodeTool(start_str="<code>", end_str="</code>", api_endpoint=args.code_tool_api_endpoint)
                tool_objects[tool.end_str] = tool
                # Add tool end string to stop_strings
                args.stop_strings.append(tool.end_str)
            else:
                raise ValueError(f"Unknown tool: {tool}")

    # Create vLLM engines with queues
    vllm_engines = create_vllm_engines(
        args.vllm_num_engines,
        args.vllm_tensor_parallel_size,
        args.vllm_enforce_eager,
        tc.tokenizer_name_or_path,
        model_config.model_name_or_path,
        model_config.model_revision,
        args.seed,
        args.vllm_enable_prefix_caching,
        max_len,
        args.vllm_gpu_memory_utilization,
        args.single_gpu_mode,
        pg=pg if args.single_gpu_mode else None,
        tools=tool_objects,
        max_tool_calls=args.max_tool_calls,
        prompt_queue=param_prompt_Q,
        results_queue=inference_results_Q,
        eval_results_queue=evaluation_inference_results_Q,
    )

    resume_training_step = ray_get_with_progress(inits, desc="Initializing models")[0] + 1
    episode = (resume_training_step - 1) * args.num_unique_prompts_rollout * args.num_samples_per_prompt_rollout
    logger.info("======== ✅ all models and vLLM engines initialized =========")

    ray_get_with_progress(
        [m.setup_model_update_group.remote(vllm_engines=vllm_engines) for m in policy_group.models],
        desc="Setting up model update group",
    )
    logger.info("======== ✅ model update group setup successfully =========")

    if resume_training_step > 1:
        logger.info(f"Resuming training from step {resume_training_step}... Broadcasting weights to vLLM engines.")
        with Timer("[Main Thread] 🔄 Loading weights using shared memory"):
            ray_get_with_progress(
                [m.broadcast_to_vllm.remote() for m in policy_group.models],
                desc="Broadcasting weights to vLLM engines",
                enable=args.verbose,
            )

    return policy_group, vllm_engines, tool_objects, resume_training_step, episode


def create_generation_configs(args: Args):
    """Create generation configs for training and evaluation."""
    generation_config = SamplingParams(
        temperature=args.temperature,
        top_p=args.vllm_top_p,  # prevent rare out-of-vocab tokens with qwen
        max_tokens=args.response_length,
        include_stop_str_in_output=True,
        skip_special_tokens=False,
        n=args.num_samples_per_prompt_rollout,
        stop=args.stop_strings,
    )
    eval_generation_config = generation_config.clone()
    eval_generation_config.temperature = 0.0
    eval_generation_config.n = 1
    return {"train": generation_config, "eval": eval_generation_config}


def split_and_insert_batch(
    batch: Batch,
    training_step,
    vllm_num_engines,
    pending_queries_map: PendingQueriesMap,
    param_prompt_Q,
    generation_config,
    is_eval: bool = False,
) -> None:
    """Split a batch into multiple inference batches and insert individual prompts into queues and mapping."""
    # Split the batch over the VLLM engines.
    inference_batch_size = len(batch.queries) // vllm_num_engines
    for batch_idx in range(vllm_num_engines):
        start_idx = batch_idx * inference_batch_size
        end_idx = start_idx + inference_batch_size if batch_idx < vllm_num_engines - 1 else len(batch.queries)

        sub_batch = batch[start_idx:end_idx]

        # Store prompts in the map using thread-safe insert_many
        pending_queries_map.insert_many(
            sub_batch.indices, sub_batch.queries, sub_batch.ground_truths, sub_batch.datasets
        )

        # Use PromptRequest for Ray queue with batch-specific dataset_index list
        param_prompt_Q.put(
            PromptRequest(
                prompts=sub_batch.queries,
                generation_config=generation_config,
                training_step=training_step,
                dataset_index=sub_batch.indices,
                is_eval=is_eval,
            )
        )


def sync_weights_and_prepare_prompts(
    training_step: int,
    args: Args,
    train_dataset: Any,
    iter_dataloader: Iterator[List[int]],
    policy_group: ModelGroup,
    pending_queries_map: PendingQueriesMap,
    param_prompt_Q: ray_queue.Queue,
    generation_configs: Dict[str, SamplingParams],
) -> Batch:
    """Sync weights and send the next batch of prompts to vLLM."""
    dataset_indices = next(iter_dataloader)
    batch = next_batch(dataset_indices, train_dataset)
    with Timer(
        "[Main Thread] 🔄 Loading weights using shared memory"
        if args.async_steps > 0
        else "🔄 Loading weights using shared memory"
    ):
        ray_refs = [m.broadcast_to_vllm.remote() for m in policy_group.models]
        ray_get_with_progress(
            ray_refs,
            desc=f"[Main Thread] Broadcasting weights to vLLM engines at training step {training_step}",
            enable=args.verbose,
        )

    split_and_insert_batch(
        batch, training_step, args.vllm_num_engines, pending_queries_map, param_prompt_Q, generation_configs["train"]
    )

    return batch


def load_data_from_packing_thread(packed_sequences_Q: Queue, num_total_tokens: int):
    """Get the packed sequences with advantages from the packing thread."""
    with Timer("[Main Thread] 📦 Getting packed sequences from thread"):
        while True:
            try:
                packed_data = packed_sequences_Q.get(timeout=30.0)
                break
            except Empty:
                logger.warning("[Main Thread] Timeout waiting for packed sequences. Retrying...")
        data_thread_metrics = packed_data["metrics"]
        B = packed_data["B"]
        collated_data = packed_data["collated_data"]
        num_total_tokens += packed_data["num_new_tokens"]
        if B == 0:
            logger.warning("[Main Thread] 🤡 After packing, there is not enough data to train")
            return None, data_thread_metrics, num_total_tokens
        return collated_data, data_thread_metrics, num_total_tokens


def generate_thread(vllm_engines, local_eval_every, num_training_steps, resume_training_step, stop_event):
    """Thread function that repeatedly calls process_from_queue on vllm engines."""
    logger.info("[Generate Thread] 🚀 Starting generation thread")

    while not stop_event.is_set():
        with Timer("🔥 Generation time") as _gen_timer:
            engine_refs = [
                engine.process_from_queue.remote(num_training_steps, resume_training_step, timeout=0.1)
                for engine in vllm_engines
            ]
            engine_futures = [ref.future() for ref in engine_refs]
            processed_results = []
            if args.verbose:
                with tqdm(
                    total=len(vllm_engines),
                    desc="[Generate Thread] Waiting for vLLM engines to return",
                    bar_format="{l_bar}{bar}{r_bar}\n",
                ) as pbar:
                    for future in futures.as_completed(engine_futures):
                        processed_results.append(future.result())
                        pbar.update(1)
            else:
                for future in futures.as_completed(engine_futures):
                    processed_results.append(future.result())
            num_processed = sum(int(result) for result in processed_results)
            # Suppress timing output if nothing was processed
            if num_processed == 0:
                _gen_timer.noop = 1
        if num_processed == 0:
            # If no batches were processed, sleep for a short time to avoid busy waiting
            time.sleep(1)

    logger.info("[Generate Thread] 🛑 Stopping generation thread")


def one_training_step(
    args: Args,
    policy_group: ModelGroup,
    collated_data,
    tokenizer,
    data_thread_metrics,
    average_metrics,
    episode,
    training_step,
    num_total_tokens,
    start_time,
    train_dataset,
    writer,
    wandb_url,
    chat_template_name,
):
    """Train the model for one step."""
    update_ref_policy_future = []
    with Timer("[Main Thread] 🗡️ Training"):
        metrics_list: List[dict[str, float]] = ray_get_with_progress(
            [
                policy_group.models[i].train.remote(
                    **collated_data[i], pad_token_id=tokenizer.pad_token_id, num_mini_batches=args.num_mini_batches
                )
                for i in range(args.world_size)
            ],
            desc=f"Running training step {training_step}",
        )
        if (
            args.ref_policy_update_freq is not None
            and training_step % args.ref_policy_update_freq == 0
            and args.alpha > 0
        ):
            update_ref_policy_future.extend(
                [policy_group.models[i].update_ref_policy.remote() for i in range(args.world_size)]
            )

        average_metrics = {k: sum(m[k] for m in metrics_list) / len(metrics_list) for k in metrics_list[0]}
        metrics = {
            "episode": episode,
            "training_step": training_step,
            "val/num_total_tokens": num_total_tokens,
            "epoch": episode / args.num_samples_per_prompt_rollout / len(train_dataset),
            "tokens_per_second": num_total_tokens / (time.time() - start_time),
            **data_thread_metrics,
            **average_metrics,
        }
        scalar_metrics = {}
        for key, value in metrics.items():
            if isinstance(value, float) or isinstance(value, int):
                writer.add_scalar(key, value, episode)
                scalar_metrics[key] = value
            if isinstance(value, np.ndarray) or isinstance(value, list):
                if len(value) > 0:
                    writer.add_histogram(key, value, episode)
        print_rich_single_line_metrics(scalar_metrics)

        if args.save_freq > 0 and training_step % args.save_freq == 0:
            with Timer("[Main Thread] 🗡️ Saving model"):
                checkpoint_dir = f"{args.output_dir}_checkpoints"
                step_dir = os.path.join(checkpoint_dir, f"step_{training_step}")
                logger.info(f"Saving model at step {training_step} to {step_dir}")
                ray_get_with_progress(
                    [
                        policy_group.models[i].save_model.remote(step_dir, chat_template_name, tokenizer)
                        for i in range(args.world_size)
                    ],
                    desc=f"Saving model at step {training_step}",
                )
                if args.try_launch_beaker_eval_jobs_on_weka and is_beaker_job():
                    leaderboard_name = f"{args.hf_repo_revision}_step_{training_step}"
                    for i in range(args.world_size):
                        policy_group.models[i].launch_ai2_evals_on_weka_wrapper.remote(
                            step_dir, leaderboard_name, wandb_url, training_step
                        )
        if (
            args.checkpoint_state_freq > 0
            and training_step % args.checkpoint_state_freq == 0
            and args.checkpoint_state_dir is not None
        ):
            with Timer("[Main Thread] 🗡️ Saving checkpoint state"):
                client_state = {"training_step": training_step}
                ray_get_with_progress(
                    [
                        policy_group.models[i].save_checkpoint_state.remote(args.checkpoint_state_dir, client_state)
                        for i in range(args.world_size)
                    ],
                    desc=f"Saving checkpoint state at step {training_step}",
                )
                logger.info(f"Saved checkpoint state at step {training_step} to {args.checkpoint_state_dir}")

    if len(update_ref_policy_future) > 0:
        with Timer("[Main Thread] 🔃 Updating reference policy"):
            ray_get_with_progress(update_ref_policy_future, desc="Updating reference policy")

    return average_metrics


def maybe_evaluate(
    args: Args,
    training_step: int,
    evaluation_inference_results_Q: ray_queue.Queue,  # Ray queue
    tokenizer,
    eval_batch: Optional[Batch],
    reward_fn,
    episode,
    writer,
    eval_pending_queries_map: PendingQueriesMap,
    eval_generation_config,
):
    """Optionally evaluate the model."""
    try:
        # timeout 0.01 if this is the last training step or we're not evaluating
        # otherwise, wait to get the last evaluation generations (long timeout just in case)
        timeout = 0.01 if (training_step < args.num_training_steps or args.local_eval_every < 0) else 100

        # Accumulate evaluation results from all vLLM engines
        eval_result, eval_batch = accumulate_inference_batches(
            evaluation_inference_results_Q,
            eval_pending_queries_map,
            args,
            training_step,
            eval_generation_config,
            timeout=timeout,
        )

        logger.info("[Main Thread] 📊 Evaluation responses received")

        eval_sequence_lengths = np.array([len(response) for response in eval_result.responses])
        eval_decoded_responses = tokenizer.batch_decode(eval_result.responses, skip_special_tokens=True)
        eval_stop_rate = sum(int(finish_reason == "stop") for finish_reason in eval_result.finish_reasons) / len(
            eval_result.finish_reasons
        )

        # get and log evaluation metrics
        eval_scores, eval_reward_metrics = asyncio.run(
            reward_fn(
                eval_result.responses,
                eval_decoded_responses,
                eval_batch if eval_batch else Batch(queries=[], ground_truths=[], datasets=[], indices=None),
                eval_result.finish_reasons,
                eval_result.request_info,
            )
        )
        eval_reward_metrics = {f"eval/{key}": val for key, val in eval_reward_metrics.items()}
        eval_metrics = {
            "eval/scores": np.array(eval_scores).mean(),
            "eval/sequence_lengths": eval_sequence_lengths.mean(),
            "eval/sequence_lengths_min": eval_sequence_lengths.min(),
            "eval/sequence_lengths_max": eval_sequence_lengths.max(),
            "eval/stop_rate": eval_stop_rate,
            **eval_reward_metrics,
        }
        print_rich_single_line_metrics(eval_metrics)
        for key, value in eval_metrics.items():
            writer.add_scalar(key, value, episode)
        table = {}
        table["prompt"] = tokenizer.batch_decode(eval_batch.queries if eval_batch else [])
        table["response"] = eval_decoded_responses
        table["response"] = [item.replace(tokenizer.pad_token, "") for item in table["response"]]
        table["scores"] = eval_scores
        table["ground_truth"] = eval_batch.ground_truths if eval_batch else []
        df = pd.DataFrame(table)
        if args.with_tracking:
            import wandb

            wandb.log({"sample_completions": wandb.Table(dataframe=df)})
        else:
            print_rich_table(df.iloc[:1])
        del table
    except Empty:
        logger.warning("[Main Thread] 🙈 Evaluation responses not received")


def save_final_model(
    args: Args,
    policy_group: ModelGroup,
    tokenizer: PreTrainedTokenizer,
    training_step: int,
    wandb_url: str,
    chat_template_name: str,
):
    """Save the final model and launch evaluation jobs if configured."""
    logger.info(f"Saving final model at step {training_step} to {args.output_dir}")
    with Timer("[Main Thread] 🗡️ Saving model"):
        ray_get_with_progress(
            [
                policy_group.models[i].save_model.remote(args.output_dir, chat_template_name, tokenizer)
                for i in range(args.world_size)
            ],
            desc="Saving final model",
        )
        if args.try_launch_beaker_eval_jobs_on_weka and is_beaker_job():
            leaderboard_name = args.hf_repo_revision
            for i in range(args.world_size):
                policy_group.models[i].launch_ai2_evals_on_weka_wrapper.remote(
                    args.output_dir, leaderboard_name, wandb_url, training_step
                )


def make_tokenizer(tc: TokenizerConfig, model_config: ModelConfig):
    """Setup tokenizer with appropriate configuration."""
    tc.tokenizer_revision = model_config.model_revision if tc.tokenizer_revision is None else tc.tokenizer_revision
    tc.tokenizer_name_or_path = (
        model_config.model_name_or_path if tc.tokenizer_name_or_path is None else tc.tokenizer_name_or_path
    )
    if (
        tc.tokenizer_revision != model_config.model_revision
        and tc.tokenizer_name_or_path != model_config.model_name_or_path
    ):
        # Warn user if tokenizer and model use different revisions; this is an unusual
        # use case.
        warning = f"""Requested tokenizer revision `{tc.tokenizer_revision=}` is different
                   from the model revision `{model_config.model_revision=}` or the tokenizer name `{tc.tokenizer_name_or_path=}`
                   is different from the model name `{model_config.model_name_or_path=}`."""
        logger.warning(warning)
    return tc.tokenizer


def make_reward_fn(args: Args) -> Callable:
    """Create a reward function based on the provided arguments."""
    reward_fn_mapping = build_all_verifiers(args)

    async def reward_fn(
        responses: List[torch.Tensor],
        decoded_responses: List[str],
        batch: Batch,
        finish_reasons: List[str],
        infos: List[List[int]],
        queries: Optional[List[str]] = None,
    ) -> List[float]:
        timeouts = infos.timeouts
        tool_errors = infos.tool_errors
        tool_outputs = infos.tool_outputs
        tool_calleds = infos.tool_calleds
        good_outputs = [
            len(tool_outputs[i]) > 0 and tool_calleds[i] and not timeouts[i] and not tool_errors[i]
            for i in range(len(tool_outputs))
        ]
        scores = [0] * len(decoded_responses)
        metrics = {}

        if args.apply_r1_style_format_reward:
            with Timer("[Data Preparation Thread] Calculating rewards -- 🧮 Calculating format reward"):
                format_scores = soft_format_reward_func(decoded_responses, args.r1_style_format_reward)
                if len(format_scores) != len(scores):
                    raise ValueError(f"{len(format_scores)=} != {len(scores)=}")
                for i in range(len(format_scores)):
                    scores[i] = format_scores[i] + scores[i]
                metrics["val/format_scores"] = np.array(format_scores).mean()

        if args.apply_verifiable_reward:
            with Timer("[Data Preparation Thread] Calculating rewards -- 🏆 Applying verifiable reward"):
                verifiable_rewards, per_func_rewards = await apply_verifiable_reward(
                    reward_fn_mapping,
                    responses,
                    decoded_responses,
                    batch,
                    reward_mult=args.verification_reward,
                    queries=queries,
                )
                if len(verifiable_rewards) != len(scores):
                    raise ValueError(f"{len(verifiable_rewards)=} != {len(scores)=}")
                # slightly complex combo of good outputs and additive format reward
                for i in range(len(verifiable_rewards)):
                    if not args.only_reward_good_outputs or (good_outputs[i] and args.only_reward_good_outputs):
                        if args.apply_r1_style_format_reward and args.additive_format_reward:
                            scores[i] = verifiable_rewards[i] + scores[i]
                        elif args.apply_r1_style_format_reward and not args.additive_format_reward:
                            scores[i] = verifiable_rewards[i] if format_scores[i] == 1 else 0
                        else:
                            scores[i] = verifiable_rewards[i]
                np_verifiable_rewards = np.array(verifiable_rewards)
                metrics["objective/verifiable_reward"] = np_verifiable_rewards.mean()
                metrics["objective/verifiable_correct_rate"] = (np_verifiable_rewards > 0.0).mean()
                # reshuffle around per_func rewards
                per_func_lists = defaultdict(list)
                for reward_dict in per_func_rewards:
                    for key, value in reward_dict.items():
                        per_func_lists[key].append(value)
                # log per function rewards
                for key, value in per_func_lists.items():
                    np_value = np.array(value)
                    metrics[f"objective/{key}_reward"] = np_value.mean()
                    metrics[f"objective/{key}_correct_rate"] = (np_value > 0.0).mean()

        # this gets applied at the very end since it replaces (rather than adds to) the existing reward.
        if args.non_stop_penalty:
            with Timer("[Data Preparation Thread] Calculating rewards -- 🦖 Applying non stop penalty"):
                assert len(finish_reasons) == len(scores)
                for i in range(len(finish_reasons)):
                    if finish_reasons[i] != "stop":
                        scores[i] = args.non_stop_penalty_value

        return scores, metrics

    return reward_fn


def cleanup_judge_clients():
    """Cleans up all LLM judge clients and shutdown Ray."""
    try:
        asyncio.run(cleanup_all_llm_judge_clients())
        logger.info("✅ LLM judge clients cleaned up")
    except Exception as cleanup_error:
        logger.warning(f"Error during LLM judge cleanup: {cleanup_error}")
    ray.shutdown()


def check_threads_healthy(
    futures: list, stop_event: threading.Event, executor: futures.ThreadPoolExecutor, queues: list[ray_queue.Queue]
) -> None:
    """Check if any threads have failed and raise their exception if so."""
    for future in futures:
        if not future.done():
            continue
        try:
            future.result()
        except Exception as e:
            logger.error(f"Thread failed with exception: {e}")
            cleanup_training_resources(stop_event, executor, queues)
            raise


def cleanup_training_resources(
    stop_event: threading.Event, executor: futures.ThreadPoolExecutor, queues: list[ray_queue.Queue]
) -> None:
    """Clean up all training resources including threads and Ray queues."""
    # Signal threads to stop
    stop_event.set()

    logger.info("Shutting down thread pool executor...")
    executor.shutdown(wait=True)

    logger.info("Shutting down Ray queues...")
    for queue in queues:
        try:
            queue.shutdown()
        except Exception as e:
            logger.warning(f"Error shutting down Ray queue: {e}")

    # Clean up judge clients
    cleanup_judge_clients()


def main(args: Args, tc: TokenizerConfig, model_config: ModelConfig, num_eval_samples: int = 32):
    tokenizer = make_tokenizer(tc, model_config)
    args = setup_runtime_variables(args)
    beaker_config, writer, wandb_url = setup_experiment_tracking(args, tc, model_config)

    train_dataset, eval_dataset = setup_datasets(args, tc, tokenizer)
    if args.cache_dataset_only:
        return

    pprint([args, model_config])

    # Initialize Ray before creating Ray objects
    ray.init(dashboard_host="0.0.0.0")

    # Create Ray queues.
    queue_size = (args.async_steps + 1) * args.vllm_num_engines
    inference_results_Q = ray_queue.Queue(maxsize=queue_size)
    param_prompt_Q = ray_queue.Queue(maxsize=queue_size)
    evaluation_inference_results_Q = ray_queue.Queue(maxsize=args.vllm_num_engines)

    policy_group, vllm_engines, tool_objects, resume_training_step, episode = create_model_and_optimizer(
        args,
        tc,
        model_config,
        beaker_config,
        wandb_url,
        tokenizer,
        inference_results_Q,
        param_prompt_Q,
        evaluation_inference_results_Q,
    )

    # Setup training
    generation_configs = create_generation_configs(args)

    train_dataset_idxs = np.arange(len(train_dataset))
    iter_dataloader = ShufflingIterator(train_dataset_idxs, args.num_unique_prompts_rollout, seed=args.seed)

    # Create additional queues (main queues already created above)
    packed_sequences_Q = Queue(maxsize=args.async_steps)
    pending_queries_map = PendingQueriesMap()
    eval_pending_queries_map = PendingQueriesMap()

    if eval_dataset is None:
        eval_batch = None
    else:
        eval_dataset_indices = list(range(min(num_eval_samples, len(eval_dataset))))
        eval_batch = next_batch(eval_dataset_indices, eval_dataset)
    reward_fn = make_reward_fn(args)

    try:
        ray_get_with_progress(
            [engine.ready.remote() for engine in vllm_engines], "Checking engines are ready to work", timeout=300
        )
    except TimeoutError as e:
        logger.error(f"vLLM engines failed to initialize within timeout: {e}")
        # Clean up using existing cleanup function
        cleanup_judge_clients()  # This calls ray.shutdown()
        raise RuntimeError("vLLM engine initialization timed out")

    stop_event = threading.Event()
    executor = futures.ThreadPoolExecutor(max_workers=2, thread_name_prefix="grpo")
    logger.info("======== ✅ data preparation thread starts =========")
    packing_future = executor.submit(
        data_preparation_thread,
        reward_fn,
        inference_results_Q,
        packed_sequences_Q,
        pending_queries_map,
        args,
        tokenizer,
        args.num_training_steps,
        stop_event,
        generation_configs["train"],
    )

    logger.info("======== ✅ generation thread starts =========")
    generation_future = executor.submit(
        generate_thread, vllm_engines, args.local_eval_every, args.num_training_steps, resume_training_step, stop_event
    )

    # Send initial data to ensure we have a N-step offset.
    for _ in range(args.async_steps):
        dataset_indices = next(iter_dataloader)
        batch = next_batch(dataset_indices, train_dataset)
        split_and_insert_batch(
            batch,
            1,  # training_step
            args.vllm_num_engines,
            pending_queries_map,
            param_prompt_Q,
            generation_configs["train"],
        )
    num_total_tokens = 0
    start_time = time.time()
    for training_step in range(resume_training_step, args.num_training_steps + 1):
        check_threads_healthy(
            [packing_future, generation_future],
            stop_event,
            executor,
            [inference_results_Q, param_prompt_Q, evaluation_inference_results_Q],
        )

        episode += args.num_unique_prompts_rollout * args.num_samples_per_prompt_rollout
        batch = sync_weights_and_prepare_prompts(
            training_step,
            args,
            train_dataset,
            iter_dataloader,
            policy_group,
            pending_queries_map,
            param_prompt_Q,
            generation_configs,
        )
        if training_step % args.local_eval_every == 0 and eval_batch is not None:
            split_and_insert_batch(
                eval_batch,
                training_step,
                args.vllm_num_engines,
                eval_pending_queries_map,
                param_prompt_Q,
                generation_configs["eval"],
                is_eval=True,
            )

        # The generate_thread is now handling vLLM processing asynchronously
        collated_data, data_thread_metrics, num_total_tokens = load_data_from_packing_thread(
            packed_sequences_Q, num_total_tokens
        )
        if collated_data is None:
            continue

        one_training_step(
            args,
            policy_group,
            collated_data,
            tokenizer,
            data_thread_metrics,
            {},
            episode,
            training_step,
            num_total_tokens,
            start_time,
            train_dataset,
            writer,
            wandb_url,
            tc.chat_template_name,
        )

        maybe_evaluate(
            args,
            training_step,
            evaluation_inference_results_Q,
            tokenizer,
            eval_batch,
            reward_fn,
            episode,
            writer,
            eval_pending_queries_map,
            generation_configs["eval"],
        )

    save_final_model(args, policy_group, tokenizer, training_step, wandb_url, tc.chat_template_name)

    # Clean up resources
    cleanup_training_resources(
        stop_event, executor, [inference_results_Q, param_prompt_Q, evaluation_inference_results_Q]
    )

    # Ai2 logic: we use /output to store the artifacts of the job, so we
    # make a copy of the model to `/output` in the end.
    if (
        args.try_auto_save_to_beaker
        and is_beaker_job()
        and len(beaker_config.beaker_dataset_id_urls) > 0
        and args.output_dir.rstrip("/") != "/output"
    ):
        shutil.copytree(args.output_dir, "/output", dirs_exist_ok=True)
    logger.info("finished training")

    accelerator = Namespace()
    accelerator.is_main_process = True  # hack
    if args.push_to_hub:
        logger.info("Pushing model to hub")
        push_folder_to_hub(accelerator, args.output_dir, args.hf_repo_id, args.hf_repo_revision)

    # Check for runtime leaks before exiting
    logger.info("Checking for runtime leaks...")
    from open_instruct import utils

    leak_report = utils.check_runtime_leaks()
    if not leak_report.is_clean:
        logger.warning("Runtime leaks detected:\n" + leak_report.pretty())
    else:
        logger.info("No runtime leaks detected.")


if __name__ == "__main__":
    parser = ArgumentParserPlus((Args, TokenizerConfig, ModelConfig))
    args, tokenizer_config, model_config = parser.parse_args_into_dataclasses()
    assert isinstance(args, Args)
    assert isinstance(tokenizer_config, TokenizerConfig)
    assert isinstance(model_config, ModelConfig)

    main(args, tokenizer_config, model_config)<|MERGE_RESOLUTION|>--- conflicted
+++ resolved
@@ -260,13 +260,10 @@
     DR.GRPO https://arxiv.org/pdf/2503.20783)."""
     mask_truncated_completions: bool = False
     """Whether to mask out truncated completions. Also called overlong filtering, from DAPO (https://arxiv.org/abs/2503.14476)."""
-<<<<<<< HEAD
     use_liger_kernel: bool = False
     """Whether to use LigerKernel for training."""
-=======
     record_entropy: bool = False
     """whether to record the entropy of the policy during training. Uses extra memory."""
->>>>>>> e08874a5
 
     # Reward
     # -- r1 style format reward
