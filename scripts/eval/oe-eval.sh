#!/bin/bash

set -ex

# A script for using oe-eval for our development!
# to use, clone oe-eval (https://github.com/allenai/oe-eval-internal) into the top level dir of this repo.
# you'll need the current main for this to work.
# sadly, this is internal at Ai2 for now, but we are working on making it public!

# Example usages:
# ./scripts/eval/oe-eval.sh --model-name <model_name>  --model-location <model_path> [--hf-upload] [--max-length <max_length>]
# model_name should be a human-readable name for the model/run. This will be used in experiment tracking.
# model_path should be
#   (a) a huggingface name (e.g. allenai/llama-3-tulu-2-8b),
#   (b) a beaker dataset name (e.g. beaker://hamishivi/olmo_17_7b_turbo_dpo) - note the beaker://
#   (c) a beaker dataset hash (e.g., beaker://01J28FDK3GDNA2C5E9JXBW1TP4) - note the beaker://
#   (d) (untested) an absolute path to a model on cirrascale nfs.
# hf-upload is an optional flag to upload the results to huggingface for result tracking.
# e.g.:
# ./scripts/eval/oe-eval.sh --model-name olmo_17_7b_turbo_sft  --model-location beaker://01J28FDK3GDNA2C5E9JXBW1TP4 --hf-upload --max-length 2048
# ./scripts/eval/oe-eval.sh --model-name llama-3-tulu-2-dpo-8b --model-location allenai/llama-3-tulu-2-8b --hf-upload
# Specifying unseen-evals evaluates the model on the unseen evaluation suite instead of the development suite.

# Tulu eval dev suite is:
# gsm8k::tulu
# bbh:cot::tulu
# drop::llama3
# minerva_math::tulu
# codex_humaneval::tulu
# codex_humanevalplus::tulu
# ifeval::tulu
# popqa::tulu
# mmlu:mc::tulu
# alpaca_eval_v2::tulu
# truthfulqa::tulu

# Tulu eval unseen suite is:
# agi_eval_english:0shot_cot::tulu3
# gpqa:0shot_cot::tulu3
# mmlu_pro:0shot_cot::tulu3
# deepmind_math:0shot_cot::tulu3
# bigcodebench_hard::tulu
# gpqa:0shot_cot::llama3.1
# mmlu_pro:cot::llama3.1
# bigcodebench::tulu


# Function to print usage
usage() {
    echo "Usage: $0 --model-name MODEL_NAME --model-location MODEL_LOCATION [--num_gpus GPUS] [--upload_to_hf] [--revision REVISION] [--max-length <max_length>] [--unseen-evals] [--priority priority] [--tasks TASKS] [--evaluate_on_weka] [--stop-sequences <comma_separated_stops>] [--beaker-image <beaker_image>] [--cluster <clusters>]"
    echo "TASKS should be a comma-separated list of task specifications (e.g., 'gsm8k::tulu,bbh:cot::tulu')"
    echo "STOP_SEQUENCES should be a comma-separated list of strings to stop generation at (e.g., '</answer>,\\n\\n')"
    exit 1
}

# Parse named arguments
while [[ "$#" -gt 0 ]]; do
    case $1 in
        --model-name) MODEL_NAME="$2"; shift ;;
        --model-location) MODEL_LOCATION="$2"; shift ;;
        --num_gpus) NUM_GPUS="$2"; shift ;;
        --upload_to_hf) UPLOAD_TO_HF="$2"; shift ;;
        --revision) REVISION="$2"; shift ;;
        --max-length) MAX_LENGTH="$2"; shift ;;
        --unseen-evals) UNSEEN_EVALS="true" ;;
        --priority) PRIORITY="$2"; shift ;;
        --tasks) CUSTOM_TASKS="$2"; shift ;;
        --evaluate_on_weka) EVALUATE_ON_WEKA="true" ;;
        --step) STEP="$2"; shift ;;
        --run-id) RUN_ID="$2"; shift ;;
        --stop-sequences) STOP_SEQUENCES="$2"; shift ;;
        --beaker-image) BEAKER_IMAGE="$2"; shift ;;
        --cluster) CLUSTER="$2"; shift ;;
        *) echo "Unknown parameter passed: $1"; usage ;;
    esac
    shift
done


# Optional: Default number of GPUs if not specified
NUM_GPUS="${NUM_GPUS:-1}"

# Check required arguments
if [[ -z "$MODEL_NAME" || -z "$MODEL_LOCATION" ]]; then
    echo "Error: --model-name and --model-location are required."
    usage
fi

# Replace '/' with '_' in MODEL_NAME
MODEL_NAME_SAFE=${MODEL_NAME//\//_}

# Set defaults for optional arguments
MAX_LENGTH="${MAX_LENGTH:-4096}"
UNSEEN_EVALS="${UNSEEN_EVALS:-false}"
PRIORITY="${PRIORITY:normal}"
EVALUATE_ON_WEKA="${EVALUATE_ON_WEKA:-false}"
RUN_ID="${RUN_ID:-}"
STEP="${STEP:-}"

# Process stop sequences if provided
STOP_SEQUENCES_JSON=""
if [[ -n "$STOP_SEQUENCES" ]]; then
    # Convert comma-separated list to JSON array
    IFS=',' read -ra STOP_SEQS <<< "$STOP_SEQUENCES"
    STOP_SEQUENCES_JSON=", \"stop_sequences\": ["
    for i in "${!STOP_SEQS[@]}"; do
        if [ $i -gt 0 ]; then
            STOP_SEQUENCES_JSON+=", "
        fi
        STOP_SEQUENCES_JSON+="\"${STOP_SEQS[$i]}\""
    done
    STOP_SEQUENCES_JSON+="]"
fi

DATALAKE_ARGS=""
if [[ -n "$RUN_ID" ]]; then
    DATALAKE_ARGS+="run_id=$RUN_ID"
fi
if [[ -n "$STEP" ]]; then
    DATALAKE_ARGS+=",step=$STEP"
fi

# Set HF_UPLOAD_ARG only if UPLOAD_TO_HF is specified
if [[ -n "$UPLOAD_TO_HF" ]]; then
    if [ "$UNSEEN_EVALS" == "true" ]; then
        HF_UPLOAD_ARG="--hf-save-dir ${UPLOAD_TO_HF}-unseen//results/${MODEL_NAME_SAFE}"
    else
        HF_UPLOAD_ARG="--hf-save-dir ${UPLOAD_TO_HF}//results/${MODEL_NAME_SAFE}"
    fi
else
    HF_UPLOAD_ARG=""
fi

# Set REVISION if not provided
if [[ -n "$REVISION" ]]; then
    REVISION_ARG="--revision $REVISION"
else
    REVISION_ARG=""
fi

# Define default tasks if no custom tasks provided
DEFAULT_TASKS=(
    "gsm8k::tulu"
    "bbh:cot-v1::tulu"
    "drop::llama3"
    "minerva_math::tulu"
    "codex_humaneval::tulu"
    "codex_humanevalplus::tulu"
    "ifeval::tulu"
    "popqa::tulu"
    "mmlu:mc::tulu"
    "mmlu:cot::summarize"
    "alpaca_eval_v2::tulu"
    "truthfulqa::tulu"
)
UNSEEN_TASKS=(
    "agi_eval_english:0shot_cot::tulu3"
    "gpqa:0shot_cot::tulu3"
    "mmlu_pro:0shot_cot::tulu3"
    "deepmind_math:0shot_cot-v3::tulu3"
    "bigcodebench_hard::tulu"
    "gpqa:0shot_cot::llama3.1"
    "mmlu_pro:cot::llama3.1"
    "bigcodebench::tulu"
)

# If custom tasks provided, convert comma-separated string to array
if [ "$UNSEEN_EVALS" == "true" ]; then
    TASKS=("${UNSEEN_TASKS[@]}")
elif [[ -n "$CUSTOM_TASKS" ]]; then
    IFS=',' read -ra TASKS <<< "$CUSTOM_TASKS"
else
    TASKS=("${DEFAULT_TASKS[@]}")
fi

MODEL_TYPE="--model-type vllm"
BATCH_SIZE_VLLM=10000
BATCH_SIZE_OTHER=1
# Set GPU_COUNT and GPU_COUNT_OTHER based on NUM_GPUS
GPU_COUNT="$NUM_GPUS"
GPU_COUNT_OTHER=$((NUM_GPUS * 2))
MODEL_TYPE_OTHER=""

for TASK in "${TASKS[@]}"; do
    # mmlu and truthfulqa need different batch sizes and gpu counts because they are multiple choice and we cannot use vllm.
    if [[ "$TASK" == "mmlu:mc::tulu" || "$TASK" == "truthfulqa::tulu" ]]; then
        BATCH_SIZE=$BATCH_SIZE_OTHER
        GPU_COUNT=$GPU_COUNT_OTHER
        MODEL_TYPE=$MODEL_TYPE_OTHER
    else
        BATCH_SIZE=$BATCH_SIZE_VLLM
        MODEL_TYPE="--model-type vllm"
        GPU_COUNT="$NUM_GPUS"
    fi

    if [ "$EVALUATE_ON_WEKA" == "true" ]; then
        python oe-eval-internal/oe_eval/launch.py \
            --model "$MODEL_NAME" \
            --beaker-workspace "ai2/tulu-3-results" \
            --beaker-budget ai2/oe-adapt \
            --task "$TASK" \
            $MODEL_TYPE \
            --batch-size "$BATCH_SIZE" \
            --model-args "{\"model_path\":\"${MODEL_LOCATION}\", \"max_length\": ${MAX_LENGTH}}" \
            --task-args "{ \"generation_kwargs\": { \"max_gen_toks\": ${MAX_LENGTH}, \"truncate_context\": false${STOP_SEQUENCES_JSON} } }" \
            ${HF_UPLOAD_ARG} \
            --gpus "$GPU_COUNT" \
<<<<<<< HEAD
            --beaker-image "oe-eval-beaker/oe_eval_auto--afc8233-14272973339--prev" \
=======
>>>>>>> cbee445a
            --gantry-args '{"env-secret": "OPENAI_API_KEY=openai_api_key", "weka": "oe-adapt-default:/weka/oe-adapt-default", "env#132":"VLLM_ALLOW_LONG_MAX_MODEL_LEN=1"}' \
            ${REVISION_ARG} \
            --cluster "$CLUSTER" \
            --beaker-retries 2 \
            --beaker-image "$BEAKER_IMAGE" \
            --beaker-priority "$PRIORITY" \
            --push-datalake \
            --datalake-tags "$DATALAKE_ARGS"
    else
        python oe-eval-internal/oe_eval/launch.py \
        --model "$MODEL_NAME" \
        --beaker-workspace "ai2/tulu-3-results" \
        --beaker-budget ai2/oe-adapt \
        --task "$TASK" \
        $MODEL_TYPE \
        --batch-size "$BATCH_SIZE" \
        --model-args "{\"model_path\":\"${MODEL_LOCATION}\", \"max_length\": ${MAX_LENGTH}}" \
        --task-args "{ \"generation_kwargs\": { \"max_gen_toks\": ${MAX_LENGTH}, \"truncate_context\": false${STOP_SEQUENCES_JSON} } }" \
        ${HF_UPLOAD_ARG} \
        --gpus "$GPU_COUNT" \
<<<<<<< HEAD
        --beaker-image "oe-eval-beaker/oe_eval_auto--afc8233-14272973339--prev" \
=======
>>>>>>> cbee445a
        --gantry-args "{\"env-secret\": \"OPENAI_API_KEY=openai_api_key\", \"env\":\"VLLM_ALLOW_LONG_MAX_MODEL_LEN=1\", \"env-secret#2\":\"HF_TOKEN=HF_TOKEN\", \"mount\": \"/mnt/filestore_1:/filestore\", \"env#111\": \"HF_HOME=/filestore/.cache/huggingface\", \"env#112\": \"HF_DATASETS_CACHE=/filestore/.cache/huggingface\", \"env#113\": \"HF_HUB_CACHE=/filestore/.cache/hub\"}" \
        ${REVISION_ARG} \
        --cluster ai2/augusta-google-1 \
        --beaker-retries 2 \
        --beaker-image "$BEAKER_IMAGE" \
        --beaker-priority  "$PRIORITY" \
        --push-datalake \
        --datalake-tags "$DATALAKE_ARGS"
    fi
done<|MERGE_RESOLUTION|>--- conflicted
+++ resolved
@@ -205,10 +205,6 @@
             --task-args "{ \"generation_kwargs\": { \"max_gen_toks\": ${MAX_LENGTH}, \"truncate_context\": false${STOP_SEQUENCES_JSON} } }" \
             ${HF_UPLOAD_ARG} \
             --gpus "$GPU_COUNT" \
-<<<<<<< HEAD
-            --beaker-image "oe-eval-beaker/oe_eval_auto--afc8233-14272973339--prev" \
-=======
->>>>>>> cbee445a
             --gantry-args '{"env-secret": "OPENAI_API_KEY=openai_api_key", "weka": "oe-adapt-default:/weka/oe-adapt-default", "env#132":"VLLM_ALLOW_LONG_MAX_MODEL_LEN=1"}' \
             ${REVISION_ARG} \
             --cluster "$CLUSTER" \
@@ -229,10 +225,6 @@
         --task-args "{ \"generation_kwargs\": { \"max_gen_toks\": ${MAX_LENGTH}, \"truncate_context\": false${STOP_SEQUENCES_JSON} } }" \
         ${HF_UPLOAD_ARG} \
         --gpus "$GPU_COUNT" \
-<<<<<<< HEAD
-        --beaker-image "oe-eval-beaker/oe_eval_auto--afc8233-14272973339--prev" \
-=======
->>>>>>> cbee445a
         --gantry-args "{\"env-secret\": \"OPENAI_API_KEY=openai_api_key\", \"env\":\"VLLM_ALLOW_LONG_MAX_MODEL_LEN=1\", \"env-secret#2\":\"HF_TOKEN=HF_TOKEN\", \"mount\": \"/mnt/filestore_1:/filestore\", \"env#111\": \"HF_HOME=/filestore/.cache/huggingface\", \"env#112\": \"HF_DATASETS_CACHE=/filestore/.cache/huggingface\", \"env#113\": \"HF_HUB_CACHE=/filestore/.cache/hub\"}" \
         ${REVISION_ARG} \
         --cluster ai2/augusta-google-1 \
