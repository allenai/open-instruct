import logging
import asyncio
import instructor
import openai
import litellm
from openai import AzureOpenAI, AsyncAzureOpenAI

import time
import os
import re
import random
from typing import Optional, Union, Any

from pydantic import BaseModel
from tenacity import retry, wait_random_exponential, stop_after_attempt, AsyncRetrying

import easyapi


openai._utils._logs.logger.setLevel(logging.WARNING)
openai._utils._logs.httpx_logger.setLevel(logging.WARNING)


logger = logging.getLogger(__name__)
logger.setLevel(logging.INFO)  # Or DEBUG, depending on verbosity


PRICING_PER_1M_TOKENS = {
    "gpt-4": {"input": 0.00003, "output": 0.00006}, 
    "gpt-3.5-turbo": {"input": 0.0000015, "output": 0.000002}, 
    "gpt-4-1106-preview": {"input": 0.00001, "output": 0.00003},
    "gpt-4o": {"input": 0.0000025, "output": 0.000001},
    "gpt-4o-mini": {"input": 0.00000015, "output": 0.0000006},
    "claude-sonnet": {"input": 0.000003, "output": 0.000015}, 
    "deepseek-chat": {"input": 0.00000007, "output": 0.000001}, 
    "deepseek-reasoner": {"input": 0.00000014, "output": 0.000002}, 
    "claude-3-7-sonnet-20250219": {"input": 0.000003, "output": 0.000015}
}


# Response wrapper to safely hold metadata
class CompletionWithMetadata:
    def __init__(self, response):
        self.response = response
        self.cost = 0
        self.response_time = 0.0
        self.usage = getattr(response, "usage", None)
        self.choices = getattr(response, "choices", None)

    def __getattr__(self, name):
<<<<<<< HEAD
        # Delegate attribute access to the underlying response
        return getattr(self.response, name, None)

def build_fallback_response(reason: str, elapsed_time: float = 0.0):
    """Return a structured fallback response with a reasoning and zero score."""
    logger.warning(f"Returning fallback response: {reason}")
    return {
        "choices": [
            {
                "message": {
                    "role": "assistant",
                    "content": f'{{"REASONING": "{reason}", "SCORE": 0}}'
                }
            }
        ],
        "usage": {
            "prompt_tokens": 0,
            "completion_tokens": 0,
            "total_tokens": 0
        },
        "cost": 0.0,
        "response_time": elapsed_time,
    }

async def call_azure_sync(client, **kwargs):
    loop = asyncio.get_running_loop()
    return await loop.run_in_executor(None, lambda: client.chat.completions.create(**kwargs))


def llm_client():
    
    try:
        # # Attempt to import litellm
=======
        if name in self.__dict__:
            return self.__dict__[name]
        if name.startswith("__") and name.endswith("__"):
            raise AttributeError(f"'{type(self).__name__}' object has no attribute '{name}'")
        response_obj = self.__dict__.get('response')
        if response_obj is not None:
            try:
                return getattr(response_obj, name)
            except AttributeError:
                pass
        raise AttributeError(f"'{type(self).__name__}' object has no attribute '{name}'")

    def __str__(self):
        return str(self.response)

    def __repr__(self):
        return repr(self.response)


def llm_client(model_type: str = "openai"):
    if model_type == "huggingface":
>>>>>>> 9b6fb90a
        import litellm
        litellm.set_verbose=True
        client = litellm
    else:
        client = AsyncAzureOpenAI(
            api_key=os.getenv("AZURE_OPENAI_API_KEY"),
            api_version="2024-12-01-preview",
            azure_endpoint=os.getenv("AZURE_OPENAI_ENDPOINT")
        )
<<<<<<< HEAD
    except ImportError:
        # fallback to async openai if litellm is not available
        print("litellm not found, falling back to openai.AsyncOpenAI")
        client = openai.AsyncOpenAI()
        return client

    else:
        # Return client/litellm module object if import succeeds
        return litellm # client #litellm
=======
    return client 
>>>>>>> 9b6fb90a

### V2 of async completion with retry
def track_cost_callback(kwargs, completion_response, start_time, end_time):
    try:
        model_name = kwargs.get("model", "")
        usage = getattr(completion_response, "usage", None)
        if usage is None and hasattr(completion_response, 'response'):
             usage = getattr(completion_response.response, 'usage', None)

        prompt_tokens = getattr(usage, "prompt_tokens", 0) if usage else 0
        completion_tokens = getattr(usage, "completion_tokens", 0) if usage else 0

        pricing = PRICING_PER_1M_TOKENS.get(model_name, {"input": 0.0, "output": 0.0})
        cost = (
            pricing.get("input", 0.0) * prompt_tokens
            + pricing.get("output", 0.0) * completion_tokens
        )

        if isinstance(completion_response, CompletionWithMetadata):
             completion_response.cost = cost
             completion_response.response_time = round(end_time - start_time, 4)
        else:
            try:
                 completion_response.cost = cost
                 completion_response.response_time = round(end_time - start_time, 4)
            except AttributeError:
                 print("Warning: Could not attach cost/time metadata directly to response object.")

    except Exception as e:
        print(f"Callback error: {e}")
<<<<<<< HEAD
        completion_response.cost = 0.0001
        completion_response.response_time = 0.0

=======
        if isinstance(completion_response, CompletionWithMetadata):
             completion_response.cost = 0.0001
             completion_response.response_time = 0.0
>>>>>>> 9b6fb90a

def get_sglang_endpoint(api: easyapi.Api, model: str) -> str:
    return random.choice(api.get_sglang_endpoints(model))

async def async_get_completion(
    messages: list[dict[str, str]],
    model: str,
    temperature: float,
    max_tokens: int,
    seed: int,
    response_format: dict = None,
    response_model: BaseModel = None,
    easyapi: easyapi.Api = None,
    client: Optional[Union[openai.AsyncOpenAI, Any]] = None,
):
    # Determine client type and create one *only* if not provided
    client_needs_creation = client is None
    if client_needs_creation:
        client_or_module = llm_client(model_type="huggingface" if '/' in model else "openai")
    else:
        # Use the provided client directly
        client_or_module = client

    async for attempt in AsyncRetrying(
        wait=wait_random_exponential(min=1, max=60),
        stop=stop_after_attempt(5),
        reraise=True,
    ):
        with attempt:
            start_time = time.time()

<<<<<<< HEAD
            try: 
                if response_format and response_model:
                    raise Exception("response_format and response_model cannot both be provided. please provide only one.")

                # --- Case 1: Using instructor with a response_model ---
                if response_model and response_format is None:
                    if isinstance(client_or_module, openai.AsyncOpenAI):
                        # Use instructor with the already async OpenAI client
                        instructor_client = instructor.patch(client_or_module) # Use instructor.patch for async client
                        response = await instructor_client.chat.completions.create(
                            model=model,
                            max_tokens=max_tokens,
                            temperature=temperature,
                            messages=messages,
                            seed=seed,
                            response_model=response_model,
                        )
                    elif hasattr(client_or_module, "__name__") and client_or_module.__name__ == "litellm":
                        # Use instructor with litellm's async completion
                        instructor_client = instructor.from_litellm(litellm.acompletion)
                        response = await instructor_client.chat.completions.create(
                            model=model,
                            max_tokens=max_tokens,
                            temperature=temperature,
                            messages=messages,
                            seed=seed,
                            response_model=response_model,
                        )
                    else:
                        raise Exception("unknown client type for response_model handling.")

                # --- Case 2: Not using instructor (no response_model) ---
                else:
                    # breakpoint()
                    if isinstance(client_or_module, openai.AsyncOpenAI):
                        # Use AsyncOpenAI client directly
                        response = await client_or_module.chat.completions.create(
=======
            if response_format and response_model:
                raise Exception("response_format and response_model cannot both be provided. please provide only one.")

            # Check the type of the client_or_module *after* potential creation or reception
            is_openai_client = isinstance(client_or_module, openai.AsyncOpenAI) or isinstance(client_or_module, AsyncAzureOpenAI)
            is_litellm_module = hasattr(client_or_module, "__name__") and client_or_module.__name__ == "litellm"

            if response_model and response_format is None:
                if is_openai_client:
                    # Patch the potentially provided or newly created client
                    instructor_client = instructor.patch(client_or_module)
                    response = await instructor_client.chat.completions.create(
                        model=model,
                        max_tokens=max_tokens,
                        temperature=temperature,
                        messages=messages,
                        seed=seed,
                        response_model=response_model,
                    )
                elif is_litellm_module:
                    instructor_client = instructor.from_litellm(litellm.acompletion)
                    response = await instructor_client.chat.completions.create(
                        model=model,
                        max_tokens=max_tokens,
                        temperature=temperature,
                        messages=messages,
                        seed=seed,
                        response_model=response_model,
                    )
                else:
                    raise Exception("unknown client type for response_model handling.")

            # --- Case 2: Not using instructor (no response_model) ---
            else:
                if is_openai_client:
                    # Use the potentially provided or newly created client
                    response = await client_or_module.chat.completions.create(
                        model=model,
                        max_tokens=max_tokens,
                        temperature=temperature,
                        messages=messages,
                        seed=seed,
                        response_format=response_format,
                    )
                elif is_litellm_module:
                    # Litellm path remains mostly the same, using the module directly
                    if easyapi is not None: # Use sglang endpoint only if easyapi provided
                        sglang_endpoint = get_sglang_endpoint(easyapi, model)
                        # Create a *temporary* client for this specific call if using sglang via litellm path
                        # This might still need careful handling regarding loops if used extensively
                        temp_sglang_client = openai.AsyncOpenAI(api_key="dummy-key", base_url=f"{sglang_endpoint}")
                        response = await temp_sglang_client.chat.completions.create(
>>>>>>> 9b6fb90a
                            model=model,
                            max_tokens=max_tokens,
                            temperature=temperature,
                            messages=messages,
                            seed=seed,
<<<<<<< HEAD
                            response_format=response_format,
                        )

                    elif isinstance(client_or_module, openai.lib.azure.AzureOpenAI):
                        response = await call_azure_sync(
                            client_or_module,
                            model=f"{model}-standard",
                            max_tokens=max_tokens,
                            temperature=temperature,
                            messages=messages,
                            seed=seed,
                            response_format=response_format,
                        )
                        # breakpoint()

                    elif hasattr(client_or_module, "__name__") and client_or_module.__name__ == "litellm":
                        # litellm.acompletion is already async
                        response = await client_or_module.acompletion(
                            model=model,
                            max_tokens=max_tokens,
                            temperature=temperature,
                            messages=messages,
                            seed=seed,
                            response_format=response_format,
                        )
                    else:
                        raise Exception("unknown client type for standard completion handling.")

                end_time = time.time()
                track_cost_callback({"model": model}, response, start_time, end_time)
                
                if response is None:
                    # print("Warning: Response was None. Returning fallback response.")
                    return build_fallback_response("No response received.", elapsed_time=end_time - start_time)

                return response
            # except content filter error for openai and litellm
            except Exception as e:
                error_str = str(e).lower()
                status_code = getattr(e, "status_code", None)

                # Handle content filter errors from either client
                if status_code == 400 and "content_filter" in error_str:
                    return build_fallback_response("Content filter triggered by model.", elapsed_time=0.0)

                # Optional: handle rate limit or other known error types here if needed
                # elif status_code == 429:
                #     ...

                # Re-raise unknown errors
                raise

=======
                        )
                        await temp_sglang_client.close() # Close the temporary client
                    else:
                        litellm_kwargs = {
                            # Ensure model name is correct for litellm
                            "model": model if '/' in model else f"huggingface/{model}",
                            "max_tokens": max_tokens,
                            "temperature": temperature,
                            "messages": messages,
                            "seed": seed,
                        }
                        # Use the litellm module directly
                        response = await client_or_module.acompletion(**litellm_kwargs)
                else:
                    raise Exception("unknown client type for standard completion handling.")

            end_time = time.time()
            track_cost_callback({"model": model}, response, start_time, end_time)

            if response_model is None:
                 response = CompletionWithMetadata(response)

            return response
>>>>>>> 9b6fb90a

def get_completion(
    messages: list[dict[str, str]],
    model: str,
    temperature: float,
    max_tokens: int,
    seed: int,
    response_format: dict = None,
    response_model: BaseModel = None,
    easyapi: easyapi.Api = None,
):
    return asyncio.run(async_get_completion(
        messages=messages,
        model=model,
        temperature=temperature,
        max_tokens=max_tokens,
        seed=seed,
        response_format=response_format,
        response_model=response_model,
        easyapi=easyapi
    ))<|MERGE_RESOLUTION|>--- conflicted
+++ resolved
@@ -48,9 +48,24 @@
         self.choices = getattr(response, "choices", None)
 
     def __getattr__(self, name):
-<<<<<<< HEAD
-        # Delegate attribute access to the underlying response
-        return getattr(self.response, name, None)
+        if name in self.__dict__:
+            return self.__dict__[name]
+        if name.startswith("__") and name.endswith("__"):
+            raise AttributeError(f"'{type(self).__name__}' object has no attribute '{name}'")
+        response_obj = self.__dict__.get('response')
+        if response_obj is not None:
+            try:
+                return getattr(response_obj, name)
+            except AttributeError:
+                pass
+        raise AttributeError(f"'{type(self).__name__}' object has no attribute '{name}'")
+
+    def __str__(self):
+        return str(self.response)
+
+    def __repr__(self):
+        return repr(self.response)
+
 
 def build_fallback_response(reason: str, elapsed_time: float = 0.0):
     """Return a structured fallback response with a reasoning and zero score."""
@@ -78,33 +93,8 @@
     return await loop.run_in_executor(None, lambda: client.chat.completions.create(**kwargs))
 
 
-def llm_client():
-    
-    try:
-        # # Attempt to import litellm
-=======
-        if name in self.__dict__:
-            return self.__dict__[name]
-        if name.startswith("__") and name.endswith("__"):
-            raise AttributeError(f"'{type(self).__name__}' object has no attribute '{name}'")
-        response_obj = self.__dict__.get('response')
-        if response_obj is not None:
-            try:
-                return getattr(response_obj, name)
-            except AttributeError:
-                pass
-        raise AttributeError(f"'{type(self).__name__}' object has no attribute '{name}'")
-
-    def __str__(self):
-        return str(self.response)
-
-    def __repr__(self):
-        return repr(self.response)
-
-
 def llm_client(model_type: str = "openai"):
     if model_type == "huggingface":
->>>>>>> 9b6fb90a
         import litellm
         litellm.set_verbose=True
         client = litellm
@@ -114,19 +104,7 @@
             api_version="2024-12-01-preview",
             azure_endpoint=os.getenv("AZURE_OPENAI_ENDPOINT")
         )
-<<<<<<< HEAD
-    except ImportError:
-        # fallback to async openai if litellm is not available
-        print("litellm not found, falling back to openai.AsyncOpenAI")
-        client = openai.AsyncOpenAI()
-        return client
-
-    else:
-        # Return client/litellm module object if import succeeds
-        return litellm # client #litellm
-=======
     return client 
->>>>>>> 9b6fb90a
 
 ### V2 of async completion with retry
 def track_cost_callback(kwargs, completion_response, start_time, end_time):
@@ -157,15 +135,9 @@
 
     except Exception as e:
         print(f"Callback error: {e}")
-<<<<<<< HEAD
-        completion_response.cost = 0.0001
-        completion_response.response_time = 0.0
-
-=======
         if isinstance(completion_response, CompletionWithMetadata):
              completion_response.cost = 0.0001
              completion_response.response_time = 0.0
->>>>>>> 9b6fb90a
 
 def get_sglang_endpoint(api: easyapi.Api, model: str) -> str:
     return random.choice(api.get_sglang_endpoints(model))
@@ -197,16 +169,18 @@
         with attempt:
             start_time = time.time()
 
-<<<<<<< HEAD
             try: 
                 if response_format and response_model:
                     raise Exception("response_format and response_model cannot both be provided. please provide only one.")
 
-                # --- Case 1: Using instructor with a response_model ---
+                # Check the type of the client_or_module *after* potential creation or reception
+                is_openai_client = isinstance(client_or_module, openai.AsyncOpenAI) or isinstance(client_or_module, AsyncAzureOpenAI)
+                is_litellm_module = hasattr(client_or_module, "__name__") and client_or_module.__name__ == "litellm"
+
                 if response_model and response_format is None:
-                    if isinstance(client_or_module, openai.AsyncOpenAI):
-                        # Use instructor with the already async OpenAI client
-                        instructor_client = instructor.patch(client_or_module) # Use instructor.patch for async client
+                    if is_openai_client:
+                        # Patch the potentially provided or newly created client
+                        instructor_client = instructor.patch(client_or_module)
                         response = await instructor_client.chat.completions.create(
                             model=model,
                             max_tokens=max_tokens,
@@ -215,8 +189,7 @@
                             seed=seed,
                             response_model=response_model,
                         )
-                    elif hasattr(client_or_module, "__name__") and client_or_module.__name__ == "litellm":
-                        # Use instructor with litellm's async completion
+                    elif is_litellm_module:
                         instructor_client = instructor.from_litellm(litellm.acompletion)
                         response = await instructor_client.chat.completions.create(
                             model=model,
@@ -231,88 +204,9 @@
 
                 # --- Case 2: Not using instructor (no response_model) ---
                 else:
-                    # breakpoint()
-                    if isinstance(client_or_module, openai.AsyncOpenAI):
-                        # Use AsyncOpenAI client directly
+                    if is_openai_client:
+                        # Use the potentially provided or newly created client
                         response = await client_or_module.chat.completions.create(
-=======
-            if response_format and response_model:
-                raise Exception("response_format and response_model cannot both be provided. please provide only one.")
-
-            # Check the type of the client_or_module *after* potential creation or reception
-            is_openai_client = isinstance(client_or_module, openai.AsyncOpenAI) or isinstance(client_or_module, AsyncAzureOpenAI)
-            is_litellm_module = hasattr(client_or_module, "__name__") and client_or_module.__name__ == "litellm"
-
-            if response_model and response_format is None:
-                if is_openai_client:
-                    # Patch the potentially provided or newly created client
-                    instructor_client = instructor.patch(client_or_module)
-                    response = await instructor_client.chat.completions.create(
-                        model=model,
-                        max_tokens=max_tokens,
-                        temperature=temperature,
-                        messages=messages,
-                        seed=seed,
-                        response_model=response_model,
-                    )
-                elif is_litellm_module:
-                    instructor_client = instructor.from_litellm(litellm.acompletion)
-                    response = await instructor_client.chat.completions.create(
-                        model=model,
-                        max_tokens=max_tokens,
-                        temperature=temperature,
-                        messages=messages,
-                        seed=seed,
-                        response_model=response_model,
-                    )
-                else:
-                    raise Exception("unknown client type for response_model handling.")
-
-            # --- Case 2: Not using instructor (no response_model) ---
-            else:
-                if is_openai_client:
-                    # Use the potentially provided or newly created client
-                    response = await client_or_module.chat.completions.create(
-                        model=model,
-                        max_tokens=max_tokens,
-                        temperature=temperature,
-                        messages=messages,
-                        seed=seed,
-                        response_format=response_format,
-                    )
-                elif is_litellm_module:
-                    # Litellm path remains mostly the same, using the module directly
-                    if easyapi is not None: # Use sglang endpoint only if easyapi provided
-                        sglang_endpoint = get_sglang_endpoint(easyapi, model)
-                        # Create a *temporary* client for this specific call if using sglang via litellm path
-                        # This might still need careful handling regarding loops if used extensively
-                        temp_sglang_client = openai.AsyncOpenAI(api_key="dummy-key", base_url=f"{sglang_endpoint}")
-                        response = await temp_sglang_client.chat.completions.create(
->>>>>>> 9b6fb90a
-                            model=model,
-                            max_tokens=max_tokens,
-                            temperature=temperature,
-                            messages=messages,
-                            seed=seed,
-<<<<<<< HEAD
-                            response_format=response_format,
-                        )
-
-                    elif isinstance(client_or_module, openai.lib.azure.AzureOpenAI):
-                        response = await call_azure_sync(
-                            client_or_module,
-                            model=f"{model}-standard",
-                            max_tokens=max_tokens,
-                            temperature=temperature,
-                            messages=messages,
-                            seed=seed,
-                            response_format=response_format,
-                        )
-                        # breakpoint()
-
-                    elif hasattr(client_or_module, "__name__") and client_or_module.__name__ == "litellm":
-                        # litellm.acompletion is already async
-                        response = await client_or_module.acompletion(
                             model=model,
                             max_tokens=max_tokens,
                             temperature=temperature,
@@ -320,17 +214,42 @@
                             seed=seed,
                             response_format=response_format,
                         )
+                    elif is_litellm_module:
+                        # Litellm path remains mostly the same, using the module directly
+                        if easyapi is not None: # Use sglang endpoint only if easyapi provided
+                            sglang_endpoint = get_sglang_endpoint(easyapi, model)
+                            # Create a *temporary* client for this specific call if using sglang via litellm path
+                            # This might still need careful handling regarding loops if used extensively
+                            temp_sglang_client = openai.AsyncOpenAI(api_key="dummy-key", base_url=f"{sglang_endpoint}")
+                            response = await temp_sglang_client.chat.completions.create(
+                                model=model,
+                                max_tokens=max_tokens,
+                                temperature=temperature,
+                                messages=messages,
+                                seed=seed,
+                            )
+                            await temp_sglang_client.close() # Close the temporary client
+                        else:
+                            litellm_kwargs = {
+                                # Ensure model name is correct for litellm
+                                "model": model if '/' in model else f"huggingface/{model}",
+                                "max_tokens": max_tokens,
+                                "temperature": temperature,
+                                "messages": messages,
+                                "seed": seed,
+                            }
+                            # Use the litellm module directly
+                            response = await client_or_module.acompletion(**litellm_kwargs)
                     else:
                         raise Exception("unknown client type for standard completion handling.")
 
-                end_time = time.time()
-                track_cost_callback({"model": model}, response, start_time, end_time)
-                
-                if response is None:
-                    # print("Warning: Response was None. Returning fallback response.")
-                    return build_fallback_response("No response received.", elapsed_time=end_time - start_time)
-
-                return response
+                    end_time = time.time()
+                    track_cost_callback({"model": model}, response, start_time, end_time)
+
+                    if response_model is None:
+                        response = CompletionWithMetadata(response)
+
+
             # except content filter error for openai and litellm
             except Exception as e:
                 error_str = str(e).lower()
@@ -347,32 +266,11 @@
                 # Re-raise unknown errors
                 raise
 
-=======
-                        )
-                        await temp_sglang_client.close() # Close the temporary client
-                    else:
-                        litellm_kwargs = {
-                            # Ensure model name is correct for litellm
-                            "model": model if '/' in model else f"huggingface/{model}",
-                            "max_tokens": max_tokens,
-                            "temperature": temperature,
-                            "messages": messages,
-                            "seed": seed,
-                        }
-                        # Use the litellm module directly
-                        response = await client_or_module.acompletion(**litellm_kwargs)
-                else:
-                    raise Exception("unknown client type for standard completion handling.")
-
-            end_time = time.time()
-            track_cost_callback({"model": model}, response, start_time, end_time)
-
-            if response_model is None:
-                 response = CompletionWithMetadata(response)
-
-            return response
->>>>>>> 9b6fb90a
-
+
+@retry(
+    wait=wait_random_exponential(min=1, max=60),
+    stop=stop_after_attempt(5),
+)
 def get_completion(
     messages: list[dict[str, str]],
     model: str,
