# this file deals with dataset pre-processing before training

# 1. PPO (prompt)
# 2. SFT (prompt + demonstration), there is also packing.
# 3. ✅ RM / DPO (chosen and rejected)
# 4. ✅ Visualization of length distributions?
# 5. ✅ Filter?
# 6. ✅ dataset_num_proc
# 7. ✅ check EOS token
# 8. dataset mixer?
# 9. ✅ pretty print that show tokenization?
# 10. ✅ hashable tokneization?
# 11. inputs / labels / attention_mask
# 12. ✅ always set a `tokenizer.pad_token_id`?
# 13. a new DataCollatorForLanguageModeling?
# 14. ✅ `add_bos_token` and `add_eos_token`? E.g., LLAMA models
# 15. ✅ generate properties: has eos_token, bos_token (through chat template)

# ✅ get tokenizer revision
# ✅ get dataset revision
# create a cached tokenized dataset, with tokenized revision, dataset revision, tokenization function name.

# too many names related to "maximum length":
# * `max_seq_length` in SFT
# * `max_length`, `max_target_length` in RM / DPO,
# * `max_prompt_length` in DPO

# TODO: note that tokenizer doesn't change but model name does change. Should be mindful of this.
"""
This file contains the utility to transform and cache datasets with different configurations.
The main things we are looking for are:
* handle dataset mixing
* handle different tokenization functions
* **cache** the tokenized dataset so we don't have to re-tokenize every time
    * This is especially important when we have 405B SFT models: 32 nodes are just spending like
    5 minutes to tokenize the dataset. This translates to 32 * 5 * 8 = 1280 minutes = 21 hours of
    wasted H100 time.
    * Sometimes we also launch on places that don't have a shared cache (e.g., GCP), so we would
    download individual datasets 32 times, and wait for concatenation and tokenization (actually
    twice because the `with accelerator.main_process_first()` function assumes a shared cache)
"""

import copy
import hashlib
import json
import multiprocessing
import os
from dataclasses import asdict, dataclass, field
from functools import cached_property
from typing import Any, Dict, List, Literal, Optional

import torch
import transformers
from datasets import Dataset, concatenate_datasets, load_dataset
from huggingface_hub import ModelCard, revision_exists
from rich.console import Console
from rich.text import Text
from transformers import (
    AutoConfig,
    AutoTokenizer,
    GPTNeoXTokenizerFast,
    LlamaTokenizer,
    LlamaTokenizerFast,
    PreTrainedTokenizer,
)
from transformers.utils.hub import _CACHED_NO_EXIST, TRANSFORMERS_CACHE, extract_commit_hash, try_to_load_from_cache

from open_instruct.utils import hf_whoami


# ----------------------------------------------------------------------------
# Utilities
def custom_cached_file(model_name_or_path: str, filename: str, revision: str = None, repo_type: str = "model"):
    """@vwxyzjn: HF's `cached_file` no longer works for `repo_type="dataset"`."""
    # local_file = os.path.join(model_name_or_path, filename)

    if os.path.isdir(model_name_or_path):
        resolved_file = os.path.join(model_name_or_path, filename)
        if os.path.isfile(resolved_file):
            return resolved_file
        else:
            return None
    else:
        resolved_file = try_to_load_from_cache(
            model_name_or_path, filename, cache_dir=TRANSFORMERS_CACHE, revision=revision, repo_type=repo_type
        )
        # special return value from try_to_load_from_cache
        if resolved_file == _CACHED_NO_EXIST:
            return None
        return resolved_file


def get_commit_hash(
    model_name_or_path: str, revision: str, filename: str = "config.json", repo_type: str = "model"
) -> str:
    file = custom_cached_file(model_name_or_path, filename, revision=revision, repo_type=repo_type)
    commit_hash = extract_commit_hash(file, None)
    return commit_hash


def get_file_hash(
    model_name_or_path: str, revision: str, filename: str = "config.json", repo_type: str = "model"
) -> str:
    file = custom_cached_file(model_name_or_path, filename, revision=revision, repo_type=repo_type)
    if isinstance(file, str):
        with open(file, "rb") as f:
            return hashlib.sha256(f.read()).hexdigest()
    elif file is _CACHED_NO_EXIST:
        return f"{filename} not found"
    elif file is None:
        return f"{filename} not found"
    else:
        raise ValueError(f"Unexpected file type: {type(file)}")


def get_files_hash_if_exists(
    model_name_or_path: str, revision: str, filenames: List[str], repo_type: str = "model"
) -> List[str]:
    return [get_file_hash(model_name_or_path, revision, filename, repo_type) for filename in filenames]


# Performance tuning. Some rough numbers:
APPLY_CHAT_TEMPLATE_EXAMPLE_PER_SECOND_PER_CPU = 400
FILTER_EXAMPLE_PER_SECOND_PER_CPU = 1130


def get_num_proc(dataset_len: int, num_available_cpus: int, example_per_second_per_cpu) -> int:
    num_required_cpus = max(1, dataset_len // example_per_second_per_cpu)
    return min(num_required_cpus, num_available_cpus)


COLORS = ["on red", "on green", "on blue", "on yellow", "on magenta"]


def visualize_token(tokens: list[int], tokenizer: PreTrainedTokenizer):
    i = 0
    console = Console()
    rich_text = Text()
    for i, token in enumerate(tokens):
        color = COLORS[i % len(COLORS)]
        decoded_token = tokenizer.decode(token)
        rich_text.append(f"{decoded_token}", style=color)
    console.print(rich_text)


def visualize_token_role(tokens: list[int], masks: list[int], tokenizer: PreTrainedTokenizer):
    i = 0
    console = Console()
    rich_text = Text()
    # for i, token in enumerate():
    for i in range(min(len(tokens), len(masks))):
        token = tokens[i]
        color = COLORS[masks[i] % len(COLORS)]
        decoded_token = tokenizer.decode(token)
        rich_text.append(f"{decoded_token}", style=color)
    console.print(rich_text)


# ----------------------------------------------------------------------------
# Tokenization
# Chat templates
# flake8: noqa
# note we added `{% if loop.last and not add_generation_prompt %}{{ eos_token }}{% endif %}`
# because we want the template to not output eos_token if `add_generation_prompt=True`
CHAT_TEMPLATES = {
    "simple_concat_with_space": (
        "{% for message in messages %}"
        "{{ ' ' if not loop.first else '' }}"
        "{{ message['content'] }}"
        "{% if loop.last and not add_generation_prompt %}{{ eos_token }}{% endif %}"
        "{% endfor %}"
    ),
    "simple_concat_with_new_line": (
        "{% for message in messages %}"
        "{{ '\n' if not loop.first else '' }}"
        "{{ message['content'] }}"
        "{% if loop.last and not add_generation_prompt %}{{ eos_token }}{% endif %}"
        "{% endfor %}"
    ),
    "simple_chat": (
        "{% for message in messages %}"
        "{{ '\n\n' if not loop.first else '' }}"
        "{{ message['role'].capitalize() + ': ' + message['content'] }}"
        "{% if loop.last and not add_generation_prompt %}{{ eos_token }}{% endif %}"
        "{% endfor %}"
    ),
    "assistant_message_only": (
        "{% for message in messages %}"
        "{% if message['role'] == 'assistant' %}"
        "{{ message['content'] }}"
        "{% endif %}"
        "{% endfor %}"
    ),
    "zephyr": (
        "{% for message in messages %}"
        "{% if message['role'] == 'user' %}"
        "{{ '<|user|>\n' + message['content'] + eos_token + '\n' }}"
        "{% elif message['role'] == 'system' %}"
        "{{ '<|system|>\n' + message['content'] + eos_token + '\n' }}"
        "{% elif message['role'] == 'assistant' %}"
        "{{ '<|assistant|>\n'  + message['content'] + eos_token + '\n' }}"
        "{% endif %}"
        "{% if loop.last and add_generation_prompt %}"
        "{{ '<|assistant|>\n' }}"
        "{% endif %}"
        "{% endfor %}"
    ),
    # olmo-core-compatible chat templates:
    # TODO: unify these 3 chat templates and send variables through the tokenizer's apply_chat_template kwargs
    "olmo": (
        "{% set has_system = messages|selectattr('role', 'equalto', 'system')|list|length > 0 %}"
        "{% if not has_system %}"
            "{{ '<|im_start|>system\nYou are OLMo 2, a helpful function-calling AI assistant built by Ai2. Your date cutoff is November 2024, and your model weights are available at https://huggingface.co/allenai. You do not currently have access to any functions. <functions></functions><|im_end|>\n' }}"
        "{% endif %}"
        "{% for message in messages %}"
        "{% if message['role'] == 'system' %}"
            "{{ '<|im_start|>system\n' + message['content'] }}"
            "{% if message.get('functions', none) is not none %}"
                "{{ ' <functions>' + message['functions'] + '</functions><|im_end|>\n' }}"
            "{% else %}"
                "{{ ' You do not currently have access to any functions. <functions></functions><|im_end|>\n' }}"
            "{% endif %}"
        "{% elif message['role'] == 'user' %}"
            "{% if message.get('functions', none) is not none %}"
                "{{ '<|im_start|>user\n' + message['content'] + '\n' + '<functions>' + message['functions'] + '</functions><|im_end|>\n' }}"
            "{% else %}"
                "{{ '<|im_start|>user\n' + message['content'] + '<|im_end|>\n' }}"
            "{% endif %}"
        "{% elif message['role'] == 'assistant' %}"
            "{{ '<|im_start|>assistant\n' }}"
            "{% if message.get('content', none) is not none %}"
                "{{ message['content'] }}"
            "{% endif %}"
            "{% if message.get('function_calls', none) is not none %}"
                "{{ '<function_calls>' + message['function_calls'] + '</function_calls>' }}"
            "{% endif %}"
            "{% if not loop.last %}"
                "{{ '<|im_end|>' + '\n' }}"
            "{% else %}"
                "{{ eos_token }}"
            "{% endif %}"
        "{% elif message['role'] == 'environment' %}"
            "{{ '<|im_start|>environment\n' + message['content'] + '<|im_end|>\n' }}"
        "{% endif %}"
        "{% if loop.last and add_generation_prompt %}"
            "{{ '<|im_start|>assistant\n' }}"
        "{% endif %}"
        "{% endfor %}"
    ),
    "olmo_thinker": (
        "{% set has_system = messages|selectattr('role', 'equalto', 'system')|list|length > 0 %}"
        "{% if not has_system %}"
            "{{ '<|im_start|>system\nYou are OLMo 2, a helpful function-calling AI assistant built by Ai2. Your date cutoff is November 2024, and your model weights are available at https://huggingface.co/allenai. You do not currently have access to any functions. <functions></functions><|im_end|>\n' }}"
        "{% endif %}"
        "{% for message in messages %}"
        "{% if message['role'] == 'system' %}"
            "{{ '<|im_start|>system\n' + message['content'] }}"
            "{% if message.get('functions', none) is not none %}"
                "{{ ' <functions>' + message['functions'] + '</functions><|im_end|>\n' }}"
            "{% else %}"
                "{{ ' You do not currently have access to any functions. <functions></functions><|im_end|>\n' }}"
        "{% endif %}"
        "{% elif message['role'] == 'user' %}"
            "{% if message.get('functions', none) is not none %}"
                "{{ '<|im_start|>user\n' + message['content'] + '\n' + '<functions>' + message['functions'] + '</functions><|im_end|>\n' }}"
            "{% else %}"
                "{{ '<|im_start|>user\n' + message['content'] + '<|im_end|>\n' }}"
            "{% endif %}"
        "{% elif message['role'] == 'assistant' %}"
            "{{ '<|im_start|>assistant\n' }}"
            "{% if message.get('content', none) is not none %}"
                "{{ message['content'] }}"
            "{% endif %}"
            "{% if message.get('function_calls', none) is not none %}"
                "{{ '<function_calls>' + message['function_calls'] + '</function_calls>' }}"
            "{% endif %}"
            "{% if not loop.last %}"
                "{{ '<|im_end|>' + '\n' }}"
            "{% else %}"
                "{{ eos_token }}"
            "{% endif %}"
        "{% elif message['role'] == 'environment' %}"
            "{{ '<|im_start|>environment\n' + message['content'] + '<|im_end|>\n' }}"
        "{% endif %}"
        "{% if loop.last and add_generation_prompt %}"
            "{{ '<|im_start|>assistant\n<think>' }}"
        "{% endif %}"
        "{% endfor %}"
    ),
    "olmo_thinker_r1_style": (
        "A conversation between user and assistant. "
        "The user asks a question, and the assistant solves it. "
        "The assistant first thinks and reasons about the question "
        "and after thinking provides the user with the answer. "
        "The reasoning process is enclosed in <think> </think> tags "
        "and the answer are enclosed in <answer> </answer> tags "
        "so the full response is <think> reasoning process here </think> "
        "<answer> answer here </answer>."
        "\n\n"
        "{% for message in messages %}"
        "{% if message['role'] == 'system' %}"
            "{% if message.get('functions', none) is not none %}"
                "{{ '<|im_start|>system\n' + message['content'] + '\n' + '<functions>' + message['functions'] + '</functions><|im_end|>\n' }}"
            "{% else %}"
                "{{ '<|im_start|>system\n' + message['content']  + '<|im_end|>\n' }}"
            "{% endif %}"
        "{% elif message['role'] == 'user' %}"
            "{% if message.get('functions', none) is not none %}"
                "{{ '<|im_start|>user\n' + message['content'] + '\n' + '<functions>' + message['functions'] + '</functions><|im_end|>\n' }}"
            "{% else %}"
                "{{ '<|im_start|>user\n' + message['content'] + '<|im_end|>\n' }}"
            "{% endif %}"
        "{% elif message['role'] == 'assistant' %}"
            "{{ '<|im_start|>assistant\n' }}"
            "{% if message.get('content', none) is not none %}"
                "{{ message['content'] }}"
            "{% endif %}"
            "{% if message.get('function_calls', none) is not none %}"
                "{{ '<function_calls>' + message['function_calls'] + '</function_calls>' }}"
            "{% endif %}"
            "{% if not loop.last %}"
                "{{ '<|im_end|>' + '\n' }}"
            "{% else %}"
                "{{ eos_token }}"
            "{% endif %}"
        "{% elif message['role'] == 'environment' %}"
            "{{ '<|im_start|>environment\n' + message['content'] + '<|im_end|>\n' }}"
        "{% endif %}"
        "{% if loop.last and add_generation_prompt %}"
            "{{ '<|im_start|>assistant\n<think>' }}"
        "{% endif %}"
        "{% endfor %}"
    ),
    "tulu": (
        "{% for message in messages %}"
        "{% if message['role'] == 'system' %}"
        "{{ '<|system|>\n' + message['content'] + '\n' }}"
        "{% elif message['role'] == 'user' %}"
        "{{ '<|user|>\n' + message['content'] + '\n' }}"
        "{% elif message['role'] == 'assistant' %}"
        "{% if not loop.last %}"
        "{{ '<|assistant|>\n'  + message['content'] + eos_token + '\n' }}"
        "{% else %}"
        "{{ '<|assistant|>\n'  + message['content'] + eos_token }}"
        "{% endif %}"
        "{% endif %}"
        "{% if loop.last and add_generation_prompt %}"
        "{{ '<|assistant|>\n' }}"
        "{% endif %}"
        "{% endfor %}"
    ),
    "tulu_thinker": (
        "{% for message in messages %}"
        "{% if message['role'] == 'system' %}"
        "{{ '<|system|>\n' + message['content'] + '\n' }}"
        "{% elif message['role'] == 'user' %}"
        "{{ '<|user|>\n' + message['content'] + '\n' }}"
        "{% elif message['role'] == 'assistant' %}"
        "{% set content = message['content'] %}"
        "{% if not loop.last %}"
        "{{ '<|assistant|>\n' + content + eos_token + '\n' }}"
        "{% else %}"
        "{{ '<|assistant|>\n' + content + eos_token }}"
        "{% endif %}"
        "{% endif %}"
        "{% if loop.last and add_generation_prompt %}"
        "{{ '<|assistant|>\n<think>' }}"
        "{% endif %}"
        "{% endfor %}"
    ),
    "tulu_thinker_r1_style": (
        "A conversation between User and Assistant. "
        "The user asks a question, and the Assistant solves it. "
        "The assistant first thinks about the reasoning process in "
        "the mind and then provides the user with the answer. "
        "The reasoning process and answer are enclosed within <think> </think> "
        "and <answer> </answer> tags, respectively, "
        "i.e., <think> reasoning process here </think> "
        "<answer> answer here </answer>."
        "\n\n"
        "{% for message in messages %}"
        "{% if message['role'] == 'system' %}"
        "{{ '<|system|>\n' + message['content'] + '\n' }}"
        "{% elif message['role'] == 'user' %}"
        "{{ '<|user|>\n' + message['content'] + '\n' }}"
        "{% elif message['role'] == 'assistant' %}"
        "{% set content = message['content'] %}"
        "{% if '</think>' in content %}"
        "{% set content = content.split('</think>')[-1] %}"
        "{% endif %}"
        "{% if not loop.last %}"
        "{{ '<|assistant|>\n' + content + eos_token + '\n' }}"
        "{% else %}"
        "{{ '<|assistant|>\n' + content + eos_token }}"
        "{% endif %}"
        "{% endif %}"
        "{% if loop.last and add_generation_prompt %}"
        "{{ '<|assistant|>\n<think>' }}"
        "{% endif %}"
        "{% endfor %}"
    ),
    # olmo-core-compatible chat templates:
    # TODO: unify these 3 chat templates and send variables through the tokenizer's apply_chat_template kwargs
    "olmo": (
        "{% set has_system = messages|selectattr('role', 'equalto', 'system')|list|length > 0 %}"
        "{% if not has_system %}"
        "{{ '<|im_start|>system\nYou are OLMo 2, a helpful function-calling AI assistant built by Ai2. Your date cutoff is November 2024, and your model weights are available at https://huggingface.co/allenai. You do not currently have access to any functions. <functions></functions><|im_end|>\n' }}"
        "{% endif %}"
        "{% for message in messages %}"
        "{% if message['role'] == 'system' %}"
        "{{ '<|im_start|>system\n' + message['content'] }}"
        "{% if message.get('functions', none) is not none %}"
        "{{ ' <functions>' + message['functions'] + '</functions><|im_end|>\n' }}"
        "{% else %}"
        "{{ ' You do not currently have access to any functions. <functions></functions><|im_end|>\n' }}"
        "{% endif %}"
        "{% elif message['role'] == 'user' %}"
        "{% if message.get('functions', none) is not none %}"
        "{{ '<|im_start|>user\n' + message['content'] + '\n' + '<functions>' + message['functions'] + '</functions><|im_end|>\n' }}"
        "{% else %}"
        "{{ '<|im_start|>user\n' + message['content'] + '<|im_end|>\n' }}"
        "{% endif %}"
        "{% elif message['role'] == 'assistant' %}"
        "{{ '<|im_start|>assistant\n' }}"
        "{% if message.get('content', none) is not none %}"
        "{{ message['content'] }}"
        "{% endif %}"
        "{% if message.get('function_calls', none) is not none %}"
        "{{ '<function_calls>' + message['function_calls'] + '</function_calls>' }}"
        "{% endif %}"
        "{% if not loop.last %}"
        "{{ '<|im_end|>' + '\n' }}"
        "{% else %}"
        "{{ eos_token }}"
        "{% endif %}"
        "{% elif message['role'] == 'environment' %}"
        "{{ '<|im_start|>environment\n' + message['content'] + '<|im_end|>\n' }}"
        "{% endif %}"
        "{% if loop.last and add_generation_prompt %}"
        "{{ '<|im_start|>assistant\n' }}"
        "{% endif %}"
        "{% endfor %}"
    ),
    "olmo_thinker": (
        "{% set has_system = messages|selectattr('role', 'equalto', 'system')|list|length > 0 %}"
        "{% if not has_system %}"
        "{{ '<|im_start|>system\nYou are OLMo 2, a helpful function-calling AI assistant built by Ai2. Your date cutoff is November 2024, and your model weights are available at https://huggingface.co/allenai. You do not currently have access to any functions. <functions></functions><|im_end|>\n' }}"
        "{% endif %}"
        "{% for message in messages %}"
        "{% if message['role'] == 'system' %}"
        "{{ '<|im_start|>system\n' + message['content'] }}"
        "{% if message.get('functions', none) is not none %}"
        "{{ ' <functions>' + message['functions'] + '</functions><|im_end|>\n' }}"
        "{% else %}"
        "{{ ' You do not currently have access to any functions. <functions></functions><|im_end|>\n' }}"
        "{% endif %}"
        "{% elif message['role'] == 'user' %}"
        "{% if message.get('functions', none) is not none %}"
        "{{ '<|im_start|>user\n' + message['content'] + '\n' + '<functions>' + message['functions'] + '</functions><|im_end|>\n' }}"
        "{% else %}"
        "{{ '<|im_start|>user\n' + message['content'] + '<|im_end|>\n' }}"
        "{% endif %}"
        "{% elif message['role'] == 'assistant' %}"
        "{{ '<|im_start|>assistant\n' }}"
        "{% if message.get('content', none) is not none %}"
        "{{ message['content'] }}"
        "{% endif %}"
        "{% if message.get('function_calls', none) is not none %}"
        "{{ '<function_calls>' + message['function_calls'] + '</function_calls>' }}"
        "{% endif %}"
        "{% if not loop.last %}"
        "{{ '<|im_end|>' + '\n' }}"
        "{% else %}"
        "{{ eos_token }}"
        "{% endif %}"
        "{% elif message['role'] == 'environment' %}"
        "{{ '<|im_start|>environment\n' + message['content'] + '<|im_end|>\n' }}"
        "{% endif %}"
        "{% if loop.last and add_generation_prompt %}"
        "{{ '<|im_start|>assistant\n<think>' }}"
        "{% endif %}"
        "{% endfor %}"
    ),
    "olmo_thinker_r1_style": (
        "A conversation between user and assistant. "
        "The user asks a question, and the assistant solves it. "
        "The assistant first thinks and reasons about the question "
        "and after thinking provides the user with the answer. "
        "The reasoning process is enclosed in <think> </think> tags "
        "and the answer is enclosed in <answer> </answer> tags "
        "so the full response is <think> reasoning process here </think> "
        "<answer> answer here </answer>."
        "\n\n"
        "{% for message in messages %}"
        "{% if message['role'] == 'system' %}"
        "{% if message.get('functions', none) is not none %}"
        "{{ '<|im_start|>system\n' + message['content'] + '\n' + '<functions>' + message['functions'] + '</functions><|im_end|>\n' }}"
        "{% else %}"
        "{{ '<|im_start|>system\n' + message['content']  + '<|im_end|>\n' }}"
        "{% endif %}"
        "{% elif message['role'] == 'user' %}"
        "{% if message.get('functions', none) is not none %}"
        "{{ '<|im_start|>user\n' + message['content'] + '\n' + '<functions>' + message['functions'] + '</functions><|im_end|>\n' }}"
        "{% else %}"
        "{{ '<|im_start|>user\n' + message['content'] + '<|im_end|>\n' }}"
        "{% endif %}"
        "{% elif message['role'] == 'assistant' %}"
        "{{ '<|im_start|>assistant\n' }}"
        "{% if message.get('content', none) is not none %}"
        "{{ message['content'] }}"
        "{% endif %}"
        "{% if message.get('function_calls', none) is not none %}"
        "{{ '<function_calls>' + message['function_calls'] + '</function_calls>' }}"
        "{% endif %}"
        "{% if not loop.last %}"
        "{{ '<|im_end|>' + '\n' }}"
        "{% else %}"
        "{{ eos_token }}"
        "{% endif %}"
        "{% elif message['role'] == 'environment' %}"
        "{{ '<|im_start|>environment\n' + message['content'] + '<|im_end|>\n' }}"
        "{% endif %}"
        "{% if loop.last and add_generation_prompt %}"
        "{{ '<|im_start|>assistant\n<think>' }}"
        "{% endif %}"
        "{% endfor %}"
    ),
    # template is taken from https://arxiv.org/abs/2501.12948.
    "r1_simple_chat": (
        "A conversation between User and Assistant. "
        "The user asks a question, and the Assistant solves it. "
        "The assistant first thinks about the reasoning process in "
        "the mind and then provides the user with the answer. "
        "The reasoning process and answer are enclosed within <think> </think> "
        "and <answer> </answer> tags, respectively, "
        "i.e., <think> reasoning process here </think> "
        "<answer> answer here </answer>."
        "\n\n"
        "{% for message in messages %}"
        "{{ '\n\n' if not loop.first else '' }}"
        "{{ message['role'].capitalize() + ': ' + message['content'] + '\n' }}"
        "{% if loop.last and add_generation_prompt %}"
        "{{ 'Assistant:' }}"
        "{% endif %}"
        "{% endfor %}"
    ),
    "r1_simple_chat_postpend_think": (
        "A conversation between User and Assistant. "
        "The user asks a question, and the Assistant solves it. "
        "The assistant first thinks about the reasoning process in "
        "the mind and then provides the user with the answer. "
        "The reasoning process and answer are enclosed within <think> </think> "
        "and <answer> </answer> tags, respectively, "
        "i.e., <think> reasoning process here </think> "
        "<answer> answer here </answer>."
        "\n\n"
        "{% for message in messages %}"
        "{{ '\n\n' if not loop.first else '' }}"
        "{{ message['role'].capitalize() + ': ' + message['content'] + '\n' }}"
        "{% if loop.last and add_generation_prompt %}"
        "{{ 'Assistant: <think>' }}"
        "{% endif %}"
        "{% endfor %}"
    ),
    "r1_simple_chat_postpend_think_orz_style": (
        "A conversation between User and Assistant. "
        "The user asks a question, and the Assistant solves it. "
        "The assistant first thinks about the reasoning process in "
        "the mind and then provides the user with the answer. "
        "The reasoning process and answer are enclosed within <think> </think> "
        "and <answer> </answer> tags, respectively, "
        "i.e., <think> reasoning process here </think> "
        "<answer> answer here </answer>."
        "\n\n"
        "{% for message in messages %}"
        "{{ '\n\n' if not loop.first else '' }}"
        "{{ message['role'].capitalize() + ': You must put your answer inside <answer> </answer> tags, i.e., <answer> answer here </answer>. And your final answer will be extracted automatically by the \\\\boxed{} tag. This is the problem: ' + message['content'] + '\n' }}"  # \\\\boxed{} is for jinja template escape
        "{% if loop.last and add_generation_prompt %}"
        "{{ 'Assistant: <think>' }}"
        "{% endif %}"
        "{% endfor %}"
    ),
    "r1_simple_chat_postpend_think_tool_vllm": (
        "A conversation between User and Assistant. "
        "The User asks a question, and the Assistant solves it. "
        "The Assistant first thinks about the reasoning process in "
        "the mind and then provides the User with the answer. "
        "\n\n"
        "When given a question, the Assistant must conduct reasoning inside the <think> "
        "and </think> tags. During reasoning, the Assistant may write and execute python "
        "code using the <code> </code> tag, in order to solve the problem or verify the answer. "
        "Then the Assistant will get the stdout and stderr in the <output> and </output> tags. "
        "For example, the code could be\n"
        "<code>\n"
        "x, y = 1, 2\n"
        "result = x + y\n"
        "print(result)\n"
        "</code>\n"
        "or\n"
        "<code>\n"
        "import sympy as sp\n"
        "from sympy import Symbol\n"
        "x = Symbol('x')\n"
        "y = Symbol('y')\n"
        "solution = sp.solve(x**2 + y**2 - 1, (x, y))\n"
        "print(solution)\n"
        "</code>\n"
        "The Assistant will always `print` the result of the code execution in order to see it in the <output> tag. "
        "The Assistant may use the <code> </code> tag multiple times. "
        "When the Assistant is done reasoning, it should provide the answer inside the <answer> "
        "and </answer> tag."
        "\n\n"
        "{% for message in messages %}"
        "{{ '\n\n' if not loop.first else '' }}"
        "{{ message['role'].capitalize() + ': You must put your answer inside <answer> </answer> tags, i.e., <answer> answer here </answer>. And your final answer will be extracted automatically by the \\\\boxed{} tag. This is the problem: ' + message['content'] + '\n' }}"  # \\\\boxed{} is for jinjia template escape
        "{% if loop.last and add_generation_prompt %}"
        "{{ 'Assistant: <think>' }}"
        "{% endif %}"
        "{% endfor %}"
    ),
}
# flake8: noqa


def get_tokenizer_simple_v1(tc: "TokenizerConfig"):
    tokenizer = AutoTokenizer.from_pretrained(
        tc.tokenizer_name_or_path,
        revision=tc.tokenizer_revision,
        trust_remote_code=tc.trust_remote_code,
        use_fast=tc.use_fast,
    )
    return tokenizer


def get_tokenizer_tulu_v1(tc: "TokenizerConfig"):
    tokenizer = AutoTokenizer.from_pretrained(
        tc.tokenizer_name_or_path,
        revision=tc.tokenizer_revision,
        trust_remote_code=tc.trust_remote_code,
        use_fast=tc.use_fast,
    )
    # no default pad token for llama!
    # here we add all special tokens again, because the default ones are not in the special_tokens_map
    # only add if the pad token is not present already.
    if isinstance(tokenizer, LlamaTokenizer) or isinstance(tokenizer, LlamaTokenizerFast):
        num_added_tokens = tokenizer.add_special_tokens(
            {"bos_token": "<s>", "eos_token": "</s>", "unk_token": "<unk>", "pad_token": "<pad>"}
        )
        assert num_added_tokens in [0, 1], (
            "LlamaTokenizer should only add one special token - the pad_token, or no tokens if pad token present."
        )
    elif isinstance(tokenizer, GPTNeoXTokenizerFast):
        # OLMo newer models use this tokenizer
        if tokenizer.bos_token is None:
            tokenizer.bos_token = tokenizer.eos_token
            assert tc.add_bos, "For OLMo with GPTNeoX, you must add bos token to the beginning of the input sequence."
        # else, pythia / other models
        else:
            num_added_tokens = tokenizer.add_special_tokens({"pad_token": "<pad>"})
            assert num_added_tokens <= 1, (
                "GPTNeoXTokenizer should only add one special token - the pad_token (or no tokens if already set in SFT)."
            )
            assert num_added_tokens <= 1, (
                "GPTNeoXTokenizer should only add one special token - the pad_token (or no tokens if already set in SFT)."
            )
    # NOTE: (Costa) I just commented the `OPTForCausalLM` because we are not likely to use it.
    # elif isinstance(tokenizer, GPT2Tokenizer) and isinstance(model, OPTForCausalLM):
    #     num_added_tokens = tokenizer.add_special_tokens({"unk_token": "<unk>"})
    elif isinstance(tokenizer, transformers.PreTrainedTokenizerFast) and tokenizer.pad_token is None:
        num_added_tokens = tokenizer.add_special_tokens({"pad_token": "<pad>"})
        assert num_added_tokens == 1, "We detected no padding token but add_special_tokens did not add one."

    # set the tokenizer chat template to the training format
    # this will be used for encoding the training examples
    # and saved together with the tokenizer to be used later.
    if tc.chat_template_name in CHAT_TEMPLATES:
        tokenizer.chat_template = CHAT_TEMPLATES[tc.chat_template_name]
    else:
        try:
            tokenizer.chat_template = AutoTokenizer.from_pretrained(
                tc.tokenizer_name_or_path, revision=tc.tokenizer_revision
            ).chat_template
        except Exception:
            raise ValueError(f"Could not find chat template for {tc.tokenizer_name_or_path}.")

    if tc.add_bos:
        if tokenizer.chat_template.startswith("{{ bos_token }}") or (
            tokenizer.bos_token is not None and tokenizer.chat_template.startswith(tokenizer.bos_token)
        ):
            raise ValueError(
                "You specified add_bos=True, but the chat template already has a bos_token at the beginning."
            )
        # also add bos in the chat template if not already there
        tokenizer.chat_template = "{{ bos_token }}" + tokenizer.chat_template

    return tokenizer


def get_tokenizer_tulu_v2_1(tc: "TokenizerConfig"):
    tokenizer = AutoTokenizer.from_pretrained(
        tc.tokenizer_name_or_path,
        revision=tc.tokenizer_revision,
        trust_remote_code=tc.trust_remote_code,
        use_fast=tc.use_fast,
    )
    # no default pad token for llama!
    # here we add all special tokens again, because the default ones are not in the special_tokens_map
    # only add if the pad token is not present already, or if the current one is set to eos_token_id.
    if tokenizer.pad_token_id is None or tokenizer.pad_token_id == tokenizer.eos_token_id:
        if isinstance(tokenizer, LlamaTokenizer) or isinstance(tokenizer, LlamaTokenizerFast):
            num_added_tokens = tokenizer.add_special_tokens({"pad_token": "<pad>"})
            assert num_added_tokens in [0, 1], (
                "LlamaTokenizer should only add one special token - the pad_token, or no tokens if pad token present."
            )
        elif isinstance(tokenizer, GPTNeoXTokenizerFast):
            # OLMo newer models use this tokenizer
            # if tokenizer.bos_token is None:
            #     tokenizer.bos_token = tokenizer.eos_token
            #     assert tc.add_bos, (
            #         "For OLMo with GPTNeoX, you must add bos token to the beginning of the input sequence."
            #     )
            # # else, pythia / other models
            # else:
                num_added_tokens = tokenizer.add_special_tokens(
                    {
                        "pad_token": "<pad>",
                    }
                )
                assert num_added_tokens <= 1, (
                    "GPTNeoXTokenizer should only add one special token - the pad_token (or no tokens if already set in SFT)."
                )
        # NOTE: (Costa) I just commented the `OPTForCausalLM` because we are not likely to use it.
        # elif isinstance(tokenizer, GPT2Tokenizer) and isinstance(model, OPTForCausalLM):
        #     num_added_tokens = tokenizer.add_special_tokens({"unk_token": "<unk>"})
        elif isinstance(tokenizer, transformers.PreTrainedTokenizerFast):
            num_added_tokens = tokenizer.add_special_tokens({"pad_token": "<pad>"})
            assert num_added_tokens == 1, "We detected no padding token but add_special_tokens did not add one."

    assert tokenizer.pad_token_id != tokenizer.eos_token_id, (
        "pad token and eos token matching causes issues in our setup."
    )

    # set the tokenizer chat template to the training format
    # this will be used for encoding the training examples
    # and saved together with the tokenizer to be used later.
    if tc.chat_template_name in CHAT_TEMPLATES:
        tokenizer.chat_template = CHAT_TEMPLATES[tc.chat_template_name]
    else:
        try:
            tokenizer.chat_template = AutoTokenizer.from_pretrained(
                tc.tokenizer_name_or_path, revision=tc.tokenizer_revision
            ).chat_template
        except Exception:
            raise ValueError(f"Could not find chat template for {tc.tokenizer_name_or_path}.")

    if tc.add_bos:
        if tokenizer.chat_template.startswith("{{ bos_token }}") or (
            tokenizer.bos_token is not None and tokenizer.chat_template.startswith(tokenizer.bos_token)
        ):
            raise ValueError(
                "You specified add_bos=True, but the chat template already has a bos_token at the beginning."
            )
        # also add bos in the chat template if not already there
        tokenizer.chat_template = "{{ bos_token }}" + tokenizer.chat_template

    return tokenizer


def get_tokenizer_tulu_v2_2(tc: "TokenizerConfig"):
    config = AutoConfig.from_pretrained(tc.tokenizer_name_or_path, revision=tc.tokenizer_revision)
    # @vwxyzjn: "olmo" handles both `olmo2` and `olmoe`.
    if "olmo" in config.model_type:
<<<<<<< HEAD
        # assert tc.add_bos, "For OLMo, you must run with `--add_bos`."
=======
        if "olmo" in tc.chat_template_name:
            assert not tc.add_bos, "For newer OLMo chat templates, you must *not* run with `--add_bos`."
        else:
            assert tc.add_bos, "For OLMo, you must run with `--add_bos`."
>>>>>>> 69d7fbd4
        assert tc.use_fast, "For OLMo, you must use fast tokenizer."

    tokenizer = AutoTokenizer.from_pretrained(
        tc.tokenizer_name_or_path,
        revision=tc.tokenizer_revision,
        trust_remote_code=tc.trust_remote_code,
        use_fast=tc.use_fast,
    )
    # no default pad token for llama!
    # here we add all special tokens again, because the default ones are not in the special_tokens_map
    # only add if the pad token is not present already, or if the current one is set to eos_token_id.
    if tokenizer.pad_token_id is None or tokenizer.pad_token_id == tokenizer.eos_token_id:
        if isinstance(tokenizer, LlamaTokenizer) or isinstance(tokenizer, LlamaTokenizerFast):
            num_added_tokens = tokenizer.add_special_tokens({"pad_token": "<pad>"})
            assert num_added_tokens in [0, 1], (
                "LlamaTokenizer should only add one special token - the pad_token, or no tokens if pad token present."
            )
        elif isinstance(tokenizer, GPTNeoXTokenizerFast):
            # OLMo newer models use this tokenizer
            if tokenizer.bos_token is None:
                tokenizer.bos_token = tokenizer.eos_token
                if "olmo" not in tc.chat_template_name:
                    assert tc.add_bos, (
                        "For OLMo with GPTNeoX, you must add bos token to the beginning of the input sequence "
                        "if using an older chat template."
                    )
            # else, pythia / other models
            else:
                num_added_tokens = tokenizer.add_special_tokens({"pad_token": "<pad>"})
                assert num_added_tokens <= 1, (
                    "GPTNeoXTokenizer should only add one special token - the pad_token (or no tokens if already set in SFT)."
                )
                assert num_added_tokens <= 1, (
                    "GPTNeoXTokenizer should only add one special token - the pad_token (or no tokens if already set in SFT)."
                )
        # NOTE: (Costa) I just commented the `OPTForCausalLM` because we are not likely to use it.
        # elif isinstance(tokenizer, GPT2Tokenizer) and isinstance(model, OPTForCausalLM):
        #     num_added_tokens = tokenizer.add_special_tokens({"unk_token": "<unk>"})
        elif isinstance(tokenizer, transformers.PreTrainedTokenizerFast):
            num_added_tokens = tokenizer.add_special_tokens({"pad_token": "<pad>"})
            assert num_added_tokens == 1, "We detected no padding token but add_special_tokens did not add one."

    assert tokenizer.pad_token_id != tokenizer.eos_token_id, (
        "pad token and eos token matching causes issues in our setup."
    )

    # set the tokenizer chat template to the training format
    # this will be used for encoding the training examples
    # and saved together with the tokenizer to be used later.
    if tc.chat_template_name in CHAT_TEMPLATES:
        tokenizer.chat_template = CHAT_TEMPLATES[tc.chat_template_name]
    else:
        try:
            tokenizer.chat_template = AutoTokenizer.from_pretrained(
                tc.tokenizer_name_or_path, revision=tc.tokenizer_revision
            ).chat_template
        except Exception:
            raise ValueError(f"Could not find chat template for {tc.tokenizer_name_or_path}.")

    if tc.add_bos:
        if tokenizer.chat_template.startswith("{{ bos_token }}") or (
            tokenizer.bos_token is not None and tokenizer.chat_template.startswith(tokenizer.bos_token)
        ):
            raise ValueError(
                "You specified add_bos=True, but the chat template already has a bos_token at the beginning."
            )
        # also add bos in the chat template if not already there
        tokenizer.chat_template = "{{ bos_token }}" + tokenizer.chat_template

    return tokenizer


GET_TOKENIZER_FN = {
    "get_tokenizer_simple_v1": get_tokenizer_simple_v1,
    "get_tokenizer_tulu_v1": get_tokenizer_tulu_v1,  # old version, see https://github.com/allenai/open-instruct/pull/570
    "get_tokenizer_tulu_v2_1": get_tokenizer_tulu_v2_1,
    "get_tokenizer_tulu_v2_2": get_tokenizer_tulu_v2_2,
}

DEFAULT_SFT_MESSAGES_KEY = "messages"
GROUND_TRUTHS_KEY = "ground_truth"
DATASET_SOURCE_KEY = "dataset"


@dataclass
class TokenizerConfig:
    tokenizer_name_or_path: Optional[str] = None
    tokenizer_revision: Optional[str] = None
    trust_remote_code: bool = False
    use_fast: bool = True
<<<<<<< HEAD
    chat_template_name: str = "jacobtest2"  # TODO: should I give an option to force override?
=======
    chat_template_name: str = "olmo"  # TODO: should I give an option to force override?
>>>>>>> 69d7fbd4
    add_bos: bool = False
    get_tokenizer_fn: str = "get_tokenizer_tulu_v2_2"

    # for tracking purposes
    tokenizer_files_hash: Optional[List[str]] = None

    # backward compatibility to make sure script runs
    use_slow_tokenizer: bool = False  # completely ignored
    tokenizer_name: Optional[str] = None
    ground_truths_key: str = GROUND_TRUTHS_KEY
    """columns name for the ground truth"""
    sft_messages_key: str = DEFAULT_SFT_MESSAGES_KEY
    """columns name for the sft messages"""

    @cached_property
    def tokenizer(self):
        files_hash = get_files_hash_if_exists(
            self.tokenizer_name_or_path,
            self.tokenizer_revision,
            filenames=["tokenizer_config.json", "tokenizer.json", "special_tokens_map.json", "vocab.json"],
        )
        self.tokenizer_files_hash = ",".join(files_hash)
        if self.tokenizer_name is not None and self.tokenizer_name_or_path is None:
            if self.tokenizer_name != self.tokenizer_name_or_path:
                raise ValueError(
                    f"tokenizer_name and tokenizer_name_or_path are different: {self.tokenizer_name=} != {self.tokenizer_name_or_path=},"
                    " you should use only `--tokenizer_name_or_path` in the future as `tokenizer_name` is deprecated."
                )
            self.tokenizer_name_or_path = self.tokenizer_name
        return GET_TOKENIZER_FN[self.get_tokenizer_fn](self)


# TODO: for testing, we should load the tokenizer from the sft / dpo / rl and make sure they are all the same.


# ----------------------------------------------------------------------------
# Dataset Transformation
# SFT dataset
INPUT_IDS_KEY = "input_ids"
ATTENTION_MASK_KEY = "attention_mask"
LABELS_KEY = "labels"
TOKENIZED_SFT_DATASET_KEYS = [INPUT_IDS_KEY, ATTENTION_MASK_KEY, LABELS_KEY]

# Preference dataset
# NOTE (Costa): the `INPUT_IDS_PROMPT_KEY` is just for visualization purposes only
# also we don't really need `CHOSEN_ATTENTION_MASK_KEY` and `REJECTED_ATTENTION_MASK_KEY`
# since we are always padding from the right with a collator; however they might become
# more useful if we want to do some sort of packing in the future. The nice thing is
# that the tokenization logic would work for both DPO and RM training.
DEFAULT_CHOSEN_KEY = "chosen"
DEFAULT_REJECTED_KEY = "rejected"
CHOSEN_INPUT_IDS_KEY = "chosen_input_ids"
CHOSEN_ATTENTION_MASK_KEY = "chosen_attention_mask"
CHOSEN_LABELS_KEY = "chosen_labels"
REJECTED_INPUT_IDS_KEY = "rejected_input_ids"
REJECTED_ATTENTION_MASK_KEY = "rejected_attention_mask"
REJECTED_LABELS_KEY = "rejected_labels"

INPUT_IDS_PROMPT_KEY = "input_ids_prompt"
ATTENTION_MASK_PROMPT_KEY = "attention_mask_prompt"

TOKENIZED_PREFERENCE_DATASET_KEYS = [
    CHOSEN_INPUT_IDS_KEY,
    CHOSEN_LABELS_KEY,
    CHOSEN_ATTENTION_MASK_KEY,
    REJECTED_INPUT_IDS_KEY,
    REJECTED_LABELS_KEY,
    REJECTED_ATTENTION_MASK_KEY,
]


# TODO: allow passing in sft_message key, so we can train on "chosen" of pref dataset.
def sft_tokenize_v1(
    row: Dict[str, Any], tokenizer: PreTrainedTokenizer, sft_messages_key: str = DEFAULT_SFT_MESSAGES_KEY
):
    if len(row[sft_messages_key]) == 1:
        prompt = row[sft_messages_key]
    else:
        prompt = row[sft_messages_key][:-1]

    row[INPUT_IDS_PROMPT_KEY] = tokenizer.apply_chat_template(prompt, add_generation_prompt=True)
    row[INPUT_IDS_KEY] = tokenizer.apply_chat_template(row[sft_messages_key])
    row[ATTENTION_MASK_KEY] = [1] * len(row[INPUT_IDS_KEY])
    labels = copy.deepcopy(row[INPUT_IDS_KEY])
    row[LABELS_KEY] = labels
    return row


def sft_tokenize_mask_out_prompt_v1(
    row: Dict[str, Any], tokenizer: PreTrainedTokenizer, sft_messages_key: str = DEFAULT_SFT_MESSAGES_KEY
):
    """mask out the prompt tokens by manipulating labels"""
    if len(row[sft_messages_key]) == 1:
        prompt = row[sft_messages_key]
    else:
        prompt = row[sft_messages_key][:-1]

    row[INPUT_IDS_PROMPT_KEY] = tokenizer.apply_chat_template(prompt, add_generation_prompt=True)
    row[INPUT_IDS_KEY] = tokenizer.apply_chat_template(row[sft_messages_key])
    row[ATTENTION_MASK_KEY] = [1] * len(row[INPUT_IDS_KEY])
    labels = copy.deepcopy(row[INPUT_IDS_KEY])
    labels[: len(row[INPUT_IDS_PROMPT_KEY])] = [-100] * len(row[INPUT_IDS_PROMPT_KEY])
    row[LABELS_KEY] = labels
    return row


def sft_filter_v1(
    row: Dict[str, Any],
    tokenizer: PreTrainedTokenizer,
    max_prompt_token_length: Optional[int] = None,
    max_token_length: Optional[int] = None,
    need_contain_labels: bool = True,
):
    max_prompt_token_length_ok = True
    if max_prompt_token_length is not None:
        max_prompt_token_length_ok = len(row[INPUT_IDS_PROMPT_KEY]) <= max_prompt_token_length

    max_token_length_ok = True
    if max_token_length is not None:
        max_token_length_ok = len(row[INPUT_IDS_KEY]) <= max_token_length

    contain_some_labels = any(x != -100 for x in row[LABELS_KEY])
    return max_prompt_token_length_ok and max_token_length_ok and (contain_some_labels or not need_contain_labels)


def sft_tulu_tokenize_and_truncate_v1(row: Dict[str, Any], tokenizer: PreTrainedTokenizer, max_seq_length: int):
    """taken directly from https://github.com/allenai/open-instruct/blob/ba11286e5b9eb00d4ce5b40ef4cac1389888416a/open_instruct/finetune.py#L385"""
    messages = row["messages"]
    if len(messages) == 0:
        raise ValueError("messages field is empty.")
    input_ids = tokenizer.apply_chat_template(
        conversation=messages,
        tokenize=True,
        return_tensors="pt",
        padding=False,
        truncation=True,
        max_length=max_seq_length,
        add_generation_prompt=False,
    )
    labels = input_ids.clone()
    # mask the non-assistant part for avoiding loss
    for message_idx, message in enumerate(messages):
        if message["role"] != "assistant":
            # we calculate the start index of this non-assistant message
            if message_idx == 0:
                message_start_idx = 0
            else:
                message_start_idx = tokenizer.apply_chat_template(
                    conversation=messages[:message_idx],  # here marks the end of the previous messages
                    tokenize=True,
                    return_tensors="pt",
                    padding=False,
                    truncation=True,
                    max_length=max_seq_length,
                    add_generation_prompt=False,
                ).shape[1]
            # next, we calculate the end index of this non-assistant message
            if message_idx < len(messages) - 1 and messages[message_idx + 1]["role"] == "assistant":
                # for intermediate messages that follow with an assistant message, we need to
                # set `add_generation_prompt=True` to avoid the assistant generation prefix being included in the loss
                # (e.g., `<|assistant|>`)
                message_end_idx = tokenizer.apply_chat_template(
                    conversation=messages[: message_idx + 1],
                    tokenize=True,
                    return_tensors="pt",
                    padding=False,
                    truncation=True,
                    max_length=max_seq_length,
                    add_generation_prompt=True,
                ).shape[1]
            else:
                # for the last message or the message that doesn't follow with an assistant message,
                # we don't need to add the assistant generation prefix
                message_end_idx = tokenizer.apply_chat_template(
                    conversation=messages[: message_idx + 1],
                    tokenize=True,
                    return_tensors="pt",
                    padding=False,
                    truncation=True,
                    max_length=max_seq_length,
                    add_generation_prompt=False,
                ).shape[1]
            # set the label to -100 for the non-assistant part
            labels[:, message_start_idx:message_end_idx] = -100
            if max_seq_length and message_end_idx >= max_seq_length:
                break
    attention_mask = torch.ones_like(input_ids)
    row[INPUT_IDS_KEY] = input_ids.flatten()
    row[LABELS_KEY] = labels.flatten()
    row[ATTENTION_MASK_KEY] = attention_mask.flatten()
    return row


def last_turn_tulu_tokenize_and_truncate_v1(row: Dict[str, Any], tokenizer: PreTrainedTokenizer, max_seq_length: int):
    """taken directly from https://github.com/allenai/open-instruct/blob/ba11286e5b9eb00d4ce5b40ef4cac1389888416a/open_instruct/finetune.py#L385"""
    messages = row["messages"]
    if len(messages) == 0:
        raise ValueError("messages field is empty.")
    input_ids = tokenizer.apply_chat_template(
        conversation=messages,
        tokenize=True,
        return_tensors="pt",
        padding=False,
        truncation=True,
        max_length=max_seq_length,
        add_generation_prompt=False,
    )
    labels = input_ids.clone()
    # mask all turns but the last for avoiding loss
    for message_idx, message in enumerate(messages):
        if message_idx < len(messages) - 1:
            # we calculate the start index of this non-assistant message
            if message_idx == 0:
                message_start_idx = 0
            else:
                message_start_idx = tokenizer.apply_chat_template(
                    conversation=messages[:message_idx],  # here marks the end of the previous messages
                    tokenize=True,
                    return_tensors="pt",
                    padding=False,
                    truncation=True,
                    max_length=max_seq_length,
                    add_generation_prompt=False,
                ).shape[1]
            # next, we calculate the end index of this non-assistant message
            if message_idx < len(messages) - 1 and messages[message_idx + 1]["role"] == "assistant":
                # for intermediate messages that follow with an assistant message, we need to
                # set `add_generation_prompt=True` to avoid the assistant generation prefix being included in the loss
                # (e.g., `<|assistant|>`)
                message_end_idx = tokenizer.apply_chat_template(
                    conversation=messages[: message_idx + 1],
                    tokenize=True,
                    return_tensors="pt",
                    padding=False,
                    truncation=True,
                    max_length=max_seq_length,
                    add_generation_prompt=True,
                ).shape[1]
            else:
                # for the last message or the message that doesn't follow with an assistant message,
                # we don't need to add the assistant generation prefix
                message_end_idx = tokenizer.apply_chat_template(
                    conversation=messages[: message_idx + 1],
                    tokenize=True,
                    return_tensors="pt",
                    padding=False,
                    truncation=True,
                    max_length=max_seq_length,
                    add_generation_prompt=False,
                ).shape[1]
            # set the label to -100 for the non-assistant part
            labels[:, message_start_idx:message_end_idx] = -100
            if max_seq_length and message_end_idx >= max_seq_length:
                break
    attention_mask = torch.ones_like(input_ids)
    row[INPUT_IDS_KEY] = input_ids.flatten()
    row[LABELS_KEY] = labels.flatten()
    row[ATTENTION_MASK_KEY] = attention_mask.flatten()
    return row


def sft_tulu_filter_v1(row: Dict[str, Any], tokenizer: PreTrainedTokenizer):
    return any(x != -100 for x in row[LABELS_KEY])


def preference_tokenize_v1(row: Dict[str, Any], tokenizer: PreTrainedTokenizer):
    # Extract prompt (all messages except the last one)
    prompt = row["chosen"][:-1]

    # Tokenize prompt
    row[INPUT_IDS_PROMPT_KEY] = tokenizer.apply_chat_template(prompt, add_generation_prompt=True)
    row[ATTENTION_MASK_PROMPT_KEY] = [1] * len(row[INPUT_IDS_PROMPT_KEY])

    # Tokenize chosen completion
    row[CHOSEN_INPUT_IDS_KEY] = tokenizer.apply_chat_template(row["chosen"])
    row[CHOSEN_ATTENTION_MASK_KEY] = [1] * len(row[CHOSEN_INPUT_IDS_KEY])

    # Tokenize rejected completion
    row[REJECTED_INPUT_IDS_KEY] = tokenizer.apply_chat_template(row["rejected"])
    row[REJECTED_ATTENTION_MASK_KEY] = [1] * len(row[REJECTED_INPUT_IDS_KEY])

    return row


def preference_filter_v1(
    row: Dict[str, Any],
    tokenizer: PreTrainedTokenizer,
    max_prompt_token_length: Optional[int] = None,
    max_token_length: Optional[int] = None,
):
    # Check prompt length if specified
    if max_prompt_token_length is not None:
        if len(row[INPUT_IDS_PROMPT_KEY]) > max_prompt_token_length:
            return False

    # Check total sequence lengths if specified
    if max_token_length is not None:
        if len(row[CHOSEN_INPUT_IDS_KEY]) > max_token_length:
            return False
        if len(row[REJECTED_INPUT_IDS_KEY]) > max_token_length:
            return False

    return True


def preference_tulu_tokenize_and_truncate_v1(
    row: Dict[str, Any],
    tokenizer: PreTrainedTokenizer,
    max_seq_length: int,
    chosen_key: str = DEFAULT_CHOSEN_KEY,
    rejected_key: str = DEFAULT_REJECTED_KEY,
):
    """
    Here we assume each example has a rejected and chosen field, both of which are a list of messages.
    Each message is a dict with 'role' and 'content' fields.
    We assume only the last message is different, and the prompt is contained in the list of messages.
    """
    chosen_messages = row[chosen_key]
    rejected_messages = row[rejected_key]
    if len(chosen_messages) == 0:
        raise ValueError("chosen messages field is empty.")
    if len(rejected_messages) == 0:
        raise ValueError("rejected messages field is empty.")

    chosen_encoded = sft_tulu_tokenize_and_truncate_v1(
        {DEFAULT_SFT_MESSAGES_KEY: chosen_messages}, tokenizer, max_seq_length
    )
    rejected_encoded = sft_tulu_tokenize_and_truncate_v1(
        {DEFAULT_SFT_MESSAGES_KEY: rejected_messages}, tokenizer, max_seq_length
    )

    return {
        CHOSEN_INPUT_IDS_KEY: chosen_encoded["input_ids"],
        CHOSEN_LABELS_KEY: chosen_encoded["labels"],
        CHOSEN_ATTENTION_MASK_KEY: chosen_encoded["attention_mask"],
        REJECTED_INPUT_IDS_KEY: rejected_encoded["input_ids"],
        REJECTED_LABELS_KEY: rejected_encoded["labels"],
        REJECTED_ATTENTION_MASK_KEY: rejected_encoded["attention_mask"],
    }


def preference_tulu_tokenize_and_truncate_v1_2(
    row: Dict[str, Any],
    tokenizer: PreTrainedTokenizer,
    max_seq_length: int,
    chosen_key: str = DEFAULT_CHOSEN_KEY,
    rejected_key: str = DEFAULT_REJECTED_KEY,
):
    """
    Here we assume each example has a rejected and chosen field, both of which are a list of messages.
    Each message is a dict with 'role' and 'content' fields.
    We assume only the last message is different, and the prompt is contained in the list of messages.
    """
    chosen_messages = row[chosen_key]
    rejected_messages = row[rejected_key]
    if len(chosen_messages) == 0:
        raise ValueError("chosen messages field is empty.")
    if len(rejected_messages) == 0:
        raise ValueError("rejected messages field is empty.")

    chosen_encoded = last_turn_tulu_tokenize_and_truncate_v1(
        {DEFAULT_SFT_MESSAGES_KEY: chosen_messages}, tokenizer, max_seq_length
    )
    rejected_encoded = last_turn_tulu_tokenize_and_truncate_v1(
        {DEFAULT_SFT_MESSAGES_KEY: rejected_messages}, tokenizer, max_seq_length
    )

    return {
        CHOSEN_INPUT_IDS_KEY: chosen_encoded["input_ids"],
        CHOSEN_LABELS_KEY: chosen_encoded["labels"],
        CHOSEN_ATTENTION_MASK_KEY: chosen_encoded["attention_mask"],
        REJECTED_INPUT_IDS_KEY: rejected_encoded["input_ids"],
        REJECTED_LABELS_KEY: rejected_encoded["labels"],
        REJECTED_ATTENTION_MASK_KEY: rejected_encoded["attention_mask"],
    }


def preference_tulu_filter_v1(row: Dict[str, Any], tokenizer: PreTrainedTokenizer):
    return any(x != -100 for x in row[CHOSEN_LABELS_KEY]) and any(x != -100 for x in row[REJECTED_LABELS_KEY])


def rlvr_tokenize_v1(
    row: Dict[str, Any],
    tokenizer: PreTrainedTokenizer,
    sft_messages_key: str = DEFAULT_SFT_MESSAGES_KEY,
    ground_truths_key: str = GROUND_TRUTHS_KEY,
    dataset_source_key: str = DATASET_SOURCE_KEY,
):
    if len(row[sft_messages_key]) == 1:
        prompt = row[sft_messages_key]
    else:
        prompt = row[sft_messages_key][:-1]
    row[INPUT_IDS_PROMPT_KEY] = tokenizer.apply_chat_template(prompt, add_generation_prompt=True)
    row[INPUT_IDS_KEY] = tokenizer.apply_chat_template(row[sft_messages_key])
    row[ATTENTION_MASK_KEY] = [1] * len(row[INPUT_IDS_KEY])
    labels = copy.deepcopy(row[INPUT_IDS_KEY])
    row[LABELS_KEY] = labels
    row[GROUND_TRUTHS_KEY] = row[ground_truths_key]
    row[DATASET_SOURCE_KEY] = row[dataset_source_key]
    return row


def rlvr_tokenize_v2(
    row: Dict[str, Any],
    tokenizer: PreTrainedTokenizer,
    sft_messages_key: str = DEFAULT_SFT_MESSAGES_KEY,
    ground_truths_key: str = GROUND_TRUTHS_KEY,
    dataset_source_key: str = DATASET_SOURCE_KEY,
):
    if len(row[sft_messages_key]) == 1:
        prompt = row[sft_messages_key]
    else:
        prompt = row[sft_messages_key][:-1]
    row[INPUT_IDS_PROMPT_KEY] = tokenizer.apply_chat_template(prompt, add_generation_prompt=True)
    row[INPUT_IDS_KEY] = tokenizer.apply_chat_template(row[sft_messages_key])
    # weird issue with qwen: sometimes the padding token ends up in the input ids?
    # ill look into this more later, for now this guard should be enough
    if tokenizer.pad_token_id in row[INPUT_IDS_KEY]:
        row[INPUT_IDS_KEY] = [x for x in row[INPUT_IDS_KEY] if x != tokenizer.pad_token_id]
    if tokenizer.pad_token_id in row[INPUT_IDS_PROMPT_KEY]:
        row[INPUT_IDS_PROMPT_KEY] = [x for x in row[INPUT_IDS_PROMPT_KEY] if x != tokenizer.pad_token_id]
    row[ATTENTION_MASK_KEY] = [1] * len(row[INPUT_IDS_KEY])
    labels = copy.deepcopy(row[INPUT_IDS_KEY])
    row[LABELS_KEY] = labels
    row[GROUND_TRUTHS_KEY] = row[ground_truths_key]
    row[DATASET_SOURCE_KEY] = row[dataset_source_key]
    # some basic transformations:
    # if ground truths is a string, make it a list
    if isinstance(row[ground_truths_key], str):
        row[ground_truths_key] = [row[ground_truths_key]]
    # if dataset source is a string, make it a list
    if isinstance(row[dataset_source_key], str):
        row[dataset_source_key] = [row[dataset_source_key]]
    # drop the messages field as it often causes issues.
    row.pop(sft_messages_key)
    return row


def rlvr_filter_v1(
    row: Dict[str, Any],
    tokenizer: PreTrainedTokenizer,
    need_contain_labels: bool = True,
    max_prompt_token_length: Optional[int] = None,
    max_token_length: Optional[int] = None,
):
    max_prompt_token_length_ok = True
    if max_prompt_token_length is not None:
        max_prompt_token_length_ok = len(row[INPUT_IDS_PROMPT_KEY]) <= max_prompt_token_length

    max_token_length_ok = True
    if max_token_length is not None:
        max_token_length_ok = len(row[INPUT_IDS_KEY]) <= max_token_length

    contain_some_labels = any(x != -100 for x in row[LABELS_KEY])
    return max_prompt_token_length_ok and max_token_length_ok and (contain_some_labels or not need_contain_labels)


TRANSFORM_FNS = {
    "sft_tokenize_v1": (sft_tokenize_v1, "map"),
    "sft_tokenize_mask_out_prompt_v1": (sft_tokenize_mask_out_prompt_v1, "map"),
    "sft_filter_v1": (sft_filter_v1, "filter"),
    "sft_tulu_tokenize_and_truncate_v1": (sft_tulu_tokenize_and_truncate_v1, "map"),
    "sft_tulu_filter_v1": (sft_tulu_filter_v1, "filter"),
    "preference_tokenize_v1": (preference_tokenize_v1, "map"),
    "preference_filter_v1": (preference_filter_v1, "filter"),
    "preference_tulu_tokenize_and_truncate_v1": (preference_tulu_tokenize_and_truncate_v1_2, "map"),
    "preference_tulu_filter_v1": (preference_tulu_filter_v1, "filter"),
    "rlvr_tokenize_v1": (rlvr_tokenize_v2, "map"),
    "rlvr_filter_v1": (rlvr_filter_v1, "filter"),
}


class SimplePreferenceCollator:
    def __init__(self, pad_token_id: int):
        """Simple collator for preference dataset (always pad from the RIGHT)"""
        self.pad_token_id = pad_token_id

    def __call__(self, batch: List[Dict[str, int]]):
        """the input will have input_ids_chosen, input_ids_rejected"""
        # Find max length in the batch
        max_length_chosen = -1
        max_length_rejected = -1
        for i in range(len(batch)):
            max_length_chosen = max(max_length_chosen, len(batch[i][CHOSEN_INPUT_IDS_KEY]))
            max_length_rejected = max(max_length_rejected, len(batch[i][REJECTED_INPUT_IDS_KEY]))
        max_length = max(max_length_chosen, max_length_rejected)
        assert max_length > 0, "the dataset is empty"

        # Initialize lists to store padded sequences and attention masks
        padded_sequences_chosen = []
        padded_sequences_rejected = []

        for i in range(len(batch)):
            # Calculate padding length
            pad_length_chosen = max_length - len(batch[i][CHOSEN_INPUT_IDS_KEY])
            pad_length_rejected = max_length - len(batch[i][REJECTED_INPUT_IDS_KEY])

            # Pad from the right
            padding_chosen = [self.pad_token_id] * pad_length_chosen
            padding_rejected = [self.pad_token_id] * pad_length_rejected
            padded_sequence_chosen = batch[i][CHOSEN_INPUT_IDS_KEY] + padding_chosen
            padded_sequence_rejected = batch[i][REJECTED_INPUT_IDS_KEY] + padding_rejected
            padded_sequences_chosen.append(padded_sequence_chosen)
            padded_sequences_rejected.append(padded_sequence_rejected)

        # Convert to tensors
        padded_sequences_chosen = torch.tensor(padded_sequences_chosen)
        padded_sequences_rejected = torch.tensor(padded_sequences_rejected)

        return {CHOSEN_INPUT_IDS_KEY: padded_sequences_chosen, REJECTED_INPUT_IDS_KEY: padded_sequences_rejected}


# ----------------------------------------------------------------------------
# Dataset Configuration and Caching
@dataclass
class DatasetConfig:
    dataset_name: str
    dataset_split: str
    dataset_revision: str
    dataset_range: Optional[int] = None
    transform_fn: List[str] = field(default_factory=list)
    transform_fn_args: List[Dict[str, Any]] = field(default_factory=list)
    target_columns: Optional[List[str]] = None

    # for tracking purposes
    dataset_commit_hash: Optional[str] = None

    def __post_init__(self):
        # if the file exists locally, use the local file
        if os.path.exists(self.dataset_name) and self.dataset_name.endswith(".jsonl"):
            assert self.dataset_split == "train", "Only train split is supported for local jsonl files."
            self.dataset = load_dataset("json", data_files=self.dataset_name, split=self.dataset_split)
        else:
            # commit hash only works for hf datasets
            self.dataset_commit_hash = get_commit_hash(
                self.dataset_name, self.dataset_revision, "README.md", "dataset"
            )
            self.dataset = load_dataset(self.dataset_name, split=self.dataset_split, revision=self.dataset_revision)
        if self.dataset_range is None:
            dataset_range = len(self.dataset)
            self.update_range(dataset_range)

    def update_range(self, dataset_range: int):
        self.dataset_range = dataset_range
        if self.dataset_range > len(self.dataset):
            raise ValueError("Dataset range exceeds dataset length")
        self.dataset = self.dataset.select(range(self.dataset_range))


def get_dataset_v1(dc: DatasetConfig, tc: TokenizerConfig):
    assert len(dc.transform_fn) == len(dc.transform_fn_args), (
        f"transform_fn and transform_fn_args must have the same length: {dc.transform_fn=} != {dc.transform_fn_args=}"
    )
    # beaker specific logic; we may get assigned 15.5 CPU, so we convert it to float then int
    num_proc = int(float(os.environ.get("BEAKER_ASSIGNED_CPU_COUNT", multiprocessing.cpu_count())))

    tokenizer = tc.tokenizer
    dataset = dc.dataset
    for fn_name, fn_args in zip(dc.transform_fn, dc.transform_fn_args):
        fn, fn_type = TRANSFORM_FNS[fn_name]
        # always pass in tokenizer and other args if needed
        fn_kwargs = {"tokenizer": tokenizer}
        fn_kwargs.update(fn_args)

        # perform the transformation
        target_columns = dataset.column_names if dc.target_columns is None else dc.target_columns
        if fn_type == "map":
            dataset = dataset.map(
                fn,
                fn_kwargs=fn_kwargs,
                remove_columns=[col for col in dataset.column_names if col not in target_columns],
                num_proc=get_num_proc(len(dataset), num_proc, APPLY_CHAT_TEMPLATE_EXAMPLE_PER_SECOND_PER_CPU),
            )
        elif fn_type == "filter":
            dataset = dataset.filter(
                fn,
                fn_kwargs=fn_kwargs,
                num_proc=get_num_proc(len(dataset), num_proc, FILTER_EXAMPLE_PER_SECOND_PER_CPU),
            )
        # NOTE: elif we can implement packing here to create a packed SFT dataset. Low priority for now.
        else:
            raise ValueError(f"Unknown transform function type: {fn_type}")

    if len(dataset) == 0:
        raise ValueError("No examples left after transformation")
    return dataset


def compute_config_hash(dcs: List[DatasetConfig], tc: TokenizerConfig) -> str:
    """Compute a deterministic hash of both configs for caching."""
    dc_dicts = [{k: v for k, v in asdict(dc).items() if v is not None} for dc in dcs]
    tc_dict = {k: v for k, v in asdict(tc).items() if v is not None}
    combined_dict = {"dataset_configs": dc_dicts, "tokenizer_config": tc_dict}
    config_str = json.dumps(combined_dict, sort_keys=True)
    return hashlib.sha256(config_str.encode()).hexdigest()[:10]


class DatasetTransformationCache:
    def __init__(self, config_hash: str, hf_entity: Optional[str] = None):
        self.config_hash = config_hash
        self.hf_entity = hf_entity or hf_whoami()["name"]

    def load_or_transform_dataset(
        self, dcs: List[DatasetConfig], tc: TokenizerConfig, dataset_skip_cache: bool = False
    ) -> Dataset:
        """Load dataset from cache if it exists, otherwise transform and cache it."""
        repo_name = f"{self.hf_entity}/dataset-mix-cached"

        # NOTE: the cached dataset is always train split
        DEFAULT_SPLIT_FOR_CACHED_DATASET = "train"

        # Check if the revision exists
        if revision_exists(repo_name, self.config_hash, repo_type="dataset"):
            print(f"✅ Found cached dataset at https://huggingface.co/datasets/{repo_name}/tree/{self.config_hash}")
            if dataset_skip_cache:
                print("dataset_skip_cache is True, so we will not load the dataset from cache")
            else:
                # Use the split from the first dataset config as default
                return load_dataset(repo_name, split=DEFAULT_SPLIT_FOR_CACHED_DATASET, revision=self.config_hash)

        print(f"Cache not found, transforming datasets...")

        # Transform each dataset
        transformed_datasets = []
        for dc in dcs:
            dataset = get_dataset_v1(dc, tc)
            transformed_datasets.append(dataset)

        # Combine datasets
        combined_dataset = concatenate_datasets(transformed_datasets)
        if dataset_skip_cache:
            return combined_dataset

        # Push to hub with config hash as revision
        combined_dataset.push_to_hub(
            repo_name,
            private=True,
            revision=self.config_hash,
            commit_message=f"Cache combined dataset with configs hash: {self.config_hash}",
        )
        print(f"🚀 Pushed transformed dataset to https://huggingface.co/datasets/{repo_name}/tree/{self.config_hash}")

        model_card = ModelCard(
            f"""\
---
tags: [open-instruct]
---

# Cached Tokenized Datasets

## Summary

This is a cached dataset produced by https://github.com/allenai/open-instruct

## Configuration

`TokenizerConfig`:
```json
{json.dumps(asdict(tc), indent=2)}
```

`List[DatasetConfig]`:
```json
{json.dumps([asdict(dc) for dc in dcs], indent=2)}
```
"""
        )
        model_card.push_to_hub(repo_name, repo_type="dataset", revision=self.config_hash)

        # NOTE: Load the dataset again to make sure it's downloaded to the HF cache
        print(f"✅ Found cached dataset at https://huggingface.co/datasets/{repo_name}/tree/{self.config_hash}")
        return load_dataset(repo_name, split=DEFAULT_SPLIT_FOR_CACHED_DATASET, revision=self.config_hash)


class LocalDatasetTransformationCache:
    def __init__(self, config_hash: str, dataset_local_cache_dir: str):
        """Initialize the local cache with a directory path."""
        self.config_hash = config_hash
        self.dataset_local_cache_dir = dataset_local_cache_dir
        os.makedirs(dataset_local_cache_dir, exist_ok=True)

    def get_cache_path(self) -> str:
        """Get the path to the cached dataset."""
        return os.path.join(self.dataset_local_cache_dir, self.config_hash)

    def save_config(self, config_hash: str, dcs: List[DatasetConfig], tc: TokenizerConfig):
        """Save the configuration to a JSON file."""
        config_path = os.path.join(self.get_cache_path(), "config.json")
        os.makedirs(os.path.dirname(config_path), exist_ok=True)

        config_dict = {
            "tokenizer_config": asdict(tc),
            "dataset_configs": [asdict(dc) for dc in dcs],
            "config_hash": config_hash,
        }
        with open(config_path, "w") as f:
            json.dump(config_dict, f, indent=2)

    def load_or_transform_dataset(
        self, dcs: List[DatasetConfig], tc: TokenizerConfig, dataset_skip_cache: bool = False
    ) -> Dataset:
        """Load dataset from local cache if it exists, otherwise transform and cache it locally."""
        cache_path = self.get_cache_path()

        # Check if the cache exists
        if os.path.exists(cache_path) and not dataset_skip_cache:
            print(f"✅ Found cached dataset at {cache_path}")
            return Dataset.load_from_disk(cache_path, keep_in_memory=True)

        print(f"Cache not found or invalid, transforming datasets...")

        # Transform each dataset
        transformed_datasets = []
        for dc in dcs:
            dataset = get_dataset_v1(dc, tc)
            transformed_datasets.append(dataset)

        # Combine datasets
        combined_dataset = concatenate_datasets(transformed_datasets)
        if dataset_skip_cache:
            return combined_dataset

        # Save to local cache
        combined_dataset.save_to_disk(cache_path)
        self.save_config(self.config_hash, dcs, tc)
        print(f"🚀 Saved transformed dataset to {cache_path}")
        print(f"✅ Found cached dataset at {cache_path}")
        return Dataset.load_from_disk(cache_path, keep_in_memory=True)


def get_cached_dataset(
    dcs: List[DatasetConfig],
    tc: TokenizerConfig,
    hf_entity: Optional[str] = None,
    dataset_local_cache_dir: Optional[str] = None,
    dataset_skip_cache: bool = False,
) -> Dataset:
    if dataset_local_cache_dir is not None:
        cache = LocalDatasetTransformationCache(dataset_local_cache_dir=dataset_local_cache_dir)
    else:
        cache = DatasetTransformationCache(hf_entity=hf_entity)
    return cache.load_or_transform_dataset(dcs, tc, dataset_skip_cache=dataset_skip_cache)


def get_cached_dataset_tulu(
    dataset_mixer_list: List[str],
    dataset_mixer_list_splits: List[str],
    tc: TokenizerConfig,
    dataset_transform_fn: List[str],
    transform_fn_args: List[Dict[str, Any]],
    target_columns: Optional[List[str]] = None,
    dataset_cache_mode: Literal["hf", "local"] = "local",
    dataset_config_hash: Optional[str] = None,
    hf_entity: Optional[str] = None,
    dataset_local_cache_dir: str = "local_dataset_cache",
    dataset_skip_cache: bool = False,
) -> Dataset:
    dcs = []
    if dataset_config_hash is None:
        if len(dataset_mixer_list_splits) == 1:
            print("by default, we will use the same split for all datasets")
            dataset_mixer_list_splits = [dataset_mixer_list_splits[0]] * len(dataset_mixer_list)
        else:
            if len(dataset_mixer_list_splits) != len(dataset_mixer_list):
                raise ValueError(
                    f"dataset_mixer_list_splits length must be the same as dataset_mixer_list: {len(dataset_mixer_list_splits)=} != {len(dataset_mixer_list)=}"
                )
        assert len(dataset_mixer_list) % 2 == 0, f"Data mixer list length is not even: {dataset_mixer_list}"
        for i in range(0, len(dataset_mixer_list), 2):
            dataset_name = dataset_mixer_list[i]
            frac_or_num_samples = dataset_mixer_list[i + 1]
            if "." in frac_or_num_samples:
                frac_or_num_samples = float(frac_or_num_samples)
            else:
                frac_or_num_samples = int(frac_or_num_samples)

            dataset_config = DatasetConfig(
                dataset_name=dataset_name,
                dataset_split=dataset_mixer_list_splits[i],
                dataset_revision="main",
                transform_fn=dataset_transform_fn,
                transform_fn_args=transform_fn_args,
                target_columns=target_columns,
            )
            if frac_or_num_samples > 1.0:
                new_range = int(frac_or_num_samples)
            else:
                new_range = int(frac_or_num_samples * len(dataset_config.dataset))
            dataset_config.update_range(new_range)
            dcs.append(dataset_config)
        dataset_config_hash = compute_config_hash(dcs, tc)
    if dataset_cache_mode == "local":
        cache = LocalDatasetTransformationCache(
            config_hash=dataset_config_hash, dataset_local_cache_dir=dataset_local_cache_dir
        )
    elif dataset_cache_mode == "hf":
        cache = DatasetTransformationCache(config_hash=dataset_config_hash, hf_entity=hf_entity)
    return cache.load_or_transform_dataset(dcs, tc, dataset_skip_cache=dataset_skip_cache)


def test_sft_dpo_same_tokenizer():
    base_to_sft_tc = TokenizerConfig(
        tokenizer_name_or_path="meta-llama/Llama-3.1-8B", tokenizer_revision="main", chat_template_name="tulu"
    )
    sft_to_dpo_tc = TokenizerConfig(
        tokenizer_name_or_path="allenai/Llama-3.1-Tulu-3-8B-SFT", tokenizer_revision="main", chat_template_name="tulu"
    )
    dpo_to_rl_tc = TokenizerConfig(
        tokenizer_name_or_path="allenai/Llama-3.1-Tulu-3-8B-DPO", tokenizer_revision="main", chat_template_name="tulu"
    )

    def equal_tokenizer(tc1, tc2):
        tok1 = tc1.tokenizer
        tok2 = tc2.tokenizer
        assert tok1.vocab_size == tok2.vocab_size, "Vocab size should be the same"
        assert tok1.model_max_length == tok2.model_max_length, "Model max length should be the same"
        assert tok1.is_fast == tok2.is_fast, "is_fast should be the same"
        assert tok1.padding_side == tok2.padding_side, "padding_side should be the same"
        assert tok1.truncation_side == tok2.truncation_side, "truncation_side should be the same"
        assert tok1.clean_up_tokenization_spaces == tok2.clean_up_tokenization_spaces, (
            "clean_up_tokenization_spaces should be the same"
        )
        assert tok1.added_tokens_decoder == tok2.added_tokens_decoder, "added_tokens_decoder should be the same"

    equal_tokenizer(base_to_sft_tc, sft_to_dpo_tc)
    equal_tokenizer(sft_to_dpo_tc, dpo_to_rl_tc)
    equal_tokenizer(base_to_sft_tc, dpo_to_rl_tc)


def test_sft_dpo_same_tokenizer_olmo():
    base_to_sft_tc = TokenizerConfig(
        tokenizer_name_or_path="allenai/OLMo-2-1124-7B",
        tokenizer_revision="main",
        chat_template_name="tulu",
        add_bos=True,
    )
    sft_to_dpo_tc = TokenizerConfig(
        tokenizer_name_or_path="allenai/OLMo-2-1124-7B-SFT",
        tokenizer_revision="main",
        chat_template_name="tulu",
        add_bos=True,
    )
    dpo_to_rl_tc = TokenizerConfig(
        tokenizer_name_or_path="allenai/OLMo-2-1124-7B-DPO",
        tokenizer_revision="main",
        chat_template_name="tulu",
        add_bos=True,
    )
    print("vocab size", base_to_sft_tc.tokenizer.vocab_size, len(base_to_sft_tc.tokenizer.vocab))

    def equal_tokenizer(tc1, tc2):
        tok1 = tc1.tokenizer
        tok2 = tc2.tokenizer
        assert tok1.vocab_size == tok2.vocab_size, "Vocab size should be the same"
        assert tok1.model_max_length == tok2.model_max_length, "Model max length should be the same"
        assert tok1.is_fast == tok2.is_fast, "is_fast should be the same"
        assert tok1.padding_side == tok2.padding_side, "padding_side should be the same"
        assert tok1.truncation_side == tok2.truncation_side, "truncation_side should be the same"
        assert tok1.clean_up_tokenization_spaces == tok2.clean_up_tokenization_spaces, (
            "clean_up_tokenization_spaces should be the same"
        )
        assert tok1.added_tokens_decoder == tok2.added_tokens_decoder, "added_tokens_decoder should be the same"

    equal_tokenizer(base_to_sft_tc, sft_to_dpo_tc)
    equal_tokenizer(sft_to_dpo_tc, dpo_to_rl_tc)
    equal_tokenizer(base_to_sft_tc, dpo_to_rl_tc)


def test_config_hash_different():
    """Test that different configurations produce different hashes."""
    tc = TokenizerConfig(
        tokenizer_name_or_path="meta-llama/Llama-3.1-8B", tokenizer_revision="main", chat_template_name="tulu"
    )

    dcs1 = [
        DatasetConfig(
            dataset_name="allenai/tulu-3-sft-personas-algebra",
            dataset_split="train",
            dataset_revision="main",
            transform_fn=["sft_tokenize_v1"],
            transform_fn_args={},
        )
    ]

    dcs2 = [
        DatasetConfig(
            dataset_name="allenai/tulu-3-sft-personas-algebra",
            dataset_split="train",
            dataset_revision="main",
            transform_fn=["sft_tokenize_mask_out_prompt_v1"],
            transform_fn_args={},
        )
    ]
    hash1 = compute_config_hash(dcs1, tc)
    hash2 = compute_config_hash(dcs2, tc)
    assert hash1 != hash2, "Different configs should have different hashes"


def test_get_cached_dataset_tulu_sft():
    tc = TokenizerConfig(
        tokenizer_name_or_path="meta-llama/Llama-3.1-8B",
        tokenizer_revision="main",
        use_fast=True,
        chat_template_name="tulu",
        add_bos=False,
    )
    dataset_mixer_list = ["allenai/tulu-3-sft-mixture", "1.0"]
    dataset_mixer_list_splits = ["train"]
    dataset_transform_fn = ["sft_tulu_tokenize_and_truncate_v1", "sft_tulu_filter_v1"]

    # our standard tulu setting
    transform_fn_args = [{"max_seq_length": 4096}, {}]
    dataset = get_cached_dataset_tulu(
        dataset_mixer_list,
        dataset_mixer_list_splits,
        tc,
        dataset_transform_fn,
        transform_fn_args,
        TOKENIZED_SFT_DATASET_KEYS,
        dataset_skip_cache=True,
    )

    gold_tokenized_dataset = load_dataset("allenai/dataset-mix-cached", split="train", revision="61ac38e052")
    assert len(dataset) == len(gold_tokenized_dataset)
    for i in range(len(dataset)):
        assert dataset[i]["input_ids"] == gold_tokenized_dataset[i]["input_ids"]
    return True


def test_get_cached_dataset_tulu_preference():
    tc = TokenizerConfig(
        tokenizer_name_or_path="allenai/Llama-3.1-Tulu-3-8B-SFT",
        tokenizer_revision="main",
        use_fast=False,
        chat_template_name="tulu",
        add_bos=False,
    )
    dataset_mixer_list = ["allenai/llama-3.1-tulu-3-8b-preference-mixture", "1.0"]
    dataset_mixer_list_splits = ["train"]
    dataset_transform_fn = ["preference_tulu_tokenize_and_truncate_v1", "preference_tulu_filter_v1"]
    transform_fn_args = [{"max_seq_length": 2048}, {}]
    dataset = get_cached_dataset_tulu(
        dataset_mixer_list,
        dataset_mixer_list_splits,
        tc,
        dataset_transform_fn,
        transform_fn_args,
        TOKENIZED_PREFERENCE_DATASET_KEYS,
        dataset_skip_cache=True,
    )
    gold_tokenized_dataset = load_dataset("allenai/dataset-mix-cached", split="train", revision="9415479293")
    assert len(dataset) == len(gold_tokenized_dataset)
    for i in range(len(dataset)):
        assert dataset[i]["chosen_input_ids"] == gold_tokenized_dataset[i]["chosen_input_ids"]
    return True


def test_get_cached_dataset_tulu_rlvr():
    tc = TokenizerConfig(
        tokenizer_name_or_path="allenai/Llama-3.1-Tulu-3-8B-DPO",
        tokenizer_revision="main",
        use_fast=False,
        chat_template_name="tulu",
        add_bos=False,
    )
    dataset_mixer_list = ["allenai/RLVR-GSM-MATH-IF-Mixed-Constraints", "1.0"]
    dataset_mixer_list_splits = ["train"]
    dataset_transform_fn = ["rlvr_tokenize_v1", "rlvr_filter_v1"]
    transform_fn_args = [{}, {"max_token_length": 2048, "max_prompt_token_length": 2048}]
    # allenai/dataset-mix-cached/tree/0ff0043e56
    dataset = get_cached_dataset_tulu(
        dataset_mixer_list,
        dataset_mixer_list_splits,
        tc,
        dataset_transform_fn,
        transform_fn_args,
        dataset_skip_cache=True,
    )
    gold_tokenized_dataset = load_dataset("allenai/dataset-mix-cached", split="train", revision="0ff0043e56")
    assert len(dataset) == len(gold_tokenized_dataset)
    for i in range(len(dataset)):
        assert dataset[i][INPUT_IDS_PROMPT_KEY] == gold_tokenized_dataset[i][INPUT_IDS_PROMPT_KEY]
    return True


if __name__ == "__main__":
    test_sft_dpo_same_tokenizer()
    test_sft_dpo_same_tokenizer_olmo()
    test_config_hash_different()
    # test_get_cached_dataset_tulu_sft() # takes a long time to run
    # test_get_cached_dataset_tulu_preference() # takes a long time to run
    # test_get_cached_dataset_tulu_rlvr() # takes ~ 30 seconds
    print("All tests passed!")<|MERGE_RESOLUTION|>--- conflicted
+++ resolved
@@ -770,14 +770,10 @@
     config = AutoConfig.from_pretrained(tc.tokenizer_name_or_path, revision=tc.tokenizer_revision)
     # @vwxyzjn: "olmo" handles both `olmo2` and `olmoe`.
     if "olmo" in config.model_type:
-<<<<<<< HEAD
-        # assert tc.add_bos, "For OLMo, you must run with `--add_bos`."
-=======
         if "olmo" in tc.chat_template_name:
             assert not tc.add_bos, "For newer OLMo chat templates, you must *not* run with `--add_bos`."
         else:
             assert tc.add_bos, "For OLMo, you must run with `--add_bos`."
->>>>>>> 69d7fbd4
         assert tc.use_fast, "For OLMo, you must use fast tokenizer."
 
     tokenizer = AutoTokenizer.from_pretrained(
@@ -868,11 +864,7 @@
     tokenizer_revision: Optional[str] = None
     trust_remote_code: bool = False
     use_fast: bool = True
-<<<<<<< HEAD
-    chat_template_name: str = "jacobtest2"  # TODO: should I give an option to force override?
-=======
     chat_template_name: str = "olmo"  # TODO: should I give an option to force override?
->>>>>>> 69d7fbd4
     add_bos: bool = False
     get_tokenizer_fn: str = "get_tokenizer_tulu_v2_2"
 
