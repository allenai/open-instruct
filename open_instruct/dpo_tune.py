--- conflicted
+++ resolved
@@ -54,16 +54,12 @@
     concatenated_forward,
     dpo_loss,
 )
-<<<<<<< HEAD
-from open_instruct.utils import ArgumentParserPlus, FlatArguments
-=======
 from open_instruct.utils import (
     ArgumentParserPlus,
     FlatArguments,
     get_wandb_tags,
     maybe_use_ai2_wandb_entity,
 )
->>>>>>> c91c2cb3
 
 logger = get_logger(__name__)
 
