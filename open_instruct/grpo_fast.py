--- conflicted
+++ resolved
@@ -114,12 +114,7 @@
     create_snippet_mask,
     sync_gs_bucket,
 )
-<<<<<<< HEAD
-from open_instruct.search_utils.search_actor import LLMSearchRayActor
-from open_instruct.vllm_utils2 import LLMRayActor, create_vllm_engines, init_process_group
-=======
 from open_instruct.vllm_utils3 import LLMRayActor, create_vllm_engines, init_process_group
->>>>>>> c0ba06f4
 from open_instruct.tool_utils.tool_vllm import ToolUseLLM
 
 api = HfApi()
@@ -347,10 +342,7 @@
     # code-tool specific settings
     code_tool_api_endpoint: Optional[str] = None
 
-<<<<<<< HEAD
-
-=======
->>>>>>> c0ba06f4
+
     def __post_init__(self):
         assert self.num_samples_per_prompt_rollout > 0, "Number of samples per prompt must be greater than 0!"
         if self.num_samples_per_prompt_rollout == 1:
@@ -1184,26 +1176,17 @@
         response_ids = []
         finish_reasons = []  # either "stop" or "length"
         masks = []
-<<<<<<< HEAD
-=======
         num_calls = []
         timeouts = []
         tool_errors = []
         tool_outputs = []
         tool_runtimes = []
         tool_calleds = []
->>>>>>> c0ba06f4
         for outputs in all_outputs:
             response_ids.extend([list(out.token_ids) for output in outputs for out in output.outputs])
             finish_reasons.extend([out.finish_reason for output in outputs for out in output.outputs])
             if args.tool_use:
                 masks.extend([out.mask for output in outputs for out in output.outputs])
-<<<<<<< HEAD
-        # if not using the tool, mask is all 1s
-        if not args.tool_use:
-            masks = [1] * len(response_ids)
-        return response_ids, finish_reasons, masks
-=======
                 num_calls.extend([out.num_calls for output in outputs for out in output.outputs])
                 timeouts.extend([out.timeout for output in outputs for out in output.outputs])
                 tool_errors.extend([out.tool_error for output in outputs for out in output.outputs])
@@ -1220,7 +1203,6 @@
             tool_runtimes = [0] * len(response_ids)
             tool_calleds = [False] * len(response_ids)
         return response_ids, finish_reasons, masks, (num_calls, timeouts, tool_errors, tool_outputs, tool_runtimes, tool_calleds)
->>>>>>> c0ba06f4
 
     for training_step in range(resume_training_step, num_training_steps + 1):
         items = param_prompt_Q.get()
@@ -1229,19 +1211,6 @@
         _, g_queries_list = items
 
         with Timer("🔥 Generation time"):
-<<<<<<< HEAD
-            response_ids, finish_reasons, masks = generate_with_engines(g_queries_list, generation_config)
-        inference_results_Q.put((response_ids, finish_reasons, masks))
-
-        # Evaluate the model
-        if (
-            eval_prompt_token_ids is not None
-            and num_evals > 0
-            and ((training_step - 1) % eval_freq == 0 or training_step == num_training_steps)
-        ):
-            response_ids, finish_reasons, masks = generate_with_engines(eval_prompt_token_ids, eval_generation_config)
-            evaluation_inference_results_Q.put((response_ids, finish_reasons, masks))
-=======
             response_ids, finish_reasons, masks, info = generate_with_engines(g_queries_list, generation_config)
         inference_results_Q.put((response_ids, finish_reasons, masks, info))
 
@@ -1249,7 +1218,6 @@
         if eval_prompt_token_ids is not None and (training_step - 1) % eval_freq == 0:
             response_ids, finish_reasons, masks, info = generate_with_engines(eval_prompt_token_ids, eval_generation_config)
             evaluation_inference_results_Q.put((response_ids, finish_reasons, masks, info))
->>>>>>> c0ba06f4
 
 
 def data_preparation_thread(
@@ -1273,25 +1241,16 @@
             ground_truths = [item for item in ground_truths for _ in range(args.num_samples_per_prompt_rollout)]
             datasets = [item for item in datasets for _ in range(args.num_samples_per_prompt_rollout)]
         with Timer("🚀 [Data Preparation Thread] Getting response ids"):
-<<<<<<< HEAD
-            responses, finish_reasons, masks = inference_results_Q.get()
-=======
             responses, finish_reasons, masks, infos = inference_results_Q.get()
             num_calls, timeouts, tool_errors, tool_outputs, tool_runtimes, tool_calleds = infos
             good_outputs = [len(tool_outputs[i]) > 0 and tool_calleds[i] and not timeouts[i] and not tool_errors[i] for i in range(len(tool_outputs))]
->>>>>>> c0ba06f4
             for i in range(len(finish_reasons)):
                 # edge case with RL-rag agent: sometimes it outputs eos immediately, and we get an empty response
                 # in that case, we need to add the eos token to the response
                 # note that this also adds eos to the end of reponses that stopped for other reasons.
                 if finish_reasons[i] == "stop" and (len(responses[i]) == 0 or responses[i][-1] != tokenizer.eos_token_id):
-<<<<<<< HEAD
-                        responses[i].append(tokenizer.eos_token_id)
-                        masks[i].append(1) # never mask the eos token for now?
-=======
                     responses[i].append(tokenizer.eos_token_id)
                     masks[i].append(1) # never mask the eos token for now?
->>>>>>> c0ba06f4
 
         with Timer("🔥 [Data Preparation Thread] Decoding responses", noop=True):
             decoded_responses = tokenizer.batch_decode(responses, skip_special_tokens=True)
@@ -1614,29 +1573,6 @@
     max_len = args.max_prompt_token_length + args.response_length
     # make tool list
     tool_objects = {}
-<<<<<<< HEAD
-    for tool in args.tools:
-        if tool.lower() == "search":
-            from open_instruct.search_utils.search_tool import SearchTool
-            tool = SearchTool(
-                start_str="<query>",
-                end_str="</query>",
-                api_endpoint=args.search_api_endpoint,
-                number_documents_to_search=args.number_documents_to_search,
-            )
-            tool_objects[tool.end_str] = tool
-        elif tool.lower() == "code":
-            from open_instruct.tool_utils.tool_vllm import PythonCodeTool
-            tool = PythonCodeTool(
-                start_str="<code>",
-                end_str="</code>",
-                api_endpoint=args.code_api_endpoint,
-                max_tool_calls=args.max_tool_calls,
-            )
-            tool_objects[tool.end_str] = tool
-        else:
-            raise ValueError(f"Unknown tool: {tool}")
-=======
     if args.tools:
         for tool in args.tools:
             if tool.lower() == "search":
@@ -1658,7 +1594,6 @@
                 tool_objects[tool.end_str] = tool
             else:
                 raise ValueError(f"Unknown tool: {tool}")
->>>>>>> c0ba06f4
 
     vllm_engines = create_vllm_engines(
         args.vllm_num_engines,
@@ -1687,20 +1622,12 @@
             ray.get([m.broadcast_to_vllm.remote() for m in policy_group.models])
 
     # Setup training
-<<<<<<< HEAD
-    if args.tool_use:
-        args.stop_strings += tool_objects.keys()
-    generation_config = SamplingParams(
-        temperature=args.temperature,
-        top_p=.95,  # prevent rare out-of-vocab tokens with qwen
-=======
     stop_strings = [] if args.stop_strings is None else args.stop_strings
     if args.tool_use:
         stop_strings += list(tool_objects.keys())
     generation_config = SamplingParams(
         temperature=args.temperature,
-        top_p=.98,  # prevent rare out-of-vocab tokens with qwen
->>>>>>> c0ba06f4
+        top_p=.95,  # prevent rare out-of-vocab tokens with qwen
         max_tokens=args.response_length,
         include_stop_str_in_output=True,
         skip_special_tokens=False,
@@ -1709,11 +1636,7 @@
     )
     eval_generation_config = SamplingParams(
         temperature=0.0,
-<<<<<<< HEAD
         top_p=.95,   # prevent rare out-of-vocab tokens with qwen
-=======
-        top_p=.98,   # prevent rare out-of-vocab tokens with qwen
->>>>>>> c0ba06f4
         max_tokens=args.response_length,
         include_stop_str_in_output=True,
         skip_special_tokens=False,
@@ -1905,11 +1828,7 @@
                 # timeout 0.01 if this is the last training step or we're not evaluating
                 # otherwise, wait to get the last evaluation generations (long timeout just in case)
                 timeout = 0.01 if (training_step < args.num_training_steps or args.eval_freq < 0) else 100
-<<<<<<< HEAD
-                eval_responses, eval_finish_reasons, _ = evaluation_inference_results_Q.get(timeout=timeout)
-=======
                 eval_responses, eval_finish_reasons, masks, eval_infos = evaluation_inference_results_Q.get(timeout=timeout)
->>>>>>> c0ba06f4
                 print("[Main Thread] 📊 Evaluation responses received")
 
                 eval_sequence_lengths = np.array([len(response) for response in eval_responses])
