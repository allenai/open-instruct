import argparse
import re
from typing import List
import beaker
import os
import secrets
import string

def parse_beaker_dataset(dataset_str):
    splt = dataset_str.split(":")
    if len(splt) != 2:
        raise argparse.ArgumentError()

    return {"mount_path": splt[0], "beaker": splt[1]}

NFS_CLUSTERS = [
    "ai2/allennlp-cirrascale",
    "ai2/aristo-cirrascale",
    "ai2/climate-cirrascale",
    "ai2/general-cirrascale",
    "ai2/general-cirrascale-a5000",
    "ai2/mosaic-cirrascale",
    "ai2/mosaic-cirrascale-a100",
    "ai2/pluto-cirrascale",
    "ai2/prior-cirrascale",
    "ai2/s2-cirrascale",
    "ai2/s2-cirrascale-l40",
]

WEKA_CLUSTERS = [
    "ai2/jupiter-cirrascale-2",
    "ai2/saturn-cirrascale",
    "ai2/neptune-cirrascale",
    "ai2/allennlp-elara-cirrascale",
<<<<<<< HEAD
=======
]
GCP_CLUSTERS = [
    "ai2/augusta-google-1"
>>>>>>> a9f964e1
]


def get_args():
    parser = argparse.ArgumentParser()
    parser.add_argument(
        "--cluster",
        type=str,
        nargs="+",
        help="Beaker clusters on which the job could be run.",
        required=True,
    )
    parser.add_argument("--budget", type=str, help="Budget to use.", required=True)
    parser.add_argument("--gpus", type=int, help="Number of gpus", default=0)
    parser.add_argument("--num_nodes", type=int, help="Number of nodes", default=1)
    parser.add_argument(
        "--image",
        type=str,
        help="Beaker base image; usually fine to use AI2 base image.",
        default="ai2/cuda11.8-cudnn8-dev-ubuntu20.04",
    )
    parser.add_argument(
        "--workspace",
        type=str,
        help="The Beaker workspace to use. If not set, use your default.",
        default=None,
    )
    parser.add_argument(
        "--beaker_datasets",
        nargs="*",
        help="""Beaker datasets to mount. You may give more than one, separated by
        spaces. Each dataset should be formatted like `[mount-point]:[beaker-dataset-id]`;
        for instance `/models:01HQXGAYGCS6D4ZK51K83CM49Y`.
        """,
        type=parse_beaker_dataset,
        default=[],
    )
    parser.add_argument(
        "--description",
        type=str,
        help="Optionally, a description for this job in Beaker.",
        default="Beaker-Mason job.",
    )
    parser.add_argument(
        "--task_name",
        type=str,
        help="Name for the Beaker task.",
        default="beaker_mason"
    )
    parser.add_argument(
        "--priority", type=str, help="Beaker job priority.", default="normal"
    )
    parser.add_argument(
        "--preemptible", action="store_true", help="If given, run as preemptible"
    )
    parser.add_argument(
        "--pure_docker_mode", action="store_true", help="If given, run in pure docker mode"
    )
    parser.add_argument(
        "--no_hf_cache_env", action="store_true", help="Getting deprecated; it does nothing"
    )
    parser.add_argument(
        "--no_mount_nfs", action="store_true", help="Getting deprecated; it does nothing"
    )
    parser.add_argument(
        "--resumable", action="store_true", help="If given, make the job resumable"
    )


    # Split up the mason args from the Python args.
    mason_args, command_args = parser.parse_known_args()
    commands = parse_commands(command_args)
    return mason_args, commands


def generate_id(length: int = 8) -> str:
    """Generate a random base-36 string of `length` digits."""
    # There are ~2.8T base-36 8-digit strings. If we generate 210k ids,
    # we'll have a ~1% chance of collision.
    alphabet = string.ascii_lowercase + string.digits
    return "".join(secrets.choice(alphabet) for _ in range(length))


global_wandb_id = generate_id()


def parse_commands(command_args: List[str]) -> List[List[str]]:
    """the inputs are ['--', 'which', 'python', '--', 'echo', 'hello'], and this function converts it into [['which', 'python'], ['echo', 'hello']]"""
    if command_args[0] != "--":
        msg = (
            "Please separate the Python command you want to run with ' -- ', like "
            "`mason [mason-args] -- python [python-args]`."
        )
        raise Exception(msg)
    
    commands = []
    command = []
    for item in command_args:
        if item == "--":
            if command:
                commands.append(command)
                command = []
        else:
            command.append(item)
    if command:
        commands.append(command)
    return commands


def get_env_vars(pure_docker_mode: bool, cluster: List[str], beaker_secrets: List[str], whoami: str, resumable: bool, num_nodes: int):
    env_vars = []
    useful_secrets = [
        "HF_TOKEN",
        "WANDB_API_KEY",
        "BEAKER_TOKEN",
        "OPENAI_API_KEY",
    ]
    for useful_secret in useful_secrets:
        if f"{whoami}_{useful_secret}" in beaker_secrets:
            env_vars.append(
                beaker.EnvVar(
                    name=useful_secret,
                    secret=f"{whoami}_{useful_secret}",
                )
            )
        elif useful_secret in beaker_secrets:
            env_vars.append(
                beaker.EnvVar(
                    name=useful_secret,
                    secret=useful_secret,
                )
            )

     # use the user's PATH; including the conda / python PATH
    if not pure_docker_mode:
        env_vars.extend([
            beaker.EnvVar(
                name="PATH",
                value=os.getenv("PATH"),
            ),
        ])
    
    # if none of the cluster is in weka, we mount the NFS
    if all(c in NFS_CLUSTERS for c in cluster):
        env_vars.extend([
            beaker.EnvVar(
                name="HF_DATASETS_CACHE",
                value="/net/nfs.cirrascale/allennlp/.cache/huggingface",
            ),
            beaker.EnvVar(
                name="HF_HUB_CACHE",
                value="/net/nfs.cirrascale/allennlp/.cache/hub",
            ),
            beaker.EnvVar(
                name="HF_ASSETS_CACHE",
                value="/net/nfs.cirrascale/allennlp/.cache/assets",
            ),
            beaker.EnvVar(
                name="CHECKPOINT_OUTPUT_DIR",
                value=f"/net/nfs.cirrascale/allennlp/deletable_checkpoint_states/{global_wandb_id}",
            ),
        ])
        if len(cluster) == 1 and "ai2/pluto-cirrascale" in cluster:
            env_vars.extend([
                beaker.EnvVar(
                    name="NCCL_IB_HCA",
                    value="^=mlx5_1,mlx5_2",
                ),
                beaker.EnvVar(
                    name="NCCL_DEBUG",
                    value="INFO",
                ),
            ])
    # if all cluster is in weka, we mount the weka
    elif all(c in WEKA_CLUSTERS for c in cluster):
        env_vars.extend([
            beaker.EnvVar(
                name="HF_HOME",
                value="/weka/oe-adapt-default/allennlp/.cache/huggingface",
            ),
            beaker.EnvVar(
                name="HF_DATASETS_CACHE",
                value="/weka/oe-adapt-default/allennlp/.cache/huggingface",
            ),
            beaker.EnvVar(
                name="HF_HUB_CACHE",
                value="/weka/oe-adapt-default/allennlp/.cache/hub",
            ),
            beaker.EnvVar(
                name="CHECKPOINT_OUTPUT_DIR",
                value=f"/weka/oe-adapt-default/allennlp/deletable_checkpoint_states/{global_wandb_id}",
            ),
        ])
        if num_nodes > 1:
            env_vars.extend([
                beaker.EnvVar(
                    name="NCCL_SOCKET_IFNAME",
                    value="ib",
                ),
                beaker.EnvVar(
                    name="NCCL_IB_HCA",
                    value="^=mlx5_bond_0",
                ),
                beaker.EnvVar(
                    name="NCCL_DEBUG",
                    value="INFO",
                ),
            ])
    # if all cluster is in gcp we add the following env

    elif all(c in GCP_CLUSTERS for c in cluster):
        if num_nodes > 1:
            env_vars.extend([
                beaker.EnvVar(
                    name="LD_LIBRARY_PATH",
                    value=r"/var/lib/tcpxo/lib64:${LD_LIBRARY_PATH}",
                ),
                beaker.EnvVar(
                    name="NCCL_CROSS_NIC",
                    value="0",
                ),
                beaker.EnvVar(
                    name="NCCL_ALGO",
                    value="Ring,Tree",
                ),
                beaker.EnvVar(
                    name="NCCL_PROTO",
                    value="Simple",
                ),
                beaker.EnvVar(
                    name="NCCL_MIN_NCHANNELS",
                    value="4",
                ),
                beaker.EnvVar(
                    name="NCCL_P2P_NET_CHUNKSIZE",
                    value="524288",
                ),
                beaker.EnvVar(
                    name="NCCL_P2P_PCI_CHUNKSIZE",
                    value="524288",
                ),
                beaker.EnvVar(
                    name="NCCL_P2P_NVL_CHUNKSIZE",
                    value="1048576",
                ),
                beaker.EnvVar(
                    name="NCCL_FASTRAK_NUM_FLOWS",
                    value="2",
                ),
                beaker.EnvVar(
                    name="NCCL_FASTRAK_ENABLE_CONTROL_CHANNEL",
                    value="0",
                ),
                beaker.EnvVar(
                    name="NCCL_BUFFSIZE",
                    value="8388608",
                ),
                beaker.EnvVar(
                    name="NCCL_FASTRAK_USE_SNAP",
                    value="1",
                ),
                beaker.EnvVar(
                    name="CUDA_VISIBLE_DEVICES",
                    value="0,1,2,3,4,5,6,7",
                ),
                beaker.EnvVar(
                    name="NCCL_NET_GDR_LEVEL",
                    value="PIX",
                ),
                beaker.EnvVar(
                    name="NCCL_FASTRAK_ENABLE_HOTPATH_LOGGING",
                    value="0",
                ),
                beaker.EnvVar(
                    name="NCCL_TUNER_PLUGIN",
                    value="libnccl-tuner.so",
                ),
                beaker.EnvVar(
                    name="NCCL_TUNER_CONFIG_PATH",
                    value="/var/lib/tcpxo/lib64/a3plus_tuner_config.textproto",
                ),
                beaker.EnvVar(
                    name="NCCL_SHIMNET_GUEST_CONFIG_CHECKER_CONFIG_FILE",
                    value="/var/lib/tcpxo/lib64/a3plus_guest_config.textproto",
                ),
                beaker.EnvVar(
                    name="NCCL_FASTRAK_PLUGIN_ACCEPT_TIMEOUT_MS",
                    value="600000",
                ),
                beaker.EnvVar(
                    name="NCCL_NVLS_ENABLE",
                    value="0",
                ),
                beaker.EnvVar(
                    name="NCCL_DEBUG",
                    value="WARN",
                ),
                beaker.EnvVar(
                    name="NCCL_FASTRAK_CTRL_DEV",
                    value="enp0s12",
                ),
                beaker.EnvVar(
                    name="NCCL_FASTRAK_IFNAME",
                    value="enp6s0,enp7s0,enp13s0,enp14s0,enp134s0,enp135s0,enp141s0,enp142s0",
                ),
                beaker.EnvVar(
                    name="NCCL_SOCKET_IFNAME",
                    value="enp0s12",
                ),
                beaker.EnvVar(
                    name="NCCL_USE_SNAP",
                    value="1",
                ),
                beaker.EnvVar(
                    name="NCCL_FASTRAK_USE_LLCM",
                    value="1",
                ),
                beaker.EnvVar(
                    name="NCCL_FASTRAK_LLCM_DEVICE_DIRECTORY",
                    value="/dev/aperture_devices",
                ),
            ])
    # don't mount anything; assume no cache
    else:
        pass

    if resumable:
        env_vars.extend([
            beaker.EnvVar(
                name="WANDB_RUN_ID",
                value=global_wandb_id,
            ),
            beaker.EnvVar(
                name="WANDB_RESUME",
                value="allow",
            ),
        ])

    return env_vars


def get_datasets(beaker_datasets, cluster: List[str]):
    """if pure docker mode we don't mount the NFS; so we can run it on jupiter2"""
    res = []
    # if none of the cluster is in weka, we mount the NFS
    if all(c in NFS_CLUSTERS for c in cluster):
        res = [
            beaker.DataMount(
                source=beaker.DataSource(host_path="/net/nfs.cirrascale"),
                mount_path="/net/nfs.cirrascale",
            ),
        ]
    # if all cluster is in weka, we mount the weka
    elif all(c in WEKA_CLUSTERS for c in cluster):
        res = [
            beaker.DataMount(
                source=beaker.DataSource(weka="oe-adapt-default"),
                mount_path="/weka/oe-adapt-default",
<<<<<<< HEAD
=======
            ),
            beaker.DataMount(
                source=beaker.DataSource(weka="oe-training-default"),
                mount_path="/weka/oe-training-default",
>>>>>>> a9f964e1
            ),
        ]
    for beaker_dataset in beaker_datasets:
        to_append = beaker.DataMount(
            source=beaker.DataSource(beaker=beaker_dataset["beaker"]),
            mount_path=beaker_dataset["mount_path"],
        )
        res.append(to_append)

    return res


def make_task_spec(args, command, i, beaker_secrets, whoami, resumable: bool):
    # special logic to deal with escape like
    # python mason.py ... -- python x.py --dataset_mixer '{"trl-internal-testing/sentiment-trl-style": 1.0}'
    # we need to wrap the json string with single quote
    for idx in range(len(command)):
        if "{" in command[idx]:
            command[idx] = "'" + command[idx] + "'"
    full_command = command
    command = ['/bin/bash', '-c']
    setup_commands = (
        "echo 'Running on host: $BEAKER_REPLICA_RANK' && "
        "echo 'Running on host: $BEAKER_LEADER_REPLICA_HOSTNAME' && "
        "git config --global safe.directory '*' && " # fix the permission issue with git
        "umask 000 && " # fix the permission issue with the cache folder
    )
    if not args.pure_docker_mode:
        setup_commands += f"cd {os.getcwd()} && "

    join_full_command = " ".join(full_command)
    # override accelerate call
    if args.num_nodes > 1:
        join_full_command = re.sub(
            r'--num_processes (\d+)',
            lambda m: (
                f'--num_processes {int(m.group(1)) * args.num_nodes} '
                f'--num_machines {args.num_nodes} '
                '--machine_rank $BEAKER_REPLICA_RANK '
                '--main_process_ip $BEAKER_LEADER_REPLICA_HOSTNAME '
                '--main_process_port 29400 '
            ),
            join_full_command
        )
    full_command = setup_commands + join_full_command
    print(f"{full_command=}")


    spec = beaker.TaskSpec(
        name=f"{args.task_name}__{i}",
        image=beaker.ImageSource(beaker=args.image),
        command=command,
        arguments=[full_command],
        result=beaker.ResultSpec(path="/output"),
        datasets=get_datasets(args.beaker_datasets, args.cluster),
        context=beaker.TaskContext(priority=beaker.Priority(args.priority),
                                   preemptible=args.preemptible),
        constraints=beaker.Constraints(cluster=args.cluster),
        env_vars=get_env_vars(args.pure_docker_mode, args.cluster, beaker_secrets, whoami, resumable, args.num_nodes),
        resources=beaker.TaskResources(gpu_count=args.gpus),
        replicas=args.num_nodes,
    )
    if args.num_nodes > 1:
        spec.leader_selection = True
        spec.host_networking = True
        spec.propagate_failure = True
        spec.propagate_preemption = True

    return spec


def main():
    args, commands = get_args()
    if args.workspace:
        beaker_client = beaker.Beaker.from_env(default_workspace=args.workspace)
    else:
        beaker_client = beaker.Beaker.from_env()

    beaker_secrets = [secret.name for secret in beaker_client.workspace.secrets()]
    whoami = beaker_client.account.whoami().name
    experiment_spec = beaker.ExperimentSpec(
        description=args.description,
        tasks=[make_task_spec(args, command, i, beaker_secrets, whoami, args.resumable) for i, command in enumerate(commands)],
        budget=args.budget,
    )

    exp = beaker_client.experiment.create(spec=experiment_spec)
    print(f"Kicked off Beaker job. https://beaker.org/ex/{exp.id}")


if __name__ == "__main__":
    main()<|MERGE_RESOLUTION|>--- conflicted
+++ resolved
@@ -32,12 +32,10 @@
     "ai2/saturn-cirrascale",
     "ai2/neptune-cirrascale",
     "ai2/allennlp-elara-cirrascale",
-<<<<<<< HEAD
-=======
+
 ]
 GCP_CLUSTERS = [
     "ai2/augusta-google-1"
->>>>>>> a9f964e1
 ]
 
 
@@ -396,13 +394,10 @@
             beaker.DataMount(
                 source=beaker.DataSource(weka="oe-adapt-default"),
                 mount_path="/weka/oe-adapt-default",
-<<<<<<< HEAD
-=======
             ),
             beaker.DataMount(
                 source=beaker.DataSource(weka="oe-training-default"),
                 mount_path="/weka/oe-training-default",
->>>>>>> a9f964e1
             ),
         ]
     for beaker_dataset in beaker_datasets:
