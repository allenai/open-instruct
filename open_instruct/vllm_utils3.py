# Taken and modified from https://github.com/huggingface/trl
# Copyright 2024 The AllenAI Team. All rights reserved.
#
# Licensed under the Apache License, Version 2.0 (the "License");
# you may not use this file except in compliance with the License.
# You may obtain a copy of the License at
#
#     http://www.apache.org/licenses/LICENSE-2.0
#
# Unless required by applicable law or agreed to in writing, software
# distributed under the License is distributed on an "AS IS" BASIS,
# WITHOUT WARRANTIES OR CONDITIONS OF ANY KIND, either express or implied.
# See the License for the specific language governing permissions and
# limitations under the License.

"""This file is copied from https://github.com/OpenRLHF/OpenRLHF"""

<<<<<<< HEAD
import copy
import dataclasses
=======
>>>>>>> 56a937b4
import logging
import os
import queue
from collections import defaultdict
from concurrent.futures import ThreadPoolExecutor
from datetime import timedelta
from typing import Any, Dict, List, Optional, Union

import ray
import torch
import torch.distributed
import vllm
from ray.util.placement_group import placement_group
from ray.util.scheduling_strategies import PlacementGroupSchedulingStrategy
from torch.distributed.distributed_c10d import (
    Backend,
    PrefixStore,
    Store,
    _new_process_group_helper,
    _world,
    default_pg_timeout,
    rendezvous,
)

<<<<<<< HEAD
from open_instruct.tool_utils.tool_vllm import MaxCallsExceededTool, Tool
=======
from open_instruct.queue_types import GenerationResult, RequestInfo
>>>>>>> 56a937b4
from open_instruct.utils import ray_get_with_progress

logger = logging.getLogger(__name__)


<<<<<<< HEAD
def _init_tool_tracking():
    """Initialize tracking variables for tool mode."""
    return {
        "num_calls": defaultdict(int),
        "timeout": defaultdict(bool),
        "tool_error": defaultdict(str),
        "tool_output": defaultdict(str),
        "tool_runtime": defaultdict(float),
        "tool_called": defaultdict(bool),
        "concat_outputs": {},
        "masks": defaultdict(list),
    }


def _handle_output(output, tools, tracking, sampling_params, max_tool_calls, executor, pending_tool_futures):
    """
    Handle a finished output. Returns the output if it should be added to results,
    or None if it's being held for tool processing.

    This is a free function to keep the processing logic separate from the actor state.
    """
    if not tools:
        # Non-tool mode: just return the output
        return output

    assert len(output.outputs) <= 1  # because sampling_params.n == 1
    o = output.outputs[0]

    # Update concatenated outputs
    if output.request_id not in tracking["concat_outputs"]:
        tracking["concat_outputs"][output.request_id] = output
    else:
        tracking["concat_outputs"][output.request_id].outputs[0].token_ids.extend(o.token_ids)

    tracking["masks"][output.request_id].extend([1] * len(o.token_ids))

    # Check for tool calls
    for stop_str in sampling_params.stop:
        if stop_str in tools and o.text.endswith(stop_str):
            if tracking["num_calls"][output.request_id] < max_tool_calls.get(stop_str, 0):
                tool = tools[stop_str]
            else:
                tool = MaxCallsExceededTool(start_str="<tool>", end_str="</tool>")
            future = executor.submit(tool, o.text)
            pending_tool_futures[output.request_id] = (future, o, output)
            return None  # Output is being held for tool processing

    return output


def _process_outputs(outputs: List[vllm.RequestOutput], dataset_index: Optional[List[int]] = None) -> GenerationResult:
    """Process vLLM RequestOutputs into GenerationResult format."""
    response_ids = [list(out.token_ids) for output in outputs for out in output.outputs]
    finish_reasons = [out.finish_reason for output in outputs for out in output.outputs]

    masks = [[1] * len(resp) for resp in response_ids]
    num_calls = [0] * len(response_ids)
    timeouts = [0] * len(response_ids)
    tool_errors = [""] * len(response_ids)
    tool_outputs = [""] * len(response_ids)
    tool_runtimes = [0] * len(response_ids)
    tool_calleds = [False] * len(response_ids)

    request_info = RequestInfo(
        num_calls=num_calls,
        timeouts=timeouts,
        tool_errors=tool_errors,
        tool_outputs=tool_outputs,
        tool_runtimes=tool_runtimes,
        tool_calleds=tool_calleds,
    )

    result = GenerationResult(
        responses=response_ids,
        finish_reasons=finish_reasons,
        masks=masks,
        request_info=request_info,
        dataset_index=dataset_index,
    )

    return result


def _process_outputs_with_tools(
    outputs: List[vllm.RequestOutput], dataset_index: Optional[List[int]] = None
) -> GenerationResult:
    """Process vLLM RequestOutputs into GenerationResult format with tool information."""
    response_ids = [list(out.token_ids) for output in outputs for out in output.outputs]
    finish_reasons = [out.finish_reason for output in outputs for out in output.outputs]

    masks = [out.mask for output in outputs for out in output.outputs]
    num_calls = [out.num_calls for output in outputs for out in output.outputs]
    timeouts = [out.timeout for output in outputs for out in output.outputs]
    tool_errors = [out.tool_error for output in outputs for out in output.outputs]
    tool_outputs = [out.tool_output for output in outputs for out in output.outputs]
    tool_runtimes = [out.tool_runtime for output in outputs for out in output.outputs]
    tool_calleds = [out.tool_called for output in outputs for out in output.outputs]

    request_info = RequestInfo(
        num_calls=num_calls,
        timeouts=timeouts,
        tool_errors=tool_errors,
        tool_outputs=tool_outputs,
        tool_runtimes=tool_runtimes,
        tool_calleds=tool_calleds,
    )

    result = GenerationResult(
        responses=response_ids,
        finish_reasons=finish_reasons,
        masks=masks,
        request_info=request_info,
        dataset_index=dataset_index,
    )

    return result


def _finalize_outputs(outputs, tracking, dataset_index, tools):
    """Prepare final outputs based on whether tools were used."""
    if not tools:
        outputs.sort(key=lambda x: int(x.request_id.split("_")[-1]))
        return _process_outputs(outputs, dataset_index=dataset_index)

    # Tool mode: add metadata and merge completions
    for req_id in tracking["masks"]:
        assert req_id in tracking["concat_outputs"]
        output = tracking["concat_outputs"][req_id].outputs[0]
        setattr(output, "mask", tracking["masks"][req_id])
        setattr(output, "num_calls", tracking["num_calls"][req_id])
        setattr(output, "timeout", tracking["timeout"][req_id])
        setattr(output, "tool_error", tracking["tool_error"][req_id])
        setattr(output, "tool_output", tracking["tool_output"][req_id])
        setattr(output, "tool_runtime", tracking["tool_runtime"][req_id])
        setattr(output, "tool_called", tracking["tool_called"][req_id])

    # Merge n completions into the same outputs
    merged_outputs = {}
    for req_id in tracking["concat_outputs"]:
        real_req_id, _ = req_id.split("-")
        if real_req_id not in merged_outputs:
            merged_outputs[real_req_id] = tracking["concat_outputs"][req_id]
        else:
            merged_outputs[real_req_id].outputs.append(tracking["concat_outputs"][req_id].outputs[0])

    final_outputs = sorted(
        merged_outputs.values(), key=lambda x: (int(x.request_id.split("-")[0]), int(x.request_id.split("-")[1]))
    )

    return _process_outputs_with_tools(final_outputs, dataset_index=dataset_index)


@dataclasses.dataclass
class RequestInfo:
    """Container for tool usage information."""

    num_calls: List[int]
    timeouts: List[int]
    tool_errors: List[str]
    tool_outputs: List[str]
    tool_runtimes: List[float]
    tool_calleds: List[bool]


@dataclasses.dataclass
class GenerationResult:
    """Container for generation results from vLLM."""

    responses: List[List[int]]
    finish_reasons: List[str]
    masks: List[List[int]]
    request_info: RequestInfo
    dataset_index: Optional[List[int]] = None


@dataclasses.dataclass
class PromptRequest:
    """Container for prompt requests to vLLM."""

    prompts: List[List[int]]
    sampling_params: vllm.SamplingParams
    training_step: Optional[int] = None
    dataset_index: Optional[List[int]] = None
    is_eval: bool = False


=======
>>>>>>> 56a937b4
def ray_noset_visible_devices(env_vars=os.environ):
    # Refer to
    # https://github.com/ray-project/ray/blob/161849364a784442cc659fb9780f1a6adee85fce/python/ray/_private/accelerators/nvidia_gpu.py#L95-L96
    # https://github.com/ray-project/ray/blob/161849364a784442cc659fb9780f1a6adee85fce/python/ray/_private/accelerators/amd_gpu.py#L102-L103
    # https://github.com/ray-project/ray/blob/161849364a784442cc659fb9780f1a6adee85fce/python/ray/_private/accelerators/npu.py#L94-L95
    # https://github.com/ray-project/ray/blob/161849364a784442cc659fb9780f1a6adee85fce/python/ray/_private/accelerators/hpu.py#L116-L117
    # https://github.com/ray-project/ray/blob/161849364a784442cc659fb9780f1a6adee85fce/python/ray/_private/accelerators/neuron.py#L108-L109
    # https://github.com/ray-project/ray/blob/161849364a784442cc659fb9780f1a6adee85fce/python/ray/_private/accelerators/tpu.py#L171-L172
    # https://github.com/ray-project/ray/blob/161849364a784442cc659fb9780f1a6adee85fce/python/ray/_private/accelerators/intel_gpu.py#L97-L98
    NOSET_VISIBLE_DEVICES_ENV_VARS_LIST = [
        "RAY_EXPERIMENTAL_NOSET_CUDA_VISIBLE_DEVICES",
        "RAY_EXPERIMENTAL_NOSET_ROCR_VISIBLE_DEVICES",
        "RAY_EXPERIMENTAL_NOSET_ASCEND_RT_VISIBLE_DEVICES",
        "RAY_EXPERIMENTAL_NOSET_HABANA_VISIBLE_MODULES",
        "RAY_EXPERIMENTAL_NOSET_NEURON_RT_VISIBLE_CORES",
        "RAY_EXPERIMENTAL_NOSET_TPU_VISIBLE_CHIPS",
        "RAY_EXPERIMENTAL_NOSET_ONEAPI_DEVICE_SELECTOR",
    ]
    return any(env_vars.get(env_var) for env_var in NOSET_VISIBLE_DEVICES_ENV_VARS_LIST)


# Copy from pytorch to allow creating multiple main groups.
# https://github.com/pytorch/pytorch/blob/main/torch/distributed/distributed_c10d.py
def init_process_group(
    backend: Union[str, Backend] = None,
    init_method: Optional[str] = None,
    timeout: Optional[timedelta] = None,
    world_size: int = -1,
    rank: int = -1,
    store: Optional[Store] = None,
    group_name: str = None,
    pg_options: Optional[Any] = None,
):
    assert (store is None) or (init_method is None), "Cannot specify both init_method and store."

    if store is not None:
        assert world_size > 0, "world_size must be positive if using store"
        assert rank >= 0, "rank must be non-negative if using store"
    elif init_method is None:
        init_method = "env://"

    if backend:
        backend = Backend(backend)
    else:
        backend = Backend("undefined")

    if timeout is None:
        timeout = default_pg_timeout

    # backward compatible API
    if store is None:
        rendezvous_iterator = rendezvous(init_method, rank, world_size, timeout=timeout)
        store, rank, world_size = next(rendezvous_iterator)
        store.set_timeout(timeout)

        # Use a PrefixStore to avoid accidental overrides of keys used by
        # different systems (e.g. RPC) in case the store is multi-tenant.
        store = PrefixStore(group_name, store)

    # NOTE: The pg_options parameter was renamed into backend_options in PyTorch 2.6.0
    # https://github.com/pytorch/pytorch/commit/a0c7029a75628cd5fa8df83c0de0ea98ee7fd844
    # We need to determine the appropriate parameter name based on PyTorch version
    pg_options_param_name = "backend_options" if str(torch.__version__) >= "2.6" else "pg_options"
    pg, _ = _new_process_group_helper(
        world_size,
        rank,
        [],
        backend,
        store,
        group_name=group_name,
        **{pg_options_param_name: pg_options},
        timeout=timeout,
    )

    _world.pg_group_ranks[pg] = {i: i for i in range(world_size)}

    return pg


@ray.remote
class ActorManager:
    """Centralized manager for controlling evaluation and weight updates across all LLMRayActors."""

    def __init__(self):
        self._should_stop = False

    def set_should_stop(self, should_stop: bool):
        """Set whether actors should stop processing."""
        self._should_stop = should_stop

    def should_stop(self) -> bool:
        """Check if actors should stop processing."""
        return self._should_stop


class LLMRayActor:
    """Ray actor for LLM generation with optional tool support."""

    def __init__(
        self,
        *args,
        tools: Optional[Dict[str, Tool]] = None,
        max_tool_calls: Optional[Dict[str, int]] = None,
        bundle_indices: list = None,
        prompt_queue=None,
        results_queue=None,
        eval_results_queue=None,
        actor_manager=None,
        **kwargs,
    ):
<<<<<<< HEAD
        self.tools = tools or {}
        self.max_tool_calls = max_tool_calls or {}

        if self.tools:
            self.executor = ThreadPoolExecutor(max_workers=20)
        else:
            self.executor = None
        self.pending_tool_futures = {}

=======
>>>>>>> 56a937b4
        noset_visible_devices = kwargs.pop("noset_visible_devices")
        if kwargs.get("distributed_executor_backend") == "ray":
            # a hack to make the script work.
            # stop ray from manipulating *_VISIBLE_DEVICES
            # at the top-level when the distributed_executor_backend is ray.
            os.environ.pop("CUDA_VISIBLE_DEVICES", None)
            os.environ.pop("ROCR_VISIBLE_DEVICES", None)
        elif noset_visible_devices:
            # We need to set CUDA_VISIBLE_DEVICES to the ray assigned GPU
            # when the distributed_executor_backend is not ray and
            # RAY_EXPERIMENTAL_NOSET_*_VISIBLE_DEVICES is set.
            os.environ["CUDA_VISIBLE_DEVICES"] = str(ray.get_gpu_ids()[0])

        num_gpus = kwargs.pop("num_gpus")
        if bundle_indices is not None:
            os.environ["VLLM_RAY_PER_WORKER_GPUS"] = str(num_gpus)
            os.environ["VLLM_RAY_BUNDLE_INDICES"] = ",".join(map(str, bundle_indices))
            print(f"creating LLM with bundle_indices={bundle_indices}")

        self.llm_engine = vllm.LLMEngine.from_engine_args(vllm.EngineArgs(*args, **kwargs))

        self.prompt_queue = prompt_queue
        self.results_queue = results_queue
        self.eval_results_queue = eval_results_queue
        self.logger = logging.getLogger(__name__)
        self.actor_manager = actor_manager

    def process_from_queue(self, timeout: float = 60.0):
        """Run generation loop using LLMEngine directly, with optional tool support."""
        while True:
            if ray.get(self.actor_manager.should_stop.remote()):
                self.logger.info("[LLMRayActor] Actor manager signaled to stop. Exiting generation loop.")
                return
            try:
                request = self.prompt_queue.get(timeout=timeout)
            except queue.Empty:
                self.logger.warning("[LLMRayActor] No request in the queue to process. Continuing.")
                continue

            result = self._process_request(request)

            try:
                if request.is_eval:
                    self.eval_results_queue.put(result, timeout=10)
                else:
                    self.results_queue.put(result, timeout=10)
            except queue.Full:
                self.logger.warning("Results queue is full, discarding result.")

    def _process_request(self, request):
        """Unified processing for both tool and non-tool generation."""
        prompts = request.prompts
        sampling_params = request.sampling_params

        # Tool mode adjustments
        if self.tools:
            # Need n=1 for individual tool tracking
            sampling_params = copy.deepcopy(sampling_params)
            original_n = request.sampling_params.n
            sampling_params.n = 1
            tracking = _init_tool_tracking()
            tokenizer = self.llm_engine.get_tokenizer()
        else:
            original_n = 1
            tracking = None
            tokenizer = None

        self._add_initial_requests(prompts, sampling_params, original_n, request.training_step)

        outputs = []
        while self.llm_engine.has_unfinished_requests() or self.pending_tool_futures:
            self._poll_tool_futures(tracking, sampling_params, tokenizer)
            for output in self.llm_engine.step():
                if output.finished:
                    result = _handle_output(
                        output,
                        self.tools,
                        tracking,
                        sampling_params,
                        self.max_tool_calls,
                        self.executor,
                        self.pending_tool_futures,
                    )
                    if result is not None:
                        outputs.append(result)
        return _finalize_outputs(outputs, tracking, request.dataset_index, self.tools)

    def _add_initial_requests(self, prompts, sampling_params, n_samples, training_step):
        """Add initial requests to the engine."""
        for i, prompt in enumerate(prompts):
            if self.tools:
                # Create individual requests for each sample when using tools
                for j in range(n_samples):
                    request_id = f"{i}-{j}"
                    tokens_prompt = vllm.TokensPrompt(prompt_token_ids=prompt)
                    self.llm_engine.add_request(request_id, tokens_prompt, sampling_params)
            else:
                # Standard request format for non-tool mode
                request_id = f"batch_{training_step}_{i}"
                tokens_prompt = vllm.TokensPrompt(prompt_token_ids=prompt)
                self.llm_engine.add_request(request_id, tokens_prompt, sampling_params)

    def _poll_tool_futures(self, tracking, sampling_params, tokenizer):
        """Poll and handle completed tool executions."""
        # Early return if no tools or no pending futures
        if not self.tools or not self.pending_tool_futures:
            return

        dict_keys_to_delete = []
        for req_id, (future, last_o, last_output) in self.pending_tool_futures.items():
            if not future.done():
                continue

            tool_result = future.result()
            last_prompt_token_ids = last_output.prompt_token_ids
            last_token_ids = last_o.token_ids
            tool_output_token_ids = tokenizer.encode(
                "<output>\n" + tool_result.output + "</output>\n", add_special_tokens=False
            )
            tracking["timeout"][req_id] = tool_result.timeout
            tracking["tool_error"][req_id] += "" if tool_result.error is None else tool_result.error
            tracking["tool_output"][req_id] += tool_result.output
            tracking["tool_runtime"][req_id] += tool_result.runtime
            tracking["tool_called"][req_id] = True

            # Edge case 1: clip against model context length
            prompt_and_tool_output_token = last_prompt_token_ids + last_token_ids + tool_output_token_ids
            tracking["num_calls"][req_id] += 1
            excess = len(prompt_and_tool_output_token) - self.llm_engine.model_config.max_model_len
            if excess > 0:
                tool_output_token_ids = tool_output_token_ids[:-excess]
                can_make_new_request = False
            else:
<<<<<<< HEAD
                can_make_new_request = True
=======
                self.results_queue.put(result, timeout=1)
            return 1  # Successfully processed a request
        except queue.Empty:
            return 0  # No request to process
        except queue.Full:
            self.logger.warning(f"[LLMRayActor] Results queue is full. Skipping insert. {request.is_eval=}.")
            return 0

    def _generate_batch(
        self,
        prompts: List[List[int]],
        sampling_params,
        dataset_index: Optional[List[int]] = None,
        training_step: Optional[int] = None,
    ) -> GenerationResult:
        """Generate responses for a batch of prompts."""
        outputs = self.llm.generate(sampling_params=sampling_params, prompt_token_ids=prompts, use_tqdm=False)

        # Process outputs
        response_ids = [list(out.token_ids) for output in outputs for out in output.outputs]
        finish_reasons = [out.finish_reason for output in outputs for out in output.outputs]

        if self.tool_use:
            masks = [out.mask for output in outputs for out in output.outputs]
            num_calls = [out.num_calls for output in outputs for out in output.outputs]
            timeouts = [out.timeout for output in outputs for out in output.outputs]
            tool_errors = [out.tool_error for output in outputs for out in output.outputs]
            tool_outputs = [out.tool_output for output in outputs for out in output.outputs]
            tool_runtimes = [out.tool_runtime for output in outputs for out in output.outputs]
            tool_calleds = [out.tool_called for output in outputs for out in output.outputs]
        else:
            masks = [[1] * len(resp) for resp in response_ids]
            num_calls = [0] * len(response_ids)
            timeouts = [0] * len(response_ids)
            tool_errors = [""] * len(response_ids)
            tool_outputs = [""] * len(response_ids)
            tool_runtimes = [0] * len(response_ids)
            tool_calleds = [False] * len(response_ids)

        request_info = RequestInfo(
            num_calls=num_calls,
            timeouts=timeouts,
            tool_errors=tool_errors,
            tool_outputs=tool_outputs,
            tool_runtimes=tool_runtimes,
            tool_calleds=tool_calleds,
        )
>>>>>>> 56a937b4

            # Edge case 2: clip against per-request max_tokens
            remaining = sampling_params.max_tokens - len(tracking["masks"][req_id])
            if remaining <= 0:
                tool_output_token_ids = []
            elif len(tool_output_token_ids) > remaining:
                tool_output_token_ids = tool_output_token_ids[:remaining]

            tracking["concat_outputs"][req_id].outputs[0].token_ids.extend(tool_output_token_ids)
            tracking["masks"][req_id].extend([0] * len(tool_output_token_ids))
            new_sample_tokens = sampling_params.max_tokens - len(tracking["masks"][req_id])
            can_make_new_request = can_make_new_request and new_sample_tokens > 0

            if can_make_new_request:
                new_sampling_params = copy.deepcopy(sampling_params)
                new_sampling_params.max_tokens = new_sample_tokens
                self.llm_engine.add_request(
                    req_id, vllm.TokensPrompt(prompt_token_ids=prompt_and_tool_output_token), new_sampling_params
                )

            dict_keys_to_delete.append(req_id)

        for req_id in dict_keys_to_delete:
            del self.pending_tool_futures[req_id]

    def init_process_group(
        self, master_address, master_port, rank_offset, world_size, group_name, backend, use_ray=False
    ):
        return self.llm_engine.collective_rpc(
            "init_process_group",
            args=(master_address, master_port, rank_offset, world_size, group_name, backend, use_ray),
        )

    def update_weight(self, name, dtype, shape, empty_cache=False):
        return self.llm_engine.collective_rpc("update_weight", args=(name, dtype, shape, empty_cache))

    def update_weight_cuda_ipc(self, name, dtype, shape, ipc_handles, empty_cache=False):
        return self.llm_engine.collective_rpc(
            "update_weight_cuda_ipc", args=(name, dtype, shape, ipc_handles, empty_cache)
        )

    def reset_prefix_cache(self):
        self.llm_engine.reset_prefix_cache()

    def sleep(self, level=1):
        self.llm_engine.sleep(level=level)

    def wake_up(self, tags: Optional[list[str]] = None):
        self.llm_engine.wake_up(tags)

    def ready(self):
        return True


def get_cuda_arch_list() -> str:
    """Get CUDA compute capabilities and format them for TORCH_CUDA_ARCH_LIST."""
    if not torch.cuda.is_available():
        return ""

    cuda_capabilities = []
    for i in range(torch.cuda.device_count()):
        major, minor = torch.cuda.get_device_capability(i)
        cuda_capabilities.append(f"{major}.{minor}")

    # Remove duplicates and sort
    cuda_capabilities = sorted(set(cuda_capabilities))
    cuda_arch_list = ";".join(cuda_capabilities)
    print(f"Detected CUDA compute capabilities: {cuda_capabilities}, setting TORCH_CUDA_ARCH_LIST={cuda_arch_list}")
    return cuda_arch_list


def create_vllm_engines(
    num_engines: int,
    tensor_parallel_size: int,
    enforce_eager: bool,
    tokenizer_name_or_path: str,
    pretrain: str,
    revision: str,
    seed: int,
    enable_prefix_caching: bool,
    max_model_len: int,
    vllm_gpu_memory_utilization: float = 0.9,
    single_gpu_mode: bool = False,
    pg: Optional[ray.util.placement_group] = None,
    vllm_enable_sleep=False,
    tools: Optional[Dict[str, Tool]] = None,
    max_tool_calls: List[int] = [5],
    prompt_queue=None,
    results_queue=None,
    eval_results_queue=None,
<<<<<<< HEAD
    actor_manager=None,
) -> list:
    import vllm

=======
) -> list[LLMRayActor]:
>>>>>>> 56a937b4
    assert vllm.__version__ >= "0.8.1", "OpenRLHF only supports vllm >= 0.8.1"

    # Convert max_tool_calls to a dict mapping tool end strings to their limits
    if tools:
        assert len(max_tool_calls) == 1 or len(max_tool_calls) == len(tools), (
            "max_tool_calls must have length 1 (applies to all tools) or same length as tools (per-tool limit)"
        )
        # tool key is the end_str
        if len(max_tool_calls) == 1:
            max_tool_calls_dict = {end_str: max_tool_calls[0] for end_str in tools.keys()}
        else:
            max_tool_calls_dict = {end_str: limit for end_str, limit in zip(tools.keys(), max_tool_calls)}
    else:
        max_tool_calls_dict = {}

    vllm_engines = []
    distributed_executor_backend = "uni" if tensor_parallel_size == 1 else "ray"
    use_hybrid_engine = pg is not None
    num_gpus = int(tensor_parallel_size == 1)
    if use_hybrid_engine and tensor_parallel_size == 1 and single_gpu_mode:
        # every worker will use 0.5 GPU, so that we can schedule
        # 2 instances on the same GPUs.
        num_gpus = 0.5

    print(f"num_gpus: {num_gpus}")

    if not use_hybrid_engine:
        # Create a big placement group to ensure that all engines are packed
        bundles = [{"GPU": 1, "CPU": 1} for _ in range(num_engines * tensor_parallel_size)]
        pg = placement_group(bundles, strategy="PACK")
        ray.get(pg.ready())

    for i in range(num_engines):
        bundle_indices = None
        if tensor_parallel_size > 1:
            bundle_indices = list(range(i * tensor_parallel_size, (i + 1) * tensor_parallel_size))

        scheduling_strategy = PlacementGroupSchedulingStrategy(
            placement_group=pg,
            placement_group_capture_child_tasks=True,
            placement_group_bundle_index=i * tensor_parallel_size,
        )

        vllm_engines.append(
            ray.remote(LLMRayActor)
            .options(
                num_cpus=num_gpus,
                num_gpus=num_gpus,
                scheduling_strategy=scheduling_strategy,
                # VLLM v1 multiprocessing is required due to https://github.com/vllm-project/vllm/issues/15349
                runtime_env=ray.runtime_env.RuntimeEnv(
                    env_vars={"VLLM_ENABLE_V1_MULTIPROCESSING": "0", "TORCH_CUDA_ARCH_LIST": get_cuda_arch_list()}
                ),
            )
            .remote(
                model=pretrain,
                revision=revision,
                tokenizer=tokenizer_name_or_path,
                tokenizer_revision=revision,
                trust_remote_code=True,
                worker_extension_cls="open_instruct.vllm_utils_workerwrap.WorkerWrap",
                tensor_parallel_size=tensor_parallel_size,
                enforce_eager=enforce_eager,
                dtype="bfloat16",
                seed=seed + i,
                distributed_executor_backend=distributed_executor_backend,
                enable_prefix_caching=enable_prefix_caching,
                max_model_len=max_model_len,
                gpu_memory_utilization=vllm_gpu_memory_utilization,
                bundle_indices=bundle_indices,
                num_gpus=0.2 if use_hybrid_engine else 1,
                enable_sleep_mode=vllm_enable_sleep,
                noset_visible_devices=ray_noset_visible_devices(),
                prompt_queue=prompt_queue,
                results_queue=results_queue,
                eval_results_queue=eval_results_queue,
                actor_manager=actor_manager,
                tools=tools,
                max_tool_calls=max_tool_calls_dict,
            )
        )

    # Verify engines initialized successfully
    try:
        ray_get_with_progress(
            [engine.ready.remote() for engine in vllm_engines], "Initializing vLLM engines", timeout=300
        )
    except TimeoutError as e:
        logger.error(f"vLLM engines failed to initialize: {e}")
        # Kill partially initialized actors before raising
        for engine in vllm_engines:
            ray.kill(engine)
        raise RuntimeError(f"vLLM engine initialization timed out: {e}")

    if vllm_enable_sleep:
        batch_vllm_engine_call(vllm_engines, "sleep", rank_0_only=False)

    return vllm_engines


def batch_vllm_engine_call(engines: List[Any], method_name: str, *args, rank_0_only: bool = True, **kwargs):
    """
    Batch call a method on multiple vLLM engines.
    Args:
        engines: List of vLLM engine instances
        method_name: Name of the method to call
        rank_0_only: Only execute on rank 0 if True
        *args: Positional arguments to pass to the method
        **kwargs: Keyword arguments to pass to the method
    Returns:
        List of results from ray.get() if on rank 0, None otherwise
    """
    import torch

    if rank_0_only and torch.distributed.get_rank() != 0:
        return None

    refs = []
    for engine in engines:
        method = getattr(engine, method_name)
        refs.append(method.remote(*args, **kwargs))

    return ray.get(refs)


if __name__ == "__main__":
    num_engines = 1
    tensor_parallel_size = 1
    world_size = num_engines * tensor_parallel_size + 1
    vllm_engines = create_vllm_engines(
        num_engines=num_engines,
        tensor_parallel_size=tensor_parallel_size,
        enforce_eager=True,
        pretrain="facebook/opt-125m",
        revision="main",
        seed=42,
        enable_prefix_caching=False,
        max_model_len=1024,
    )
    llm = vllm_engines[0]
    from vllm.utils import get_ip, get_open_port

    master_address = get_ip()
    master_port = get_open_port()
    backend = "gloo"

    refs = [
        engine.init_process_group.remote(
            master_address, master_port, i * tensor_parallel_size + 1, world_size, "openrlhf", backend=backend
        )
        for i, engine in enumerate(vllm_engines)
    ]
    model_update_group = init_process_group(
        backend=backend,
        init_method=f"tcp://{master_address}:{master_port}",
        world_size=world_size,
        rank=0,
        group_name="openrlhf",
    )
    ray.get(refs)
    output = ray.get(llm.generate.remote("San Franciso is a"))
    print(f"output: {output}")<|MERGE_RESOLUTION|>--- conflicted
+++ resolved
@@ -15,11 +15,8 @@
 
 """This file is copied from https://github.com/OpenRLHF/OpenRLHF"""
 
-<<<<<<< HEAD
 import copy
 import dataclasses
-=======
->>>>>>> 56a937b4
 import logging
 import os
 import queue
@@ -44,17 +41,13 @@
     rendezvous,
 )
 
-<<<<<<< HEAD
 from open_instruct.tool_utils.tool_vllm import MaxCallsExceededTool, Tool
-=======
 from open_instruct.queue_types import GenerationResult, RequestInfo
->>>>>>> 56a937b4
 from open_instruct.utils import ray_get_with_progress
 
 logger = logging.getLogger(__name__)
 
 
-<<<<<<< HEAD
 def _init_tool_tracking():
     """Initialize tracking variables for tool mode."""
     return {
@@ -241,8 +234,6 @@
     is_eval: bool = False
 
 
-=======
->>>>>>> 56a937b4
 def ray_noset_visible_devices(env_vars=os.environ):
     # Refer to
     # https://github.com/ray-project/ray/blob/161849364a784442cc659fb9780f1a6adee85fce/python/ray/_private/accelerators/nvidia_gpu.py#L95-L96
@@ -353,7 +344,6 @@
         actor_manager=None,
         **kwargs,
     ):
-<<<<<<< HEAD
         self.tools = tools or {}
         self.max_tool_calls = max_tool_calls or {}
 
@@ -363,8 +353,6 @@
             self.executor = None
         self.pending_tool_futures = {}
 
-=======
->>>>>>> 56a937b4
         noset_visible_devices = kwargs.pop("noset_visible_devices")
         if kwargs.get("distributed_executor_backend") == "ray":
             # a hack to make the script work.
@@ -498,57 +486,7 @@
                 tool_output_token_ids = tool_output_token_ids[:-excess]
                 can_make_new_request = False
             else:
-<<<<<<< HEAD
                 can_make_new_request = True
-=======
-                self.results_queue.put(result, timeout=1)
-            return 1  # Successfully processed a request
-        except queue.Empty:
-            return 0  # No request to process
-        except queue.Full:
-            self.logger.warning(f"[LLMRayActor] Results queue is full. Skipping insert. {request.is_eval=}.")
-            return 0
-
-    def _generate_batch(
-        self,
-        prompts: List[List[int]],
-        sampling_params,
-        dataset_index: Optional[List[int]] = None,
-        training_step: Optional[int] = None,
-    ) -> GenerationResult:
-        """Generate responses for a batch of prompts."""
-        outputs = self.llm.generate(sampling_params=sampling_params, prompt_token_ids=prompts, use_tqdm=False)
-
-        # Process outputs
-        response_ids = [list(out.token_ids) for output in outputs for out in output.outputs]
-        finish_reasons = [out.finish_reason for output in outputs for out in output.outputs]
-
-        if self.tool_use:
-            masks = [out.mask for output in outputs for out in output.outputs]
-            num_calls = [out.num_calls for output in outputs for out in output.outputs]
-            timeouts = [out.timeout for output in outputs for out in output.outputs]
-            tool_errors = [out.tool_error for output in outputs for out in output.outputs]
-            tool_outputs = [out.tool_output for output in outputs for out in output.outputs]
-            tool_runtimes = [out.tool_runtime for output in outputs for out in output.outputs]
-            tool_calleds = [out.tool_called for output in outputs for out in output.outputs]
-        else:
-            masks = [[1] * len(resp) for resp in response_ids]
-            num_calls = [0] * len(response_ids)
-            timeouts = [0] * len(response_ids)
-            tool_errors = [""] * len(response_ids)
-            tool_outputs = [""] * len(response_ids)
-            tool_runtimes = [0] * len(response_ids)
-            tool_calleds = [False] * len(response_ids)
-
-        request_info = RequestInfo(
-            num_calls=num_calls,
-            timeouts=timeouts,
-            tool_errors=tool_errors,
-            tool_outputs=tool_outputs,
-            tool_runtimes=tool_runtimes,
-            tool_calleds=tool_calleds,
-        )
->>>>>>> 56a937b4
 
             # Edge case 2: clip against per-request max_tokens
             remaining = sampling_params.max_tokens - len(tracking["masks"][req_id])
@@ -639,15 +577,8 @@
     prompt_queue=None,
     results_queue=None,
     eval_results_queue=None,
-<<<<<<< HEAD
     actor_manager=None,
-) -> list:
-    import vllm
-
-=======
 ) -> list[LLMRayActor]:
->>>>>>> 56a937b4
-    assert vllm.__version__ >= "0.8.1", "OpenRLHF only supports vllm >= 0.8.1"
 
     # Convert max_tool_calls to a dict mapping tool end strings to their limits
     if tools:
