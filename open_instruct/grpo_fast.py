# Copyright 2024 AllenAI. All rights reserved.
#
# Licensed under the Apache License, Version 2.0 (the "License");
# you may not use this file except in compliance with the License.
# You may obtain a copy of the License at
#
#     http://www.apache.org/licenses/LICENSE-2.0
#
# Unless required by applicable law or agreed to in writing, software
# distributed under the License is distributed on an "AS IS" BASIS,
# WITHOUT WARRANTIES OR CONDITIONS OF ANY KIND, either express or implied.
# See the License for the specific language governing permissions and
# limitations under the License.
# ---------------------------------------------------------------------
# Part of the code is adapted from https://github.com/OpenRLHF/OpenRLHF
# which has the following license:
# Copyright [yyyy] [name of copyright owner]
#
# Licensed under the Apache License, Version 2.0 (the "License");
# you may not use this file except in compliance with the License.
# You may obtain a copy of the License at
#
#     http://www.apache.org/licenses/LICENSE-2.0
#
# Unless required by applicable law or agreed to in writing, software
# distributed under the License is distributed on an "AS IS" BASIS,
# WITHOUT WARRANTIES OR CONDITIONS OF ANY KIND, either express or implied.
# See the License for the specific language governing permissions and
# limitations under the License.
# isort: off
import os
from concurrent import futures

# We need to set NCCL_CUMEM_ENABLE=0 for performance reasons; see:
# https://github.com/vllm-project/vllm/issues/5723#issuecomment-2554389656
os.environ["NCCL_CUMEM_ENABLE"] = "0"  # NOQA
try:
    import deepspeed

    # @vwxyzjn: when importing on CPU-only machines, we get the following error:
    # RuntimeError: 0 active drivers ([]). There should only be one.
    # so we need to catch the exception and do nothing
    # https://github.com/deepspeedai/DeepSpeed/issues/7028
except Exception:
    pass

from open_instruct import utils

# isort: on
import asyncio
import json
import math
import random
import shutil
import socket
import threading
import time
from argparse import Namespace
from collections import defaultdict
from dataclasses import asdict, dataclass, field
from datetime import timedelta
from queue import Empty, Full, Queue
from typing import Any, Callable, Dict, Iterator, List, Literal, Optional

import datasets
import numpy as np
import pandas as pd
import ray
import torch
import torch.distributed as dist
import torch.utils
import torch.utils.data
import vllm
import wandb
from huggingface_hub import HfApi
from peft import PeftModel, get_peft_model_state_dict
from ray.util import queue as ray_queue
from ray.util.placement_group import PlacementGroup, placement_group
from ray.util.scheduling_strategies import PlacementGroupSchedulingStrategy
from rich.pretty import pprint
from tqdm import tqdm
from transformers import AutoModelForCausalLM, PreTrainedModel, PreTrainedTokenizer, get_scheduler
from transformers.integrations import HfDeepSpeedConfig

from open_instruct import logger_utils, vllm_utils3
from open_instruct.dataset_transformation import (
    GROUND_TRUTHS_KEY,
    INPUT_IDS_PROMPT_KEY,
    VERIFIER_SOURCE_KEY,
    TokenizerConfig,
    get_cached_dataset_tulu,
    visualize_token,
)
from open_instruct.ground_truth_utils import (
    build_all_verifiers,
    cleanup_all_llm_judge_clients,
    soft_format_reward_func,
)
from open_instruct.model_utils import (
    Batch,
    ModelConfig,
    apply_verifiable_reward,
    disable_dropout_in_model,
    entropy_from_logits,
    get_olmo3_generation_config,
    log_softmax_and_gather,
    print_rich_single_line_metrics,
    print_rich_table,
    push_folder_to_hub,
)
from open_instruct.queue_types import GenerationResult, PromptRequest, RequestInfo
from open_instruct.rl_utils2 import Timer, pack_sequences
from open_instruct.utils import (
    ArgumentParserPlus,
    BeakerRuntimeConfig,
    RayProcess,
    _z3_params_to_fetch,
    calibrate_checkpoint_state_dir,
    clean_last_n_checkpoints_deepspeed,
    download_latest_checkpoint_from_gs,
    extract_user_query,
    get_beaker_whoami,
    get_eval_ds_config,
    get_optimizer_grouped_parameters,
    get_train_ds_config,
    get_wandb_tags,
    is_beaker_job,
    launch_ai2_evals_on_weka,
    maybe_get_beaker_config,
    maybe_update_beaker_description,
    maybe_use_ai2_hf_entity,
    maybe_use_ai2_wandb_entity,
    ray_get_with_progress,
    repeat_each,
    sync_gs_bucket,
)

logger = logger_utils.setup_logger(__name__)

api = HfApi()
INVALID_LOGPROB = 1.0


class ShutdownSentinel:
    """Sentinel value to signal thread shutdown via queue."""


@dataclass
class Args:
    # Dataset
    dataset_mixer_list: List[str] = field(default_factory=lambda: ["ai2-adapt-dev/rlvr_gsm8k_zs", "1.0"])
    """A list of datasets (local or HF) to sample from."""
    dataset_mixer_eval_list: List[str] = field(default_factory=lambda: ["ai2-adapt-dev/rlvr_gsm8k_zs", "1.0"])
    """A list of datasets (local or HF) to sample from for evaluation."""
    dataset_mixer_list_splits: List[str] = field(default_factory=lambda: ["train"])
    """The dataset splits to use for training"""
    dataset_mixer_eval_list_splits: List[str] = field(default_factory=lambda: ["test"])
    """The dataset splits to use for evaluation"""
    dataset_transform_fn: list[str] = field(default_factory=lambda: ["rlvr_tokenize_v1", "rlvr_filter_v1"])
    """The list of transform functions to apply to the dataset."""
    dataset_cache_mode: Literal["hf", "local"] = "local"
    """The mode to use for caching the dataset."""
    dataset_local_cache_dir: str = "local_dataset_cache"
    """The directory to save the local dataset cache to."""
    dataset_config_hash: Optional[str] = None
    """The hash of the dataset configuration."""
    dataset_config_eval_hash: Optional[str] = None
    """The hash of the dataset configuration for evaluation."""
    dataset_skip_cache: bool = False
    """Whether to skip the cache."""
    shuffle_eval_dataset: bool = False
    """Whether to shuffle the evaluation dataset."""
    max_token_length: int = 512
    """The maximum token length to use for the dataset"""
    max_prompt_token_length: int = 256
    """The maximum prompt token length to use for the dataset"""
    system_prompt: Optional[str] = None
    """Optional system prompt to prepend to all prompts sent to the engine"""
    system_prompt_file: Optional[str] = None
    """Optional file path containing the system prompt to prepend to all prompts"""

    # Experiment
    exp_name: str = os.path.basename(__file__)[: -len(".py")]
    """The name of this experiment"""
    seed: int = 1
    """Seed of the experiment"""
    run_name: Optional[str] = None
    """RUNTIME VALUE: A unique name of this run"""

    # Optimizer
    learning_rate: float = 2e-5
    """The initial learning rate for AdamW optimizer."""
    lr_scheduler_type: Literal[
        "linear", "cosine", "cosine_with_restarts", "polynomial", "constant", "constant_with_warmup"
    ] = "linear"
    """Which scheduler to use"""
    warm_up_steps: int = 0
    """Number of warm up steps for the scheduler"""
    warmup_ratio: float = 0.0
    """Ratio of warmup steps to total steps (takes precedence over `warm_up_steps`)"""
    weight_decay: float = 0.0
    """Weight decay for AdamW if we apply some."""
    set_weight_decay_on_bias_and_norm: bool = True
    """Whether to set weight decay on bias and norm layers"""
    fused_optimizer: bool = False
    """Whether to use fused optimizer"""

    # Batch sizes
    per_device_train_batch_size: int = 1
    """The forward batch size per device (local_micro_batch_size)"""
    total_episodes: int = 100000
    """The total number of episodes in the dataset"""
    world_size: Optional[int] = None
    """RUNTIME VALUE: The number of processes (GPUs) to use"""
    num_training_steps: Optional[int] = None
    """RUNTIME VALUE: The number of training_steps to train"""
    local_eval_every: int = 100
    """Run evaluation after this many training steps. This controls in-loop evals, which reuse the generation/reward verifier setup. Set to -1 to disable."""
    save_freq: int = 200
    """How many train steps to save the model"""
    allow_world_padding: bool = False
    """Whether to allow world padding. This is useful for model sweeps, but wastes compute."""
    backend_timeout: int = 120
    """Timeout for inference/training backends in minutes. Default is 2 hours (120 min)."""

    # Generation
    response_length: int = 256
    """the length of the response"""
    temperature: float = 0.7
    """the sampling temperature"""
    num_unique_prompts_rollout: int = 16
    """The number of unique prompts during rollout"""
    num_samples_per_prompt_rollout: int = 4
    """the number of samples to generate per prompt during rollout, useful for easy-star"""
    stop_strings: Optional[List[str]] = None
    """List of strings that stop the generation when they are generated.
    The returned output will not contain the stop strings."""

    # Algorithm
    async_steps: int = 1
    """Number of steps ahead to generate responses. Set to 0 to make the code synchronous. Values greater than 0 learn from a policy up to async_steps old like Cleanba (https://arxiv.org/abs/2310.00036)"""
    num_epochs: int = 1
    """the number of epochs to train"""
    num_mini_batches: int = 1
    """Number of minibatches to split a batch into"""
    beta: float = 0.05
    """the beta value of the RLHF objective (KL coefficient)"""
    clip_lower: float = 0.2
    """the lower clip range"""
    clip_higher: float = 0.2
    """the higher clip range. Sometimes we want this to be higher, see DAPO (https://arxiv.org/abs/2503.14476)"""
    kl_estimator: Literal["kl1", "kl2", "kl3", "kl4"] = "kl3"
    """the KL estimator to use"""
    pack_length: int = 512
    """the length of the pack (you should prob set to the max length of the model)"""
    masked_mean_axis: Optional[int] = None
    """the axis to compute the mean of the masked values"""
    alpha: float = 0.6
    """The alpha value for doing polyak updates (ref_param = alpha * param + (1 - alpha) * ref_param)
    reference: [TR-DPO](https://huggingface.co/papers/2404.09656), but it's actually pretty commonly
    used. E.g., [TD3](https://arxiv.org/abs/1802.09477) uses https://github.com/vwxyzjn/cleanrl/blob/dcc289fc6f0bda492fa7360a155262cf826b12a5/cleanrl/td3_continuous_action.py#L269
    """
    ref_policy_update_freq: Optional[int] = None
    """How many training steps to take before updating the reference policy."""
    advantage_normalization_type: Literal["standard", "centered"] = "standard"
    """The type of advantage normalization to use. Standard normalization is the default: it subtracts the mean and
    divides by the standard deviation. Centered normalization is the same but subtracts the mean only (e.g., used in
    DR.GRPO https://arxiv.org/pdf/2503.20783)."""
    mask_truncated_completions: bool = False
    """Whether to mask out truncated completions. Also called overlong filtering, from DAPO (https://arxiv.org/abs/2503.14476)."""

    fill_completions: bool = False
    """Whether to refill the batchsize with after filtering."""

    record_entropy: bool = False
    """whether to record the entropy of the policy during training. Uses extra memory."""

    # Reward
    # -- r1 style format reward
    apply_r1_style_format_reward: bool = False
    """whether to add the R1 style format reward"""
    r1_style_format_reward: float = 1.0
    """the reward value for R1 style format reward"""
    additive_format_reward: bool = False
    """whether to add the format reward to the final reward"""

    # -- verifiable reward
    apply_verifiable_reward: bool = True
    """whether to apply verifiable reward"""
    verification_reward: float = 10.0
    """the reward value for verifiable responses"""
    remap_verifier: str = None
    """Remap verifier like string_f1=general-quality_ref. Currently can only remap once."""

    # -- llm verifiers
    llm_judge_model: str = "azure/gpt-4o-mini-standard"
    """the model to use for the llm judge"""
    llm_judge_max_tokens: int = 2048
    """the max tokens to use for the llm judge"""
    llm_judge_max_context_length: int = 8192
    """the max context length to use for the llm judge"""
    llm_judge_temperature: float = 1.0
    """the temperature to use for the llm judge"""
    llm_judge_timeout: int = 60
    """the timeout to use for the llm judge"""

    # -- code verifier
    code_api_url: str = os.environ.get("CODE_API_URL", "http://localhost:1234") + "/test_program"
    """the api url to use for the code verifier"""
    code_max_execution_time: float = 1.0
    """the max execution time to use for the code verifier"""
    code_pass_rate_reward_threshold: float = 0.0
    """the pass rate reward threshold for the code verifier. If pass rate is less than this threshold, reward is 0.0, otherwise reward is pass rate"""
    code_apply_perf_penalty: bool = False
    """whether to apply a performance penalty to the code verifier"""

    # -- max length verifier
    max_length_verifier_max_length: int = 32768
    """the max length to use for the max length verifier"""

    # -- non stop penalty
    non_stop_penalty: bool = False
    """whether to penalize responses which did not finish generation"""
    non_stop_penalty_value: float = 0.0
    """the reward value for responses which did not finish generation"""

    # Ray
    single_gpu_mode: bool = False
    """whether to collocate vLLM and actor on the same node (mostly for debugging purposes)"""
    num_learners_per_node: List[int] = field(default_factory=lambda: [1])
    """number of GPU deepspeed learners per node (e.g., --num_learners_per_node 2 4 means 2 learner processes
    on the first node and 4 learner processes on the second node; each process will have 1 GPU)"""
    vllm_num_engines: int = 1
    """number of vLLM Engines, set to 0 to disable vLLM"""
    vllm_tensor_parallel_size: int = 1
    """tensor parallel size of vLLM Engine for multi-GPU inference"""
    vllm_enforce_eager: bool = False
    """whether to enforce eager mode for vLLM -- slow inference but needed for multi-node"""
    vllm_sync_backend: str = "nccl"
    """DeepSpeed -> vLLM weight sync backend"""
    vllm_gpu_memory_utilization: float = 0.9
    """vLLM GPU memory utilization"""
    vllm_enable_prefix_caching: bool = False
    """whether to enable prefix caching"""
    vllm_top_p: float = 1.0
    """vLLM top p for nucleus sampling"""
    deepspeed_stage: int = 0
    """the deepspeed stage"""
    gather_whole_model: bool = True
    """whether to gather the whole model to boardcast (not doable for 70B but can be faster for 8B)"""

    # Experiment tracking
    verbose: bool = False
    """If toggled, debug output will be shown"""
    with_tracking: bool = False
    """If toggled, this experiment will be tracked with Weights and Biases"""
    wandb_project_name: str = "open_instruct_internal"
    """The wandb's project name"""
    wandb_entity: Optional[str] = None
    """The entity (team) of wandb's project"""
    push_to_hub: bool = True
    """Whether to upload the saved model to huggingface"""
    hf_entity: Optional[str] = None
    """The user or org name of the model repository from the Hugging Face Hub"""
    hf_repo_id: Optional[str] = None
    """The id of the saved model in the Hugging Face Hub (can be autoset if not given)"""
    hf_repo_revision: Optional[str] = None
    """The revision of the saved model in the Hugging Face Hub (can be autoset if not given)"""
    hf_repo_url: Optional[str] = None
    """The url of the saved model in the Hugging Face Hub (will be autoset)"""
    output_dir: str = "output"
    """Where to save the model"""
    save_traces: bool = False
    """Whether to save learning data traces"""
    cache_dataset_only: bool = False
    """Immediately exit after caching the dataset"""
    keep_last_n_checkpoints: int = 3
    """How many checkpoints to keep in the output directory. -1 for all."""
    checkpoint_state_freq: int = -1
    """How often to save the model checkpoint, optimizer states, and lr scheduler states (in steps)"""
    checkpoint_state_dir: Optional[str] = None
    """Where to save the model checkpoint (if applicable)"""
    gs_checkpoint_state_dir: Optional[str] = None
    """The actual `checkpoint_state_dir` to use (handling the case where gs_bucket_path is provided)"""

    # Ai2 specific settings
    try_launch_beaker_eval_jobs_on_weka: bool = False
    """Whether to launch beaker evaluation jobs after training on weka"""
    try_auto_save_to_beaker: bool = True
    """Whether to try to save the model to Beaker dataset `/output` after training"""
    gs_bucket_path: Optional[str] = None
    """The path to the gs bucket to save the model to"""
    oe_eval_tasks: Optional[List[str]] = None
    """The beaker evaluation tasks to launch"""
    oe_eval_max_length: int = 4096
    """the max generation length for evaluation for oe-eval"""
    oe_eval_beaker_image: Optional[str] = None
    """the docker image for evaluation for oe-eval"""
    eval_priority: Literal["low", "normal", "high", "urgent"] = "normal"
    """the priority of auto-launched evaluation jobs"""

    # Evaluation behavior
    eval_on_step_0: bool = False
    """Whether to run local evaluation at training step 0. Defaults to False."""

    # Tool settings
    tools: Optional[List[str]] = None
    """If set, use the tool mapped to the string. Currently only supports `search` and `code`"""
    max_tool_calls: List[int] = field(default_factory=lambda: [5])
    """Maximum number of tool calls allowed. If a list is provided, it must have length 1 (applies to all tools) or same length as tools (per-tool limit)."""
    mask_tool_use: bool = True
    """Whether to mask the tool output. By default on."""
    only_reward_good_outputs: bool = False
    """Whether to only reward good outputs. By default off. Useful to force the model to use the tool(s)."""

    # rl-rag specific settngs
    number_documents_to_search: int = 3
    """The maximum number of documents to retrieve for each query."""
    search_api_endpoint: Optional[str] = None
    """The API endpoint for the search engine."""

    # code-tool specific settings
    code_tool_api_endpoint: Optional[str] = None

    def __post_init__(self):
        assert self.num_samples_per_prompt_rollout > 0, "Number of samples per prompt must be greater than 0!"
        if self.num_samples_per_prompt_rollout == 1:
            logger.warning("num_samples_per_prompt_rollout is 1. This reduces GRPO to REINFORCE.")
        assert self.apply_verifiable_reward or self.apply_r1_style_format_reward or self.non_stop_penalty, (
            "At least one reward must be applied!"
        )
        # Ensure we have enough prompts for all VLLM engines
        if self.num_unique_prompts_rollout < self.vllm_num_engines:
            raise ValueError(
                f"{self.num_unique_prompts_rollout=} must be >= {self.vllm_num_engines=} to avoid empty batches."
            )
        # Initialize stop_strings if None
        if self.stop_strings is None:
            self.stop_strings = []
        assert self.pack_length >= self.max_prompt_token_length + self.response_length, (
            "The `pack_length` needs to be greater than the sum of `max_prompt_token_length` and `response_length`!"
        )
        if self.checkpoint_state_freq > 0 and self.checkpoint_state_dir is None:
            raise ValueError("`checkpoint_state_dir` must be provided if `checkpoint_state_freq` is greater than 0!")
        if self.checkpoint_state_dir is not None and self.checkpoint_state_freq == -1:
            raise ValueError("`checkpoint_state_freq` must be greater than 0 if `checkpoint_state_dir` is provided!")

        if self.gs_checkpoint_state_dir is not None and not self.gs_checkpoint_state_dir.startswith("gs://"):
            raise ValueError(f"`gs_checkpoint_state_dir` must start with 'gs://', got: {self.gs_checkpoint_state_dir}")
        if self.gs_bucket_path is not None and not self.gs_bucket_path.startswith("gs://"):
            raise ValueError(f"`gs_bucket_path` must start with 'gs://', got: {self.gs_bucket_path}")

        if self.gs_bucket_path is not None and self.gs_checkpoint_state_dir is None:
            if self.checkpoint_state_dir is None:
                raise ValueError("`checkpoint_state_dir` must be provided when using `gs_bucket_path`!")
            checkpoint_dir_name = self.checkpoint_state_dir.rstrip("/")
            beaker_users = get_beaker_whoami()
            if beaker_users is not None:
                self.gs_checkpoint_state_dir = f"{self.gs_bucket_path}/{beaker_users}/{checkpoint_dir_name}"
            else:
                self.gs_checkpoint_state_dir = f"{self.gs_bucket_path}/{checkpoint_dir_name}"

        if self.checkpoint_state_dir is not None:
            if self.gs_checkpoint_state_dir is not None:
                download_latest_checkpoint_from_gs(self.gs_checkpoint_state_dir, self.checkpoint_state_dir)
            calibrate_checkpoint_state_dir(self.checkpoint_state_dir)
        if self.tools is not None and len(self.tools) > 0:
            for tool in self.tools:
                if tool not in ["search", "code"]:
                    raise ValueError(f"Tool {tool} is not supported. Supported tools are: search, code")
            assert len(self.tools) == len(set(self.tools)), "Duplicate tools are not allowed"


def next_batch(dataset_indices: List[int], dataset: datasets.Dataset) -> Batch:
    """Extract next batch of data based on indices."""
    data_next = dataset[dataset_indices]
    return Batch(
        queries=data_next[INPUT_IDS_PROMPT_KEY],
        ground_truths=data_next[GROUND_TRUTHS_KEY],
        datasets=data_next[VERIFIER_SOURCE_KEY],
        indices=dataset_indices,
    )


def masked_mean(values: torch.Tensor, mask: torch.Tensor, axis: Optional[int] = None) -> torch.Tensor:
    """Compute mean of tensor with a masked values."""
    if axis is not None:
        return ((values * mask).sum(axis=axis) / mask.sum(axis=axis)).mean()
    else:
        return (values * mask).sum() / mask.sum()


class MetricsTracker:
    """A simple class to prellocate all metrics in an array
    so we can do only one allreduce operation to get the metrics mean"""

    def __init__(self, max_metrics: int = 32, device: torch.device = torch.device("cuda")):
        self.metrics = torch.zeros(max_metrics, device=device)
        self.names2idx = {}
        self.current_idx = 0
        self.max_metrics = max_metrics

    def add(self, name: str, value: torch.tensor):
        if name not in self.names2idx:
            if self.current_idx >= self.max_metrics:
                raise ValueError(f"Exceeded maximum number of metrics ({self.max_metrics})")
            self.names2idx[name] = self.current_idx
            self.current_idx += 1

        self.metrics[self.names2idx[name]] = value
        return self

    def get_metrics_list(self) -> dict[str, float]:
        metrics_list = self.metrics.tolist()
        return {name: metrics_list[idx] for name, idx in self.names2idx.items()}


def collate_fn(tensors_list: List[torch.Tensor], pad_token_id: int, pin_memory: bool = True) -> torch.Tensor:
    padded_tensor = torch.nn.utils.rnn.pad_sequence(tensors_list, batch_first=True, padding_value=pad_token_id)
    if pin_memory:
        padded_tensor = padded_tensor.pin_memory()
    return padded_tensor


def to_device_inplace(tensors_list: List[torch.Tensor], device: torch.device):
    for i in range(len(tensors_list)):
        tensors_list[i] = tensors_list[i].to(device, non_blocking=True)


class ShufflingIterator:
    def __init__(self, data: np.ndarray, batch_size: int, seed: Optional[int] = None):
        self.data = data.copy()
        self.batch_size = batch_size
        self.index = 0
        self.rng = np.random.default_rng(seed)
        self.rng.shuffle(self.data)

        # Ensure the effective dataset size is divisible by batch_size
        self.effective_size = len(self.data) - (len(self.data) % batch_size)

    def __iter__(self) -> Iterator[List[int]]:
        return self

    def __next__(self) -> List[int]:
        if self.index >= self.effective_size:
            self.index = 0
            self.rng.shuffle(self.data)

        end_index = self.index + self.batch_size
        batch = self.data[self.index : end_index].tolist()
        self.index = end_index

        return batch

    def get_state(self) -> Dict[str, Any]:
        """Get the current state of the iterator for checkpointing."""
        return {
            "index": self.index,
            "data": self.data.copy(),  # Current shuffled order
            "rng_state": self.rng.bit_generator.state,
        }

    def set_state(self, state: Dict[str, Any]) -> None:
        """Restore the iterator state from a checkpoint."""
        self.index = state["index"]
        self.data = state["data"].copy()
        self.rng.bit_generator.state = state["rng_state"]


@ray.remote(num_gpus=1)
class PolicyTrainerRayProcess(RayProcess):
    def from_pretrained(
        self,
        args: Args,
        model_config: ModelConfig,
        beaker_config: BeakerRuntimeConfig,
        wandb_url: str,
        tokenizer: PreTrainedTokenizer,
    ):
        # ------------------------------------------------------------
        # Monkey patch to load checkpoints with `weights_only=False`
        # otherwise it errors out with:
        # `_pickle.UnpicklingError: Weights only load failed. ` with pytorch 2.6.0
        from deepspeed.runtime.checkpoint_engine import torch_checkpoint_engine
        from deepspeed.utils import logger

        def load(self, path: str, map_location=None):
            logger.info(f"[Torch] Loading checkpoint from {path}...")
            partition = torch.load(path, map_location=map_location, weights_only=False)
            logger.info(f"[Torch] Loaded checkpoint from {path}.")
            return partition

        torch_checkpoint_engine.TorchCheckpointEngine.load = load

        # ------------------------------------------------------------
        self.args = args
        self.tokenizer = tokenizer
        self.model_config = model_config
        self.beaker_config = beaker_config
        self.wandb_url = wandb_url
        torch.cuda.set_device(self.local_rank)
        self.device = torch.device(self.local_rank)

        # Set seeds for this worker (different per rank to avoid correlation)
        worker_seed = args.seed + self.local_rank
        torch.manual_seed(worker_seed)
        torch.cuda.manual_seed(worker_seed)
        np.random.seed(worker_seed)
        random.seed(worker_seed)

        deepspeed.init_distributed(timeout=timedelta(minutes=args.backend_timeout))

        ds_config = get_train_ds_config(offload=False, adam_offload=False, stage=args.deepspeed_stage, bf16=True)
        ds_config["train_micro_batch_size_per_gpu"] = args.per_device_train_batch_size
        ds_config["gradient_accumulation_steps"] = 1
        # @vwxyzjn: MAGIC: it's actually needed to initialize this `dschf`, so
        # https://huggingface.co/docs/transformers/deepspeed#non-trainer-deepspeed-integration
        # next line instructs transformers to partition the model directly over multiple gpus using
        # deepspeed.zero.Init when model's `from_pretrained` method is called.
        if ds_config is not None and ds_config["zero_optimization"]["stage"] == 3:
            dschf = HfDeepSpeedConfig(ds_config)
        else:
            dschf = None
        logger.info(f"Deepspeed config: {dschf=}")

        self.policy: PreTrainedModel = AutoModelForCausalLM.from_pretrained(
            model_config.model_name_or_path,
            revision=model_config.model_revision,
            torch_dtype=torch.bfloat16,
            attn_implementation="flash_attention_2",
            use_cache=False,
        )
        disable_dropout_in_model(self.policy)
        self.policy.gradient_checkpointing_enable()
        # AdamOptimizer = DeepSpeedCPUAdam if self.adam_offload else FusedAdam
        # AdamOptimizer = FusedAdam
        if args.set_weight_decay_on_bias_and_norm:
            optim_params = get_optimizer_grouped_parameters(self.policy, args.weight_decay)
        else:
            optim_params = self.policy.parameters()
        # self.optimizer = AdamOptimizer(optim_params, lr=args.learning_rate)
        self.optimizer = torch.optim.AdamW(optim_params, lr=args.learning_rate, fused=args.fused_optimizer)
        num_scheduler_steps = args.num_training_steps * args.num_epochs * args.num_mini_batches
        warm_up_steps = args.warm_up_steps
        if args.warmup_ratio > 0.0:
            warm_up_steps = int(num_scheduler_steps * args.warmup_ratio)
        scheduler = get_scheduler(
            args.lr_scheduler_type,
            optimizer=self.optimizer,
            num_warmup_steps=warm_up_steps,
            num_training_steps=num_scheduler_steps,
        )
        self.model, self.optimizer, _, self.scheduler = deepspeed.initialize(
            model=self.policy,
            optimizer=self.optimizer,
            config=ds_config,
            lr_scheduler=scheduler,
            dist_init_required=True,
        )
        optimization_steps_done = 0
        if args.checkpoint_state_dir:
            # check if the dir exists
            if not os.path.exists(args.checkpoint_state_dir):
                logger.warning(
                    f"Skipping loading checkpoint state from {args.checkpoint_state_dir} because it does not exist!"
                )
            else:
                path, states = self.model.load_checkpoint(
                    args.checkpoint_state_dir,
                    load_module_strict=True,
                    load_optimizer_states=True,
                    load_lr_scheduler_states=True,
                    load_module_only=False,
                )
                if path is None:
                    raise ValueError(f"Failed to load checkpoint from {args.checkpoint_state_dir}")
                optimization_steps_done = states["training_step"]

                rng_states = states["rng_states"]
                torch.set_rng_state(rng_states["torch_cpu_rng_state"])
                np.random.set_state(rng_states["numpy_rng_state"])
                random.setstate(rng_states["python_rng_state"])

                if torch.cuda.is_available() and "torch_cuda_rng_states" in rng_states:
                    # device_str, e.g. "cuda:0"
                    for device_str, rng_state in rng_states["torch_cuda_rng_states"].items():
                        device_id = int(device_str.split(":")[1])
                        torch.cuda.set_rng_state(rng_state, device_id)
                    if "torch_cuda_rng_state_all" in rng_states:
                        torch.cuda.set_rng_state_all(rng_states["torch_cuda_rng_state_all"])

                logger.info(f"{self.rank=}: Restored RNG states from checkpoint")

                # Save reference policy path to load later (after ref_policy is initialized)
                self.ref_policy_checkpoint_path = None
                if states.get("ref_policy_saved", False):
                    ref_policy_dir = os.path.join(args.checkpoint_state_dir, "ref_policy")
                    model_path = os.path.join(ref_policy_dir, "pytorch_model.bin")
                    if os.path.exists(model_path):
                        self.ref_policy_checkpoint_path = model_path
                        logger.info(f"{self.rank=}: Will load reference policy from {model_path}")

                logger.info(
                    f"{self.rank=}: Loaded checkpoint from {args.checkpoint_state_dir} with {optimization_steps_done=}"
                )
        self.model.train()

        # reference model
        ds_config = get_eval_ds_config(
            offload=False,
            # inference model only has stage 3 (sharding) or stage 0 (no sharding)
            # stage 2 is optimizer sharding which doesn't apply to inference
            stage=args.deepspeed_stage if args.deepspeed_stage == 3 else 0,
            bf16=True,
        )
        ds_config["train_micro_batch_size_per_gpu"] = args.per_device_train_batch_size
        ds_config["gradient_accumulation_steps"] = 1
        if ds_config is not None and ds_config["zero_optimization"]["stage"] == 3:
            dschf = HfDeepSpeedConfig(ds_config)
        else:
            dschf = None
        logger.info(f"DeepSpeed config: {dschf=}")

        self.ref_policy: PreTrainedModel = AutoModelForCausalLM.from_pretrained(
            model_config.model_name_or_path,
            revision=model_config.model_revision,
            torch_dtype=torch.bfloat16,
            attn_implementation="flash_attention_2",
            use_cache=False,
        )
        disable_dropout_in_model(self.ref_policy)
        self.ref_policy, *_ = deepspeed.initialize(model=self.ref_policy, config=ds_config)
        self.ref_policy.eval()

        # Load reference policy checkpoint if available
        if hasattr(self, "ref_policy_checkpoint_path") and self.ref_policy_checkpoint_path:
            state_dict = torch.load(self.ref_policy_checkpoint_path, map_location=self.device)
            if hasattr(self.ref_policy, "module"):
                # If wrapped by DeepSpeed
                self.ref_policy.module.load_state_dict(state_dict)
            else:
                self.ref_policy.load_state_dict(state_dict)
            logger.info(f"{self.rank=}: Loaded reference policy checkpoint from {self.ref_policy_checkpoint_path}")
        self.local_metrics = MetricsTracker(max_metrics=32, device=self.device)
        return optimization_steps_done

    def forward(
        self,
        model: PreTrainedModel,
        query_response: torch.LongTensor,
        attention_mask: torch.LongTensor,
        position_ids: torch.LongTensor,
        pad_token_id: int,
        temperature: float,
        return_entropy: bool = False,
    ) -> tuple[torch.Tensor, torch.Tensor]:
        # Replace pad tokens with 0s so that we don't run into index out of bounds errors
        padding_mask = query_response != pad_token_id
        input_ids = torch.masked_fill(query_response, ~padding_mask, 0)
        # NOTE: the [:-1] and [1:] are because the logits and generated tokens are off by 1 in index
        output = model(
            input_ids=input_ids[:, :-1],
            # @vwxyzjn: without clamp, we get index out of bounds errors; TODO: investigate
            attention_mask=attention_mask[:, :-1].clamp(0, 1),
            position_ids=position_ids[:, :-1],
            return_dict=True,
        )
        logits = output.logits
        logits /= temperature + 1e-7
        logprob = log_softmax_and_gather(logits, input_ids[:, 1:])

        # For now, entropy is just for monitoring, and we don't pass gradients through it.
        entropy = None
        if return_entropy:
            with torch.no_grad():
                entropy = entropy_from_logits(logits)

        return logprob, entropy

    def setup_model_update_group(self, vllm_engines):
        self.vllm_engines = vllm_engines
        if self.rank == 0:
            master_address = ray._private.services.get_node_ip_address()
            with socket.socket() as sock:
                sock.bind(("", 0))
                master_port = sock.getsockname()[1]
            vllm_num_engines, vllm_tensor_parallel_size = (
                self.args.vllm_num_engines,
                self.args.vllm_tensor_parallel_size,
            )
            world_size = vllm_num_engines * vllm_tensor_parallel_size + 1
            backend = self.args.vllm_sync_backend
            refs = [
                engine.init_process_group.remote(
                    master_address,
                    master_port,
                    i * vllm_tensor_parallel_size + 1,
                    world_size,
                    "openrlhf",
                    backend=backend,
                    timeout_minutes=self.args.backend_timeout,
                )
                for i, engine in enumerate(vllm_engines)
            ]
            self.model_update_group = vllm_utils3.init_process_group(
                backend=backend,
                init_method=f"tcp://{master_address}:{master_port}",
                world_size=world_size,
                rank=0,
                group_name="openrlhf",
                timeout=timedelta(minutes=self.args.backend_timeout),
            )
            ray_get_with_progress(refs, desc="Initializing vLLM process groups", timeout=60)
        torch.distributed.barrier()

    def broadcast_to_vllm(self):
        # avoid OOM
        torch.cuda.empty_cache()
        model = self.model.module
        count, num_params = 0, len(list(model.named_parameters()))
        refss = []
        if self.args.gather_whole_model:
            with deepspeed.zero.GatheredParameters(model.parameters(), enabled=self.args.deepspeed_stage == 3):
                for name, param in model.named_parameters():
                    count += 1  # empty_cache at last param
                    # Fire all vllm engines for broadcast
                    if torch.distributed.get_rank() == 0:
                        shape = param.shape if self.args.deepspeed_stage != 3 else param.ds_shape
                        refs = [
                            engine.update_weight.remote(
                                name, dtype=param.dtype, shape=shape, empty_cache=count == num_params
                            )
                            for engine in self.vllm_engines
                        ]
                        refss.extend(refs)
                    if torch.distributed.get_rank() == 0:
                        torch.distributed.broadcast(param.data, 0, group=self.model_update_group)
        else:  # broadcast each parameter independently
            for name, param in model.named_parameters():
                count += 1
                if torch.distributed.get_rank() == 0:
                    shape = param.shape if self.args.deepspeed_stage != 3 else param.ds_shape
                    refs = [
                        engine.update_weight.remote(
                            name, dtype=param.dtype, shape=shape, empty_cache=count == num_params
                        )
                        for engine in self.vllm_engines
                    ]
                    refss.extend(refs)
                with deepspeed.zero.GatheredParameters([param], enabled=self.args.deepspeed_stage == 3):
                    if torch.distributed.get_rank() == 0:
                        torch.distributed.broadcast(param.data, 0, group=self.model_update_group)

        # Return futures instead of blocking - let caller handle completion
        all_refs = []
        if torch.distributed.get_rank() == 0:
<<<<<<< HEAD
            ray_get_with_progress(refss, desc="Broadcasting weights to vLLM", enable=self.args.verbose)
=======
            all_refs.extend(refss)
            if self.args.vllm_enable_prefix_caching:
                all_refs.extend(cache_reset_refs)
        return all_refs
>>>>>>> a0444000

    def update_ref_policy(self):
        for ref_param, param in zip(self.ref_policy.parameters(), self.model.parameters()):
            if self.args.deepspeed_stage == 3:
                with deepspeed.zero.GatheredParameters([param, ref_param], modifier_rank=0):
                    if deepspeed.comm.get_rank() == 0:
                        ref_param.data.mul_(1.0 - self.args.alpha).add_(param.data, alpha=self.args.alpha)
            else:
                ref_param.data.mul_(1.0 - self.args.alpha).add_(param.data, alpha=self.args.alpha)

    def train(
        self,
        collated_query_responses,
        collated_tool_masks,
        collated_attention_masks,
        collated_position_ids,
        collated_advantages,
        collated_response_masks,
        pad_token_id: int,
        num_mini_batches: int,
    ):
        args = self.args
        to_device_inplace(collated_query_responses, self.device)
        to_device_inplace(collated_tool_masks, self.device)
        to_device_inplace(collated_attention_masks, self.device)
        to_device_inplace(collated_position_ids, self.device)
        to_device_inplace(collated_advantages, self.device)
        to_device_inplace(collated_response_masks, self.device)
        # accumulation steps should always be at least 1
        accumulation_steps = max(math.ceil(len(collated_query_responses) / num_mini_batches - 0.5), 1)
        leftover = len(collated_query_responses) % accumulation_steps
        if leftover > 0:
            collated_query_responses = collated_query_responses[0:-leftover]
            collated_tool_masks = collated_tool_masks[0:-leftover]
            collated_attention_masks = collated_attention_masks[0:-leftover]
            collated_position_ids = collated_position_ids[0:-leftover]
            collated_advantages = collated_advantages[0:-leftover]
            collated_response_masks = collated_response_masks[0:-leftover]
            logger.warning(f"{leftover} samples are dropped due to batch size {num_mini_batches}")

        # recalculate the "real" number of mini-batches
        num_mini_batches = len(collated_query_responses) // accumulation_steps

        # Calculate the logprob of the reference policy
        collated_ref_logprobs = []
        with Timer("Inference Calculation", noop=self.rank != 0):
            with torch.no_grad():
                for i in range(len(collated_query_responses)):
                    query_response = collated_query_responses[i]
                    tool_mask = collated_tool_masks[i]
                    attention_mask = collated_attention_masks[i]
                    position_id = collated_position_ids[i]
                    response_mask = collated_response_masks[i]
                    ref_logprob, _ = self.forward(
                        self.ref_policy,
                        query_response,
                        attention_mask,
                        position_id,
                        pad_token_id,
                        args.temperature,
                        return_entropy=False,
                    )
                    if args.mask_tool_use and args.tool_use:
                        # mask logprobs for tool tokens
                        response_mask = response_mask.bool() & tool_mask.bool()
                    else:
                        response_mask = response_mask.bool()
                    ref_logprob = torch.masked_fill(ref_logprob, ~response_mask[:, 1:], INVALID_LOGPROB)
                    collated_ref_logprobs.append(ref_logprob)
                    torch.cuda.empty_cache()
        # if we have multiple minibatches, we need to calculate the old logprobs for each minibatch
        # following gtrl scripts in just doing this on the current active policy, rather than use the logprobs
        # from the generator (note that async mode means these are a bit diff!)
        old_logprobs = [None for _ in range(len(collated_query_responses))]
        if num_mini_batches > 1:
            with Timer("Old logprobs Calculation", noop=self.rank != 0):
                with torch.no_grad():
                    for i in range(len(collated_query_responses)):
                        query_response = collated_query_responses[i]
                        tool_mask = collated_tool_masks[i]
                        attention_mask = collated_attention_masks[i]
                        position_id = collated_position_ids[i]
                        response_mask = collated_response_masks[i]
                        old_logprob, _ = self.forward(
                            self.model,
                            query_response,
                            attention_mask,
                            position_id,
                            pad_token_id,
                            args.temperature,
                            return_entropy=False,
                        )
                        if args.mask_tool_use and args.tool_use:
                            response_mask = response_mask.bool() & tool_mask.bool()
                        else:
                            response_mask = response_mask.bool()
                        old_logprob = torch.masked_fill(old_logprob, ~response_mask[:, 1:], INVALID_LOGPROB)
                        old_logprobs[i] = old_logprob
                        torch.cuda.empty_cache()

        local_step = 0
        # Do multiple epochs of training on on-policy data (PPO-style), with a fresh random shuffle in each epoch
        with Timer("[Training Processes] Loss calculation", noop=self.rank != 0):
            kl1_stats = torch.zeros(len(collated_query_responses))
            kl2_stats = torch.zeros(len(collated_query_responses))
            kl3_stats = torch.zeros(len(collated_query_responses))
            kl4_stats = torch.zeros(len(collated_query_responses))
            kl_loss_stats = torch.zeros(len(collated_query_responses))
            pg_clipfrac_stats = torch.zeros(len(collated_query_responses))
            pg_loss_stats = torch.zeros(len(collated_query_responses))
            loss_stats = torch.zeros(len(collated_query_responses))
            ratio_stats = torch.zeros(len(collated_query_responses))
            entropy_stats = torch.zeros(len(collated_query_responses))
            for epoch_idx in range(args.num_epochs):
                for i in range(len(collated_query_responses)):
                    mb_ref_logprob = collated_ref_logprobs[i]
                    mb_query_responses = collated_query_responses[i]
                    mb_tool_mask = collated_tool_masks[i]
                    mb_advantages = collated_advantages[i]
                    mb_response_masks = collated_response_masks[i]
                    mb_response_masks_bool = mb_response_masks[:, 1:].bool()
                    # if masking snippets, do it here.
                    if args.mask_tool_use and args.tool_use:
                        mb_response_masks_bool = mb_response_masks[:, 1:].bool() & mb_tool_mask[:, 1:].bool()
                    mb_attention_mask = collated_attention_masks[i]
                    mb_position_id = collated_position_ids[i]
                    mb_new_logprobs, mb_entropy = self.forward(
                        self.model,
                        mb_query_responses,
                        mb_attention_mask,
                        mb_position_id,
                        pad_token_id,
                        args.temperature,
                        return_entropy=args.record_entropy,
                    )
                    mb_new_logprobs = torch.masked_fill(mb_new_logprobs, ~mb_response_masks_bool, INVALID_LOGPROB)

                    # Cache the old logprobs
                    if num_mini_batches > 1:
                        mb_old_logprobs = old_logprobs[i]
                    else:
                        with torch.no_grad():
                            if epoch_idx == 0:
                                old_logprobs[i] = mb_new_logprobs
                            mb_old_logprobs = old_logprobs[i].detach()

                    # Calculate the policy's loss
                    logprobs_diff = mb_new_logprobs - mb_old_logprobs
                    ratio = torch.exp(logprobs_diff)
                    pg_losses = -mb_advantages[:, 1:] * ratio
                    pg_losses2 = -mb_advantages[:, 1:] * torch.clamp(
                        ratio, 1.0 - args.clip_lower, 1.0 + args.clip_higher
                    )
                    pg_loss_max = torch.max(pg_losses, pg_losses2)

                    # Here we recalculate kl: we want the KL loss to backpropagate through the model
                    # We also clamp the KL loss to avoid numerical instability
                    # https://chatgpt.com/share/679d0ed9-8f48-8011-926e-e274b15ae8ae
                    ref_logprobs_diff = (mb_new_logprobs - mb_ref_logprob).clamp(-40.0, 40.0)
                    kl1 = ref_logprobs_diff
                    kl2 = (ref_logprobs_diff) ** 2 / 2
                    kl3 = torch.expm1(-ref_logprobs_diff) + ref_logprobs_diff  # this is more numerically stable
                    kl4 = ratio * ref_logprobs_diff
                    if args.kl_estimator == "kl1":
                        kl = kl1
                    elif args.kl_estimator == "kl2":
                        kl = kl2
                    elif args.kl_estimator == "kl3":
                        kl = kl3
                    elif args.kl_estimator == "kl4":
                        kl = kl4

                    # grpo change: directly subtract KL in loss (add)
                    loss = masked_mean(pg_loss_max + (args.beta * kl), mb_response_masks_bool, args.masked_mean_axis)
                    loss = loss / accumulation_steps
                    self.model.backward(loss)
                    if (local_step + 1) % accumulation_steps == 0:
                        self.model.step()
                    local_step += 1
                    with torch.no_grad():
                        # NOTE: in packed implementation, kl calculation are averages over response tokens
                        kl1_stats[i] = masked_mean(kl1, mb_response_masks_bool, args.masked_mean_axis).float()
                        kl2_stats[i] = masked_mean(kl2, mb_response_masks_bool, args.masked_mean_axis).float()
                        kl3_stats[i] = masked_mean(kl3, mb_response_masks_bool, args.masked_mean_axis).float()
                        kl4_stats[i] = masked_mean(kl4, mb_response_masks_bool, args.masked_mean_axis).float()
                        if args.kl_estimator == "kl1":
                            kl_loss_stats[i] = kl1_stats[i] * args.beta
                        elif args.kl_estimator == "kl2":
                            kl_loss_stats[i] = kl2_stats[i] * args.beta
                        elif args.kl_estimator == "kl3":
                            kl_loss_stats[i] = kl3_stats[i] * args.beta
                        elif args.kl_estimator == "kl4":
                            kl_loss_stats[i] = kl4_stats[i] * args.beta
                        pg_clipfrac_stats[i] = masked_mean(
                            (pg_losses2 > pg_losses).float(), mb_response_masks_bool, args.masked_mean_axis
                        )
                        pg_loss_stats[i] = masked_mean(pg_loss_max, mb_response_masks_bool, args.masked_mean_axis)
                        loss_stats[i] = loss
                        ratio_stats[i] = masked_mean(ratio, mb_response_masks_bool, args.masked_mean_axis)
                        if args.record_entropy:
                            # Calculate entropy statistics
                            entropy_stats[i] = masked_mean(
                                mb_entropy, mb_response_masks_bool, args.masked_mean_axis
                            ).float()

            with torch.no_grad():
                self.local_metrics.add("objective/kl_avg", kl1_stats.mean())
                self.local_metrics.add("objective/kl2_avg", kl2_stats.mean())
                self.local_metrics.add("objective/kl3_avg", kl3_stats.mean())
                self.local_metrics.add("objective/kl4_avg", kl4_stats.mean())
                self.local_metrics.add("loss/policy_avg", pg_loss_stats.mean())
                self.local_metrics.add("loss/kl_avg", kl_loss_stats.mean())
                self.local_metrics.add("loss/total_avg", loss_stats.mean())
                self.local_metrics.add("policy/clipfrac_avg", pg_clipfrac_stats.mean())
                self.local_metrics.add("val/ratio", ratio_stats.mean())
                self.local_metrics.add("val/ratio_var", ratio_stats.var())
                if args.record_entropy:
                    self.local_metrics.add("policy/entropy_avg", entropy_stats.mean())
                self.local_metrics.add("lr", self.scheduler.get_last_lr()[0])
                return self.local_metrics.get_metrics_list()

    def save_checkpoint_state(self, checkpoint_state_dir: str, client_state: Dict[str, Any]) -> None:
        args = self.args

        # Save comprehensive RNG states for each rank
        rng_states = {
            "torch_cpu_rng_state": torch.get_rng_state(),
            "numpy_rng_state": np.random.get_state(),
            "python_rng_state": random.getstate(),
        }

        # Save CUDA RNG states for all devices
        if torch.cuda.is_available():
            rng_states["torch_cuda_rng_states"] = {
                f"cuda:{i}": torch.cuda.get_rng_state(i) for i in range(torch.cuda.device_count())
            }
            rng_states["torch_cuda_rng_state_all"] = torch.cuda.get_rng_state_all()

        # Add RNG states to client_state
        client_state["rng_states"] = rng_states
        client_state["rank"] = self.rank

        # Save reference policy checkpoint (model only, no optimizer)
        if hasattr(self, "ref_policy") and self.ref_policy is not None:
            ref_policy_dir = os.path.join(checkpoint_state_dir, "ref_policy")
            os.makedirs(ref_policy_dir, exist_ok=True)

            # For reference policy, we save just the model weights
            # We can't use save_checkpoint because it would try to save DummyOptim
            # which doesn't have state_dict
            if self.rank == 0:
                # Only rank 0 saves the model state
                if hasattr(self.ref_policy, "module"):
                    # If wrapped by DeepSpeed, get the underlying module
                    model_to_save = self.ref_policy.module
                else:
                    model_to_save = self.ref_policy

                # Save the state dict
                torch.save(model_to_save.state_dict(), os.path.join(ref_policy_dir, "pytorch_model.bin"))
                logger.info(f"Saved reference policy model to {ref_policy_dir}")

            client_state["ref_policy_saved"] = True

        # Save the main model checkpoint with enhanced client state
        self.model.save_checkpoint(checkpoint_state_dir, client_state=client_state)

        # `save_checkpoint` needs to be called on all ranks, only rank 0 will have all the states
        if self.rank == 0:
            if args.keep_last_n_checkpoints >= 0:
                clean_last_n_checkpoints_deepspeed(checkpoint_state_dir, args.keep_last_n_checkpoints)

            # Sync to GCS if configured (check the actual target, not just gs_bucket_path)
            if args.gs_checkpoint_state_dir is not None:
                ray.remote(sync_gs_bucket).options(num_cpus=1).remote(
                    checkpoint_state_dir, args.gs_checkpoint_state_dir
                )

    def save_model(self, output_dir: str, chat_template_name: str, tokenizer: PreTrainedTokenizer) -> None:
        model_to_save = self.model
        if "olmo" in chat_template_name:
            # New chat template has no bos token, and two eos tokens: <|im_end|> and <|endoftext|>
            model_to_save.generation_config = get_olmo3_generation_config(tokenizer)

        if self.rank == 0:
            os.makedirs(output_dir, exist_ok=True)

        # save model weights for ZeRO2/3
        if hasattr(model_to_save, "module"):
            model_to_save = model_to_save.module

        # gather parameters
        output_state_dict = {}
        for k, v in model_to_save.named_parameters():
            # only gather z3 params
            params_to_fetch = _z3_params_to_fetch([v])
            with deepspeed.zero.GatheredParameters(params_to_fetch, enabled=len(params_to_fetch) > 0):
                vv = v.data.cpu()
                if self.rank == 0:
                    output_state_dict[k] = vv

        if self.rank == 0:
            state_dict = model_to_save.state_dict()

            # copy named_buffers with `persistent=True`
            for k, v in model_to_save.named_buffers():
                if k not in state_dict:
                    continue
                vv = v.data.cpu()
                output_state_dict[k] = vv

            state_dict_keys = set(state_dict.keys())
            output_state_dict_keys = set(output_state_dict.keys())

            # corner case for tie_word_embeddings, such as Qwen2-0.5B
            if getattr(model_to_save.config, "tie_word_embeddings", False) and "lm_head.weight" in state_dict_keys:
                state_dict_keys.remove("lm_head.weight")

            assert state_dict_keys.issubset(output_state_dict_keys), (
                f"mismatch keys {output_state_dict_keys.symmetric_difference(state_dict_keys)}"
            )

            # only save peft weights https://github.com/microsoft/DeepSpeed/issues/4295
            if isinstance(model_to_save, PeftModel):
                model_to_save.save_pretrained(output_dir)
                if self.stage == 3:
                    torch.save(
                        get_peft_model_state_dict(model_to_save, output_state_dict),
                        os.path.join(output_dir, "adapter_model.bin"),
                    )
            else:
                model_to_save.save_pretrained(output_dir, state_dict=output_state_dict)

            # save tokenizer
            self.tokenizer.save_pretrained(output_dir)

    # we need this because we don't know which node is rank 0 is on
    def launch_ai2_evals_on_weka_wrapper(self, step_dir, leaderboard_name, wandb_url, training_step):
        args = self.args
        if self.rank == 0:
            ray.remote(launch_ai2_evals_on_weka).options(num_cpus=1).remote(
                step_dir,
                leaderboard_name,
                args.oe_eval_max_length,
                wandb_url,
                training_step,
                args.oe_eval_tasks,
                args.stop_strings,
                args.gs_bucket_path,
                args.eval_priority,
                args.oe_eval_beaker_image,
            )


class ModelGroup:
    def __init__(
        self, pg: PlacementGroup, ray_process_cls: RayProcess, num_gpus_per_node: List[int], single_gpu_mode: bool
    ):
        self.pg = pg
        self.ray_process_cls = ray_process_cls
        self.num_gpus_per_node = num_gpus_per_node
        self.num_gpus_per_actor = 0.48 if single_gpu_mode else 1
        self.num_cpus_per_actor = 4
        self.models = []
        world_size = sum(self.num_gpus_per_node)
        master_policy = ray_process_cls.options(
            num_cpus=self.num_cpus_per_actor,
            num_gpus=self.num_gpus_per_actor,
            scheduling_strategy=PlacementGroupSchedulingStrategy(
                placement_group=self.pg, placement_group_bundle_index=0
            ),
        ).remote(world_size, 0, 0, None, None)

        self.models.append(master_policy)
        master_addr, master_port = ray_get_with_progress(
            [master_policy.get_master_addr_port.remote()], desc="Getting master address"
        )[0]

        def get_bundle_index(rank, num_gpus_per_node):
            """given a rank and a list of num_gpus_per_node, return the index of the bundle that the rank belongs to"""
            bundle_idx = 0
            while rank >= num_gpus_per_node[bundle_idx]:
                rank -= num_gpus_per_node[bundle_idx]
                bundle_idx += 1
            return bundle_idx

        assert get_bundle_index(0, [7, 8, 4]) == 0
        assert get_bundle_index(1, [7, 8, 4]) == 0
        assert get_bundle_index(7, [7, 8, 4]) == 1
        assert get_bundle_index(8, [7, 8, 4]) == 1
        assert get_bundle_index(9, [7, 8, 4]) == 1
        assert get_bundle_index(16, [7, 8, 4]) == 2

        # Setup worker models
        for rank in range(1, world_size):
            logger.debug(f"{rank=}, {world_size=}, {rank=}, {master_addr=}, {master_port=}")
            scheduling_strategy = PlacementGroupSchedulingStrategy(
                placement_group=self.pg, placement_group_bundle_index=get_bundle_index(rank, self.num_gpus_per_node)
            )
            worker_policy = ray_process_cls.options(
                num_cpus=self.num_cpus_per_actor,
                num_gpus=self.num_gpus_per_actor,
                scheduling_strategy=scheduling_strategy,
            ).remote(world_size, rank, 0, master_addr, master_port)
            self.models.append(worker_policy)


class PendingQueriesMap:
    """Thread-safe map for tracking pending queries with reference counting."""

    def __init__(self):
        self._map = {}  # dataset_idx -> (query, ground_truth, dataset, count)
        self._lock = threading.Lock()

    def insert(self, dataset_idx, query, ground_truth, dataset):
        """Insert or increment count for a dataset index."""
        with self._lock:
            if dataset_idx in self._map:
                # Already exists - just increment count
                existing_query, existing_ground_truth, existing_dataset, count = self._map[dataset_idx]
                self._map[dataset_idx] = (existing_query, existing_ground_truth, existing_dataset, count + 1)
            else:
                # New entry - count starts at 1
                self._map[dataset_idx] = (query, ground_truth, dataset, 1)

    def insert_many(self, dataset_indices, queries, ground_truths, datasets):
        """Insert or increment count for multiple dataset indices at once."""
        with self._lock:
            for i, dataset_idx in enumerate(dataset_indices):
                if dataset_idx in self._map:
                    # Already exists - just increment count
                    existing_query, existing_ground_truth, existing_dataset, count = self._map[dataset_idx]
                    self._map[dataset_idx] = (existing_query, existing_ground_truth, existing_dataset, count + 1)
                else:
                    # New entry - count starts at 1
                    self._map[dataset_idx] = (queries[i], ground_truths[i], datasets[i], 1)

    def pop(self, dataset_idx):
        """Retrieve data and decrement count. Removes entry when count reaches 0."""
        with self._lock:
            if dataset_idx not in self._map:
                raise RuntimeError(f"Dataset index {dataset_idx} not found in pending_queries_map")

            query, ground_truth, dataset, count = self._map[dataset_idx]

            if count > 1:
                # More results expected - just decrement
                self._map[dataset_idx] = (query, ground_truth, dataset, count - 1)
            else:
                # Last result - remove entry
                del self._map[dataset_idx]

            return query, ground_truth, dataset

    def __len__(self):
        """Return the number of entries in the map."""
        with self._lock:
            return len(self._map)

    def __contains__(self, dataset_idx):
        """Check if a dataset index is in the map."""
        with self._lock:
            return dataset_idx in self._map

    def __getitem__(self, dataset_idx):
        """Get the value for a dataset index."""
        with self._lock:
            return self._map[dataset_idx]

    def keys(self):
        """Return a view of the keys in the map."""
        with self._lock:
            return list(self._map.keys())


def accumulate_inference_batches(
    inference_results_Q: ray_queue.Queue,
    pending_queries_map: PendingQueriesMap,
    args: Args,
    training_step: int,
    generation_config,
    timeout: Optional[float] = None,
) -> tuple[GenerationResult, Batch]:
    """Accumulate multiple inference results into a single training batch.

    Args:
        inference_results_Q: Queue containing GenerationResult objects
        pending_queries_map: PendingQueriesMap instance for thread-safe query tracking
        args: Arguments containing vllm_num_engines
        training_step: Current training step for error reporting
        generation_config: Generation config containing n (number of samples per prompt)
        timeout: Optional timeout in seconds for queue get operations. If None, blocks indefinitely.

    Raises:
        queue.Empty: If timeout is specified and no data is available within timeout.

    Returns:
        Tuple of (combined_result, Batch with queries, ground_truths, datasets) or (ShutdownSentinel, None) if shutdown signal received
    """
    # Collect results from all engines with non-blocking progress bar
    results = []
    all_queries = []
    all_ground_truths = []
    all_datasets = []
    for i in tqdm(
        range(args.vllm_num_engines),
        total=args.vllm_num_engines,
        desc=f"Accumulating results from {args.vllm_num_engines} engines",
        bar_format="{l_bar}{bar}{r_bar}\n",
        disable=not args.verbose,
    ):
        result = inference_results_Q.get(timeout=timeout)

        if isinstance(result, ShutdownSentinel):
            return result, None
        dataset_indices = result.dataset_index

        if dataset_indices is None:
            raise RuntimeError(f"Dataset indices is None for result {i}")

        # When generation_config.n > 1, vLLM generates multiple responses per prompt
        # but dataset_indices only contains the unique indices (not replicated)
        # So we expect: len(responses) == len(dataset_indices) * generation_config.n
        expected_responses = len(dataset_indices) * generation_config.n
        assert len(result.responses) == expected_responses, (
            f"Mismatch: number of responses ({len(result.responses)}) "
            f"doesn't match expected ({expected_responses}) for result {i}"
            f". {generation_config.n=}"
            f", {len(dataset_indices)=}"
        )

        # Get corresponding queries, ground_truths, datasets for each individual prompt
        batch_queries = []
        batch_ground_truths = []
        batch_datasets = []

        for dataset_idx in dataset_indices:
            query, ground_truth, dataset = pending_queries_map.pop(dataset_idx)
            batch_queries.append(query)
            batch_ground_truths.append(ground_truth)
            batch_datasets.append(dataset)

        results.append(result)
        all_queries.extend(batch_queries)
        all_ground_truths.extend(batch_ground_truths)
        all_datasets.extend(batch_datasets)

    # Combine all results into a single GenerationResult
    combined_responses = []
    combined_finish_reasons = []
    combined_masks = []
    combined_num_calls = []
    combined_timeouts = []
    combined_tool_errors = []
    combined_tool_outputs = []
    combined_tool_runtimes = []
    combined_tool_calleds = []

    for result in results:
        combined_responses.extend(result.responses)
        combined_finish_reasons.extend(result.finish_reasons)
        combined_masks.extend(result.masks)
        combined_num_calls.extend(result.request_info.num_calls)
        combined_timeouts.extend(result.request_info.timeouts)
        combined_tool_errors.extend(result.request_info.tool_errors)
        combined_tool_outputs.extend(result.request_info.tool_outputs)
        combined_tool_runtimes.extend(result.request_info.tool_runtimes)
        combined_tool_calleds.extend(result.request_info.tool_calleds)

    # Create combined RequestInfo
    combined_request_info = RequestInfo(
        num_calls=combined_num_calls,
        timeouts=combined_timeouts,
        tool_errors=combined_tool_errors,
        tool_outputs=combined_tool_outputs,
        tool_runtimes=combined_tool_runtimes,
        tool_calleds=combined_tool_calleds,
    )

    # Create combined GenerationResult
    combined_result = GenerationResult(
        responses=combined_responses,
        finish_reasons=combined_finish_reasons,
        masks=combined_masks,
        request_info=combined_request_info,
        dataset_index=None,  # Not meaningful for combined result
    )

    # Note: We don't have dataset_indices here, but they're not needed for the returned batch
    batch = Batch(
        queries=all_queries,
        ground_truths=all_ground_truths,
        datasets=all_datasets,
        indices=None,  # Not meaningful for combined results
    )
    return combined_result, batch


def data_preparation_thread(
    reward_fn: Callable,
    inference_results_Q: ray_queue.Queue,  # Ray queue
    packed_sequences_Q: Queue,
    pending_queries_map: dict,
    args: Args,
    tokenizer: PreTrainedTokenizer,
    num_training_steps: int,
    generation_config,
    resume_training_step: int,
):
    for training_step in range(resume_training_step, num_training_steps + 1):
        # Streaming accumulation: collect results as they arrive
        with Timer("🚀 [Data Preparation Thread] Getting response ids") as timer:
            result, batch = accumulate_inference_batches(
                inference_results_Q, pending_queries_map, args, training_step, generation_config
            )
            if isinstance(result, ShutdownSentinel):
                logger.info("[Data Preparation Thread] Received shutdown sentinel, exiting")
                return

        getting_response_time = timer.duration

        # ------------------------------------------------------------------------------------------------
        # Pack sequences
        if args.num_samples_per_prompt_rollout > 1:
            batch = Batch(
                queries=repeat_each(batch.queries, args.num_samples_per_prompt_rollout),
                ground_truths=repeat_each(batch.ground_truths, args.num_samples_per_prompt_rollout),
                datasets=repeat_each(batch.datasets, args.num_samples_per_prompt_rollout),
                indices=repeat_each(batch.indices, args.num_samples_per_prompt_rollout) if batch.indices else None,
            )
            good_outputs = [
                len(result.request_info.tool_outputs[i]) > 0
                and result.request_info.tool_calleds[i]
                and not result.request_info.timeouts[i]
                and not result.request_info.tool_errors[i]
                for i in range(len(result.request_info.tool_outputs))
            ]
            for i in range(len(result.finish_reasons)):
                # edge case: sometimes it outputs eos immediately, and we get an empty response
                # in that case, we need to add the eos token to the response
                # note that this also adds eos to the end of reponses that stopped for other reasons.
                if result.finish_reasons[i] == "stop" and (
                    len(result.responses[i]) == 0 or result.responses[i][-1] != tokenizer.eos_token_id
                ):
                    result.responses[i].append(tokenizer.eos_token_id)
                    result.masks[i].append(1)  # never mask the eos token for now?

        with Timer("🔥 [Data Preparation Thread] Decoding responses", noop=True):
            decoded_responses = tokenizer.batch_decode(result.responses, skip_special_tokens=True)
            decoded_queries = tokenizer.batch_decode(batch.queries, skip_special_tokens=True)
            decoded_queries = [extract_user_query(query) for query in decoded_queries]
            stop_rate = sum(int(finish_reason == "stop") for finish_reason in result.finish_reasons) / len(
                result.finish_reasons
            )

        with Timer("💰 [Data Preparation Thread] Calculating rewards and advantages"):
            scores, reward_metrics = asyncio.run(
                reward_fn(
                    result.responses,
                    decoded_responses,
                    batch,
                    result.finish_reasons,
                    result.request_info,
                    decoded_queries,
                )
            )
            scores = np.array(scores)
            scores_per_prompt = scores.reshape(-1, args.num_samples_per_prompt_rollout)
            mean_grouped_rewards = scores_per_prompt.mean(axis=-1)
            mean_grouped_rewards = np.repeat(mean_grouped_rewards, args.num_samples_per_prompt_rollout, axis=0)
            std_grouped_rewards = scores_per_prompt.std(axis=-1)
            std_grouped_rewards = np.repeat(std_grouped_rewards, args.num_samples_per_prompt_rollout, axis=0)
            if args.advantage_normalization_type == "standard":
                advantages = (scores - mean_grouped_rewards) / (std_grouped_rewards + 1e-8)
            elif args.advantage_normalization_type == "centered":
                advantages = scores - mean_grouped_rewards
            else:
                raise ValueError(f"Invalid advantage normalization type: {args.advantage_normalization_type}")

        with Timer("📦 [Data Preparation Thread] Filtering sequences"):
            # Here we get the max possible score for each prompt, and see how many prompts are unsolved
            max_possible_score = 0
            if args.apply_verifiable_reward:
                max_possible_score += args.verification_reward
            if args.apply_r1_style_format_reward and args.additive_format_reward:
                max_possible_score += args.r1_style_format_reward
            unsolved_batch_size_ratio = ((scores != max_possible_score) > 0).sum() / len(scores)
            # In GRPO, if the std of grouped rewards is 0, then there is zero gradient for the batch
            # of args.num_samples_per_prompt_rollout responses, so we need to filter out those batches
            non_zero_std_mask = scores_per_prompt.std(axis=-1) != 0
            real_batch_size_ratio = non_zero_std_mask.sum() * args.num_samples_per_prompt_rollout / len(scores)
            expanded_mask = np.repeat(non_zero_std_mask, args.num_samples_per_prompt_rollout)
            non_zero_gradient_index = np.where(expanded_mask)[0]
            advantages = advantages[non_zero_gradient_index]
            original_batch_size = len(scores)
            scores = scores[non_zero_gradient_index]
            responses = [result.responses[i] for i in non_zero_gradient_index]
            masks = [result.masks[i] for i in non_zero_gradient_index]
            batch = batch[non_zero_gradient_index.tolist()]
            finish_reasons = [result.finish_reasons[i] for i in non_zero_gradient_index]
            if args.mask_truncated_completions:
                stop_idxes = torch.tensor([i for i in range(len(finish_reasons)) if finish_reasons[i] == "stop"])
                scores = scores[stop_idxes]
                advantages = advantages[stop_idxes]
                responses = [responses[i] for i in stop_idxes]
                masks = [masks[i] for i in stop_idxes]
                batch = batch[stop_idxes.tolist()]
                finish_reasons = [finish_reasons[i] for i in stop_idxes]

            if args.fill_completions:
                with Timer("⏱ [Data Preparation Thread] Refill completions"):
                    current_batch_size = len(scores)
                    original_prompt_cnt = original_batch_size // args.num_samples_per_prompt_rollout
                    current_prompt_cnt = current_batch_size // args.num_samples_per_prompt_rollout
                    need_to_fill_prompt = original_prompt_cnt - current_prompt_cnt
                    k = args.num_samples_per_prompt_rollout

                    if need_to_fill_prompt > 0 and current_prompt_cnt > 0:
                        scores_matrix = scores.reshape(current_prompt_cnt, k)
                        stds = scores_matrix.std(axis=1) + 1e-8
                        probs = stds / stds.sum()

                        sampled_prompt_ids = np.random.choice(
                            current_prompt_cnt, size=need_to_fill_prompt, replace=True, p=probs
                        )

                        sampled_indices = []
                        for pid in sampled_prompt_ids:
                            start = pid * k
                            sampled_indices.extend(range(start, start + k))

                        advantages = np.concatenate([advantages, advantages[sampled_indices]])
                        scores = np.concatenate([scores, scores[sampled_indices]])
                        responses += [responses[i] for i in sampled_indices]
                        masks += [masks[i] for i in sampled_indices]

                        sampled_batch = batch[sampled_indices]

                        batch = Batch(
                            queries=batch.queries + sampled_batch.queries,
                            ground_truths=batch.ground_truths + sampled_batch.ground_truths,
                            datasets=batch.datasets + sampled_batch.datasets,
                            indices=batch.indices + sampled_batch.indices if batch.indices is not None else None,
                        )

                        finish_reasons += [finish_reasons[i] for i in sampled_indices]

                        print(
                            f"📊 Duplicated {need_to_fill_prompt} prompts from {len(sampled_indices)} total responses"
                        )

        with Timer("📦 [Data Preparation Thread] Packing sequences"):
            packed_sequences = pack_sequences(
                queries=batch.queries,
                responses=responses,
                masks=masks,
                pack_length=args.pack_length,
                pad_token_id=tokenizer.pad_token_id,
            )
            num_new_tokens = sum(len(seq) for seq in packed_sequences.query_responses)
            # Vectorized advantage calculation: create a lookup array where each index corresponds to a response mask value
            # and each value is the corresponding advantage score: index 0 is set to 0 since response masks start from 1 (1-indexed)
            lookup_advantages = np.zeros(len(advantages) + 1, dtype=np.float32)
            lookup_advantages[1:] = advantages
            packed_advantages = [
                torch.tensor(lookup_advantages[packed_mask], dtype=torch.float32)
                for packed_mask in packed_sequences.response_masks
            ]
            packed_sequences.advantages = packed_advantages

        # if we have less batches than world size, we need to pad out so each world is fine
        # ideally, you should avoid this since its wasting computation.
        if args.allow_world_padding:
            with Timer("🤺 [Data Preparation Thread] Padding sequences for world size"):
                shortfall = args.world_size - len(packed_sequences.query_responses)
                if shortfall > 0:
                    logger.warning(
                        f"Padding {shortfall} sequences for world size. In future, you should adjust your compute this."
                    )
                    # construct "dummy" sequences for padding out the world size
                    dummy_qr = torch.tensor([tokenizer.pad_token_id, tokenizer.eos_token_id], dtype=torch.long)
                    dummy_tool_mask = torch.zeros_like(dummy_qr)
                    dummy_attention = torch.tensor([1, 1], dtype=torch.long)
                    dummy_position_ids = torch.arange(len(dummy_qr), dtype=torch.long)
                    dummy_response_mask = torch.zeros_like(dummy_qr)
                    dummy_advantage = torch.zeros_like(dummy_qr, dtype=torch.float)
                    # pad out the world size
                    for _ in range(shortfall):
                        packed_sequences.query_responses.append(dummy_qr)
                        packed_sequences.tool_masks.append(dummy_tool_mask)
                        packed_sequences.attention_masks.append(dummy_attention)
                        packed_sequences.position_ids.append(dummy_position_ids)
                        packed_sequences.response_masks.append(dummy_response_mask)
                        packed_sequences.advantages.append(dummy_advantage)

        with Timer("🔄 [Data Preparation Thread] Prepare collated data for each worker"):
            B = (
                len(packed_sequences.query_responses) // args.world_size
            )  # essentially doing `drop_last=True`, which is fine.
            collated_data = []
            for i in range(args.world_size):
                per_device_packed_query_responses = packed_sequences.query_responses[B * i : B * (i + 1)]
                per_device_packed_tool_masks = packed_sequences.tool_masks[B * i : B * (i + 1)]
                per_device_packed_attention_masks = packed_sequences.attention_masks[B * i : B * (i + 1)]
                per_device_packed_position_ids = packed_sequences.position_ids[B * i : B * (i + 1)]
                per_device_packed_advantages = packed_sequences.advantages[B * i : B * (i + 1)]
                per_device_packed_response_masks = packed_sequences.response_masks[B * i : B * (i + 1)]

                # Shuffle the batch and collate the data
                b_inds = np.random.permutation(len(per_device_packed_query_responses))
                collated_query_responses = []
                collated_tool_masks = []
                collated_attention_masks = []
                collated_position_ids = []
                collated_response_masks = []
                collated_advantages = []
                for j in range(0, len(per_device_packed_query_responses), args.per_device_train_batch_size):
                    micro_range = b_inds[j : j + args.per_device_train_batch_size]
                    collated_query_responses.append(
                        collate_fn(
                            [per_device_packed_query_responses[idx] for idx in micro_range], tokenizer.pad_token_id
                        )
                    )
                    collated_tool_masks.append(
                        collate_fn([per_device_packed_tool_masks[idx] for idx in micro_range], 0)
                    )
                    collated_attention_masks.append(
                        collate_fn([per_device_packed_attention_masks[idx] for idx in micro_range], 0)
                    )
                    collated_position_ids.append(
                        collate_fn([per_device_packed_position_ids[idx] for idx in micro_range], 0)
                    )
                    collated_response_masks.append(
                        collate_fn([per_device_packed_response_masks[idx] for idx in micro_range], 0)
                    )
                    collated_advantages.append(
                        collate_fn([per_device_packed_advantages[idx] for idx in micro_range], 0)
                    )
                collated_data.append(
                    {
                        "collated_query_responses": collated_query_responses,
                        "collated_tool_masks": collated_tool_masks,
                        "collated_attention_masks": collated_attention_masks,
                        "collated_position_ids": collated_position_ids,
                        "collated_advantages": collated_advantages,
                        "collated_response_masks": collated_response_masks,
                    }
                )

        # Create a result package with metrics and data
        if len(responses) == 0:
            # Handle empty responses case
            # in this case, we won't log metrics, so it should be fine.
            metrics = {}
        else:
            sequence_lengths = np.array([len(response) for response in responses])
            sequence_length_solved = (
                np.array([]) if np.all(scores == 0) else np.array(sequence_lengths[scores == max_possible_score])
            )
            sequence_length_unsolved = (
                np.array([]) if np.all(scores == max_possible_score) else np.array(sequence_lengths[scores == 0])
            )
            metrics = {
                "scores": np.array(scores).mean(),
                "real_batch_size_ratio": real_batch_size_ratio,
                "unsolved_batch_size_ratio": unsolved_batch_size_ratio,
                "packed_ratio": len(packed_sequences.query_responses) / len(responses) if len(responses) > 0 else 0,
                "val/sequence_lengths": sequence_lengths.mean(),
                "val/sequence_lengths_min": sequence_lengths.min(),
                "val/sequence_lengths_max": sequence_lengths.max(),
                "val/sequence_lengths_unsolved": (
                    0 if len(sequence_length_unsolved) == 0 else sequence_length_unsolved.mean()
                ),
                "val/sequence_lengths_solved": (
                    0 if len(sequence_length_solved) == 0 else sequence_length_solved.mean()
                ),
                "val/sequence_lengths_unsolved_hist": sequence_length_unsolved,
                "val/sequence_lengths_solved_hist": sequence_length_solved,
                "val/stop_rate": stop_rate,
                "val/advantages_mean": advantages.mean(),
                "val/advantages_min": advantages.min(),
                "val/advantages_max": advantages.max(),
                "val/advantages_hist": advantages,
                "val/num_calls_rate": np.array(result.request_info.num_calls).mean(),
                "val/timeouts_rate": np.array(result.request_info.timeouts).mean(),
                "val/tool_errors_rate": np.array([len(item) > 0 for item in result.request_info.tool_errors]).mean(),
                "val/good_outputs_rate": np.array(good_outputs).mean(),
                "val/tool_runtimes_rate": np.array(result.request_info.tool_runtimes).mean(),
                "val/tool_calleds_rate": np.array(result.request_info.tool_calleds).mean(),
                "time/getting_response": getting_response_time,
                **reward_metrics,
            }

        if args.save_traces:
            traces = {
                "scores": scores.tolist(),
                "finish_reasons": finish_reasons,
                "responses": responses,
                "training_step": training_step,
                **asdict(batch),  # Unpack all batch fields
                **reward_metrics,
            }
            os.makedirs(args.output_dir, exist_ok=True)
            with open(f"{args.output_dir}/traces_{args.run_name}.jsonl", "a") as f:
                json.dump(traces, f)
                f.write("\n")

        if len(responses) == 0:
            logger.warning(f"No responses in batch {training_step}.")

        # Put the packed sequences and metrics into the output queue
        packed_sequences_Q.put(
            {
                "packed_sequences": packed_sequences,  # for debugging purposes
                "collated_data": collated_data,
                "metrics": metrics,
                "responses_count": len(responses),
                "num_new_tokens": num_new_tokens,
                "B": B,
            }
        )


def setup_runtime_variables(args: Args) -> Args:
    """Set up runtime variables for the experiment."""
    args.run_name = f"{args.exp_name}__{args.seed}__{int(time.time())}"
    args.output_dir = os.path.join(args.output_dir, args.run_name)
    args.dataset_local_cache_dir = os.path.abspath(args.dataset_local_cache_dir)
    if is_beaker_job():
        args.dataset_local_cache_dir = "/weka/oe-adapt-default/allennlp/deletable_open_instruct_dataset_cache"
    args.world_size = sum(args.num_learners_per_node)
    args.num_training_steps = args.total_episodes // (
        args.num_unique_prompts_rollout * args.num_samples_per_prompt_rollout
    )
    args.try_launch_beaker_eval_jobs_on_weka = args.try_launch_beaker_eval_jobs_on_weka and is_beaker_job()
    if args.push_to_hub:
        if args.hf_repo_id is None:  # auto-generate one
            args.hf_repo_id = "open_instruct_dev"
        if args.hf_entity is None:  # first try to use AI2 entity
            args.hf_entity = maybe_use_ai2_hf_entity()
        if args.hf_entity is None:  # then try to use the user's entity
            args.hf_entity = HfApi().whoami()["name"]
        args.hf_repo_id = f"{args.hf_entity}/{args.hf_repo_id}"
        if args.hf_repo_revision is None:  # auto-generate one
            args.hf_repo_revision = args.run_name
        args.hf_repo_url = f"https://huggingface.co/{args.hf_repo_id}/tree/{args.hf_repo_revision}"
    if args.with_tracking:
        if args.wandb_entity is None:
            args.wandb_entity = maybe_use_ai2_wandb_entity()
    args.tool_use = args.tools is not None and len(args.tools) > 0
    return args


def setup_experiment_tracking(args: Args, tc: TokenizerConfig, model_config: ModelConfig):
    """Setup experiment tracking and seeds."""
    all_configs = {}
    beaker_config = None
    if is_beaker_job():
        beaker_config = maybe_get_beaker_config()
        all_configs.update(vars(beaker_config))
    all_configs.update(**asdict(args), **asdict(tc), **asdict(model_config))

    wandb_url = None
    if args.with_tracking:
        wandb.init(
            project=args.wandb_project_name,
            entity=args.wandb_entity,
            config=all_configs,
            name=args.run_name,
            save_code=True,
            tags=[args.exp_name] + get_wandb_tags(),
        )
        wandb_url = wandb.run.get_url()
        logger.info(f"Initial Beaker description update with wandb_url: {wandb_url}")
        maybe_update_beaker_description(wandb_url=wandb_url)

    return beaker_config, wandb_url


def setup_datasets(args: Args, tc: TokenizerConfig, tokenizer: PreTrainedTokenizer):
    """Set up training and evaluation datasets."""
    transform_fn_args = [
        {},
        {"max_token_length": args.max_token_length, "max_prompt_token_length": args.max_prompt_token_length},
    ]
    train_dataset = get_cached_dataset_tulu(
        dataset_mixer_list=args.dataset_mixer_list,
        dataset_mixer_list_splits=args.dataset_mixer_list_splits,
        tc=tc,
        dataset_transform_fn=args.dataset_transform_fn,
        transform_fn_args=transform_fn_args,
        dataset_cache_mode=args.dataset_cache_mode,
        dataset_config_hash=args.dataset_config_hash,
        hf_entity=args.hf_entity,
        dataset_local_cache_dir=args.dataset_local_cache_dir,
        dataset_skip_cache=args.dataset_skip_cache,
    )
    train_dataset = train_dataset.shuffle(seed=args.seed)

    eval_dataset = None
    if len(args.dataset_mixer_eval_list) > 0:
        eval_dataset = get_cached_dataset_tulu(
            args.dataset_mixer_eval_list,
            args.dataset_mixer_eval_list_splits,
            tc,
            args.dataset_transform_fn,
            transform_fn_args,
            hf_entity=args.hf_entity,
            dataset_cache_mode=args.dataset_cache_mode,
            dataset_config_hash=args.dataset_config_eval_hash,
            dataset_local_cache_dir=args.dataset_local_cache_dir,
            dataset_skip_cache=args.dataset_skip_cache,
        )
        if args.shuffle_eval_dataset:
            eval_dataset = eval_dataset.shuffle(seed=args.seed)

    visualize_token(train_dataset[0][INPUT_IDS_PROMPT_KEY], tokenizer)

    return train_dataset, eval_dataset


def create_model_and_optimizer(
    args: Args,
    tc: TokenizerConfig,
    model_config: ModelConfig,
    beaker_config: BeakerRuntimeConfig,
    wandb_url: str,
    tokenizer: PreTrainedTokenizer,
    inference_results_Q: ray_queue.Queue,
    param_prompt_Q: ray_queue.Queue,
    evaluation_inference_results_Q: ray_queue.Queue,
    system_prompt_tokens: List[int],
) -> tuple[ModelGroup, list[vllm_utils3.LLMRayActor], dict, int, int]:
    """Create the model, optimizer, and vLLM engines."""
    # Create placement group
    bundles = [{"GPU": actor_num_gpus, "CPU": actor_num_gpus * 10} for actor_num_gpus in args.num_learners_per_node]
    pg = placement_group(bundles, strategy="STRICT_SPREAD")
    ray_get_with_progress([pg.ready()], desc="Waiting for placement group")
    inits = []
    policy_group = ModelGroup(pg, PolicyTrainerRayProcess, args.num_learners_per_node, args.single_gpu_mode)
    wandb_url = wandb.run.get_url() if args.with_tracking else None
    inits.extend(
        model.from_pretrained.remote(args, model_config, beaker_config, wandb_url, tokenizer)
        for model in policy_group.models
    )

    # Set up tools
    max_len = args.max_prompt_token_length + args.response_length
    tool_objects = {}
    if args.tools:
        for tool in args.tools:
            if tool.lower() == "search":
                from open_instruct.search_utils.search_tool import SearchTool

                tool = SearchTool(
                    start_str="<query>",
                    end_str="</query>",
                    api_endpoint=args.search_api_endpoint,
                    number_documents_to_search=args.number_documents_to_search,
                )
                tool_objects[tool.end_str] = tool
                # Add tool end string to stop_strings
                args.stop_strings.append(tool.end_str)
            elif tool.lower() == "code":
                from open_instruct.tool_utils.tool_vllm import PythonCodeTool

                tool = PythonCodeTool(start_str="<code>", end_str="</code>", api_endpoint=args.code_tool_api_endpoint)
                tool_objects[tool.end_str] = tool
                # Add tool end string to stop_strings
                args.stop_strings.append(tool.end_str)
            else:
                raise ValueError(f"Unknown tool: {tool}")

    actor_manager = vllm_utils3.ActorManager.remote()

    # Create vLLM engines with queues
    vllm_engines = vllm_utils3.create_vllm_engines(
        args.vllm_num_engines,
        args.vllm_tensor_parallel_size,
        args.vllm_enforce_eager,
        tc.tokenizer_name_or_path,
        model_config.model_name_or_path,
        model_config.model_revision,
        args.seed,
        args.vllm_enable_prefix_caching,
        max_len,
        args.vllm_gpu_memory_utilization,
        args.single_gpu_mode,
        pg=pg if args.single_gpu_mode else None,
        tools=tool_objects,
        max_tool_calls=args.max_tool_calls,
        prompt_queue=param_prompt_Q,
        results_queue=inference_results_Q,
        eval_results_queue=evaluation_inference_results_Q,
        actor_manager=actor_manager,
        system_prompt_tokens=system_prompt_tokens,
    )

    resume_training_step = ray_get_with_progress(inits, desc="Initializing models")[0] + 1
    episode = (resume_training_step - 1) * args.num_unique_prompts_rollout * args.num_samples_per_prompt_rollout
    logger.info("======== ✅ all models and vLLM engines initialized =========")

    ray_get_with_progress(
        [m.setup_model_update_group.remote(vllm_engines=vllm_engines) for m in policy_group.models],
        desc="Setting up model update group",
    )
    logger.info("======== ✅ model update group setup successfully =========")

    return policy_group, vllm_engines, tool_objects, resume_training_step, episode, actor_manager


def create_generation_configs(args: Args):
    """Create generation configs for training and evaluation."""
    generation_config = vllm.SamplingParams(
        temperature=args.temperature,
        top_p=args.vllm_top_p,  # prevent rare out-of-vocab tokens with qwen
        max_tokens=args.response_length,
        include_stop_str_in_output=True,
        skip_special_tokens=False,
        n=args.num_samples_per_prompt_rollout,
        stop=args.stop_strings,
        seed=args.seed,
        # IMPORTANT: Set output_kind to FINAL_ONLY to ensure vLLM V1 properly handles n>1
        # With the default CUMULATIVE mode, vLLM V1 returns separate outputs for each
        # completion, making it difficult to aggregate them correctly. FINAL_ONLY mode
        # ensures all n completions are returned together in a single output.
        output_kind=vllm.sampling_params.RequestOutputKind.FINAL_ONLY,
    )
    eval_generation_config = generation_config.clone()
    eval_generation_config.temperature = 0.0
    eval_generation_config.n = 1
    return {"train": generation_config, "eval": eval_generation_config}


def split_and_insert_batch(
    batch: Batch,
    training_step,
    vllm_num_engines,
    pending_queries_map: PendingQueriesMap,
    param_prompt_Q,
    generation_config,
    is_eval: bool = False,
) -> None:
    """Split a batch into multiple inference batches and insert individual prompts into queues and mapping."""
    import math

    inference_batch_size = max(1, math.ceil(len(batch.queries) / vllm_num_engines))

    for batch_idx in range(vllm_num_engines):
        start_idx = batch_idx * inference_batch_size
        end_idx = min(start_idx + inference_batch_size, len(batch.queries))

        # Stop if we've distributed all queries
        if start_idx >= len(batch.queries):
            break

        sub_batch = batch[start_idx:end_idx]

        # Store prompts in the map using thread-safe insert_many
        pending_queries_map.insert_many(
            sub_batch.indices, sub_batch.queries, sub_batch.ground_truths, sub_batch.datasets
        )

        # Use PromptRequest for Ray queue with batch-specific dataset_index list
        param_prompt_Q.put(
            PromptRequest(
                prompts=sub_batch.queries,
                generation_config=generation_config,
                training_step=training_step,
                dataset_index=sub_batch.indices,
                is_eval=is_eval,
            )
        )


def prepare_prompts(
    training_step: int,
    args: Args,
    train_dataset: Any,
    iter_dataloader: Iterator[List[int]],
    pending_queries_map: PendingQueriesMap,
    param_prompt_Q: ray_queue.Queue,
    generation_configs: Dict[str, vllm.SamplingParams],
    weight_sync_trigger_event: threading.Event,
) -> Batch:
    """Trigger weight sync and prepare the next batch of prompts for vLLM."""
    dataset_indices = next(iter_dataloader)
    batch = next_batch(dataset_indices, train_dataset)

    split_and_insert_batch(
        batch, training_step, args.vllm_num_engines, pending_queries_map, param_prompt_Q, generation_configs["train"]
    )

    return batch


def load_data_from_packing_thread(packed_sequences_Q: Queue, num_total_tokens: int, stop_event: threading.Event):
    """Get the packed sequences with advantages from the packing thread."""
    with Timer("[Main Thread] 📦 Getting packed sequences from thread") as timer:
        while True:
            if stop_event.is_set():
                logger.warning("[Main Thread] Stop event detected while waiting for packed sequences")
                return None, {}, num_total_tokens
            try:
                packed_data = packed_sequences_Q.get(timeout=30.0)
                break
            except Empty:
                logger.warning("[Main Thread] Timeout waiting for packed sequences. Retrying...")
        data_thread_metrics = packed_data["metrics"]
        B = packed_data["B"]
        collated_data = packed_data["collated_data"]
        num_total_tokens += packed_data["num_new_tokens"]

    data_thread_metrics["time/trainer_idling"] = timer.duration
    if B == 0:
        logger.warning("[Main Thread] 🤡 After packing, there is not enough data to train")
        return None, data_thread_metrics, num_total_tokens
    return collated_data, data_thread_metrics, num_total_tokens


def weight_sync_thread(
    args: Args,
    stop_event: threading.Event,
    weight_sync_trigger_event: threading.Event,
    policy_group: ModelGroup,
    actor_manager: vllm_utils3.ActorManager,
    weight_sync_metrics_Q: Queue,
    resume_training_step: int = 1,
):
    """Thread function that handles weight sync operations and actor manager coordination."""
    logger.info("[Weight Sync Thread] 🚀 Starting weight sync thread")
    if resume_training_step > 1:
        weight_sync_trigger_event.set()

    while not stop_event.is_set():
        # Wait for weight sync trigger from main thread
        if not weight_sync_trigger_event.wait(timeout=1.0):
            continue

        # Clear the event for next iteration
        weight_sync_trigger_event.clear()

        with Timer("[Weight Sync]") as timer:
            logger.debug("[Weight Sync Thread] Starting weight sync")

            # Set actors to stop
            ray.get(actor_manager.set_should_stop.remote(True))
            logger.debug("[Weight Sync Thread] Set should_stop to True for weight sync")

            # Broadcast weights to vLLM engines
            # First get the futures
            weight_broadcast_futures: List[ray.ObjectRef] = [m.broadcast_to_vllm.remote() for m in policy_group.models]

            # Wait for all weight updates to complete
            ray_get_with_progress(
                weight_broadcast_futures,
                desc="[Weight Sync Thread] Waiting for weight updates to complete",
                enable=args.verbose,
            )

            # Allow actors to resume
            ray.get(actor_manager.set_should_stop.remote(False))
            logger.debug("[Weight Sync Thread] Set should_stop to False after weight sync")

        try:
            weight_sync_metrics_Q.put_nowait({"time/weight_sync": timer.duration})
        except Full:
            logger.warning("[Weight Sync Thread] weight sync metrics queue full, skipping metric")

    logger.info("[Weight Sync Thread] 🛑 Stopping weight sync thread")


def generate_thread(args, vllm_engines, resume_training_step, stop_event, generate_metrics_Q):
    """Thread function that repeatedly calls process_from_queue on vllm engines."""
    logger.info("[Generate Thread] 🚀 Starting generation thread")
    while not stop_event.is_set():
        with Timer("🔥 Generation time") as timer:
            processed_results = ray_get_with_progress(
                [engine.process_from_queue.remote(timeout=20) for engine in vllm_engines],
                desc="[Generate Thread] Waiting for vLLM engines to process",
                enable=args.verbose,
            )
            num_processed = sum(int(result) for result in processed_results)
            # Suppress timing output if nothing was processed
            if num_processed == 0:
                timer.noop = True
        if num_processed > 0:
            try:
                generate_metrics_Q.put_nowait({"time/generation": timer.duration})
            except Full:
                logger.warning("[Generate Thread] generate metrics queue full, skipping metric")
    logger.info("[Generate Thread] 🛑 Stopping generation thread")


def one_training_step(
    args: Args,
    policy_group: ModelGroup,
    collated_data,
    tokenizer,
    data_thread_metrics,
    episode,
    training_step,
    num_total_tokens,
    start_time,
    train_dataset,
    wandb_url,
    chat_template_name,
    iter_dataloader=None,
):
    """Train the model for one step."""
    update_ref_policy_future = []
    with Timer("[Main Thread] 🗡️ Training") as train_timer:
        metrics_list: List[dict[str, float]] = ray_get_with_progress(
            [
                policy_group.models[i].train.remote(
                    **collated_data[i], pad_token_id=tokenizer.pad_token_id, num_mini_batches=args.num_mini_batches
                )
                for i in range(args.world_size)
            ],
            desc=f"Running training step {training_step}",
        )
        if (
            args.ref_policy_update_freq is not None
            and training_step % args.ref_policy_update_freq == 0
            and args.alpha > 0
        ):
            update_ref_policy_future.extend(
                [policy_group.models[i].update_ref_policy.remote() for i in range(args.world_size)]
            )

    save_time = 0
    if args.save_freq > 0 and training_step % args.save_freq == 0 and (args.eval_on_step_0 or training_step > 1):
        with Timer("[Main Thread] 🗡️ Saving model") as timer:
            checkpoint_dir = f"{args.output_dir}_checkpoints"
            step_dir = os.path.join(checkpoint_dir, f"step_{training_step}")
            logger.info(f"Saving model at step {training_step} to {step_dir}")
            ray_get_with_progress(
                [
                    policy_group.models[i].save_model.remote(step_dir, chat_template_name, tokenizer)
                    for i in range(args.world_size)
                ],
                desc=f"Saving model at step {training_step}",
            )
            if args.try_launch_beaker_eval_jobs_on_weka and is_beaker_job():
                leaderboard_name = f"{args.hf_repo_revision}_step_{training_step}"
                for i in range(args.world_size):
                    policy_group.models[i].launch_ai2_evals_on_weka_wrapper.remote(
                        step_dir, leaderboard_name, wandb_url, training_step
                    )
        save_time += timer.duration

    if len(update_ref_policy_future) > 0:
        with Timer("[Main Thread] 🔃 Updating reference policy"):
            ray_get_with_progress(update_ref_policy_future, desc="Updating reference policy")

    average_metrics = {k: sum(m[k] for m in metrics_list) / len(metrics_list) for k in metrics_list[0]}
    total_time = time.perf_counter() - start_time
    metrics = {
        "episode": episode,
        "global_step": episode,
        "training_step": training_step,
        "val/num_total_tokens": num_total_tokens,
        "epoch": episode / args.num_samples_per_prompt_rollout / len(train_dataset),
        "tokens_per_second": num_total_tokens / total_time,
        "time/total": total_time,
        "time/training": train_timer.duration,
        "time/saving": save_time,
        **data_thread_metrics,
        **average_metrics,
    }
    # Print only scalar metrics
    scalar_metrics = {k: v for k, v in metrics.items() if isinstance(v, (float, int))}
    print_rich_single_line_metrics(scalar_metrics)

    if args.with_tracking:
        # Convert array/list metrics to wandb histograms for logging
        for key, value in metrics.items():
            if isinstance(value, np.ndarray) or isinstance(value, list):
                if len(value) > 0:
                    metrics[key] = wandb.Histogram(value)
        wandb.log(metrics, step=episode)


def maybe_evaluate(
    args: Args,
    training_step: int,
    evaluation_inference_results_Q: ray_queue.Queue,  # Ray queue
    tokenizer,
    eval_batch: Optional[Batch],
    reward_fn,
    episode,
    eval_pending_queries_map: PendingQueriesMap,
    eval_generation_config,
    generate_metrics_Q: Queue,
):
    """Optionally evaluate the model."""
    try:
        # timeout 0.01 if this is the last training step or we're not evaluating
        # otherwise, wait to get the last evaluation generations (long timeout just in case)
        timeout = 0.01 if (training_step < args.num_training_steps or args.local_eval_every < 0) else 100

        # Accumulate evaluation results from all vLLM engines
        eval_result, eval_batch = accumulate_inference_batches(
            evaluation_inference_results_Q,
            eval_pending_queries_map,
            args,
            training_step,
            eval_generation_config,
            timeout=timeout,
        )

        logger.info("[Main Thread] 📊 Evaluation responses received")

        eval_generate_metrics = {}
        try:
            eval_generate_metrics = generate_metrics_Q.get_nowait()
        except Empty:
            logger.info("[Main Thread] didn't get eval generation metrics")

        eval_sequence_lengths = np.array([len(response) for response in eval_result.responses])
        eval_decoded_responses = tokenizer.batch_decode(eval_result.responses, skip_special_tokens=True)
        eval_stop_rate = sum(int(finish_reason == "stop") for finish_reason in eval_result.finish_reasons) / len(
            eval_result.finish_reasons
        )

        # get and log evaluation metrics
        eval_scores, eval_reward_metrics = asyncio.run(
            reward_fn(
                eval_result.responses,
                eval_decoded_responses,
                eval_batch if eval_batch else Batch(queries=[], ground_truths=[], datasets=[], indices=None),
                eval_result.finish_reasons,
                eval_result.request_info,
            )
        )
        eval_reward_metrics = {f"eval/{key}": val for key, val in eval_reward_metrics.items()}
        eval_metrics = {
            "eval/scores": np.array(eval_scores).mean(),
            "eval/sequence_lengths": eval_sequence_lengths.mean(),
            "eval/sequence_lengths_min": eval_sequence_lengths.min(),
            "eval/sequence_lengths_max": eval_sequence_lengths.max(),
            "eval/stop_rate": eval_stop_rate,
            **eval_reward_metrics,
        }
        if "time/generation" in eval_generate_metrics:
            eval_metrics["eval/generation_time"] = eval_generate_metrics["time/generation"]
        print_rich_single_line_metrics(eval_metrics)

        table = {}
        table["prompt"] = tokenizer.batch_decode(eval_batch.queries if eval_batch else [])
        table["response"] = eval_decoded_responses
        table["response"] = [item.replace(tokenizer.pad_token, "") for item in table["response"]]
        table["scores"] = eval_scores
        table["ground_truth"] = eval_batch.ground_truths if eval_batch else []
        df = pd.DataFrame(table)

        if args.with_tracking:
            eval_metrics["sample_completions"] = wandb.Table(dataframe=df)
            wandb.log(eval_metrics, step=episode)
        else:
            print_rich_table(df.iloc[:1])
        del table
    except Empty:
        logger.warning("[Main Thread] 🙈 Evaluation responses not received")


def save_final_model(
    args: Args,
    policy_group: ModelGroup,
    tokenizer: PreTrainedTokenizer,
    training_step: int,
    wandb_url: str,
    chat_template_name: str,
):
    """Save the final model and launch evaluation jobs if configured."""
    logger.info(f"Saving final model at step {training_step} to {args.output_dir}")
    with Timer("[Main Thread] 🗡️ Saving model"):
        ray_get_with_progress(
            [
                policy_group.models[i].save_model.remote(args.output_dir, chat_template_name, tokenizer)
                for i in range(args.world_size)
            ],
            desc="Saving final model",
        )
        if args.try_launch_beaker_eval_jobs_on_weka and is_beaker_job():
            leaderboard_name = args.hf_repo_revision
            for i in range(args.world_size):
                policy_group.models[i].launch_ai2_evals_on_weka_wrapper.remote(
                    args.output_dir, leaderboard_name, wandb_url, training_step
                )


def make_tokenizer(tc: TokenizerConfig, model_config: ModelConfig):
    """Setup tokenizer with appropriate configuration."""
    tc.tokenizer_revision = model_config.model_revision if tc.tokenizer_revision is None else tc.tokenizer_revision
    tc.tokenizer_name_or_path = (
        model_config.model_name_or_path if tc.tokenizer_name_or_path is None else tc.tokenizer_name_or_path
    )
    if (
        tc.tokenizer_revision != model_config.model_revision
        and tc.tokenizer_name_or_path != model_config.model_name_or_path
    ):
        # Warn user if tokenizer and model use different revisions; this is an unusual
        # use case.
        warning = f"""Requested tokenizer revision `{tc.tokenizer_revision=}` is different
                   from the model revision `{model_config.model_revision=}` or the tokenizer name `{tc.tokenizer_name_or_path=}`
                   is different from the model name `{model_config.model_name_or_path=}`."""
        logger.warning(warning)
    return tc.tokenizer


def make_reward_fn(args: Args) -> Callable:
    """Create a reward function based on the provided arguments."""
    reward_fn_mapping = build_all_verifiers(args)

    async def reward_fn(
        responses: List[torch.Tensor],
        decoded_responses: List[str],
        batch: Batch,
        finish_reasons: List[str],
        infos: List[List[int]],
        queries: Optional[List[str]] = None,
    ) -> List[float]:
        timeouts = infos.timeouts
        tool_errors = infos.tool_errors
        tool_outputs = infos.tool_outputs
        tool_calleds = infos.tool_calleds
        good_outputs = [
            len(tool_outputs[i]) > 0 and tool_calleds[i] and not timeouts[i] and not tool_errors[i]
            for i in range(len(tool_outputs))
        ]
        scores = [0] * len(decoded_responses)
        metrics = {}

        if args.apply_r1_style_format_reward:
            with Timer("[Data Preparation Thread] Calculating rewards -- 🧮 Calculating format reward"):
                format_scores = soft_format_reward_func(decoded_responses, args.r1_style_format_reward)
                if len(format_scores) != len(scores):
                    raise ValueError(f"{len(format_scores)=} != {len(scores)=}")
                for i in range(len(format_scores)):
                    scores[i] = format_scores[i] + scores[i]
                metrics["val/format_scores"] = np.array(format_scores).mean()

        if args.apply_verifiable_reward:
            with Timer("[Data Preparation Thread] Calculating rewards -- 🏆 Applying verifiable reward"):
                verifiable_rewards, per_func_rewards = await apply_verifiable_reward(
                    reward_fn_mapping,
                    responses,
                    decoded_responses,
                    batch,
                    reward_mult=args.verification_reward,
                    queries=queries,
                )
                if len(verifiable_rewards) != len(scores):
                    raise ValueError(f"{len(verifiable_rewards)=} != {len(scores)=}")
                # slightly complex combo of good outputs and additive format reward
                for i in range(len(verifiable_rewards)):
                    if not args.only_reward_good_outputs or (good_outputs[i] and args.only_reward_good_outputs):
                        if args.apply_r1_style_format_reward and args.additive_format_reward:
                            scores[i] = verifiable_rewards[i] + scores[i]
                        elif args.apply_r1_style_format_reward and not args.additive_format_reward:
                            scores[i] = verifiable_rewards[i] if format_scores[i] == 1 else 0
                        else:
                            scores[i] = verifiable_rewards[i]
                np_verifiable_rewards = np.array(verifiable_rewards)
                metrics["objective/verifiable_reward"] = np_verifiable_rewards.mean()
                metrics["objective/verifiable_correct_rate"] = (np_verifiable_rewards > 0.0).mean()
                # reshuffle around per_func rewards
                per_func_lists = defaultdict(list)
                for reward_dict in per_func_rewards:
                    for key, value in reward_dict.items():
                        per_func_lists[key].append(value)
                # log per function rewards
                for key, value in per_func_lists.items():
                    np_value = np.array(value)
                    metrics[f"objective/{key}_reward"] = np_value.mean()
                    metrics[f"objective/{key}_correct_rate"] = (np_value > 0.0).mean()

        # this gets applied at the very end since it replaces (rather than adds to) the existing reward.
        if args.non_stop_penalty:
            with Timer("[Data Preparation Thread] Calculating rewards -- 🦖 Applying non stop penalty"):
                assert len(finish_reasons) == len(scores)
                for i in range(len(finish_reasons)):
                    if finish_reasons[i] != "stop":
                        scores[i] = args.non_stop_penalty_value

        return scores, metrics

    return reward_fn


def cleanup_judge_clients():
    """Cleans up all LLM judge clients and shutdown Ray."""
    asyncio.run(cleanup_all_llm_judge_clients())
    logger.info("✅ LLM judge clients cleaned up")
    ray.shutdown()
    logger.info("✅ Ray shut down")


def cleanup_training_resources(
    stop_event: threading.Event,
    executor: futures.ThreadPoolExecutor,
    queues: list[ray_queue.Queue],
    actor_manager: vllm_utils3.ActorManager,
) -> None:
    """Clean up all training resources including threads and Ray queues."""
    # Signal generate_thread to stop
    stop_event.set()

    logger.info("Signaling all actors to stop...")
    ray.get(actor_manager.set_should_stop.remote(True))
    logger.info("✅ Signaled all actors to stop")

    logger.info("Pushing shutdown sentinel to queues...")
    # Push sentinel to the first queue (inference_results_Q)
    if queues and len(queues) > 0:
        queues[0].put(ShutdownSentinel(), timeout=1)

    logger.info("Shutting down Ray queues...")
    if queues and len(queues) > 0:
        [queue.shutdown() for queue in queues]
    logger.info("Shutting down thread pool executor...")
    executor.shutdown(wait=True)

    # Clean up judge clients
    cleanup_judge_clients()

    # Clean up distributed process group if it was initialized
    if dist.is_initialized():
        logger.info("Destroying process group...")
        dist.destroy_process_group()
        logger.info("✅ Process group destroyed")


def run_training(
    args,
    tokenizer,
    train_dataset,
    eval_batch,
    policy_group,
    vllm_engines,
    generation_configs,
    iter_dataloader,
    reward_fn,
    resume_training_step,
    episode,
    wandb_url,
    tc,
    stop_event,
    executor,
    inference_results_Q,
    param_prompt_Q,
    evaluation_inference_results_Q,
    packed_sequences_Q,
    pending_queries_map,
    eval_pending_queries_map,
    generate_metrics_Q,
    weight_sync_metrics_Q,
    actor_manager: vllm_utils3.ActorManager,
    checkpoint_state=None,
):
    if resume_training_step > 1:
        logger.info(f"[Main Thread] Resuming training from step {resume_training_step}")

    logger.info("======== ✅ weight sync thread starts =========")
    weight_sync_trigger_event = threading.Event()
    weight_sync_thread_future = executor.submit(
        weight_sync_thread,
        args,
        stop_event,
        weight_sync_trigger_event,
        policy_group,
        actor_manager,
        weight_sync_metrics_Q,
        resume_training_step,
    )

    """Run the main training loop with worker threads."""
    ray_get_with_progress(
        [engine.ready.remote() for engine in vllm_engines], "Checking engines are ready to work", timeout=300
    )

    logger.info("======== ✅ data preparation thread starts =========")
    packing_future = executor.submit(
        data_preparation_thread,
        reward_fn,
        inference_results_Q,
        packed_sequences_Q,
        pending_queries_map,
        args,
        tokenizer,
        args.num_training_steps,
        generation_configs["train"],
        resume_training_step,
    )

    logger.info("======== ✅ generation thread starts =========")
    generation_future = executor.submit(
        generate_thread, args, vllm_engines, resume_training_step, stop_event, generate_metrics_Q
    )

    # Send initial data to ensure we have a N-step offset.
    for _ in range(args.async_steps):
        dataset_indices = next(iter_dataloader)
        batch = next_batch(dataset_indices, train_dataset)
        split_and_insert_batch(
            batch,
            resume_training_step,
            args.vllm_num_engines,
            pending_queries_map,
            param_prompt_Q,
            generation_configs["train"],
        )
    if checkpoint_state and "num_total_tokens" in checkpoint_state:
        num_total_tokens = checkpoint_state["num_total_tokens"]
        logger.info(f"Restored num_total_tokens: {num_total_tokens}")
    else:
        num_total_tokens = 0

    num_total_tokens = 0
    training_start_time = time.time()  # Track overall training start time
    for training_step in range(resume_training_step, args.num_training_steps + 1):
        start_time = time.perf_counter()

        if (
            training_step == resume_training_step
            or training_step % 10 == 0
            or training_step == args.num_training_steps
        ):
            logger.info(f"Progress update for Beaker description: step {training_step}/{args.num_training_steps}")
            maybe_update_beaker_description(
                current_step=training_step,
                total_steps=args.num_training_steps,
                start_time=training_start_time,
                wandb_url=wandb_url,
            )

        # Check if any of the threads have raised an exception.
        [f.result() for f in [packing_future, generation_future, weight_sync_thread_future] if f.done()]

        logger.debug(f"[Main Thread] Triggered weight sync for step {training_step}")
        weight_sync_trigger_event.set()

        episode += args.num_unique_prompts_rollout * args.num_samples_per_prompt_rollout
        prepare_prompts(
            training_step,
            args,
            train_dataset,
            iter_dataloader,
            pending_queries_map,
            param_prompt_Q,
            generation_configs,
            weight_sync_trigger_event,
        )
        if (
            training_step % args.local_eval_every == 0
            and eval_batch is not None
            and (args.eval_on_step_0 or training_step > 1)
        ):
            split_and_insert_batch(
                eval_batch,
                training_step,
                args.vllm_num_engines,
                eval_pending_queries_map,
                param_prompt_Q,
                generation_configs["eval"],
                is_eval=True,
            )

        # The generate_thread is now handling vLLM processing asynchronously
        collated_data, data_thread_metrics, num_total_tokens = load_data_from_packing_thread(
            packed_sequences_Q, num_total_tokens, stop_event
        )
        if collated_data is None:
            continue

        for metrics_Q in [generate_metrics_Q, weight_sync_metrics_Q]:
            try:
                metrics = metrics_Q.get_nowait()
            except Empty:
                logger.info("[Main Thread] didn't get train generation metrics")

            data_thread_metrics = {**data_thread_metrics, **metrics}

        one_training_step(
            args,
            policy_group,
            collated_data,
            tokenizer,
            data_thread_metrics,
            episode,
            training_step,
            num_total_tokens,
            start_time,
            train_dataset,
            wandb_url,
            tc.chat_template_name,
            iter_dataloader,
        )

        # Checkpoint after one_training_step (or even if it was skipped)
        # This ensures we checkpoint progress even if the exact checkpoint step has no data
        if (
            args.checkpoint_state_freq > 0
            and training_step % args.checkpoint_state_freq == 0
            and args.checkpoint_state_dir is not None
        ):
            with Timer("[Main Thread] 🗡️ Saving checkpoint state"):
                # Save comprehensive client state including ShufflingIterator state
                client_state = {
                    "training_step": training_step,
                    "episode": episode,
                    "num_total_tokens": num_total_tokens,
                }

                # Save ShufflingIterator state
                if iter_dataloader is not None:
                    client_state["shuffling_iterator_state"] = iter_dataloader.get_state()

                ray_get_with_progress(
                    [
                        policy_group.models[i].save_checkpoint_state.remote(args.checkpoint_state_dir, client_state)
                        for i in range(args.world_size)
                    ],
                    desc=f"Saving checkpoint state at step {training_step}",
                )
                logger.info(f"Saved checkpoint state at step {training_step} to {args.checkpoint_state_dir}")

        maybe_evaluate(
            args,
            training_step,
            evaluation_inference_results_Q,
            tokenizer,
            eval_batch,
            reward_fn,
            episode,
            eval_pending_queries_map,
            generation_configs["eval"],
            generate_metrics_Q,
        )

    if resume_training_step > args.num_training_steps:
        raise ValueError(f"Training didn't run since {resume_training_step=} > {args.num_training_steps=}")

    save_final_model(args, policy_group, tokenizer, training_step, wandb_url, tc.chat_template_name)


def main(args: Args, tc: TokenizerConfig, model_config: ModelConfig, num_eval_samples: int = 32):
    tokenizer = make_tokenizer(tc, model_config)
    args = setup_runtime_variables(args)
    beaker_config, wandb_url = setup_experiment_tracking(args, tc, model_config)

    # Tokenize system prompt if provided
    system_prompt_text = None
    if args.system_prompt_file:
        with open(args.system_prompt_file, 'r') as f:
            system_prompt_text = f.read().strip()
        logger.info(f"Loaded system prompt from file: {args.system_prompt_file}")
    elif args.system_prompt:
        system_prompt_text = args.system_prompt
        
    if system_prompt_text:
        system_prompt_tokens = tokenizer.encode(system_prompt_text, add_special_tokens=False)
        logger.info(f"System prompt tokenized to {len(system_prompt_tokens)} tokens")
    else:
        system_prompt_tokens = []

    train_dataset, eval_dataset = setup_datasets(args, tc, tokenizer)
    if args.cache_dataset_only:
        return

    pprint([args, model_config])

    # Initialize Ray before creating Ray objects
    ray.init(dashboard_host="0.0.0.0")

    # Create Ray queues.
    queue_size = (args.async_steps + 1) * args.vllm_num_engines
    inference_results_Q = ray_queue.Queue(maxsize=queue_size)
    param_prompt_Q = ray_queue.Queue(maxsize=queue_size)
    evaluation_inference_results_Q = ray_queue.Queue(maxsize=args.vllm_num_engines)

    policy_group, vllm_engines, tool_objects, resume_training_step, episode, actor_manager = (
        create_model_and_optimizer(
            args,
            tc,
            model_config,
            beaker_config,
            wandb_url,
            tokenizer,
            inference_results_Q,
            param_prompt_Q,
            evaluation_inference_results_Q,
            system_prompt_tokens,
        )
    )

    generation_configs = create_generation_configs(args)

    checkpoint_state = None
    if args.checkpoint_state_dir and os.path.exists(args.checkpoint_state_dir):
        # Try to load the checkpoint state from the first rank
        checkpoint_path = os.path.join(args.checkpoint_state_dir, "global_0", "state.pt")
        if os.path.exists(checkpoint_path):
            checkpoint_state = torch.load(checkpoint_path, map_location="cpu", weights_only=False)
            logger.info(f"Loaded checkpoint state from {checkpoint_path}")

            episode = checkpoint_state["episode"]
            logger.info(f"Restored episode count: {episode}")

    train_dataset_idxs = np.arange(len(train_dataset))
    iter_dataloader = ShufflingIterator(train_dataset_idxs, args.num_unique_prompts_rollout, seed=args.seed)

    if checkpoint_state and "shuffling_iterator_state" in checkpoint_state:
        iter_dataloader.set_state(checkpoint_state["shuffling_iterator_state"])
        logger.info("Restored ShufflingIterator state from checkpoint")

    # Create additional queues (main queues already created above)
    packed_sequences_Q = Queue(maxsize=args.async_steps)
    pending_queries_map = PendingQueriesMap()
    eval_pending_queries_map = PendingQueriesMap()
    generate_metrics_Q = Queue(maxsize=args.async_steps)
    weight_sync_metrics_Q = Queue(maxsize=args.async_steps)

    if eval_dataset is None:
        eval_batch = None
    else:
        eval_dataset_indices = list(range(min(num_eval_samples, len(eval_dataset))))
        eval_batch = next_batch(eval_dataset_indices, eval_dataset)
    reward_fn = make_reward_fn(args)

    stop_event = threading.Event()
    executor = futures.ThreadPoolExecutor(max_workers=3, thread_name_prefix="grpo")

    try:
        episode = run_training(
            args,
            tokenizer,
            train_dataset,
            eval_batch,
            policy_group,
            vllm_engines,
            generation_configs,
            iter_dataloader,
            reward_fn,
            resume_training_step,
            episode,
            wandb_url,
            tc,
            stop_event,
            executor,
            inference_results_Q,
            param_prompt_Q,
            evaluation_inference_results_Q,
            packed_sequences_Q,
            pending_queries_map,
            eval_pending_queries_map,
            generate_metrics_Q,
            weight_sync_metrics_Q,
            actor_manager,
            checkpoint_state,
        )
    finally:
        cleanup_training_resources(
            stop_event, executor, [inference_results_Q, param_prompt_Q, evaluation_inference_results_Q], actor_manager
        )

    # Ai2 logic: we use /output to store the artifacts of the job, so we
    # make a copy of the model to `/output` in the end.
    if (
        args.try_auto_save_to_beaker
        and is_beaker_job()
        and len(beaker_config.beaker_dataset_id_urls) > 0
        and args.output_dir.rstrip("/") != "/output"
    ):
        shutil.copytree(args.output_dir, "/output", dirs_exist_ok=True)
    logger.info("finished training")

    accelerator = Namespace()
    accelerator.is_main_process = True  # hack
    if args.push_to_hub:
        logger.info("Pushing model to hub")
        push_folder_to_hub(accelerator, args.output_dir, args.hf_repo_id, args.hf_repo_revision)

    # Check for runtime leaks before exiting
    logger.info("Checking for runtime leaks...")

    utils.check_runtime_leaks()


if __name__ == "__main__":
    parser = ArgumentParserPlus((Args, TokenizerConfig, ModelConfig))
    args, tokenizer_config, model_config = parser.parse_args_into_dataclasses()
    assert isinstance(args, Args)
    assert isinstance(tokenizer_config, TokenizerConfig)
    assert isinstance(model_config, ModelConfig)

    main(args, tokenizer_config, model_config)<|MERGE_RESOLUTION|>--- conflicted
+++ resolved
@@ -854,14 +854,8 @@
         # Return futures instead of blocking - let caller handle completion
         all_refs = []
         if torch.distributed.get_rank() == 0:
-<<<<<<< HEAD
-            ray_get_with_progress(refss, desc="Broadcasting weights to vLLM", enable=self.args.verbose)
-=======
             all_refs.extend(refss)
-            if self.args.vllm_enable_prefix_caching:
-                all_refs.extend(cache_reset_refs)
         return all_refs
->>>>>>> a0444000
 
     def update_ref_policy(self):
         for ref_param, param in zip(self.ref_policy.parameters(), self.model.parameters()):
