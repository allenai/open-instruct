--- conflicted
+++ resolved
@@ -464,11 +464,6 @@
     # Initialize the accelerator. We will let the accelerator handle device placement for us in this example.
     # If we're using tracking, we also need to initialize it here and it will by default pick up all supported trackers
     # in the environment
-<<<<<<< HEAD
-    args.run_name = f"{args.exp_name}__{args.seed}__{int(time.time())}"
-    args.output_dir = os.path.join(args.output_dir, args.run_name)
-    if args.push_to_hub:
-=======
     accelerator_log_kwargs = {}
     if args.with_tracking:
         accelerator_log_kwargs["log_with"] = args.report_to
@@ -506,7 +501,6 @@
     if is_beaker_job():
         args.dataset_local_cache_dir = "/weka/oe-adapt-default/allennlp/deletable_open_instruct_dataset_cache"
     if args.push_to_hub and accelerator.is_main_process:
->>>>>>> c504c306
         if args.hf_repo_id is None:  # auto-generate one
             args.hf_repo_id = "open_instruct_dev"
         if args.hf_entity is None:  # first try to use AI2 entity
@@ -811,34 +805,6 @@
     if checkpointing_steps is not None and str(checkpointing_steps).lower() != "epoch":
         checkpointing_steps = int(checkpointing_steps)
 
-<<<<<<< HEAD
-    # We need to initialize the trackers we use, and also store our configuration.
-    # The trackers initializes automatically on the main process.
-    if args.with_tracking:
-        experiment_config = vars(args)
-        # TensorBoard cannot log Enums, need the raw value
-        experiment_config["lr_scheduler_type"] = experiment_config["lr_scheduler_type"]
-
-        # (Optional) Ai2 internal tracking
-        if args.wandb_entity is None:
-            args.wandb_entity = maybe_use_ai2_wandb_entity()
-        if is_beaker_job():
-            experiment_config.update(vars(beaker_config))
-        accelerator.init_trackers(
-            args.wandb_project_name,
-            experiment_config,
-            init_kwargs={
-                "wandb": {
-                    "name": args.run_name,
-                    "entity": args.wandb_entity,
-                    "tags": [args.exp_name] + get_wandb_tags(),
-                }
-            },
-        )
-        wandb_tracker = accelerator.get_tracker("wandb")
-
-=======
->>>>>>> c504c306
     # Train!
     total_batch_size = args.per_device_train_batch_size * accelerator.num_processes * args.gradient_accumulation_steps
 
