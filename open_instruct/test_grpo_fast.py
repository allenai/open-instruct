--- conflicted
+++ resolved
@@ -182,15 +182,11 @@
             vllm_logprobs=[torch.randn(length) for length in lengths],
         )
 
-<<<<<<< HEAD
-    def create_mock_result(self, dataset_index, epoch_number, num_samples_per_prompt=1, reward_scores=None):
-=======
     def create_mock_result_from_request(self, request: PromptRequest, num_samples_per_prompt=1):
         """Create a mock GenerationResult from a PromptRequest."""
         return self.create_mock_result(request.dataset_index, request.prompt_id, num_samples_per_prompt)
 
-    def create_mock_result(self, dataset_index: int, prompt_id: str, num_samples_per_prompt=1):
->>>>>>> 0f7ef0d2
+    def create_mock_result(self, dataset_index: int, prompt_id: str, num_samples_per_prompt=1, reward_scores=None):
         """Create a mock GenerationResult."""
         total_responses = num_samples_per_prompt
         if reward_scores is None:
@@ -621,11 +617,7 @@
             num_prompts=num_prompts,
             model_dims=mock_model_dims,
             tokenizer=tokenizer,
-<<<<<<< HEAD
-=======
-            reward_fn=reward_fn,
             prompt_dataset=mock_dataset,
->>>>>>> 0f7ef0d2
         )
 
         self.assertEqual(len(batch.queries), num_prompts * num_samples_per_prompt)
@@ -671,11 +663,7 @@
                     num_prompts=num_prompts,
                     model_dims=mock_model_dims,
                     tokenizer=tokenizer,
-<<<<<<< HEAD
-=======
-                    reward_fn=reward_fn,
                     prompt_dataset=mock_dataset,
->>>>>>> 0f7ef0d2
                 )
                 completed.set()
             except Exception:
@@ -847,14 +835,9 @@
         mock_dataset = self.create_mock_dataset(queries, ground_truths, datasets, raw_queries)
 
         for i in range(num_prompts):
-<<<<<<< HEAD
             constant_scores = [0.5] * num_samples_per_prompt
-            mock_result = self.create_mock_result(
-                i, epoch_number=1, num_samples_per_prompt=num_samples_per_prompt, reward_scores=constant_scores
+            mock_result = self.create_mock_result(i, f"0_{i}", num_samples_per_prompt=num_samples_per_prompt, reward_scores=constant_scores
             )
-=======
-            mock_result = self.create_mock_result(i, f"0_{i}", num_samples_per_prompt=num_samples_per_prompt)
->>>>>>> 0f7ef0d2
             inference_results_Q.put(mock_result)
 
         mock_args = self.create_mock_args(num_engines=4, num_samples=num_samples_per_prompt)
@@ -872,11 +855,7 @@
             num_prompts=num_prompts,
             model_dims=mock_model_dims,
             tokenizer=tokenizer,
-<<<<<<< HEAD
-=======
-            reward_fn=reward_fn_zero_std,
             prompt_dataset=mock_dataset,
->>>>>>> 0f7ef0d2
             filter_zero_std_samples=True,
         )
 
