--- conflicted
+++ resolved
@@ -212,11 +212,8 @@
     """List of strings that stop the generation when they are generated.
     The returned output will not contain the stop strings."""
     # Algorithm
-<<<<<<< HEAD
     async_steps: int = 1
     """Number of steps ahead to generate responses. Fully synchronous training is not supported, so async_steps must be greater than 0. The trainer learns from a policy up to async_steps old like Cleanba (https://arxiv.org/abs/2310.00036)"""
-=======
->>>>>>> f9771217
     num_epochs: int = 1
     """the number of epochs to train"""
     num_mini_batches: int = 1
@@ -244,7 +241,6 @@
     """
     ref_policy_update_freq: int | None = None
     """How many training steps to take before updating the reference policy."""
-<<<<<<< HEAD
     load_ref_policy: bool = True
     """Whether to load and use a reference policy for KL penalty calculation."""
     advantage_normalization_type: Literal["standard", "centered"] = "standard"
@@ -260,8 +256,6 @@
     """Whether to filter out prompts with zero reward std (all samples have the same score)."""
     no_resampling_pass_rate: float | None = None
     """If the response to a prompt is solved at a rate higher than this, do not resample this prompt again"""
-=======
->>>>>>> f9771217
 
     record_entropy: bool = False
     """whether to record the entropy of the policy during training. Uses extra memory."""
@@ -460,12 +454,9 @@
         # Initialize stop_strings if None
         if self.stop_strings is None:
             self.stop_strings = []
-<<<<<<< HEAD
         assert self.pack_length >= self.max_prompt_token_length + self.response_length, (
             "The `pack_length` needs to be greater than the sum of `max_prompt_token_length` and `response_length`!"
         )
-=======
->>>>>>> f9771217
         if self.checkpoint_state_freq > 0 and self.checkpoint_state_dir is None:
             raise ValueError("`checkpoint_state_dir` must be provided if `checkpoint_state_freq` is greater than 0!")
         if self.checkpoint_state_dir is not None and self.checkpoint_state_freq == -1:
@@ -512,7 +503,6 @@
         if self.apply_r1_style_format_reward and self.additive_format_reward:
             self.max_possible_score += self.r1_style_format_reward
 
-<<<<<<< HEAD
         if self.active_sampling:
             assert self.async_steps > 1, (
                 "With active_sampling, you should set async_steps > 1 to account for filtering of the first batch. "
@@ -531,8 +521,6 @@
         if self.async_steps < 1:
             raise ValueError("`async_steps` must be greater than 0. Fully synchronous training is not supported.")
 
-=======
->>>>>>> f9771217
 
 def masked_mean(
     values: torch.Tensor, mask: torch.Tensor, axis: int | None = None, denominator: float | None = None
@@ -833,7 +821,6 @@
                 per_device_train_batch_size=args.per_device_train_batch_size,
             )
 
-<<<<<<< HEAD
             self.ref_policy: PreTrainedModel = load_ref_policy(
                 model_config=model_config,
                 ds_config=ds_config,
@@ -846,30 +833,6 @@
                 else None,
             )
         self.local_metrics = utils.MetricsTracker(device=self.device)
-=======
-        self.ref_policy: PreTrainedModel = AutoModelForCausalLM.from_pretrained(
-            model_config.model_name_or_path,
-            revision=model_config.model_revision,
-            torch_dtype=torch.bfloat16,
-            attn_implementation="flash_attention_2",
-            use_cache=False,
-            **({"device_map": {"": self.local_rank}} if args.deepspeed_stage != 3 else {}),
-        )
-        disable_dropout_in_model(self.ref_policy)
-        self.ref_policy, *_ = deepspeed.initialize(model=self.ref_policy, config=ds_config)
-        self.ref_policy.eval()
-
-        # Load reference policy checkpoint if available
-        if hasattr(self, "ref_policy_checkpoint_path") and self.ref_policy_checkpoint_path:
-            state_dict = torch.load(self.ref_policy_checkpoint_path, map_location=self.device)
-            if hasattr(self.ref_policy, "module"):
-                # If wrapped by DeepSpeed
-                self.ref_policy.module.load_state_dict(state_dict)
-            else:
-                self.ref_policy.load_state_dict(state_dict)
-            logger.info(f"{self.rank=}: Loaded reference policy checkpoint from {self.ref_policy_checkpoint_path}")
-        self.local_metrics = utils.MetricsTracker(max_metrics=64, device=self.device)
->>>>>>> f9771217
         return optimization_steps_done
 
     def forward(
@@ -1010,7 +973,6 @@
             else:
                 ref_param.data.mul_(1.0 - self.args.alpha).add_(param.data, alpha=self.args.alpha)
 
-<<<<<<< HEAD
     def compute_logprobs(
         self,
         model: PreTrainedModel,
@@ -1060,19 +1022,6 @@
 
         return collated_logprobs, collated_entropies
 
-    def train(
-        self,
-        collated_query_responses,
-        collated_tool_masks,
-        collated_attention_masks,
-        collated_position_ids,
-        collated_advantages,
-        collated_response_masks,
-        collated_vllm_logprobs,
-        pad_token_id: int,
-        num_mini_batches: int,
-    ):
-=======
     def step(self):
         batch_data = next(self.dataloader)
         batch_metrics = batch_data["metrics"]
@@ -1084,7 +1033,6 @@
         collated_response_masks = batch_data["collated_response_masks"]
         collated_vllm_logprobs = batch_data["collated_vllm_logprobs"]
 
->>>>>>> f9771217
         args = self.args
         to_device_inplace(collated_query_responses, self.device)
         to_device_inplace(collated_tool_masks, self.device)
@@ -1118,21 +1066,13 @@
             with Timer("Inference Calculation", noop=self.rank != 0):
                 collated_ref_logprobs, _ = self.compute_logprobs(
                     self.ref_policy,
-<<<<<<< HEAD
                     collated_query_responses,
                     collated_tool_masks,
                     collated_attention_masks,
                     collated_position_ids,
                     collated_response_masks,
-                    pad_token_id,
+                    self.pad_token_id,
                     use_grad=False,
-=======
-                    query_response,
-                    attention_mask,
-                    position_id,
-                    self.pad_token_id,
-                    args.temperature,
->>>>>>> f9771217
                     return_entropy=False,
                 )
         # if we have multiple minibatches, we need to calculate the old logprobs for each minibatch
@@ -1140,7 +1080,6 @@
         # from the generator (note that async mode means these are a bit diff!)
         old_logprobs = [None for _ in range(len(collated_query_responses))]
         if num_mini_batches > 1:
-<<<<<<< HEAD
             with Timer("Old logprobs Calculation", noop=self.rank != 0):
                 local_old_logprobs = None
                 if not args.use_vllm_logprobs:
@@ -1151,7 +1090,7 @@
                         collated_attention_masks,
                         collated_position_ids,
                         collated_response_masks,
-                        pad_token_id,
+                        self.pad_token_id,
                         use_grad=False,
                         return_entropy=False,
                     )
@@ -1176,41 +1115,6 @@
                             old_logprobs[i] = local_old_logprobs[i]
 
                         torch.cuda.empty_cache()
-=======
-            with Timer("Old logprobs Calculation", noop=self.rank != 0), torch.no_grad():
-                for i in range(len(collated_query_responses)):
-                    query_response = collated_query_responses[i]
-                    tool_mask = collated_tool_masks[i]
-                    attention_mask = collated_attention_masks[i]
-                    position_id = collated_position_ids[i]
-                    response_mask = collated_response_masks[i]
-                    if not args.use_vllm_logprobs:
-                        local_old_logprob, _ = self.forward(
-                            self.model,
-                            query_response,
-                            attention_mask,
-                            position_id,
-                            self.pad_token_id,
-                            args.temperature,
-                            return_entropy=False,
-                        )
-                    vllm_old_logprob = collated_vllm_logprobs[i][:, 1:]
-                    if args.mask_tool_use and args.tool_use:
-                        response_mask = response_mask.bool() & tool_mask.bool()
-                    else:
-                        response_mask = response_mask.bool()
-                    if not args.use_vllm_logprobs:
-                        local_old_logprob = torch.masked_fill(
-                            local_old_logprob, ~response_mask[:, 1:], INVALID_LOGPROB
-                        )
-                    vllm_old_logprob = torch.masked_fill(vllm_old_logprob, ~response_mask[:, 1:], INVALID_LOGPROB)
-                    vllm_old_logprob = torch.nan_to_num(vllm_old_logprob, nan=INVALID_LOGPROB)
-                    if args.use_vllm_logprobs:
-                        old_logprobs[i] = vllm_old_logprob
-                    else:
-                        old_logprobs[i] = local_old_logprob
-                    torch.cuda.empty_cache()
->>>>>>> f9771217
 
         local_step = 0
         # Do multiple epochs of training on on-policy data (PPO-style), with a fresh random shuffle in each epoch
@@ -1928,29 +1832,25 @@
     model_dims = ray.get(vllm_engines[0].get_model_dims.remote())
     logger.info("======== ✅ vLLM engines and actor_manager initialized =========")
 
-<<<<<<< HEAD
-    kv_cache_max_concurrency = ray.get(vllm_engines[0].get_kv_cache_info.remote())
-    ray.get(actor_manager.set_kv_cache_max_concurrency.remote(kv_cache_max_concurrency))
-    expected_batch_size = (
-        args.num_unique_prompts_rollout * args.num_samples_per_prompt_rollout // args.vllm_num_engines
-    )
-    if kv_cache_max_concurrency < expected_batch_size:
-        nodes_needed = (
-            args.num_unique_prompts_rollout * args.num_samples_per_prompt_rollout // kv_cache_max_concurrency
-        )
-        logger.warning(
-            f"kv_cache_max_concurrency ({kv_cache_max_concurrency}) is lower than "
-            f"num_unique_prompts_rollout * num_samples_per_prompt_rollout // vllm_num_engines ({expected_batch_size}). "
-            f"This means actors will have to run multiple sequential batches, hurting performance. "
-            f"You might want to use more inference nodes ({nodes_needed} nodes to generate the entire batch simultaneously)."
-        )
-=======
     # Get and set KV cache max concurrency from the first engine (all engines have the same config)
     # fp8 kv cache for now forces v0 engine and breaks this.
     logger.info("[DEBUG] Setting up KV cache configuration...")
     if vllm_engines and not args.use_fp8_kv_cache:
         kv_cache_max_concurrency = ray.get(vllm_engines[0].get_kv_cache_info.remote())
         ray.get(actor_manager.set_kv_cache_max_concurrency.remote(kv_cache_max_concurrency))
+        expected_batch_size = (
+            args.num_unique_prompts_rollout * args.num_samples_per_prompt_rollout // args.vllm_num_engines
+        )
+        if kv_cache_max_concurrency < expected_batch_size:
+            nodes_needed = (
+                args.num_unique_prompts_rollout * args.num_samples_per_prompt_rollout // kv_cache_max_concurrency
+            )
+            logger.warning(
+                f"kv_cache_max_concurrency ({kv_cache_max_concurrency}) is lower than "
+                f"num_unique_prompts_rollout * num_samples_per_prompt_rollout // vllm_num_engines ({expected_batch_size}). "
+                f"This means actors will have to run multiple sequential batches, hurting performance. "
+                f"You might want to use more inference nodes ({nodes_needed} nodes to generate the entire batch simultaneously)."
+            )
     else:
         # dummy value
         ray.get(actor_manager.set_kv_cache_max_concurrency.remote(-1))
@@ -1991,7 +1891,6 @@
         * data_loader_config.num_samples_per_prompt_rollout
     )
     logger.info("======== ✅ all models initialized =========")
->>>>>>> f9771217
 
     logger.info("[DEBUG] Setting up model update group across all ranks...")
     ray_get_with_progress(
@@ -2027,7 +1926,6 @@
     return {"train": generation_config, "eval": eval_generation_config}
 
 
-<<<<<<< HEAD
 def add_prompt_to_generator(
     example: dict[str, Any],
     example_index: int,
@@ -2098,8 +1996,6 @@
     )
 
 
-=======
->>>>>>> f9771217
 def weight_sync_thread(
     args: Args,
     stop_event: threading.Event,
