--- conflicted
+++ resolved
@@ -511,15 +511,12 @@
                         f"Tool {tool} is not supported. Supported tools are: {', '.join(TOOL_CLASS_REGISTRY.keys())}"
                     )
             assert len(self.tools) == len(set(self.tools)), "Duplicate tools are not allowed"
-<<<<<<< HEAD
             if self.use_vllm_logprobs or self.truncated_importance_sampling_ratio_cap > 0.0:
                 assert self.mask_tool_use, (
                     "Must mask tool use when using vLLM logprobs or truncated importance sampling."
                 )
-=======
         if self.beaker_eval_freq is not None and self.save_freq is not None:
             assert self.beaker_eval_freq % self.save_freq == 0, "beaker_eval_freq must be a multiple of save_freq"
->>>>>>> c4878185
 
 
 def next_batch(dataset_indices: List[int], dataset: datasets.Dataset) -> Batch:
