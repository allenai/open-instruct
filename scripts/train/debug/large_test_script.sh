--- conflicted
+++ resolved
@@ -12,7 +12,6 @@
         --priority urgent \
 	--preemptible \
         --num_nodes 2 \
-	--preemptible \
         --description "rlvr ace fn and og ocr stdio from base with perf penalty" \
         --max_retries 0 \
         --env VLLM_ALLOW_LONG_MAX_MODEL_LEN=1 \
@@ -40,10 +39,7 @@
         --stop_strings "</answer>" \
         --non_stop_penalty False \
         --temperature 1.0 \
-<<<<<<< HEAD
-=======
-	--verbose False \
->>>>>>> 01daf561
+        --verbose False \
         --ground_truths_key ground_truth \
         --sft_messages_key messages \
         --total_episodes 10_000 \
