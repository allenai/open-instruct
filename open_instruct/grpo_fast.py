--- conflicted
+++ resolved
@@ -341,10 +341,6 @@
         assert (
             self.pack_length >= self.max_prompt_token_length + self.response_length
         ), "The `pack_length` needs to be greater than the sum of `max_prompt_token_length` and `response_length`!"
-<<<<<<< HEAD
-        if self.apply_code_reward:
-            assert self.code_api_url is not None, "The code API URL must be provided!"
-=======
         if self.checkpoint_state_freq > 0 and self.checkpoint_state_dir is None:
             raise ValueError("`checkpoint_state_dir` must be provided if `checkpoint_state_freq` is greater than 0!")
         if self.checkpoint_state_dir is not None and self.checkpoint_state_freq == -1:
@@ -359,7 +355,8 @@
             download_latest_checkpoint_from_gs(self.gs_checkpoint_state_dir, self.checkpoint_state_dir)
         if self.checkpoint_state_dir is not None:
             calibrate_checkpoint_state_dir(self.checkpoint_state_dir)
->>>>>>> 00839135
+        if self.apply_code_reward:
+            assert self.code_api_url is not None, "The code API URL must be provided!"
 
 
 def get_train_ds_config(
