--- conflicted
+++ resolved
@@ -356,13 +356,7 @@
 
     packing: bool = field(
         default=False,
-<<<<<<< HEAD
-        metadata={
-            "help": "Whether to use packing/padding-free collation via DataCollatorWithFlatteningDPO"
-        },
-=======
         metadata={"help": "Whether to use packing/padding-free collation via DataCollatorWithFlatteningDPO"},
->>>>>>> d741b16a
     )
 
     # Ai2 specific settings
@@ -433,14 +427,9 @@
         cached_reference_rejected_logps = []
         with torch.no_grad():
             for batch in tqdm(
-<<<<<<< HEAD
-                active_dataloader, disable=not accelerator.is_local_main_process,
-                desc=f'Generating reference cache (epoch {epoch})'
-=======
                 active_dataloader,
                 disable=not accelerator.is_local_main_process,
                 desc=f"Generating reference cache (epoch {epoch})",
->>>>>>> d741b16a
             ):
                 if args.use_lora:
                     with accelerator.unwrap_model(model).disable_adapter():
@@ -475,12 +464,7 @@
         **accelerator_log_kwargs,
         kwargs_handlers=[timeout_kwargs],
         gradient_accumulation_plugin=GradientAccumulationPlugin(
-<<<<<<< HEAD
-            num_steps=args.gradient_accumulation_steps,
-            sync_each_batch=args.sync_each_batch,
-=======
             num_steps=args.gradient_accumulation_steps, sync_each_batch=args.sync_each_batch
->>>>>>> d741b16a
         ),
     )
 
@@ -616,13 +600,8 @@
         )
     elif args.model_name_or_path:
         config = AutoConfig.from_pretrained(
-<<<<<<< HEAD
-            args.model_name_or_path, 
-            revision=args.model_revision, 
-=======
             args.model_name_or_path,
             revision=args.model_revision,
->>>>>>> d741b16a
             trust_remote_code=tc.trust_remote_code,
             **args.additional_model_arguments,
         )
@@ -731,28 +710,12 @@
     # DataLoaders creation:
     if args.packing:
         accelerator.print("Using packing/padding-free collation")
-<<<<<<< HEAD
-        collate_fn = TensorDataCollatorWithFlatteningDPO(
-            return_position_ids=True, return_flash_attn_kwargs=True
-        )
-    else:
-        collate_fn = DataCollatorForSeq2SeqDPO(
-            tokenizer=tokenizer, model=model, padding="longest"
-        )
-
-    train_dataloader = DataLoader(
-        train_dataset,
-        shuffle=True,
-        collate_fn=collate_fn,
-        batch_size=args.per_device_train_batch_size,
-=======
         collate_fn = TensorDataCollatorWithFlatteningDPO(return_position_ids=True, return_flash_attn_kwargs=True)
     else:
         collate_fn = DataCollatorForSeq2SeqDPO(tokenizer=tokenizer, model=model, padding="longest")
 
     train_dataloader = DataLoader(
         train_dataset, shuffle=True, collate_fn=collate_fn, batch_size=args.per_device_train_batch_size
->>>>>>> d741b16a
     )
 
     # Optimizer
@@ -869,15 +832,8 @@
     average_log_prob = args.dpo_loss_type in average_log_prob_loss_types
     forward_fn = concatenated_forward if args.concatenated_forward else separate_forward
     if args.packing:
-<<<<<<< HEAD
-        if not args.concatenated_forward: 
-            raise NotImplementedError(
-                "seperate forward not implemented for packing/padding-free"
-            )
-=======
         if not args.concatenated_forward:
             raise NotImplementedError("seperate forward not implemented for packing/padding-free")
->>>>>>> d741b16a
         forward_fn = partial(forward_fn, packing=True)
     if args.dpo_loss_type == "dpo" or args.dpo_loss_type == "dpo_norm":
         epoch_cached_reference_chosen_logps, epoch_cached_reference_rejected_logps = get_cache_ref_logprobs(
