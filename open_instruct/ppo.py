--- conflicted
+++ resolved
@@ -1657,16 +1657,6 @@
     )
     try:
         for training_step in range(resume_training_step, args.num_training_steps + 1):
-<<<<<<< HEAD
-=======
-            maybe_update_beaker_description(
-                current_step=training_step,
-                total_steps=args.num_training_steps,
-                start_time=training_start_time,
-                wandb_url=wandb_url,
-            )
-
->>>>>>> bf071f2d
             print("-" * 100)
             episode += (
                 args.num_unique_prompts_rollout * args.num_samples_per_prompt_rollout
@@ -1832,13 +1822,12 @@
             except Empty:
                 print("[Main Thread] 🙈 Evaluation responses not received")
 
-            if training_step % 10 == 0 or training_step == args.num_training_steps:
-                maybe_update_beaker_description(
-                    current_step=training_step,
-                    total_steps=args.num_training_steps,
-                    start_time=training_start_time,
-                    wandb_url=wandb_url,
-                )
+            maybe_update_beaker_description(
+                current_step=training_step,
+                total_steps=args.num_training_steps,
+                start_time=training_start_time,
+                wandb_url=wandb_url,
+            )
 
         print(f"Saving final model at step {training_step} to {args.output_dir}")
         with Timer("[Main Thread] 🗡️ Saving model"):
