import logging
import unittest
from unittest.mock import MagicMock

import vllm
from parameterized import parameterized

<<<<<<< HEAD
from open_instruct.vllm_utils3 import process_completed_request
=======
from open_instruct.queue_types import PromptRequest, TokenStatistics
from open_instruct.vllm_utils3 import _extract_base_request_id, _finalize_outputs, _init_tool_tracking, make_request_id
>>>>>>> 4f41042e


class TestVllmUtils3(unittest.TestCase):
    def setUp(self):
        logging.disable(logging.CRITICAL)

    def tearDown(self):
        logging.disable(logging.NOTSET)

    def test_process_outputs_with_tools(self):
        """Test that process_completed_request correctly handles outputs with tool attributes.

        Tests the new process_completed_request function which combined process_output and _process_completed_request.
        """
        # Create mock outputs for tools mode
        mock_output1 = MagicMock(spec=vllm.CompletionOutput)
        mock_output1.token_ids = [1, 2, 3]
        mock_output1.mask = [1, 1, 1]
        mock_output1.num_calls = 1
        mock_output1.timeout = False
        mock_output1.tool_error = ""
        mock_output1.tool_output = "result1"
        mock_output1.tool_runtime = 0.5
        mock_output1.tool_called = True
        mock_output1.finish_reason = "stop"

        mock_output2 = MagicMock(spec=vllm.CompletionOutput)
        mock_output2.token_ids = [4, 5, 6]
        mock_output2.mask = [1, 1, 1]
        mock_output2.num_calls = 2
        mock_output2.timeout = False
        mock_output2.tool_error = ""
        mock_output2.tool_output = "result2"
        mock_output2.tool_runtime = 0.3
        mock_output2.tool_called = True
<<<<<<< HEAD
        mock_output2.finish_reason = "stop"

        # Create mock RequestOutput with multiple outputs
        mock_request_output = MagicMock(spec=vllm.RequestOutput)
        mock_request_output.request_id = "train_1_43039"
        mock_request_output.outputs = [mock_output1, mock_output2]
        mock_request_output.prompt = "test prompt"
        mock_request_output.prompt_token_ids = [1, 2, 3]
        mock_request_output.prompt_logprobs = None
        mock_request_output.finished = True

        # Setup request metadata
        request_metadata = {
            "train_1_43039": {
                "is_eval": False,
                "dataset_index": 43039,
                "training_step": 1,
                "prompt_tokens": 10,
                "start_time": 1000.0,
            }
        }

        # Mock tools dict to enable tool mode
        tools = {"</tool>": MagicMock()}

        # Call the function under test with tools enabled
        result, is_eval = process_completed_request(
            request_id="train_1_43039",
            outs=[mock_request_output],
            tracking={},  # Not used for this test
            current_time=1001.0,
            tools=tools,
            request_metadata=request_metadata,
=======

        # Create mock RequestOutputs with proper request_id format
        mock_request_output1 = MagicMock(spec=vllm.RequestOutput)
        mock_request_output1.request_id = "train_1_43039"  # Same format as in error
        mock_request_output1.outputs = [mock_output1]

        mock_request_output2 = MagicMock(spec=vllm.RequestOutput)
        mock_request_output2.request_id = "train_1_43039"  # Same prompt, different sample
        mock_request_output2.outputs = [mock_output2]

        # Initialize tracking for tools
        tracking = _init_tool_tracking()

        # Set up tracking data for the same prompt with 2 samples
        req_id_1 = "train_1_43039_0"  # First sample
        req_id_2 = "train_1_43039_1"  # Second sample

        tracking["concat_outputs"][req_id_1] = mock_request_output1
        tracking["concat_outputs"][req_id_2] = mock_request_output2
        tracking["masks"][req_id_1] = [1, 1, 1]
        tracking["masks"][req_id_2] = [1, 1, 1]
        tracking["num_calls"][req_id_1] = 1
        tracking["num_calls"][req_id_2] = 1
        tracking["timeout"][req_id_1] = False
        tracking["timeout"][req_id_2] = False
        tracking["tool_error"][req_id_1] = ""
        tracking["tool_error"][req_id_2] = ""
        tracking["tool_output"][req_id_1] = "result1"
        tracking["tool_output"][req_id_2] = "result2"
        tracking["tool_runtime"][req_id_1] = 0.5
        tracking["tool_runtime"][req_id_2] = 0.3
        tracking["tool_called"][req_id_1] = True
        tracking["tool_called"][req_id_2] = True

        # Create a mock output and sampling params
        mock_output = MagicMock(spec=vllm.RequestOutput)
        mock_output.request_id = "train_1_43039"
        mock_output.prompt = []
        mock_output.prompt_token_ids = []
        mock_output.prompt_logprobs = None
        mock_output.outputs = [mock_output1, mock_output2]
        mock_output.finished = True

        mock_sampling_params = MagicMock(spec=vllm.SamplingParams)
        mock_sampling_params.n = 2  # Two samples per prompt

        # Call the function under test
        result = _finalize_outputs(
            output=mock_output,
            tracking=tracking,
            dataset_index=43039,
            training_step=1,
            tools={"some_tool": {}},  # Tools enabled
            original_sampling_params=mock_sampling_params,
            token_statistics=TokenStatistics(num_prompt_tokens=10, num_response_tokens=6, generation_time=1.0),
            start_time=1000.0,
>>>>>>> 4f41042e
        )

        # Verify is_eval is correct
        self.assertFalse(is_eval)

        # Verify that we get both responses
        self.assertEqual(len(result.responses), 2, "Expected exactly 2 responses")

        # Verify the responses are correct
        self.assertEqual(result.responses[0], [1, 2, 3])
        self.assertEqual(result.responses[1], [4, 5, 6])

        # Verify masks are correct
        self.assertEqual(len(result.masks), 2)
        self.assertEqual(result.masks[0], [1, 1, 1])
        self.assertEqual(result.masks[1], [1, 1, 1])

<<<<<<< HEAD
        # Verify request_info has correct tool attributes
        self.assertEqual(result.request_info.num_calls, [1, 2])
        self.assertEqual(result.request_info.tool_outputs, ["result1", "result2"])
        self.assertEqual(result.request_info.tool_runtimes, [0.5, 0.3])
        self.assertEqual(result.request_info.tool_calleds, [True, True])

    def test_process_outputs_without_tools(self):
        """Test that process_completed_request correctly handles outputs without tool attributes."""
        # Create mock outputs without tool attributes
        mock_output1 = MagicMock(spec=vllm.CompletionOutput)
        mock_output1.token_ids = [1, 2, 3]
        mock_output1.finish_reason = "stop"

        mock_output2 = MagicMock(spec=vllm.CompletionOutput)
        mock_output2.token_ids = [4, 5, 6]
        mock_output2.finish_reason = "length"

        # Create mock RequestOutput with multiple outputs
        mock_request_output = MagicMock(spec=vllm.RequestOutput)
        mock_request_output.request_id = "eval_2_200"
        mock_request_output.outputs = [mock_output1, mock_output2]
        mock_request_output.prompt = "test prompt"
        mock_request_output.prompt_token_ids = [1, 2, 3]
        mock_request_output.prompt_logprobs = None
        mock_request_output.finished = True

        # Setup request metadata
        request_metadata = {
            "eval_2_200": {
                "is_eval": True,
                "dataset_index": 200,
                "training_step": 2,
                "prompt_tokens": 5,
                "start_time": 2000.0,
            }
        }

        # Call the function under test without tools (None or empty dict)
        result, is_eval = process_completed_request(
            request_id="eval_2_200",
            outs=[mock_request_output],
            tracking={},  # Not used for this test
            current_time=2000.5,
            tools=None,
            request_metadata=request_metadata,
        )

        # Verify is_eval is correct
        self.assertTrue(is_eval)

        # Verify that we get both responses
        self.assertEqual(len(result.responses), 2, "Expected exactly 2 responses")

        # Verify the responses are correct
        self.assertEqual(result.responses[0], [1, 2, 3])
        self.assertEqual(result.responses[1], [4, 5, 6])

        # Verify finish reasons
        self.assertEqual(result.finish_reasons[0], "stop")
        self.assertEqual(result.finish_reasons[1], "length")

        # Verify default masks (all 1s when no tools)
        self.assertEqual(result.masks[0], [1, 1, 1])
        self.assertEqual(result.masks[1], [1, 1, 1])

        # Verify request_info has default values when tools are not used
        self.assertEqual(result.request_info.num_calls, [0, 0])
        self.assertEqual(result.request_info.timeouts, [False, False])
        self.assertEqual(result.request_info.tool_errors, ["", ""])
        self.assertEqual(result.request_info.tool_outputs, ["", ""])
        self.assertEqual(result.request_info.tool_runtimes, [0.0, 0.0])
        self.assertEqual(result.request_info.tool_calleds, [False, False])
=======
    def test_finalize_outputs_request_id_sorting(self):
        """Test that request IDs are sorted correctly by training_step and dataset_index."""
        tracking = _init_tool_tracking()

        # Create mock outputs for a single request with multiple samples that should be sorted
        base_request_id = "train_1_100"
        mock_outputs = []

        # Create 3 samples for the same request, but add them to tracking out of order
        sample_token_ids = [[3, 4], [1, 2], [5, 6]]  # Out of order by sample index
        sample_indices = [2, 0, 1]  # Sample indices out of order

        for i, (tokens, sample_idx) in enumerate(zip(sample_token_ids, sample_indices)):
            mock_output = MagicMock(spec=vllm.CompletionOutput)
            mock_output.token_ids = tokens
            mock_output.mask = [1] * len(tokens)
            mock_output.num_calls = 1
            mock_output.timeout = False
            mock_output.tool_error = ""
            mock_output.tool_output = f"result{i}"
            mock_output.tool_runtime = 0.1
            mock_output.tool_called = True

            mock_request_output = MagicMock(spec=vllm.RequestOutput)
            mock_request_output.request_id = base_request_id
            mock_request_output.outputs = [mock_output]
            mock_outputs.append(mock_request_output)

            # Set up tracking with sample-specific request IDs
            sample_req_id = f"{base_request_id}_{sample_idx}"
            tracking["concat_outputs"][sample_req_id] = mock_request_output
            tracking["masks"][sample_req_id] = [1] * len(tokens)
            tracking["num_calls"][sample_req_id] = 1
            tracking["timeout"][sample_req_id] = False
            tracking["tool_error"][sample_req_id] = ""
            tracking["tool_output"][sample_req_id] = f"result{i}"
            tracking["tool_runtime"][sample_req_id] = 0.1
            tracking["tool_called"][sample_req_id] = True

        # Create a mock output and sampling params
        mock_final_output = MagicMock(spec=vllm.RequestOutput)
        mock_final_output.request_id = base_request_id
        mock_final_output.prompt = []
        mock_final_output.prompt_token_ids = []
        mock_final_output.prompt_logprobs = None
        mock_final_output.outputs = [
            mock_outputs[0].outputs[0],
            mock_outputs[1].outputs[0],
            mock_outputs[2].outputs[0],
        ]
        mock_final_output.finished = True

        mock_sampling_params = MagicMock(spec=vllm.SamplingParams)
        mock_sampling_params.n = 3  # Three samples per prompt

        result = _finalize_outputs(
            output=mock_final_output,
            tracking=tracking,
            dataset_index=100,  # Single dataset index for this request
            training_step=1,
            tools={"some_tool": {}},
            original_sampling_params=mock_sampling_params,
            token_statistics=TokenStatistics(num_prompt_tokens=3, num_response_tokens=6, generation_time=1.0),
            start_time=1000.0,
        )

        # Results should be sorted by sample index (0, 1, 2) regardless of insertion order
        # The function now correctly sorts by sample index, not tracking insertion order
        # Sample 0 has tokens [1, 2], sample 1 has tokens [5, 6], sample 2 has tokens [3, 4]
        expected_responses = [[1, 2], [5, 6], [3, 4]]
        self.assertEqual(result.responses, expected_responses, "Responses should be sorted by sample index")

    @parameterized.expand(
        [
            ("train_1_43039_0", "train_1_43039"),
            ("eval_5_12345_2", "eval_5_12345"),
            ("train_0_999_1", "train_0_999"),
            ("eval_123_456_0", "eval_123_456"),
            ("prefix_step_idx_sample", "prefix_step_idx"),
            ("a_b_c_d", "a_b_c"),
        ]
    )
    def test_extract_base_request_id(self, full_request_id, expected_base_id):
        """Test _extract_base_request_id removes sample suffix correctly."""
        result = _extract_base_request_id(full_request_id)
        self.assertEqual(result, expected_base_id)

    @parameterized.expand(
        [
            (False, 0, 0, "train_0_0"),
            (False, 1, 43039, "train_1_43039"),
            (True, 5, 12345, "eval_5_12345"),
            (False, 100, 999, "train_100_999"),
            (True, 123, 456, "eval_123_456"),
        ]
    )
    def test_make_request_id(self, is_eval, training_step, dataset_index, expected_id):
        """Test make_request_id generates correct request IDs."""
        request = PromptRequest(
            prompt=[1, 2, 3],
            generation_config={},
            training_step=training_step,
            dataset_index=dataset_index,
            is_eval=is_eval,
        )
        result = make_request_id(request)
        self.assertEqual(result, expected_id)

    def test_make_request_id_extract_base_request_id_roundtrip(self):
        """Test that make_request_id and _extract_base_request_id work together correctly."""
        request = PromptRequest(
            prompt=[1, 2, 3], generation_config={}, training_step=42, dataset_index=100, is_eval=False
        )

        # Generate the request ID
        request_id = make_request_id(request)
        self.assertEqual(request_id, "train_42_100")

        # Add a sample suffix (as would happen in vLLM processing)
        full_request_id = f"{request_id}_0"

        # Extract base should give us back the original
        extracted = _extract_base_request_id(full_request_id)
        self.assertEqual(extracted, request_id)
>>>>>>> 4f41042e


if __name__ == "__main__":
    unittest.main()<|MERGE_RESOLUTION|>--- conflicted
+++ resolved
@@ -5,12 +5,7 @@
 import vllm
 from parameterized import parameterized
 
-<<<<<<< HEAD
 from open_instruct.vllm_utils3 import process_completed_request
-=======
-from open_instruct.queue_types import PromptRequest, TokenStatistics
-from open_instruct.vllm_utils3 import _extract_base_request_id, _finalize_outputs, _init_tool_tracking, make_request_id
->>>>>>> 4f41042e
 
 
 class TestVllmUtils3(unittest.TestCase):
@@ -46,7 +41,6 @@
         mock_output2.tool_output = "result2"
         mock_output2.tool_runtime = 0.3
         mock_output2.tool_called = True
-<<<<<<< HEAD
         mock_output2.finish_reason = "stop"
 
         # Create mock RequestOutput with multiple outputs
@@ -80,64 +74,7 @@
             current_time=1001.0,
             tools=tools,
             request_metadata=request_metadata,
-=======
 
-        # Create mock RequestOutputs with proper request_id format
-        mock_request_output1 = MagicMock(spec=vllm.RequestOutput)
-        mock_request_output1.request_id = "train_1_43039"  # Same format as in error
-        mock_request_output1.outputs = [mock_output1]
-
-        mock_request_output2 = MagicMock(spec=vllm.RequestOutput)
-        mock_request_output2.request_id = "train_1_43039"  # Same prompt, different sample
-        mock_request_output2.outputs = [mock_output2]
-
-        # Initialize tracking for tools
-        tracking = _init_tool_tracking()
-
-        # Set up tracking data for the same prompt with 2 samples
-        req_id_1 = "train_1_43039_0"  # First sample
-        req_id_2 = "train_1_43039_1"  # Second sample
-
-        tracking["concat_outputs"][req_id_1] = mock_request_output1
-        tracking["concat_outputs"][req_id_2] = mock_request_output2
-        tracking["masks"][req_id_1] = [1, 1, 1]
-        tracking["masks"][req_id_2] = [1, 1, 1]
-        tracking["num_calls"][req_id_1] = 1
-        tracking["num_calls"][req_id_2] = 1
-        tracking["timeout"][req_id_1] = False
-        tracking["timeout"][req_id_2] = False
-        tracking["tool_error"][req_id_1] = ""
-        tracking["tool_error"][req_id_2] = ""
-        tracking["tool_output"][req_id_1] = "result1"
-        tracking["tool_output"][req_id_2] = "result2"
-        tracking["tool_runtime"][req_id_1] = 0.5
-        tracking["tool_runtime"][req_id_2] = 0.3
-        tracking["tool_called"][req_id_1] = True
-        tracking["tool_called"][req_id_2] = True
-
-        # Create a mock output and sampling params
-        mock_output = MagicMock(spec=vllm.RequestOutput)
-        mock_output.request_id = "train_1_43039"
-        mock_output.prompt = []
-        mock_output.prompt_token_ids = []
-        mock_output.prompt_logprobs = None
-        mock_output.outputs = [mock_output1, mock_output2]
-        mock_output.finished = True
-
-        mock_sampling_params = MagicMock(spec=vllm.SamplingParams)
-        mock_sampling_params.n = 2  # Two samples per prompt
-
-        # Call the function under test
-        result = _finalize_outputs(
-            output=mock_output,
-            tracking=tracking,
-            dataset_index=43039,
-            training_step=1,
-            tools={"some_tool": {}},  # Tools enabled
-            original_sampling_params=mock_sampling_params,
-            token_statistics=TokenStatistics(num_prompt_tokens=10, num_response_tokens=6, generation_time=1.0),
-            start_time=1000.0,
->>>>>>> 4f41042e
         )
 
         # Verify is_eval is correct
@@ -155,7 +92,6 @@
         self.assertEqual(result.masks[0], [1, 1, 1])
         self.assertEqual(result.masks[1], [1, 1, 1])
 
-<<<<<<< HEAD
         # Verify request_info has correct tool attributes
         self.assertEqual(result.request_info.num_calls, [1, 2])
         self.assertEqual(result.request_info.tool_outputs, ["result1", "result2"])
@@ -228,132 +164,7 @@
         self.assertEqual(result.request_info.tool_outputs, ["", ""])
         self.assertEqual(result.request_info.tool_runtimes, [0.0, 0.0])
         self.assertEqual(result.request_info.tool_calleds, [False, False])
-=======
-    def test_finalize_outputs_request_id_sorting(self):
-        """Test that request IDs are sorted correctly by training_step and dataset_index."""
-        tracking = _init_tool_tracking()
 
-        # Create mock outputs for a single request with multiple samples that should be sorted
-        base_request_id = "train_1_100"
-        mock_outputs = []
-
-        # Create 3 samples for the same request, but add them to tracking out of order
-        sample_token_ids = [[3, 4], [1, 2], [5, 6]]  # Out of order by sample index
-        sample_indices = [2, 0, 1]  # Sample indices out of order
-
-        for i, (tokens, sample_idx) in enumerate(zip(sample_token_ids, sample_indices)):
-            mock_output = MagicMock(spec=vllm.CompletionOutput)
-            mock_output.token_ids = tokens
-            mock_output.mask = [1] * len(tokens)
-            mock_output.num_calls = 1
-            mock_output.timeout = False
-            mock_output.tool_error = ""
-            mock_output.tool_output = f"result{i}"
-            mock_output.tool_runtime = 0.1
-            mock_output.tool_called = True
-
-            mock_request_output = MagicMock(spec=vllm.RequestOutput)
-            mock_request_output.request_id = base_request_id
-            mock_request_output.outputs = [mock_output]
-            mock_outputs.append(mock_request_output)
-
-            # Set up tracking with sample-specific request IDs
-            sample_req_id = f"{base_request_id}_{sample_idx}"
-            tracking["concat_outputs"][sample_req_id] = mock_request_output
-            tracking["masks"][sample_req_id] = [1] * len(tokens)
-            tracking["num_calls"][sample_req_id] = 1
-            tracking["timeout"][sample_req_id] = False
-            tracking["tool_error"][sample_req_id] = ""
-            tracking["tool_output"][sample_req_id] = f"result{i}"
-            tracking["tool_runtime"][sample_req_id] = 0.1
-            tracking["tool_called"][sample_req_id] = True
-
-        # Create a mock output and sampling params
-        mock_final_output = MagicMock(spec=vllm.RequestOutput)
-        mock_final_output.request_id = base_request_id
-        mock_final_output.prompt = []
-        mock_final_output.prompt_token_ids = []
-        mock_final_output.prompt_logprobs = None
-        mock_final_output.outputs = [
-            mock_outputs[0].outputs[0],
-            mock_outputs[1].outputs[0],
-            mock_outputs[2].outputs[0],
-        ]
-        mock_final_output.finished = True
-
-        mock_sampling_params = MagicMock(spec=vllm.SamplingParams)
-        mock_sampling_params.n = 3  # Three samples per prompt
-
-        result = _finalize_outputs(
-            output=mock_final_output,
-            tracking=tracking,
-            dataset_index=100,  # Single dataset index for this request
-            training_step=1,
-            tools={"some_tool": {}},
-            original_sampling_params=mock_sampling_params,
-            token_statistics=TokenStatistics(num_prompt_tokens=3, num_response_tokens=6, generation_time=1.0),
-            start_time=1000.0,
-        )
-
-        # Results should be sorted by sample index (0, 1, 2) regardless of insertion order
-        # The function now correctly sorts by sample index, not tracking insertion order
-        # Sample 0 has tokens [1, 2], sample 1 has tokens [5, 6], sample 2 has tokens [3, 4]
-        expected_responses = [[1, 2], [5, 6], [3, 4]]
-        self.assertEqual(result.responses, expected_responses, "Responses should be sorted by sample index")
-
-    @parameterized.expand(
-        [
-            ("train_1_43039_0", "train_1_43039"),
-            ("eval_5_12345_2", "eval_5_12345"),
-            ("train_0_999_1", "train_0_999"),
-            ("eval_123_456_0", "eval_123_456"),
-            ("prefix_step_idx_sample", "prefix_step_idx"),
-            ("a_b_c_d", "a_b_c"),
-        ]
-    )
-    def test_extract_base_request_id(self, full_request_id, expected_base_id):
-        """Test _extract_base_request_id removes sample suffix correctly."""
-        result = _extract_base_request_id(full_request_id)
-        self.assertEqual(result, expected_base_id)
-
-    @parameterized.expand(
-        [
-            (False, 0, 0, "train_0_0"),
-            (False, 1, 43039, "train_1_43039"),
-            (True, 5, 12345, "eval_5_12345"),
-            (False, 100, 999, "train_100_999"),
-            (True, 123, 456, "eval_123_456"),
-        ]
-    )
-    def test_make_request_id(self, is_eval, training_step, dataset_index, expected_id):
-        """Test make_request_id generates correct request IDs."""
-        request = PromptRequest(
-            prompt=[1, 2, 3],
-            generation_config={},
-            training_step=training_step,
-            dataset_index=dataset_index,
-            is_eval=is_eval,
-        )
-        result = make_request_id(request)
-        self.assertEqual(result, expected_id)
-
-    def test_make_request_id_extract_base_request_id_roundtrip(self):
-        """Test that make_request_id and _extract_base_request_id work together correctly."""
-        request = PromptRequest(
-            prompt=[1, 2, 3], generation_config={}, training_step=42, dataset_index=100, is_eval=False
-        )
-
-        # Generate the request ID
-        request_id = make_request_id(request)
-        self.assertEqual(request_id, "train_42_100")
-
-        # Add a sample suffix (as would happen in vLLM processing)
-        full_request_id = f"{request_id}_0"
-
-        # Extract base should give us back the original
-        extracted = _extract_base_request_id(full_request_id)
-        self.assertEqual(extracted, request_id)
->>>>>>> 4f41042e
 
 
 if __name__ == "__main__":
