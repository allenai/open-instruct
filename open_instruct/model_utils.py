# Taken and modified from https://github.com/huggingface/trl
# Copyright 2022 The HuggingFace Team. All rights reserved.
#
# Licensed under the Apache License, Version 2.0 (the "License");
# you may not use this file except in compliance with the License.
# You may obtain a copy of the License at
#
#     http://www.apache.org/licenses/LICENSE-2.0
#
# Unless required by applicable law or agreed to in writing, software
# distributed under the License is distributed on an "AS IS" BASIS,
# WITHOUT WARRANTIES OR CONDITIONS OF ANY KIND, either express or implied.
# See the License for the specific language governing permissions and
# limitations under the License.


from collections import defaultdict
from rich.panel import Panel
import itertools
from collections import defaultdict
from contextlib import contextmanager
from dataclasses import dataclass
from typing import List, Literal, Optional, Tuple, Union

from open_instruct.utils import retry_on_exception

try:
    import deepspeed
    from deepspeed.runtime.engine import DeepSpeedEngine
except ImportError:
    pass
import pandas as pd
import torch
import transformers
from accelerate import Accelerator
from accelerate.utils import broadcast, gather_object
from accelerate.state import AcceleratorState
from huggingface_hub import HfApi
from rich import print as rprint
from rich.console import Console
from rich.panel import Panel
from rich.table import Table
from torch.nn.parallel.distributed import DistributedDataParallel
from transformers import PreTrainedModel, PreTrainedTokenizer
try:
    from vllm import SamplingParams, LLM
except ImportError:
    pass


@dataclass
class ModelConfig:
    model_name_or_path: Optional[str] = None
    """The model checkpoint for weights initialization."""
    model_revision: str = "main"
    """The specific model version to use (can be a branch name, tag name or commit id)."""
    trust_remote_code: bool = False
    """Trust remote code when loading a model."""
    torch_dtype: Optional[str] = None
    """Override the default `torch.dtype` and load the model under this dtype."""
    attn_implementation: Optional[Literal["flash_attention_2"]] = None
    """Which attention implementation to use; you can run --attn_implementation=flash_attention_2, in which case
    you must install this manually by running `pip install flash-attn --no-build-isolation`"""
    use_cache: Optional[bool] = None
    """Whether to use cache in the model."""
    gradient_checkpointing: bool = False
    """Whether to use gradient checkpointing in the model."""

    # PEFT-related args
    use_peft: bool = False
    """Whether to use PEFT or not for training."""
    lora_r: Optional[int] = 16
    """LoRA R value."""
    lora_alpha: Optional[int] = 32
    """LoRA alpha."""
    lora_dropout: Optional[float] = 0.05
    """LoRA dropout."""
    lora_target_modules: Optional[List[str]] = None
    """LoRA target modules."""
    lora_modules_to_save: Optional[List[str]] = None
    """Model layers to unfreeze & train"""
    lora_task_type: str = "CAUSAL_LM"
    """The task_type to pass for LoRA (use SEQ_CLS for reward modeling)"""

    # quantization args
    load_in_8bit: bool = False
    """use 8 bit precision for the base model - works only with LoRA"""
    load_in_4bit: bool = False
    """use 4 bit precision for the base model - works only with LoRA"""
    bnb_4bit_quant_type: Optional[str] = "nf4"
    """precise the quantization type (fp4 or nf4)"""
    use_bnb_nested_quant: bool = False
    """use nested quantization"""

    def __post_init__(self):
        # `use_cache=True` is incompatible with gradient checkpointing.
        # https://github.com/huggingface/transformers/blob/d6751d91c8f58cdeb35af6adae182d7dc90aa883/src/transformers/models/llama/modeling_llama.py#L945
        if self.gradient_checkpointing:
            self.use_cache = False


# ----------------------------------------------------------------------------
# Model utilities; reward model stuff
def disable_dropout_in_model(model: torch.nn.Module) -> None:
    for module in model.modules():
        if isinstance(module, torch.nn.Dropout):
            module.p = 0


def first_true_indices(bools: torch.Tensor, dtype=torch.long) -> torch.Tensor:
    """
    Finds the index of the first `True` value in each row of a boolean tensor. If no `True` value exists in a row,
    it returns the length of the row.

    Args:
        bools (torch.Tensor): A boolean tensor of shape (batch_size, sequence_length), where `True` values indicate
                              the positions of interest.
        dtype (torch.dtype): The data type to use for the output indices (default is torch.long).

    Returns:
        torch.Tensor: A tensor of shape (batch_size,) containing the index of the first `True` value in each row.
                      If a row has no `True` value, the index will be the length of the row.
    """

    # Get the length of each row (i.e., the number of columns in the last dimension)
    # row_len is a scalar representing the length of each sequence (sequence_length)
    row_len = bools.size(-1)

    # Calculate the index positions for the first `True` in each row
    # ~bools: Invert the boolean values (True becomes False and vice versa)
    # ~bools.type(dtype): Convert the inverted boolean tensor to the specified dtype (0 for True, 1 for False)
    # row_len * (~bools).type(dtype): For `False` values, this will give `row_len`, for `True` values it gives 0.
    # torch.arange(row_len, dtype=dtype, device=bools.device): Generates a tensor with values [0, 1, 2, ..., row_len-1]
    # for each row. Shape: (sequence_length,)
    # zero_or_index: Shape (batch_size, sequence_length). This tensor contains the indices for `True` values and `row_len`
    # for `False` values.
    zero_or_index = row_len * (~bools).type(dtype) + torch.arange(row_len, dtype=dtype, device=bools.device)

    # Return the minimum value in each row (i.e., the first `True` index or `row_len` if none exist)
    # torch.min(zero_or_index, dim=-1).values: This returns the minimum value in each row, which corresponds to the first
    # `True` value's index or `row_len` if there is no `True` in that row.
    # The returned tensor has shape (batch_size,)
    return torch.min(zero_or_index, dim=-1).values


def get_reward(
    model: torch.nn.Module, query_responses: torch.Tensor, pad_token_id: int, context_length: int
) -> Tuple[torch.Tensor, torch.Tensor, torch.Tensor]:
    """
    This function computes reward scores for a batch of query responses based on a pre-trained reward model.

    Args:
        model (torch.nn.Module): The pre-trained reward model.
        query_responses (torch.Tensor): Tensor containing the tokenized responses for which to compute rewards.
            Shape: (batch_size, sequence_length)
        pad_token_id (int): The ID used for padding tokens in the tokenized sequences.
        context_length (int): The length of the prompt or context preceding the completions.

    Returns:
        Tuple[torch.Tensor, torch.Tensor, torch.Tensor]: A tuple containing:
            - reward_logits: The logits output from the model for all tokens in the sequences.
              Shape: (batch_size, sequence_length)
            - final_scores: The final reward scores, one for each sequence, after adjusting for sequence lengths.
              Shape: (batch_size,)
            - sequence_lengths: The lengths of each sequence (excluding padding).
              Shape: (batch_size,)
    """

    # Create an attention mask where tokens that are not padding have a value of 1, and padding tokens have a value of 0
    # Shape: (batch_size, sequence_length)
    attention_mask = query_responses != pad_token_id

    # Calculate position IDs for each token, considering the cumulative sum of the attention mask (to exclude padding)
    # Shape: (batch_size, sequence_length)
    position_ids = attention_mask.cumsum(1) - attention_mask.long()  # exclusive cumsum

    # Access the LM backbone from the reward model using its base model prefix
    lm_backbone = getattr(model, model.base_model_prefix)

    # Replace padding tokens with zeros in the input IDs (so padding tokens won't affect the model's processing)
    # Shape: (batch_size, sequence_length)
    input_ids = torch.masked_fill(query_responses, ~attention_mask, 0)
    output = lm_backbone(
        input_ids=input_ids,
        attention_mask=attention_mask,
        position_ids=position_ids,
        return_dict=True,
        output_hidden_states=True,
        use_cache=False,  # otherwise mistral-based RM would error out
    )
    reward_logits = model.score(output.hidden_states[-1])  # (batch_size, sequence_length)

    # Calculate the length of each sequence by finding the first occurrence of a padding token after the context
    # sequence_lengths shape: (batch_size,)
    sequence_lengths = first_true_indices(query_responses[:, context_length:] == pad_token_id) - 1 + context_length
    assert (
        reward_logits.shape[-1] == 1
    ), "Reward model should output a single scalar per token. Check if you added `num_labels=1` when doing `AutoModelForSequenceClassification.from_pretrained(...)`."
    # https://github.com/huggingface/transformers/blob/dc68a39c8111217683bf49a4912d0c9018bab33d/src/transformers/models/gpt2/modeling_gpt2.py#L1454

    # Return the reward logits for all tokens, the final reward scores for each sequence, and the sequence lengths
    return (
        # reward_logits shape: (batch_size, sequence_length)
        reward_logits,
        # final_scores shape: (batch_size,)
        reward_logits[
            torch.arange(reward_logits.size(0), device=reward_logits.device),
            sequence_lengths,
        ].squeeze(
            -1
        ),  # Shape: (batch_size,)
        sequence_lengths,
    )


def forward(
    model: torch.nn.Module,
    query_responses: torch.Tensor,
    pad_token_id: int,
) -> torch.nn.Module:
    """
    Performs a forward pass through the model with the given query responses and pad token ID.
    Args:
        model (`torch.nn.Module`):
            The model to perform the forward pass.
        query_responses (`torch.Tensor`):
            The tensor containing the query responses.
        pad_token_id (`int`):
            The token ID representing the pad token.
    Returns:
        `torch.nn.Module`:
            The output of the model, including hidden states.
    """
    attention_mask = query_responses != pad_token_id
    position_ids = attention_mask.cumsum(1) - attention_mask.long()
    input_ids = torch.masked_fill(query_responses, ~attention_mask, 0)
    return model(
        input_ids=input_ids,
        attention_mask=attention_mask,
        position_ids=position_ids,
        return_dict=True,
        output_hidden_states=True,
    )


def truncate_response(stop_token_id: int, pad_token_id: int, responses: torch.Tensor):
    """
    Truncates the responses at the first occurrence of the stop token, filling the rest with pad tokens.
    Args:
        stop_token_id (`int`):
            The token ID representing the stop token where truncation occurs.
        pad_token_id (`int`):
            The token ID representing the pad token used to fill the truncated responses.
        responses (`torch.Tensor`):
            The tensor containing the responses to be truncated.
    Returns:
        `torch.Tensor`:
            The truncated responses tensor with pad tokens filled after the stop token.
    """
    trunc_idxs = first_true_indices(responses == stop_token_id).unsqueeze(-1)
    new_size = [1] * (len(responses.size()) - 1) + [responses.shape[1]]
    idxs = torch.arange(responses.shape[1], device=responses.device).view(*new_size)
    postprocessed_responses = torch.masked_fill(responses, idxs > trunc_idxs, pad_token_id)
    return postprocessed_responses


def generate(
    lm_backbone: torch.nn.Module, queries: torch.Tensor, pad_token_id: int, generation_config: dict
) -> Tuple[torch.Tensor, torch.Tensor]:
    """
    Generates sequences from the language model backbone in a way that does not affect padding tokens.
    Args:
        lm_backbone (`torch.nn.Module`):
            The language model backbone used for generation.
        queries (`torch.Tensor`):
            The tensor containing the input queries.
        pad_token_id (`int`):
            The token ID representing the pad token.
        generation_config (`dict`):
            The configuration dictionary for generation settings.
    Returns:
        tuple:
            - `generated_sequences` (`torch.Tensor`):
                The concatenated tensor of input queries and generated sequences.
            - `logits` (`torch.Tensor`):
                The logits output from the generation process.
    """
    context_length = queries.shape[1]
    attention_mask = queries != pad_token_id
    input_ids = torch.masked_fill(queries, ~attention_mask, 0)
    output = lm_backbone.generate(
        input_ids=input_ids,
        attention_mask=attention_mask,
        # position_ids=attention_mask.cumsum(1) - attention_mask.long(), # not needed: already adjusted in generations
        # https://github.com/huggingface/transformers/blob/ac33aeeeee2a7a89b89c93c2962e6feb90daef0a/src/transformers/models/gpt2/modeling_gpt2.py#L1227-L1250
        generation_config=generation_config,
        return_dict_in_generate=True,
        output_logits=True,
    )
    logits = torch.stack(output.logits, 1)
    return torch.cat((queries, output.sequences[:, context_length:]), dim=1), logits


@torch.no_grad()
def batch_generation(
    model: torch.nn.Module,
    queries: torch.Tensor,
    local_rollout_forward_batch_size: int,
    pad_token_id: int,
    generation_config: dict,
):
    query_responses = []
    logitss = []
    for i in range(0, queries.shape[0], local_rollout_forward_batch_size):
        query = queries[i : i + local_rollout_forward_batch_size]
        query_response, logits = generate(
            model,
            query,
            pad_token_id,
            generation_config,
        )
        query_responses.append(query_response)
        logitss.append(logits)
    return torch.cat(query_responses, 0), torch.cat(logitss, 0)


def batch_generation_vllm(
    llm: "LLM",
    generation_config: "SamplingParams",
    accelerator: Accelerator,
    queries: torch.Tensor,
    unwrapped_model: torch.nn.Module,
    g_vllm_responses: torch.Tensor,
    pad_token_id: int,
    response_length: int,
    device: torch.device,
):
    g_queries_list = gather_object(queries.tolist())
    if accelerator.is_main_process:
        llmp = llm.llm_engine.model_executor.driver_worker.model_runner.model
        start_time = time.time()
        llmp.load_weights(unwrapped_model.named_parameters())
        print(f"🔥 Loading weights using shared memory: takes {time.time() - start_time:.2f} seconds")
        g_queries_list = [
            [inneritem for inneritem in item if inneritem != pad_token_id] for item in g_queries_list
        ]
        generation_start_time = time.time()
        outputs = llm.generate(prompt_token_ids=g_queries_list, sampling_params=generation_config)
        padded_response_token_ids = []
        for output in outputs:
            token_ids = list(output.outputs[0].token_ids)
            DUMMY_PAD_TOKEN = 0  # we can't use tokenizer.pad_token_id because it's outside vocab and `torch.gather(all_logprob, 2, response.unsqueeze(-1))` will error out
            padded_token_ids = token_ids + [DUMMY_PAD_TOKEN] * (response_length - len(token_ids))
            padded_response_token_ids.append(padded_token_ids)
        print(f"🔥🔥🔥 Generation time: {time.time() - generation_start_time:.2f} seconds")
        padded_response_token_ids = torch.tensor(padded_response_token_ids, device=device)
        g_vllm_responses[:] = padded_response_token_ids

    broadcast(g_vllm_responses, 0)

    return g_vllm_responses[
        accelerator.local_process_index * queries.shape[0] : (accelerator.local_process_index + 1)
        * queries.shape[0]
    ]


def save_with_accelerate(
    accelerator: Accelerator,
    model: torch.nn.Module,
    tokenizer: PreTrainedTokenizer,
    output_dir: str,
    use_lora: bool = False,
    model_attribute_to_save: Optional[str] = None,
) -> None:
    # set the generation config to an empty setting to be safe.
    # we usually do greedy decoding for generation, so this should be okay.
    # otherwise, we get an error thrown at save time.
    model.generation_config = transformers.GenerationConfig(
        temperature=None, top_p=None, eos_token_id=tokenizer.eos_token_id, bos_token_id=tokenizer.bos_token_id
    )

    unwrapped_model: PreTrainedModel = accelerator.unwrap_model(model)
    if model_attribute_to_save is not None:
        unwrapped_model = getattr(unwrapped_model, model_attribute_to_save)
    # When doing multi-gpu training, we need to use accelerator.get_state_dict(model) to get the state_dict.
    # Otherwise, sometimes the model will be saved with only part of the parameters.
    # Also, accelerator needs to use the wrapped model to get the state_dict.
    state_dict = accelerator.get_state_dict(model)
    if use_lora:
        # When using lora, the unwrapped model is a PeftModel, which doesn't support the is_main_process
        # and has its own save_pretrained function for only saving lora modules.
        # We have to manually specify the is_main_process outside the save_pretrained function.
        if accelerator.is_main_process:
            unwrapped_model.save_pretrained(output_dir, state_dict=state_dict)
    else:
        # don't use safetensors for saving for now
        unwrapped_model.save_pretrained(
            output_dir,
            is_main_process=accelerator.is_main_process,
            save_function=accelerator.save,
            state_dict=state_dict,
            safe_serialization=False,
        )

    if accelerator.is_main_process:
        tokenizer.save_pretrained(output_dir)
    # customize model card (TODO (Costa): this can be prettier)


@retry_on_exception()
def push_folder_to_hub(
    accelerator: Accelerator,
    output_dir: str,
    hf_repo_id: Optional[str] = None,
    hf_repo_revision: Optional[str] = None,
    private: bool = True,
):
    if accelerator.is_main_process:
        hf_repo_url = f"https://huggingface.co/{hf_repo_id}/tree/{hf_repo_revision}"
        api = HfApi()
        if not api.repo_exists(hf_repo_id):
            api.create_repo(hf_repo_id, exist_ok=True, private=private)
        if hf_repo_revision is not None:
            api.create_branch(repo_id=hf_repo_id, branch=hf_repo_revision, exist_ok=True)
        api.upload_folder(
            repo_id=hf_repo_id,
            revision=hf_repo_revision,
            folder_path=output_dir,
            commit_message="upload checkpoint",
            run_as_future=False,
        )
        print(f"🔥 pushed to {hf_repo_url}")


# ----------------------------------------------------------------------------
# DeepSpeed utilities
def get_all_parameters(sub_module, recurse=False):
    return itertools.chain(sub_module.named_parameters(recurse=recurse), sub_module.ds_external_parameters())


def iter_params(module, recurse=False):
    return [param for _, param in get_all_parameters(module, recurse)]


def remove_hooks(model: "DeepSpeedEngine") -> None:
    """Removes the optimizer hooks from a DeepSpeed ZeRO-3 model."""
    if model.optimizer is not None and hasattr(model.optimizer, "parameter_offload"):
        optimizer_offload = model.optimizer.parameter_offload
    elif model.optimizer is not None:
        optimizer_offload = model.optimizer

    for param in iter_params(optimizer_offload.module, recurse=True):
        param.ds_active_sub_modules.clear()

    for hook in optimizer_offload.forward_hooks:
        hook.remove()
    for hook in optimizer_offload.backward_hooks:
        hook.remove()

    optimizer_offload.forward_hooks = []
    optimizer_offload.backward_hooks = []


def add_hooks(model: "DeepSpeedEngine") -> None:
    """Adds the optimizer hooks from a DeepSpeed ZeRO-3 model."""
    if model.optimizer is not None and hasattr(model.optimizer, "parameter_offload"):
        optimizer_offload = model.optimizer.parameter_offload
    elif model.optimizer is not None:
        optimizer_offload = model.optimizer
    optimizer_offload._register_hooks_recursively(optimizer_offload.module)


@contextmanager
def unwrap_model_for_generation(
    model: Union["DistributedDataParallel", "DeepSpeedEngine"], accelerator: "Accelerator", is_peft_model: bool = False
) -> Union["transformers.PreTrainedModel", "DeepSpeedEngine"]:
    """Context manager to unwrap a model for generation.
    For ZeRO-3 models, we gather the weights once to speed up generation.
    """
    unwrapped_model = accelerator.unwrap_model(model)
    if is_peft_model:
        unwrapped_model.pretrained_model.disable_adapter()
    if accelerator.state.deepspeed_plugin is not None and accelerator.state.deepspeed_plugin.zero_stage == 3:
        with deepspeed.zero.GatheredParameters(model.parameters()):
            remove_hooks(model)
            yield accelerator.unwrap_model(model)
            add_hooks(model)
    else:
        yield unwrapped_model


def prepare_deepspeed(model: torch.nn.Module, per_device_train_batch_size: int, mixed_precision: str):
    """
    Prepares the model for training with DeepSpeed (both for stage 2 and 3), configuring the appropriate settings based on the model and
    batch size.
    Args:
        model (`torch.nn.Module`):
            The model to be prepared for DeepSpeed training.
        per_device_train_batch_size (`int`):
            The training batch size per device.
        mixed_precision (`str`):
            The mixed precision setting to use.
    Returns:
        `torch.nn.Module`:
            The model initialized and configured with DeepSpeed for training.
    """
    import deepspeed

    deepspeed_plugin = AcceleratorState().deepspeed_plugin
    config_kwargs = deepspeed_plugin.deepspeed_config
    if config_kwargs["zero_optimization"]["stage"] != 3:
        config_kwargs["train_micro_batch_size_per_gpu"] = per_device_train_batch_size
        config_kwargs = {
            "train_micro_batch_size_per_gpu": config_kwargs["train_micro_batch_size_per_gpu"],
            "prescale_gradients": False,
            "wall_clock_breakdown": False,
        }
        if mixed_precision in ["bf16", "fp16"]:
            config_kwargs[mixed_precision] = {"enabled": True}
    else:
        if hasattr(model, "config"):
            hidden_size = (
                max(model.config.hidden_sizes)
                if getattr(model.config, "hidden_sizes", None)
                else getattr(model.config, "hidden_size", None)
            )
            if hidden_size is not None and config_kwargs["zero_optimization"]["stage"] == 3:
                # Note that `stage3_prefetch_bucket_size` can produce DeepSpeed messages like: `Invalidate trace cache @ step 0: expected module 1, but got module 0`
                # This is expected and is not an error, see: https://github.com/microsoft/DeepSpeed/discussions/4081
                config_kwargs.update(
                    {
                        "zero_optimization.reduce_bucket_size": hidden_size * hidden_size,
                        "zero_optimization.stage3_param_persistence_threshold": 10 * hidden_size,
                        "zero_optimization.stage3_prefetch_bucket_size": 0,
                    }
                )
    model, *_ = deepspeed.initialize(model=model, config=config_kwargs)
    model.eval()
    return model


# ----------------------------------------------------------------------------
# Quality of life utilities
def print_rich_table(df: pd.DataFrame) -> Table:
    console = Console()
    table = Table(show_lines=True)
    for column in df.columns:
        table.add_column(column)
    for _, row in df.iterrows():
        table.add_row(*row.astype(str).tolist())
    console.print(table)


def format_value(value):
    if isinstance(value, float):
        if abs(value) < 1e-5:
            return f"{value:.2e}"
        return f"{value:.2f}"
    return str(value)


def print_rich_single_line_metrics(metrics):
    # Create main table
    table = Table(show_header=False, box=None)
    table.add_column("Category", style="cyan")
    table.add_column("Values", style="magenta")
<<<<<<< HEAD
    
    # Group metrics by their prefix
    grouped_metrics = defaultdict(list)
    for key, value in metrics.items():
        category = key.split('/')[0] if '/' in key else 'other'
        grouped_metrics[category].append((key, value))
    
=======

    # Group metrics by their prefix
    grouped_metrics = defaultdict(list)
    for key, value in metrics.items():
        category = key.split("/")[0] if "/" in key else "other"
        grouped_metrics[category].append((key, value))

>>>>>>> c5542833
    # Sort groups by category name
    for category in sorted(grouped_metrics.keys()):
        values = grouped_metrics[category]
        value_strings = []
        for key, value in values:
            # Use the last part of the key as the display name
<<<<<<< HEAD
            display_name = key.split('/')[-1]
            value_strings.append(f"{display_name}: {format_value(value)}")
        
        # Join all values for this category into a single string
        values_str = " | ".join(value_strings)
        table.add_row(category, values_str)
    
=======
            display_name = key.split("/")[-1]
            value_strings.append(f"{display_name}: {format_value(value)}")

        # Join all values for this category into a single string
        values_str = " | ".join(value_strings)
        table.add_row(category, values_str)

>>>>>>> c5542833
    # Create a panel with the table
    panel = Panel(
        table,
        title="Metrics",
        expand=False,
        border_style="bold green",
    )
<<<<<<< HEAD
    
=======

>>>>>>> c5542833
    # Print the panel
    rprint(panel)


def exact_div(a, b, custom_error_message=""):
    q = a // b
    if a != q * b:
        raise ValueError(f"{custom_error_message}, inexact division: {a} / {b} = {a / b}")
    return q<|MERGE_RESOLUTION|>--- conflicted
+++ resolved
@@ -564,7 +564,6 @@
     table = Table(show_header=False, box=None)
     table.add_column("Category", style="cyan")
     table.add_column("Values", style="magenta")
-<<<<<<< HEAD
     
     # Group metrics by their prefix
     grouped_metrics = defaultdict(list)
@@ -572,22 +571,12 @@
         category = key.split('/')[0] if '/' in key else 'other'
         grouped_metrics[category].append((key, value))
     
-=======
-
-    # Group metrics by their prefix
-    grouped_metrics = defaultdict(list)
-    for key, value in metrics.items():
-        category = key.split("/")[0] if "/" in key else "other"
-        grouped_metrics[category].append((key, value))
-
->>>>>>> c5542833
     # Sort groups by category name
     for category in sorted(grouped_metrics.keys()):
         values = grouped_metrics[category]
         value_strings = []
         for key, value in values:
             # Use the last part of the key as the display name
-<<<<<<< HEAD
             display_name = key.split('/')[-1]
             value_strings.append(f"{display_name}: {format_value(value)}")
         
@@ -595,15 +584,6 @@
         values_str = " | ".join(value_strings)
         table.add_row(category, values_str)
     
-=======
-            display_name = key.split("/")[-1]
-            value_strings.append(f"{display_name}: {format_value(value)}")
-
-        # Join all values for this category into a single string
-        values_str = " | ".join(value_strings)
-        table.add_row(category, values_str)
-
->>>>>>> c5542833
     # Create a panel with the table
     panel = Panel(
         table,
@@ -611,11 +591,7 @@
         expand=False,
         border_style="bold green",
     )
-<<<<<<< HEAD
-    
-=======
-
->>>>>>> c5542833
+
     # Print the panel
     rprint(panel)
 
