import logging
import unittest
from unittest.mock import MagicMock

import vllm
from parameterized import parameterized

from open_instruct import vllm_utils
from open_instruct.data_types import PromptRequest


class TestTruncateToolOutputTokens(unittest.TestCase):
    @parameterized.expand(
        [
            ("no_truncation", [1, 2, 3, 4, 5], 10, 5, 100, 50, [1, 2, 3, 4, 5], 0),
            ("truncate_max_model_len", [1, 2, 3, 4, 5, 6, 7, 8, 9, 10], 95, 5, 100, 50, [1, 2, 3, 4, 5], 5),
            ("truncate_max_tokens", [1, 2, 3, 4, 5, 6, 7, 8, 9, 10], 10, 47, 100, 50, [1, 2, 3], 0),
            ("truncate_both_limits", [1, 2, 3, 4, 5, 6, 7, 8, 9, 10], 95, 47, 100, 50, [1, 2, 3], 5),
            ("no_space_for_model", [1, 2, 3], 100, 5, 100, 50, [], 3),
            ("no_remaining_response", [1, 2, 3], 10, 50, 100, 50, [], 0),
            ("empty_input", [], 10, 5, 100, 50, [], 0),
        ]
    )
    def test_truncate_tool_output_tokens(
        self, name, tokens, prompt_len, response_len, max_model_len, max_tokens, expected_tokens, expected_excess
    ):
        result, excess = vllm_utils.truncate_tool_output_tokens(
            tokens, prompt_len, response_len, max_model_len, max_tokens
        )
        self.assertEqual(result, expected_tokens)
        self.assertEqual(excess, expected_excess)


class TestVllmUtils3(unittest.TestCase):
    def setUp(self):
        logging.disable(logging.CRITICAL)

    def tearDown(self):
        logging.disable(logging.NOTSET)

    def test_process_outputs_with_tools(self):
        """Test that process_completed_request correctly handles outputs with tool attributes.

        Tests the new process_completed_request function which combined process_output and _process_completed_request.
        """

        def create_mock_logprobs(token_ids):
            return [-0.1 * tid for tid in token_ids]

        mock_request = PromptRequest(
            prompt=[1, 2, 3], generation_config=None, is_eval=False, dataset_index=43039, prompt_id="test_prompt_1"
        )
        request_id = vllm_utils.make_request_id(mock_request)

        mock_output1 = MagicMock(spec=vllm.CompletionOutput)
        mock_output1.token_ids = [1, 2, 3]
        mock_output1.logprobs = create_mock_logprobs([1, 2, 3])
        mock_output1.mask = [1, 1, 1]
        mock_output1.num_calls = 1
        mock_output1.timeout = False
        mock_output1.tool_error = ""
        mock_output1.tool_output = "result1"
        mock_output1.tool_runtime = 0.5
        mock_output1.tool_called = True
        mock_output1.finish_reason = "stop"

        mock_output2 = MagicMock(spec=vllm.CompletionOutput)
        mock_output2.token_ids = [4, 5, 6]
        mock_output2.logprobs = create_mock_logprobs([4, 5, 6])
        mock_output2.mask = [1, 1, 1]
        mock_output2.num_calls = 2
        mock_output2.timeout = False
        mock_output2.tool_error = ""
        mock_output2.tool_output = "result2"
        mock_output2.tool_runtime = 0.3
        mock_output2.tool_called = True
        mock_output2.finish_reason = "stop"

        mock_request_output = MagicMock(spec=vllm.RequestOutput)
        mock_request_output.request_id = request_id
        mock_request_output.outputs = [mock_output1, mock_output2]
        mock_request_output.prompt = "test prompt"
        mock_request_output.prompt_token_ids = [1, 2, 3]
        mock_request_output.finished = True

        request_metadata = {
            request_id: {
                "is_eval": False,
                "dataset_index": 43039,
<<<<<<< HEAD
                "epoch_number": 0,
                "training_step": 1,
                "generation_started_training_step": 2,
=======
                "prompt_id": "test_prompt_1",
>>>>>>> 3f5a4b5d
                "prompt_token_ids": [1, 2, 3, 4, 5, 6, 7, 8, 9, 10],
                "start_time": 1000.0,
            }
        }

        tools = {"</tool>": MagicMock()}

        result, is_eval = vllm_utils.process_completed_request(
            request_id=request_id,
            outs=[mock_request_output],
            current_time=1001.0,
            tools=tools,
            request_metadata=request_metadata,
        )

        # Verify is_eval is correct
        self.assertFalse(is_eval)

        # Verify that we get both responses
        self.assertEqual(len(result.responses), 2, "Expected exactly 2 responses")

        # Verify the responses are correct
        self.assertEqual(result.responses[0], [1, 2, 3])
        self.assertEqual(result.responses[1], [4, 5, 6])

        # Verify masks are correct
        self.assertEqual(len(result.masks), 2)
        self.assertEqual(result.masks[0], [1, 1, 1])
        self.assertEqual(result.masks[1], [1, 1, 1])

        # Verify request_info has correct tool attributes
        self.assertEqual(result.request_info.num_calls, [1, 2])
        self.assertEqual(result.request_info.tool_outputs, ["result1", "result2"])
        self.assertEqual(result.request_info.tool_runtimes, [0.5, 0.3])
        self.assertEqual(result.request_info.tool_calleds, [True, True])
        self.assertEqual(result.queued_training_step, 1)
        self.assertEqual(result.generation_started_training_step, 2)

    def test_process_outputs_without_tools(self):
        """Test that process_completed_request correctly handles outputs without tool attributes."""

        def create_mock_logprobs(token_ids):
            return [-0.1 * tid for tid in token_ids]

        mock_request = PromptRequest(
            prompt=[1, 2, 3], generation_config=None, is_eval=True, dataset_index=200, prompt_id="test_prompt_2"
        )
        request_id = vllm_utils.make_request_id(mock_request)

        mock_output1 = MagicMock(spec=vllm.CompletionOutput)
        mock_output1.token_ids = [1, 2, 3]
        mock_output1.logprobs = create_mock_logprobs([1, 2, 3])
        mock_output1.finish_reason = "stop"

        mock_output2 = MagicMock(spec=vllm.CompletionOutput)
        mock_output2.token_ids = [4, 5, 6]
        mock_output2.logprobs = create_mock_logprobs([4, 5, 6])
        mock_output2.finish_reason = "length"

        mock_request_output = MagicMock(spec=vllm.RequestOutput)
        mock_request_output.request_id = request_id
        mock_request_output.outputs = [mock_output1, mock_output2]
        mock_request_output.prompt = "test prompt"
        mock_request_output.prompt_token_ids = [1, 2, 3]
        mock_request_output.finished = True

        request_metadata = {
            request_id: {
                "is_eval": True,
                "dataset_index": 200,
<<<<<<< HEAD
                "epoch_number": 0,
                "training_step": 2,
                "generation_started_training_step": 3,
=======
                "prompt_id": "test_prompt_2",
>>>>>>> 3f5a4b5d
                "prompt_token_ids": [1, 2, 3, 4, 5],
                "start_time": 2000.0,
            }
        }

        result, is_eval = vllm_utils.process_completed_request(
            request_id=request_id,
            outs=[mock_request_output],
            current_time=2000.5,
            tools=None,
            request_metadata=request_metadata,
        )

        # Verify is_eval is correct
        self.assertTrue(is_eval)

        # Verify that we get both responses
        self.assertEqual(len(result.responses), 2, "Expected exactly 2 responses")

        # Verify the responses are correct
        self.assertEqual(result.responses[0], [1, 2, 3])
        self.assertEqual(result.responses[1], [4, 5, 6])

        # Verify finish reasons
        self.assertEqual(result.finish_reasons[0], "stop")
        self.assertEqual(result.finish_reasons[1], "length")

        # Verify default masks (all 1s when no tools)
        self.assertEqual(result.masks[0], [1, 1, 1])
        self.assertEqual(result.masks[1], [1, 1, 1])

        # Verify request_info has default values when tools are not used
        self.assertEqual(result.request_info.num_calls, [0, 0])
        self.assertEqual(result.request_info.timeouts, [False, False])
        self.assertEqual(result.request_info.tool_errors, ["", ""])
        self.assertEqual(result.request_info.tool_outputs, ["", ""])
        self.assertEqual(result.request_info.tool_runtimes, [0.0, 0.0])
        self.assertEqual(result.request_info.tool_calleds, [False, False])
        self.assertEqual(result.queued_training_step, 2)
        self.assertEqual(result.generation_started_training_step, 3)


if __name__ == "__main__":
    unittest.main()<|MERGE_RESOLUTION|>--- conflicted
+++ resolved
@@ -87,13 +87,8 @@
             request_id: {
                 "is_eval": False,
                 "dataset_index": 43039,
-<<<<<<< HEAD
-                "epoch_number": 0,
-                "training_step": 1,
                 "generation_started_training_step": 2,
-=======
                 "prompt_id": "test_prompt_1",
->>>>>>> 3f5a4b5d
                 "prompt_token_ids": [1, 2, 3, 4, 5, 6, 7, 8, 9, 10],
                 "start_time": 1000.0,
             }
@@ -164,13 +159,8 @@
             request_id: {
                 "is_eval": True,
                 "dataset_index": 200,
-<<<<<<< HEAD
-                "epoch_number": 0,
-                "training_step": 2,
                 "generation_started_training_step": 3,
-=======
                 "prompt_id": "test_prompt_2",
->>>>>>> 3f5a4b5d
                 "prompt_token_ids": [1, 2, 3, 4, 5],
                 "start_time": 2000.0,
             }
