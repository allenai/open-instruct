# this file deals with dataset pre-processing before training

# 1. PPO (prompt)
# 2. SFT (prompt + demonstration), there is also packing.
# 3. ✅ RM / DPO (chosen and rejected)
# 4. ✅ Visualization of length distributions?
# 5. ✅ Filter?
# 6. ✅ dataset_num_proc
# 7. ✅ check EOS token
# 8. dataset mixer?
# 9. ✅ pretty print that show tokenization?
# 10. ✅ hashable tokneization?
# 11. inputs / labels / attention_mask
# 12. ✅ always set a `tokenizer.pad_token_id`?
# 13. a new DataCollatorForLanguageModeling?
# 14. ✅ `add_bos_token` and `add_eos_token`? E.g., LLAMA models
# 15. ✅ generate properties: has eos_token, bos_token (through chat template)

# ✅ get tokenizer revision
# ✅ get dataset revision
# create a cached tokenized dataset, with tokenized revision, dataset revision, tokenization function name.

# too many names related to "maximum length":
# * `max_seq_length` in SFT
# * `max_length`, `max_target_length` in RM / DPO,
# * `max_prompt_length` in DPO

# TODO: note that tokenizer doesn't change but model name does change. Should be mindful of this.
"""
This file contains the utility to transform and cache datasets with different configurations.
The main things we are looking for are:
* handle dataset mixing
* handle different tokenization functions
* **cache** the tokenized dataset so we don't have to re-tokenize every time
    * This is especially important when we have 405B SFT models: 32 nodes are just spending like
    5 minutes to tokenize the dataset. This translates to 32 * 5 * 8 = 1280 minutes = 21 hours of
    wasted H100 time.
    * Sometimes we also launch on places that don't have a shared cache (e.g., GCP), so we would
    download individual datasets 32 times, and wait for concatenation and tokenization (actually
    twice because the `with accelerator.main_process_first()` function assumes a shared cache)
"""

import copy
import hashlib
import json
import multiprocessing
import os
from dataclasses import asdict, dataclass, field
from functools import cached_property
from typing import Any, Dict, List, Literal, Optional

import torch
import transformers
<<<<<<< HEAD
from datasets import Dataset, concatenate_datasets, load_dataset, DatasetDict
from huggingface_hub import HfApi, ModelCard, revision_exists
=======
from datasets import Dataset, concatenate_datasets, load_dataset
from huggingface_hub import ModelCard, revision_exists
>>>>>>> 166a9439
from rich.console import Console
from rich.text import Text
from transformers import (
    AutoConfig,
    AutoTokenizer,
    GPTNeoXTokenizerFast,
    LlamaTokenizer,
    LlamaTokenizerFast,
    PreTrainedTokenizer,
)
from transformers.utils.hub import (
    _CACHED_NO_EXIST,
    TRANSFORMERS_CACHE,
    extract_commit_hash,
    try_to_load_from_cache,
)

from open_instruct.utils import hf_whoami


# ----------------------------------------------------------------------------
# Utilities
def custom_cached_file(model_name_or_path: str, filename: str, revision: str = None, repo_type: str = "model"):
    """@vwxyzjn: HF's `cached_file` no longer works for `repo_type="dataset"`."""
    # local_file = os.path.join(model_name_or_path, filename)

    if os.path.isdir(model_name_or_path):
        resolved_file = os.path.join(model_name_or_path, filename)
        if os.path.isfile(resolved_file):
            return resolved_file
        else:
            return None
    else:
        resolved_file = try_to_load_from_cache(
            model_name_or_path, filename, cache_dir=TRANSFORMERS_CACHE, revision=revision, repo_type=repo_type
        )
        # special return value from try_to_load_from_cache
        if resolved_file == _CACHED_NO_EXIST:
            return None
        return resolved_file


def get_commit_hash(
    model_name_or_path: str, revision: str, filename: str = "config.json", repo_type: str = "model"
) -> str:
    file = custom_cached_file(model_name_or_path, filename, revision=revision, repo_type=repo_type)
    commit_hash = extract_commit_hash(file, None)
    return commit_hash


def get_file_hash(
    model_name_or_path: str, revision: str, filename: str = "config.json", repo_type: str = "model"
) -> str:
    file = custom_cached_file(model_name_or_path, filename, revision=revision, repo_type=repo_type)
    if isinstance(file, str):
        with open(file, "rb") as f:
            return hashlib.sha256(f.read()).hexdigest()
    elif file is _CACHED_NO_EXIST:
        return f"{filename} not found"
    elif file is None:
        return f"{filename} not found"
    else:
        raise ValueError(f"Unexpected file type: {type(file)}")


def get_files_hash_if_exists(
    model_name_or_path: str, revision: str, filenames: List[str], repo_type: str = "model"
) -> List[str]:
    return [get_file_hash(model_name_or_path, revision, filename, repo_type) for filename in filenames]


# Performance tuning. Some rough numbers:
APPLY_CHAT_TEMPLATE_EXAMPLE_PER_SECOND_PER_CPU = 400
FILTER_EXAMPLE_PER_SECOND_PER_CPU = 1130


def get_num_proc(dataset_len: int, num_available_cpus: int, example_per_second_per_cpu) -> int:
    num_required_cpus = max(1, dataset_len // example_per_second_per_cpu)
    return min(num_required_cpus, num_available_cpus)


COLORS = ["on red", "on green", "on blue", "on yellow", "on magenta"]


def visualize_token(tokens: list[int], tokenizer: PreTrainedTokenizer):
    i = 0
    console = Console()
    rich_text = Text()
    for i, token in enumerate(tokens):
        color = COLORS[i % len(COLORS)]
        decoded_token = tokenizer.decode(token)
        rich_text.append(f"{decoded_token}", style=color)
    console.print(rich_text)


def visualize_token_role(tokens: list[int], masks: list[int], tokenizer: PreTrainedTokenizer):
    i = 0
    console = Console()
    rich_text = Text()
    # for i, token in enumerate():
    for i in range(min(len(tokens), len(masks))):
        token = tokens[i]
        color = COLORS[masks[i] % len(COLORS)]
        decoded_token = tokenizer.decode(token)
        rich_text.append(f"{decoded_token}", style=color)
    console.print(rich_text)


# ----------------------------------------------------------------------------
# Tokenization
# Chat templates
# flake8: noqa
# note we added `{% if loop.last and not add_generation_prompt %}{{ eos_token }}{% endif %}`
# because we want the template to not output eos_token if `add_generation_prompt=True`
CHAT_TEMPLATES = {
    "simple_concat_with_space": (
        "{% for message in messages %}"
        "{{ ' ' if not loop.first else '' }}"
        "{{ message['content'] }}"
        "{% if loop.last and not add_generation_prompt %}{{ eos_token }}{% endif %}"
        "{% endfor %}"
    ),
    "simple_concat_with_new_line": (
        "{% for message in messages %}"
        "{{ '\n' if not loop.first else '' }}"
        "{{ message['content'] }}"
        "{% if loop.last and not add_generation_prompt %}{{ eos_token }}{% endif %}"
        "{% endfor %}"
    ),
    "simple_chat": (
        "{% for message in messages %}"
        "{{ '\n\n' if not loop.first else '' }}"
        "{{ message['role'].capitalize() + ': ' + message['content'] }}"
        "{% if loop.last and not add_generation_prompt %}{{ eos_token }}{% endif %}"
        "{% endfor %}"
    ),
    "assistant_message_only": (
        "{% for message in messages %}"
        "{% if message['role'] == 'assistant' %}"
        "{{ message['content'] }}"
        "{% endif %}"
        "{% endfor %}"
    ),
    "zephyr": (
        "{% for message in messages %}"
        "{% if message['role'] == 'user' %}"
        "{{ '<|user|>\n' + message['content'] + eos_token + '\n' }}"
        "{% elif message['role'] == 'system' %}"
        "{{ '<|system|>\n' + message['content'] + eos_token + '\n' }}"
        "{% elif message['role'] == 'assistant' %}"
        "{{ '<|assistant|>\n'  + message['content'] + eos_token + '\n' }}"
        "{% endif %}"
        "{% if loop.last and add_generation_prompt %}"
        "{{ '<|assistant|>\n' }}"
        "{% endif %}"
        "{% endfor %}"
    ),
    "tulu": (
        "{% for message in messages %}"
        "{% if message['role'] == 'system' %}"
        "{{ '<|system|>\n' + message['content'] + '\n' }}"
        "{% elif message['role'] == 'user' %}"
        "{{ '<|user|>\n' + message['content'] + '\n' }}"
        "{% elif message['role'] == 'assistant' %}"
        "{% if not loop.last %}"
        "{{ '<|assistant|>\n'  + message['content'] + eos_token + '\n' }}"
        "{% else %}"
        "{{ '<|assistant|>\n'  + message['content'] + eos_token }}"
        "{% endif %}"
        "{% endif %}"
        "{% if loop.last and add_generation_prompt %}"
        "{{ '<|assistant|>\n' }}"
        "{% endif %}"
        "{% endfor %}"
    ),
    "tulu_thinker": (
        "{% for message in messages %}"
        "{% if message['role'] == 'system' %}"
        "{{ '<|system|>\n' + message['content'] + '\n' }}"
        "{% elif message['role'] == 'user' %}"
        "{{ '<|user|>\n' + message['content'] + '\n' }}"
        "{% elif message['role'] == 'assistant' %}"
        "{% set content = message['content'] %}"
        "{% if not loop.last %}"
        "{{ '<|assistant|>\n' + content + eos_token + '\n' }}"
        "{% else %}"
        "{{ '<|assistant|>\n' + content + eos_token }}"
        "{% endif %}"
        "{% endif %}"
        "{% if loop.last and add_generation_prompt %}"
        "{{ '<|assistant|>\n<think>' }}"
        "{% endif %}"
        "{% endfor %}"
    ),
    "tulu_thinker_r1_style": (
        "A conversation between User and Assistant. "
        "The user asks a question, and the Assistant solves it. "
        "The assistant first thinks about the reasoning process in "
        "the mind and then provides the user with the answer. "
        "The reasoning process and answer are enclosed within <think> </think> "
        "and <answer> </answer> tags, respectively, "
        "i.e., <think> reasoning process here </think> "
        "<answer> answer here </answer>."
        "\n\n"
        "{% for message in messages %}"
        "{% if message['role'] == 'system' %}"
        "{{ '<|system|>\n' + message['content'] + '\n' }}"
        "{% elif message['role'] == 'user' %}"
        "{{ '<|user|>\n' + message['content'] + '\n' }}"
        "{% elif message['role'] == 'assistant' %}"
        "{% set content = message['content'] %}"
        "{% if '</think>' in content %}"
        "{% set content = content.split('</think>')[-1] %}"
        "{% endif %}"
        "{% if not loop.last %}"
        "{{ '<|assistant|>\n' + content + eos_token + '\n' }}"
        "{% else %}"
        "{{ '<|assistant|>\n' + content + eos_token }}"
        "{% endif %}"
        "{% endif %}"
        "{% if loop.last and add_generation_prompt %}"
        "{{ '<|assistant|>\n<think>' }}"
        "{% endif %}"
        "{% endfor %}"
    ),
    # template is taken from https://arxiv.org/abs/2501.12948.
    "r1_simple_chat": (
        "A conversation between User and Assistant. "
        "The user asks a question, and the Assistant solves it. "
        "The assistant first thinks about the reasoning process in "
        "the mind and then provides the user with the answer. "
        "The reasoning process and answer are enclosed within <think> </think> "
        "and <answer> </answer> tags, respectively, "
        "i.e., <think> reasoning process here </think> "
        "<answer> answer here </answer>."
        "\n\n"
        "{% for message in messages %}"
        "{{ '\n\n' if not loop.first else '' }}"
        "{{ message['role'].capitalize() + ': ' + message['content'] + '\n' }}"
        "{% if loop.last and add_generation_prompt %}"
        "{{ 'Assistant:' }}"
        "{% endif %}"
        "{% endfor %}"
    ),
    "r1_simple_chat_postpend_think": (
        "A conversation between User and Assistant. "
        "The user asks a question, and the Assistant solves it. "
        "The assistant first thinks about the reasoning process in "
        "the mind and then provides the user with the answer. "
        "The reasoning process and answer are enclosed within <think> </think> "
        "and <answer> </answer> tags, respectively, "
        "i.e., <think> reasoning process here </think> "
        "<answer> answer here </answer>."
        "\n\n"
        "{% for message in messages %}"
        "{{ '\n\n' if not loop.first else '' }}"
        "{{ message['role'].capitalize() + ': ' + message['content'] + '\n' }}"
        "{% if loop.last and add_generation_prompt %}"
        "{{ 'Assistant: <think>' }}"
        "{% endif %}"
        "{% endfor %}"
    ),
    "r1_simple_chat_postpend_think_orz_style": (
        "A conversation between User and Assistant. "
        "The user asks a question, and the Assistant solves it. "
        "The assistant first thinks about the reasoning process in "
        "the mind and then provides the user with the answer. "
        "The reasoning process and answer are enclosed within <think> </think> "
        "and <answer> </answer> tags, respectively, "
        "i.e., <think> reasoning process here </think> "
        "<answer> answer here </answer>."
        "\n\n"
        "{% for message in messages %}"
        "{{ '\n\n' if not loop.first else '' }}"
        "{{ message['role'].capitalize() + ': You must put your answer inside <answer> </answer> tags, i.e., <answer> answer here </answer>. And your final answer will be extracted automatically by the \\\\boxed{} tag. This is the problem: ' + message['content'] + '\n' }}"  # \\\\boxed{} is for jinja template escape
        "{% if loop.last and add_generation_prompt %}"
        "{{ 'Assistant: <think>' }}"
        "{% endif %}"
        "{% endfor %}"
    ),
    "r1_simple_chat_postpend_think_tool_vllm": (
        "A conversation between User and Assistant. "
        "The User asks a question, and the Assistant solves it. "
        "The Assistant first thinks about the reasoning process in "
        "the mind and then provides the User with the answer. "
        "\n\n"
        "When given a question, the Assistant must conduct reasoning inside the <think> "
        "and </think> tags. During reasoning, the Assistant may write and execute python "
        "code using the <code> </code> tag, in order to solve the problem or verify the answer. "
        "Then the Assistant will get the stdout and stderr in the <output> and </output> tags. "
        "For example, the code could be\n"
        "<code>\n"
        "x, y = 1, 2\n"
        "result = x + y\n"
        "print(result)\n"
        "</code>\n"
        "or\n"
        "<code>\n"
        "import sympy as sp\n"
        "from sympy import Symbol\n"
        "x = Symbol('x')\n"
        "y = Symbol('y')\n"
        "solution = sp.solve(x**2 + y**2 - 1, (x, y))\n"
        "print(solution)\n"
        "</code>\n"
        "The Assistant will always `print` the result of the code execution in order to see it in the <output> tag. "
        "The Assistant may use the <code> </code> tag multiple times. "
        "When the Assistant is done reasoning, it should provide the answer inside the <answer> "
        "and </answer> tag."
        "\n\n"
        "{% for message in messages %}"
        "{{ '\n\n' if not loop.first else '' }}"
        "{{ message['role'].capitalize() + ': You must put your answer inside <answer> </answer> tags, i.e., <answer> answer here </answer>. And your final answer will be extracted automatically by the \\\\boxed{} tag. This is the problem: ' + message['content'] + '\n' }}"  # \\\\boxed{} is for jinjia template escape
        "{% if loop.last and add_generation_prompt %}"
        "{{ 'Assistant: <think>' }}"
        "{% endif %}"
        "{% endfor %}"
    ),
}
# flake8: noqa


def get_tokenizer_simple_v1(tc: "TokenizerConfig"):
    tokenizer = AutoTokenizer.from_pretrained(
        tc.tokenizer_name_or_path,
        revision=tc.tokenizer_revision,
        trust_remote_code=tc.trust_remote_code,
        use_fast=tc.use_fast,
    )
    return tokenizer


def get_tokenizer_tulu_v1(tc: "TokenizerConfig"):
    tokenizer = AutoTokenizer.from_pretrained(
        tc.tokenizer_name_or_path,
        revision=tc.tokenizer_revision,
        trust_remote_code=tc.trust_remote_code,
        use_fast=tc.use_fast,
    )
    # no default pad token for llama!
    # here we add all special tokens again, because the default ones are not in the special_tokens_map
    # only add if the pad token is not present already.
    if isinstance(tokenizer, LlamaTokenizer) or isinstance(tokenizer, LlamaTokenizerFast):
        num_added_tokens = tokenizer.add_special_tokens(
            {
                "bos_token": "<s>",
                "eos_token": "</s>",
                "unk_token": "<unk>",
                "pad_token": "<pad>",
            }
        )
        assert num_added_tokens in [
            0,
            1,
        ], "LlamaTokenizer should only add one special token - the pad_token, or no tokens if pad token present."
    elif isinstance(tokenizer, GPTNeoXTokenizerFast):
        # OLMo newer models use this tokenizer
        if tokenizer.bos_token is None:
            tokenizer.bos_token = tokenizer.eos_token
            assert tc.add_bos, "For OLMo with GPTNeoX, you must add bos token to the beginning of the input sequence."
        # else, pythia / other models
        else:
            num_added_tokens = tokenizer.add_special_tokens(
                {
                    "pad_token": "<pad>",
                }
            )
            assert (
                num_added_tokens <= 1
            ), "GPTNeoXTokenizer should only add one special token - the pad_token (or no tokens if already set in SFT)."
    # NOTE: (Costa) I just commented the `OPTForCausalLM` because we are not likely to use it.
    # elif isinstance(tokenizer, GPT2Tokenizer) and isinstance(model, OPTForCausalLM):
    #     num_added_tokens = tokenizer.add_special_tokens({"unk_token": "<unk>"})
    elif isinstance(tokenizer, transformers.PreTrainedTokenizerFast) and tokenizer.pad_token is None:
        num_added_tokens = tokenizer.add_special_tokens({"pad_token": "<pad>"})
        assert num_added_tokens == 1, "We detected no padding token but add_special_tokens did not add one."

    # set the tokenizer chat template to the training format
    # this will be used for encoding the training examples
    # and saved together with the tokenizer to be used later.
    if tc.chat_template_name in CHAT_TEMPLATES:
        tokenizer.chat_template = CHAT_TEMPLATES[tc.chat_template_name]
    else:
        try:
            tokenizer.chat_template = AutoTokenizer.from_pretrained(tc.tokenizer_name_or_path).chat_template
        except Exception:
            raise ValueError(f"Could not find chat template for {tc.tokenizer_name_or_path}.")

    if tc.add_bos:
        if tokenizer.chat_template.startswith("{{ bos_token }}") or (
            tokenizer.bos_token is not None and tokenizer.chat_template.startswith(tokenizer.bos_token)
        ):
            raise ValueError(
                "You specified add_bos=True, but the chat template already has a bos_token at the beginning."
            )
        # also add bos in the chat template if not already there
        tokenizer.chat_template = "{{ bos_token }}" + tokenizer.chat_template

    return tokenizer


def get_tokenizer_tulu_v2_1(tc: "TokenizerConfig"):
    tokenizer = AutoTokenizer.from_pretrained(
        tc.tokenizer_name_or_path,
        revision=tc.tokenizer_revision,
        trust_remote_code=tc.trust_remote_code,
        use_fast=tc.use_fast,
    )
    # no default pad token for llama!
    # here we add all special tokens again, because the default ones are not in the special_tokens_map
    # only add if the pad token is not present already, or if the current one is set to eos_token_id.
    if tokenizer.pad_token_id is None or tokenizer.pad_token_id == tokenizer.eos_token_id:
        if isinstance(tokenizer, LlamaTokenizer) or isinstance(tokenizer, LlamaTokenizerFast):
            num_added_tokens = tokenizer.add_special_tokens({"pad_token": "<pad>"})
            assert num_added_tokens in [
                0,
                1,
            ], "LlamaTokenizer should only add one special token - the pad_token, or no tokens if pad token present."
        elif isinstance(tokenizer, GPTNeoXTokenizerFast):
            # OLMo newer models use this tokenizer
            if tokenizer.bos_token is None:
                tokenizer.bos_token = tokenizer.eos_token
                assert (
                    tc.add_bos
                ), "For OLMo with GPTNeoX, you must add bos token to the beginning of the input sequence."
            # else, pythia / other models
            else:
                num_added_tokens = tokenizer.add_special_tokens(
                    {
                        "pad_token": "<pad>",
                    }
                )
                assert (
                    num_added_tokens <= 1
                ), "GPTNeoXTokenizer should only add one special token - the pad_token (or no tokens if already set in SFT)."
        # NOTE: (Costa) I just commented the `OPTForCausalLM` because we are not likely to use it.
        # elif isinstance(tokenizer, GPT2Tokenizer) and isinstance(model, OPTForCausalLM):
        #     num_added_tokens = tokenizer.add_special_tokens({"unk_token": "<unk>"})
        elif isinstance(tokenizer, transformers.PreTrainedTokenizerFast):
            num_added_tokens = tokenizer.add_special_tokens({"pad_token": "<pad>"})
            assert num_added_tokens == 1, "We detected no padding token but add_special_tokens did not add one."

    assert (
        tokenizer.pad_token_id != tokenizer.eos_token_id
    ), "pad token and eos token matching causes issues in our setup."

    # set the tokenizer chat template to the training format
    # this will be used for encoding the training examples
    # and saved together with the tokenizer to be used later.
    if tc.chat_template_name in CHAT_TEMPLATES:
        tokenizer.chat_template = CHAT_TEMPLATES[tc.chat_template_name]
    else:
        try:
            tokenizer.chat_template = AutoTokenizer.from_pretrained(tc.tokenizer_name_or_path).chat_template
        except Exception:
            raise ValueError(f"Could not find chat template for {tc.tokenizer_name_or_path}.")

    if tc.add_bos:
        if tokenizer.chat_template.startswith("{{ bos_token }}") or (
            tokenizer.bos_token is not None and tokenizer.chat_template.startswith(tokenizer.bos_token)
        ):
            raise ValueError(
                "You specified add_bos=True, but the chat template already has a bos_token at the beginning."
            )
        # also add bos in the chat template if not already there
        tokenizer.chat_template = "{{ bos_token }}" + tokenizer.chat_template

    return tokenizer


def get_tokenizer_tulu_v2_2(tc: "TokenizerConfig"):
    config = AutoConfig.from_pretrained(tc.tokenizer_name_or_path, revision=tc.tokenizer_revision)
    # @vwxyzjn: "olmo" handles both `olmo2` and `olmoe`.
    if "olmo" in config.model_type:
        assert tc.add_bos, "For OLMo, you must run with `--add_bos`."
        assert tc.use_fast, "For OLMo, you must use fast tokenizer."

    tokenizer = AutoTokenizer.from_pretrained(
        tc.tokenizer_name_or_path,
        revision=tc.tokenizer_revision,
        trust_remote_code=tc.trust_remote_code,
        use_fast=tc.use_fast,
    )
    # no default pad token for llama!
    # here we add all special tokens again, because the default ones are not in the special_tokens_map
    # only add if the pad token is not present already, or if the current one is set to eos_token_id.
    if tokenizer.pad_token_id is None or tokenizer.pad_token_id == tokenizer.eos_token_id:
        if isinstance(tokenizer, LlamaTokenizer) or isinstance(tokenizer, LlamaTokenizerFast):
            num_added_tokens = tokenizer.add_special_tokens({"pad_token": "<pad>"})
            assert num_added_tokens in [
                0,
                1,
            ], "LlamaTokenizer should only add one special token - the pad_token, or no tokens if pad token present."
        elif isinstance(tokenizer, GPTNeoXTokenizerFast):
            # OLMo newer models use this tokenizer
            if tokenizer.bos_token is None:
                tokenizer.bos_token = tokenizer.eos_token
                assert (
                    tc.add_bos
                ), "For OLMo with GPTNeoX, you must add bos token to the beginning of the input sequence."
            # else, pythia / other models
            else:
                num_added_tokens = tokenizer.add_special_tokens(
                    {
                        "pad_token": "<pad>",
                    }
                )
                assert (
                    num_added_tokens <= 1
                ), "GPTNeoXTokenizer should only add one special token - the pad_token (or no tokens if already set in SFT)."
        # NOTE: (Costa) I just commented the `OPTForCausalLM` because we are not likely to use it.
        # elif isinstance(tokenizer, GPT2Tokenizer) and isinstance(model, OPTForCausalLM):
        #     num_added_tokens = tokenizer.add_special_tokens({"unk_token": "<unk>"})
        elif isinstance(tokenizer, transformers.PreTrainedTokenizerFast):
            num_added_tokens = tokenizer.add_special_tokens({"pad_token": "<pad>"})
            assert num_added_tokens == 1, "We detected no padding token but add_special_tokens did not add one."

    assert (
        tokenizer.pad_token_id != tokenizer.eos_token_id
    ), "pad token and eos token matching causes issues in our setup."

    # set the tokenizer chat template to the training format
    # this will be used for encoding the training examples
    # and saved together with the tokenizer to be used later.
    if tc.chat_template_name in CHAT_TEMPLATES:
        tokenizer.chat_template = CHAT_TEMPLATES[tc.chat_template_name]
    else:
        try:
            tokenizer.chat_template = AutoTokenizer.from_pretrained(tc.tokenizer_name_or_path).chat_template
        except Exception:
            raise ValueError(f"Could not find chat template for {tc.tokenizer_name_or_path}.")

    if tc.add_bos:
        if tokenizer.chat_template.startswith("{{ bos_token }}") or (
            tokenizer.bos_token is not None and tokenizer.chat_template.startswith(tokenizer.bos_token)
        ):
            raise ValueError(
                "You specified add_bos=True, but the chat template already has a bos_token at the beginning."
            )
        # also add bos in the chat template if not already there
        tokenizer.chat_template = "{{ bos_token }}" + tokenizer.chat_template

    return tokenizer


GET_TOKENIZER_FN = {
    "get_tokenizer_simple_v1": get_tokenizer_simple_v1,
    "get_tokenizer_tulu_v1": get_tokenizer_tulu_v1,  # old version, see https://github.com/allenai/open-instruct/pull/570
    "get_tokenizer_tulu_v2_1": get_tokenizer_tulu_v2_1,
    "get_tokenizer_tulu_v2_2": get_tokenizer_tulu_v2_2,
}

DEFAULT_SFT_MESSAGES_KEY = "messages"
GROUND_TRUTHS_KEY = "ground_truth"
DATASET_SOURCE_KEY = "dataset"


@dataclass
class TokenizerConfig:
    tokenizer_name_or_path: Optional[str] = None
    tokenizer_revision: Optional[str] = None
    trust_remote_code: bool = False
    use_fast: bool = True
    chat_template_name: str = "tulu"  # TODO: should I give an option to force override?
    add_bos: bool = False
    get_tokenizer_fn: str = "get_tokenizer_tulu_v2_2"

    # for tracking purposes
    tokenizer_files_hash: Optional[List[str]] = None

    # backward compatibility to make sure script runs
    use_slow_tokenizer: bool = False  # completely ignored
    tokenizer_name: Optional[str] = None
    ground_truths_key: str = GROUND_TRUTHS_KEY
    """columns name for the ground truth"""
    sft_messages_key: str = DEFAULT_SFT_MESSAGES_KEY
    """columns name for the sft messages"""

    @cached_property
    def tokenizer(self):
        files_hash = get_files_hash_if_exists(
            self.tokenizer_name_or_path,
            self.tokenizer_revision,
            filenames=["tokenizer_config.json", "tokenizer.json", "special_tokens_map.json", "vocab.json"],
        )
        self.tokenizer_files_hash = ",".join(files_hash)
        if self.tokenizer_name is not None and self.tokenizer_name_or_path is None:
            if self.tokenizer_name != self.tokenizer_name_or_path:
                raise ValueError(
                    f"tokenizer_name and tokenizer_name_or_path are different: {self.tokenizer_name=} != {self.tokenizer_name_or_path=},"
                    " you should use only `--tokenizer_name_or_path` in the future as `tokenizer_name` is deprecated."
                )
            self.tokenizer_name_or_path = self.tokenizer_name
        return GET_TOKENIZER_FN[self.get_tokenizer_fn](self)


# TODO: for testing, we should load the tokenizer from the sft / dpo / rl and make sure they are all the same.


# ----------------------------------------------------------------------------
# Dataset Transformation
# SFT dataset
INPUT_IDS_KEY = "input_ids"
ATTENTION_MASK_KEY = "attention_mask"
LABELS_KEY = "labels"
TOKENIZED_SFT_DATASET_KEYS = [
    INPUT_IDS_KEY,
    ATTENTION_MASK_KEY,
    LABELS_KEY,
]

# Preference dataset
# NOTE (Costa): the `INPUT_IDS_PROMPT_KEY` is just for visualization purposes only
# also we don't really need `CHOSEN_ATTENTION_MASK_KEY` and `REJECTED_ATTENTION_MASK_KEY`
# since we are always padding from the right with a collator; however they might become
# more useful if we want to do some sort of packing in the future. The nice thing is
# that the tokenization logic would work for both DPO and RM training.
DEFAULT_CHOSEN_KEY = "chosen"
DEFAULT_REJECTED_KEY = "rejected"
CHOSEN_INPUT_IDS_KEY = "chosen_input_ids"
CHOSEN_ATTENTION_MASK_KEY = "chosen_attention_mask"
CHOSEN_LABELS_KEY = "chosen_labels"
REJECTED_INPUT_IDS_KEY = "rejected_input_ids"
REJECTED_ATTENTION_MASK_KEY = "rejected_attention_mask"
REJECTED_LABELS_KEY = "rejected_labels"

INPUT_IDS_PROMPT_KEY = "input_ids_prompt"
ATTENTION_MASK_PROMPT_KEY = "attention_mask_prompt"

TOKENIZED_PREFERENCE_DATASET_KEYS = [
    CHOSEN_INPUT_IDS_KEY,
    CHOSEN_LABELS_KEY,
    CHOSEN_ATTENTION_MASK_KEY,
    REJECTED_INPUT_IDS_KEY,
    REJECTED_LABELS_KEY,
    REJECTED_ATTENTION_MASK_KEY,
]


# TODO: allow passing in sft_message key, so we can train on "chosen" of pref dataset.
def sft_tokenize_v1(
    row: Dict[str, Any], tokenizer: PreTrainedTokenizer, sft_messages_key: str = DEFAULT_SFT_MESSAGES_KEY
):
    if len(row[sft_messages_key]) == 1:
        prompt = row[sft_messages_key]
    else:
        prompt = row[sft_messages_key][:-1]

    row[INPUT_IDS_PROMPT_KEY] = tokenizer.apply_chat_template(
        prompt,
        add_generation_prompt=True,
    )
    row[INPUT_IDS_KEY] = tokenizer.apply_chat_template(row[sft_messages_key])
    row[ATTENTION_MASK_KEY] = [1] * len(row[INPUT_IDS_KEY])
    labels = copy.deepcopy(row[INPUT_IDS_KEY])
    row[LABELS_KEY] = labels
    return row


def sft_tokenize_mask_out_prompt_v1(
    row: Dict[str, Any], tokenizer: PreTrainedTokenizer, sft_messages_key: str = DEFAULT_SFT_MESSAGES_KEY
):
    """mask out the prompt tokens by manipulating labels"""
    if len(row[sft_messages_key]) == 1:
        prompt = row[sft_messages_key]
    else:
        prompt = row[sft_messages_key][:-1]

    row[INPUT_IDS_PROMPT_KEY] = tokenizer.apply_chat_template(
        prompt,
        add_generation_prompt=True,
    )
    row[INPUT_IDS_KEY] = tokenizer.apply_chat_template(row[sft_messages_key])
    row[ATTENTION_MASK_KEY] = [1] * len(row[INPUT_IDS_KEY])
    labels = copy.deepcopy(row[INPUT_IDS_KEY])
    labels[: len(row[INPUT_IDS_PROMPT_KEY])] = [-100] * len(row[INPUT_IDS_PROMPT_KEY])
    row[LABELS_KEY] = labels
    return row


def sft_filter_v1(
    row: Dict[str, Any],
    tokenizer: PreTrainedTokenizer,
    max_prompt_token_length: Optional[int] = None,
    max_token_length: Optional[int] = None,
    need_contain_labels: bool = True,
):
    max_prompt_token_length_ok = True
    if max_prompt_token_length is not None:
        max_prompt_token_length_ok = len(row[INPUT_IDS_PROMPT_KEY]) <= max_prompt_token_length

    max_token_length_ok = True
    if max_token_length is not None:
        max_token_length_ok = len(row[INPUT_IDS_KEY]) <= max_token_length

    contain_some_labels = any(x != -100 for x in row[LABELS_KEY])
    return max_prompt_token_length_ok and max_token_length_ok and (contain_some_labels or not need_contain_labels)


def sft_tulu_tokenize_and_truncate_v1(row: Dict[str, Any], tokenizer: PreTrainedTokenizer, max_seq_length: int):
    """taken directly from https://github.com/allenai/open-instruct/blob/ba11286e5b9eb00d4ce5b40ef4cac1389888416a/open_instruct/finetune.py#L385"""
    messages = row["messages"]
    if len(messages) == 0:
        raise ValueError("messages field is empty.")
    input_ids = tokenizer.apply_chat_template(
        conversation=messages,
        tokenize=True,
        return_tensors="pt",
        padding=False,
        truncation=True,
        max_length=max_seq_length,
        add_generation_prompt=False,
    )
    labels = input_ids.clone()
    # mask the non-assistant part for avoiding loss
    for message_idx, message in enumerate(messages):
        if message["role"] != "assistant":
            # we calculate the start index of this non-assistant message
            if message_idx == 0:
                message_start_idx = 0
            else:
                message_start_idx = tokenizer.apply_chat_template(
                    conversation=messages[:message_idx],  # here marks the end of the previous messages
                    tokenize=True,
                    return_tensors="pt",
                    padding=False,
                    truncation=True,
                    max_length=max_seq_length,
                    add_generation_prompt=False,
                ).shape[1]
            # next, we calculate the end index of this non-assistant message
            if message_idx < len(messages) - 1 and messages[message_idx + 1]["role"] == "assistant":
                # for intermediate messages that follow with an assistant message, we need to
                # set `add_generation_prompt=True` to avoid the assistant generation prefix being included in the loss
                # (e.g., `<|assistant|>`)
                message_end_idx = tokenizer.apply_chat_template(
                    conversation=messages[: message_idx + 1],
                    tokenize=True,
                    return_tensors="pt",
                    padding=False,
                    truncation=True,
                    max_length=max_seq_length,
                    add_generation_prompt=True,
                ).shape[1]
            else:
                # for the last message or the message that doesn't follow with an assistant message,
                # we don't need to add the assistant generation prefix
                message_end_idx = tokenizer.apply_chat_template(
                    conversation=messages[: message_idx + 1],
                    tokenize=True,
                    return_tensors="pt",
                    padding=False,
                    truncation=True,
                    max_length=max_seq_length,
                    add_generation_prompt=False,
                ).shape[1]
            # set the label to -100 for the non-assistant part
            labels[:, message_start_idx:message_end_idx] = -100
            if max_seq_length and message_end_idx >= max_seq_length:
                break
    attention_mask = torch.ones_like(input_ids)
    row[INPUT_IDS_KEY] = input_ids.flatten()
    row[LABELS_KEY] = labels.flatten()
    row[ATTENTION_MASK_KEY] = attention_mask.flatten()
    return row


def sft_tulu_filter_v1(row: Dict[str, Any], tokenizer: PreTrainedTokenizer):
    return any(x != -100 for x in row[LABELS_KEY])


def preference_tokenize_v1(row: Dict[str, Any], tokenizer: PreTrainedTokenizer):
    # Extract prompt (all messages except the last one)
    prompt = row["chosen"][:-1]

    # Tokenize prompt
    row[INPUT_IDS_PROMPT_KEY] = tokenizer.apply_chat_template(
        prompt,
        add_generation_prompt=True,
    )
    row[ATTENTION_MASK_PROMPT_KEY] = [1] * len(row[INPUT_IDS_PROMPT_KEY])

    # Tokenize chosen completion
    row[CHOSEN_INPUT_IDS_KEY] = tokenizer.apply_chat_template(row["chosen"])
    row[CHOSEN_ATTENTION_MASK_KEY] = [1] * len(row[CHOSEN_INPUT_IDS_KEY])

    # Tokenize rejected completion
    row[REJECTED_INPUT_IDS_KEY] = tokenizer.apply_chat_template(row["rejected"])
    row[REJECTED_ATTENTION_MASK_KEY] = [1] * len(row[REJECTED_INPUT_IDS_KEY])

    return row


def preference_filter_v1(
    row: Dict[str, Any],
    tokenizer: PreTrainedTokenizer,
    max_prompt_token_length: Optional[int] = None,
    max_token_length: Optional[int] = None,
):
    # Check prompt length if specified
    if max_prompt_token_length is not None:
        if len(row[INPUT_IDS_PROMPT_KEY]) > max_prompt_token_length:
            return False

    # Check total sequence lengths if specified
    if max_token_length is not None:
        if len(row[CHOSEN_INPUT_IDS_KEY]) > max_token_length:
            return False
        if len(row[REJECTED_INPUT_IDS_KEY]) > max_token_length:
            return False

    return True


def preference_tulu_tokenize_and_truncate_v1(
    row: Dict[str, Any],
    tokenizer: PreTrainedTokenizer,
    max_seq_length: int,
    chosen_key: str = DEFAULT_CHOSEN_KEY,
    rejected_key: str = DEFAULT_REJECTED_KEY,
):
    """
    Here we assume each example has a rejected and chosen field, both of which are a list of messages.
    Each message is a dict with 'role' and 'content' fields.
    We assume only the last message is different, and the prompt is contained in the list of messages.
    """
    chosen_messages = row[chosen_key]
    rejected_messages = row[rejected_key]
    if len(chosen_messages) == 0:
        raise ValueError("chosen messages field is empty.")
    if len(rejected_messages) == 0:
        raise ValueError("rejected messages field is empty.")

    chosen_encoded = sft_tulu_tokenize_and_truncate_v1(
        {DEFAULT_SFT_MESSAGES_KEY: chosen_messages}, tokenizer, max_seq_length
    )
    rejected_encoded = sft_tulu_tokenize_and_truncate_v1(
        {DEFAULT_SFT_MESSAGES_KEY: rejected_messages}, tokenizer, max_seq_length
    )

    return {
        CHOSEN_INPUT_IDS_KEY: chosen_encoded["input_ids"],
        CHOSEN_LABELS_KEY: chosen_encoded["labels"],
        CHOSEN_ATTENTION_MASK_KEY: chosen_encoded["attention_mask"],
        REJECTED_INPUT_IDS_KEY: rejected_encoded["input_ids"],
        REJECTED_LABELS_KEY: rejected_encoded["labels"],
        REJECTED_ATTENTION_MASK_KEY: rejected_encoded["attention_mask"],
    }


def preference_tulu_filter_v1(row: Dict[str, Any], tokenizer: PreTrainedTokenizer):
    return any(x != -100 for x in row[CHOSEN_LABELS_KEY]) and any(x != -100 for x in row[REJECTED_LABELS_KEY])


def rlvr_tokenize_v1(
    row: Dict[str, Any],
    tokenizer: PreTrainedTokenizer,
    sft_messages_key: str = DEFAULT_SFT_MESSAGES_KEY,
    ground_truths_key: str = GROUND_TRUTHS_KEY,
    dataset_source_key: str = DATASET_SOURCE_KEY,
):
    if len(row[sft_messages_key]) == 1:
        prompt = row[sft_messages_key]
    else:
        prompt = row[sft_messages_key][:-1]
    row[INPUT_IDS_PROMPT_KEY] = tokenizer.apply_chat_template(
        prompt,
        add_generation_prompt=True,
    )
    row[INPUT_IDS_KEY] = tokenizer.apply_chat_template(row[sft_messages_key])
    row[ATTENTION_MASK_KEY] = [1] * len(row[INPUT_IDS_KEY])
    labels = copy.deepcopy(row[INPUT_IDS_KEY])
    row[LABELS_KEY] = labels
    row[GROUND_TRUTHS_KEY] = row[ground_truths_key]
    row[DATASET_SOURCE_KEY] = row[dataset_source_key]
    return row


def rlvr_filter_v1(
    row: Dict[str, Any],
    tokenizer: PreTrainedTokenizer,
    need_contain_labels: bool = True,
    max_prompt_token_length: Optional[int] = None,
    max_token_length: Optional[int] = None,
):
    max_prompt_token_length_ok = True
    if max_prompt_token_length is not None:
        max_prompt_token_length_ok = len(row[INPUT_IDS_PROMPT_KEY]) <= max_prompt_token_length

    max_token_length_ok = True
    if max_token_length is not None:
        max_token_length_ok = len(row[INPUT_IDS_KEY]) <= max_token_length

    contain_some_labels = any(x != -100 for x in row[LABELS_KEY])
    return max_prompt_token_length_ok and max_token_length_ok and (contain_some_labels or not need_contain_labels)


TRANSFORM_FNS = {
    "sft_tokenize_v1": (sft_tokenize_v1, "map"),
    "sft_tokenize_mask_out_prompt_v1": (sft_tokenize_mask_out_prompt_v1, "map"),
    "sft_filter_v1": (sft_filter_v1, "filter"),
    "sft_tulu_tokenize_and_truncate_v1": (sft_tulu_tokenize_and_truncate_v1, "map"),
    "sft_tulu_filter_v1": (sft_tulu_filter_v1, "filter"),
    "preference_tokenize_v1": (preference_tokenize_v1, "map"),
    "preference_filter_v1": (preference_filter_v1, "filter"),
    "preference_tulu_tokenize_and_truncate_v1": (preference_tulu_tokenize_and_truncate_v1, "map"),
    "preference_tulu_filter_v1": (preference_tulu_filter_v1, "filter"),
    "rlvr_tokenize_v1": (rlvr_tokenize_v1, "map"),
    "rlvr_filter_v1": (rlvr_filter_v1, "filter"),
}


class SimplePreferenceCollator:
    def __init__(self, pad_token_id: int):
        """Simple collator for preference dataset (always pad from the RIGHT)"""
        self.pad_token_id = pad_token_id

    def __call__(self, batch: List[Dict[str, int]]):
        """the input will have input_ids_chosen, input_ids_rejected"""
        # Find max length in the batch
        max_length_chosen = -1
        max_length_rejected = -1
        for i in range(len(batch)):
            max_length_chosen = max(max_length_chosen, len(batch[i][CHOSEN_INPUT_IDS_KEY]))
            max_length_rejected = max(max_length_rejected, len(batch[i][REJECTED_INPUT_IDS_KEY]))
        max_length = max(max_length_chosen, max_length_rejected)
        assert max_length > 0, "the dataset is empty"

        # Initialize lists to store padded sequences and attention masks
        padded_sequences_chosen = []
        padded_sequences_rejected = []

        for i in range(len(batch)):
            # Calculate padding length
            pad_length_chosen = max_length - len(batch[i][CHOSEN_INPUT_IDS_KEY])
            pad_length_rejected = max_length - len(batch[i][REJECTED_INPUT_IDS_KEY])

            # Pad from the right
            padding_chosen = [self.pad_token_id] * pad_length_chosen
            padding_rejected = [self.pad_token_id] * pad_length_rejected
            padded_sequence_chosen = batch[i][CHOSEN_INPUT_IDS_KEY] + padding_chosen
            padded_sequence_rejected = batch[i][REJECTED_INPUT_IDS_KEY] + padding_rejected
            padded_sequences_chosen.append(padded_sequence_chosen)
            padded_sequences_rejected.append(padded_sequence_rejected)

        # Convert to tensors
        padded_sequences_chosen = torch.tensor(padded_sequences_chosen)
        padded_sequences_rejected = torch.tensor(padded_sequences_rejected)

        return {
            CHOSEN_INPUT_IDS_KEY: padded_sequences_chosen,
            REJECTED_INPUT_IDS_KEY: padded_sequences_rejected,
        }


# ----------------------------------------------------------------------------
# Dataset Configuration and Caching
@dataclass
class DatasetConfig:
    dataset_name: str
    dataset_split: str
    dataset_revision: str
    dataset_range: Optional[int] = None
    transform_fn: List[str] = field(default_factory=list)
    transform_fn_args: List[Dict[str, Any]] = field(default_factory=list)
    target_columns: Optional[List[str]] = None

    # for tracking purposes
    dataset_commit_hash: Optional[str] = None

    def __post_init__(self):
        # if the file exists locally, use the local file
        if os.path.exists(self.dataset_name) and self.dataset_name.endswith(".jsonl"):
            assert self.dataset_split == "train", "Only train split is supported for local jsonl files."
            self.dataset = load_dataset(
                "json",
                data_files=self.dataset_name,
                split=self.dataset_split,
            )
        else:
            # commit hash only works for hf datasets
            self.dataset_commit_hash = get_commit_hash(
                self.dataset_name, self.dataset_revision, "README.md", "dataset"
            )
            self.dataset = load_dataset(
                self.dataset_name,
                split=self.dataset_split,
                revision=self.dataset_revision,
            )
        if self.dataset_range is None:
            dataset_range = len(self.dataset)
            self.update_range(dataset_range)

    def update_range(self, dataset_range: int):
        self.dataset_range = dataset_range
        if self.dataset_range > len(self.dataset):
            raise ValueError("Dataset range exceeds dataset length")
        self.dataset = self.dataset.select(range(self.dataset_range))


def get_dataset_v1(dc: DatasetConfig, tc: TokenizerConfig):
    assert len(dc.transform_fn) == len(
        dc.transform_fn_args
    ), f"transform_fn and transform_fn_args must have the same length: {dc.transform_fn=} != {dc.transform_fn_args=}"
    # beaker specific logic; we may get assigned 15.5 CPU, so we convert it to float then int
    num_proc = int(float(os.environ.get("BEAKER_ASSIGNED_CPU_COUNT", multiprocessing.cpu_count())))

    tokenizer = tc.tokenizer
    dataset = dc.dataset
    for fn_name, fn_args in zip(dc.transform_fn, dc.transform_fn_args):
        fn, fn_type = TRANSFORM_FNS[fn_name]
        # always pass in tokenizer and other args if needed
        fn_kwargs = {"tokenizer": tokenizer}
        fn_kwargs.update(fn_args)

        # perform the transformation
        target_columns = dataset.column_names if dc.target_columns is None else dc.target_columns
        if fn_type == "map":
            dataset = dataset.map(
                fn,
                fn_kwargs=fn_kwargs,
                remove_columns=[col for col in dataset.column_names if col not in target_columns],
                num_proc=get_num_proc(len(dataset), num_proc, APPLY_CHAT_TEMPLATE_EXAMPLE_PER_SECOND_PER_CPU),
            )
        elif fn_type == "filter":
            dataset = dataset.filter(
                fn,
                fn_kwargs=fn_kwargs,
                num_proc=get_num_proc(len(dataset), num_proc, FILTER_EXAMPLE_PER_SECOND_PER_CPU),
            )
        # NOTE: elif we can implement packing here to create a packed SFT dataset. Low priority for now.
        else:
            raise ValueError(f"Unknown transform function type: {fn_type}")

    if len(dataset) == 0:
        raise ValueError("No examples left after transformation")
    return dataset


def compute_config_hash(dcs: List[DatasetConfig], tc: TokenizerConfig) -> str:
    """Compute a deterministic hash of both configs for caching."""
    dc_dicts = [{k: v for k, v in asdict(dc).items() if v is not None} for dc in dcs]
    tc_dict = {k: v for k, v in asdict(tc).items() if v is not None}
    combined_dict = {"dataset_configs": dc_dicts, "tokenizer_config": tc_dict}
    config_str = json.dumps(combined_dict, sort_keys=True)
    return hashlib.sha256(config_str.encode()).hexdigest()[:10]


class DatasetTransformationCache:
    def __init__(self, config_hash: str, hf_entity: Optional[str] = None):
        self.config_hash = config_hash
        self.hf_entity = hf_entity or hf_whoami()["name"]

    def load_or_transform_dataset(
        self, dcs: List[DatasetConfig], tc: TokenizerConfig, dataset_skip_cache: bool = False
    ) -> Dataset:
        """Load dataset from cache if it exists, otherwise transform and cache it."""
        repo_name = f"{self.hf_entity}/dataset-mix-cached"

        # NOTE: the cached dataset is always train split
        DEFAULT_SPLIT_FOR_CACHED_DATASET = "train"

        # Check if the revision exists
        if revision_exists(repo_name, self.config_hash, repo_type="dataset"):
            print(f"✅ Found cached dataset at https://huggingface.co/datasets/{repo_name}/tree/{self.config_hash}")
            if dataset_skip_cache:
                print("dataset_skip_cache is True, so we will not load the dataset from cache")
            else:
                # Use the split from the first dataset config as default
                return load_dataset(repo_name, split=DEFAULT_SPLIT_FOR_CACHED_DATASET, revision=self.config_hash)

        print(f"Cache not found, transforming datasets...")

        # Transform each dataset
        transformed_datasets = {}
        for dc in dcs:
            dataset = get_dataset_v1(dc, tc)
            split = dc.dataset_split
            if split in transformed_datasets:
                transformed_datasets[split] = concatenate_datasets([transformed_datasets[split], dataset])
            else:
                transformed_datasets[split] = dataset

<<<<<<< HEAD
        transformed_datasets = DatasetDict(transformed_datasets)
=======
        # Combine datasets
        combined_dataset = concatenate_datasets(transformed_datasets)
        if dataset_skip_cache:
            return combined_dataset
>>>>>>> 166a9439

        # Push to hub with config hash as revision
        transformed_datasets.push_to_hub(
            repo_name,
            private=True,
            revision=self.config_hash,
            commit_message=f"Cache combined dataset with configs hash: {self.config_hash}",
        )
        print(f"🚀 Pushed transformed dataset to https://huggingface.co/datasets/{repo_name}/tree/{self.config_hash}")

        model_card = ModelCard(
            f"""\
---
tags: [open-instruct]
---

# Cached Tokenized Datasets

## Summary

This is a cached dataset produced by https://github.com/allenai/open-instruct

## Configuration

`TokenizerConfig`:
```json
{json.dumps(asdict(tc), indent=2)}
```

`List[DatasetConfig]`:
```json
{json.dumps([asdict(dc) for dc in dcs], indent=2)}
```
"""
        )
        model_card.push_to_hub(repo_name, repo_type="dataset", revision=self.config_hash)

        # NOTE: Load the dataset again to make sure it's downloaded to the HF cache
        print(f"✅ Found cached dataset at https://huggingface.co/datasets/{repo_name}/tree/{self.config_hash}")
        return load_dataset(repo_name, split=DEFAULT_SPLIT_FOR_CACHED_DATASET, revision=self.config_hash)


class LocalDatasetTransformationCache:
    def __init__(self, config_hash: str, dataset_local_cache_dir: str):
        """Initialize the local cache with a directory path."""
        self.config_hash = config_hash
        self.dataset_local_cache_dir = dataset_local_cache_dir
        os.makedirs(dataset_local_cache_dir, exist_ok=True)

    def get_cache_path(self) -> str:
        """Get the path to the cached dataset."""
        return os.path.join(self.dataset_local_cache_dir, self.config_hash)

    def save_config(self, config_hash: str, dcs: List[DatasetConfig], tc: TokenizerConfig):
        """Save the configuration to a JSON file."""
        config_path = os.path.join(self.get_cache_path(), "config.json")
        os.makedirs(os.path.dirname(config_path), exist_ok=True)

        config_dict = {
            "tokenizer_config": asdict(tc),
            "dataset_configs": [asdict(dc) for dc in dcs],
            "config_hash": config_hash,
        }
        with open(config_path, "w") as f:
            json.dump(config_dict, f, indent=2)

    def load_or_transform_dataset(
        self, dcs: List[DatasetConfig], tc: TokenizerConfig, dataset_skip_cache: bool = False
    ) -> Dataset:
        """Load dataset from local cache if it exists, otherwise transform and cache it locally."""
        cache_path = self.get_cache_path()

        # Check if the cache exists
        if os.path.exists(cache_path) and not dataset_skip_cache:
            print(f"✅ Found cached dataset at {cache_path}")
            return Dataset.load_from_disk(cache_path, keep_in_memory=True)

        print(f"Cache not found or invalid, transforming datasets...")

        # Transform each dataset
        transformed_datasets = []
        for dc in dcs:
            dataset = get_dataset_v1(dc, tc)
            transformed_datasets.append(dataset)

        # Combine datasets
        combined_dataset = concatenate_datasets(transformed_datasets)
        if dataset_skip_cache:
            return combined_dataset

        # Save to local cache
        combined_dataset.save_to_disk(cache_path)
        self.save_config(self.config_hash, dcs, tc)
        print(f"🚀 Saved transformed dataset to {cache_path}")
        print(f"✅ Found cached dataset at {cache_path}")
        return Dataset.load_from_disk(cache_path, keep_in_memory=True)


def get_cached_dataset(
    dcs: List[DatasetConfig],
    tc: TokenizerConfig,
    hf_entity: Optional[str] = None,
    dataset_local_cache_dir: Optional[str] = None,
    dataset_skip_cache: bool = False,
) -> Dataset:
    if dataset_local_cache_dir is not None:
        cache = LocalDatasetTransformationCache(dataset_local_cache_dir=dataset_local_cache_dir)
    else:
        cache = DatasetTransformationCache(hf_entity=hf_entity)
    return cache.load_or_transform_dataset(dcs, tc, dataset_skip_cache=dataset_skip_cache)


def get_cached_dataset_tulu(
    dataset_mixer_list: List[str],
    dataset_mixer_list_splits: List[str],
    tc: TokenizerConfig,
    dataset_transform_fn: List[str],
    transform_fn_args: List[Dict[str, Any]],
    target_columns: Optional[List[str]] = None,
    dataset_cache_mode: Literal["hf", "local"] = "local",
    dataset_config_hash: Optional[str] = None,
    hf_entity: Optional[str] = None,
    dataset_local_cache_dir: str = "local_dataset_cache",
    dataset_skip_cache: bool = False,
) -> Dataset:
    dcs = []
    if dataset_config_hash is None:
        if len(dataset_mixer_list_splits) == 1:
            print("by default, we will use the same split for all datasets")
            dataset_mixer_list_splits = [dataset_mixer_list_splits[0]] * len(dataset_mixer_list)
        else:
            if len(dataset_mixer_list_splits) != len(dataset_mixer_list):
                raise ValueError(
                    f"dataset_mixer_list_splits length must be the same as dataset_mixer_list: {len(dataset_mixer_list_splits)=} != {len(dataset_mixer_list)=}"
                )
        assert len(dataset_mixer_list) % 2 == 0, f"Data mixer list length is not even: {dataset_mixer_list}"
        for i in range(0, len(dataset_mixer_list), 2):
            dataset_name = dataset_mixer_list[i]
            frac_or_num_samples = dataset_mixer_list[i + 1]
            if "." in frac_or_num_samples:
                frac_or_num_samples = float(frac_or_num_samples)
            else:
                frac_or_num_samples = int(frac_or_num_samples)

            dataset_config = DatasetConfig(
                dataset_name=dataset_name,
                dataset_split=dataset_mixer_list_splits[i],
                dataset_revision="main",
                transform_fn=dataset_transform_fn,
                transform_fn_args=transform_fn_args,
                target_columns=target_columns,
            )
            if frac_or_num_samples > 1.0:
                new_range = int(frac_or_num_samples)
            else:
                new_range = int(frac_or_num_samples * len(dataset_config.dataset))
            dataset_config.update_range(new_range)
            dcs.append(dataset_config)
        dataset_config_hash = compute_config_hash(dcs, tc)
    if dataset_cache_mode == "local":
        cache = LocalDatasetTransformationCache(
            config_hash=dataset_config_hash, dataset_local_cache_dir=dataset_local_cache_dir
        )
    elif dataset_cache_mode == "hf":
        cache = DatasetTransformationCache(config_hash=dataset_config_hash, hf_entity=hf_entity)
    return cache.load_or_transform_dataset(dcs, tc, dataset_skip_cache=dataset_skip_cache)


def test_sft_dpo_same_tokenizer():
    base_to_sft_tc = TokenizerConfig(
        tokenizer_name_or_path="meta-llama/Llama-3.1-8B", tokenizer_revision="main", chat_template_name="tulu"
    )
    sft_to_dpo_tc = TokenizerConfig(
        tokenizer_name_or_path="allenai/Llama-3.1-Tulu-3-8B-SFT", tokenizer_revision="main", chat_template_name="tulu"
    )
    dpo_to_rl_tc = TokenizerConfig(
        tokenizer_name_or_path="allenai/Llama-3.1-Tulu-3-8B-DPO", tokenizer_revision="main", chat_template_name="tulu"
    )

    def equal_tokenizer(tc1, tc2):
        tok1 = tc1.tokenizer
        tok2 = tc2.tokenizer
        assert tok1.vocab_size == tok2.vocab_size, "Vocab size should be the same"
        assert tok1.model_max_length == tok2.model_max_length, "Model max length should be the same"
        assert tok1.is_fast == tok2.is_fast, "is_fast should be the same"
        assert tok1.padding_side == tok2.padding_side, "padding_side should be the same"
        assert tok1.truncation_side == tok2.truncation_side, "truncation_side should be the same"
        assert (
            tok1.clean_up_tokenization_spaces == tok2.clean_up_tokenization_spaces
        ), "clean_up_tokenization_spaces should be the same"
        assert tok1.added_tokens_decoder == tok2.added_tokens_decoder, "added_tokens_decoder should be the same"

    equal_tokenizer(base_to_sft_tc, sft_to_dpo_tc)
    equal_tokenizer(sft_to_dpo_tc, dpo_to_rl_tc)
    equal_tokenizer(base_to_sft_tc, dpo_to_rl_tc)


def test_sft_dpo_same_tokenizer_olmo():
    base_to_sft_tc = TokenizerConfig(
        tokenizer_name_or_path="allenai/OLMo-2-1124-7B",
        tokenizer_revision="main",
        chat_template_name="tulu",
        add_bos=True,
    )
    sft_to_dpo_tc = TokenizerConfig(
        tokenizer_name_or_path="allenai/OLMo-2-1124-7B-SFT",
        tokenizer_revision="main",
        chat_template_name="tulu",
        add_bos=True,
    )
    dpo_to_rl_tc = TokenizerConfig(
        tokenizer_name_or_path="allenai/OLMo-2-1124-7B-DPO",
        tokenizer_revision="main",
        chat_template_name="tulu",
        add_bos=True,
    )
    print("vocab size", base_to_sft_tc.tokenizer.vocab_size, len(base_to_sft_tc.tokenizer.vocab))

    def equal_tokenizer(tc1, tc2):
        tok1 = tc1.tokenizer
        tok2 = tc2.tokenizer
        assert tok1.vocab_size == tok2.vocab_size, "Vocab size should be the same"
        assert tok1.model_max_length == tok2.model_max_length, "Model max length should be the same"
        assert tok1.is_fast == tok2.is_fast, "is_fast should be the same"
        assert tok1.padding_side == tok2.padding_side, "padding_side should be the same"
        assert tok1.truncation_side == tok2.truncation_side, "truncation_side should be the same"
        assert (
            tok1.clean_up_tokenization_spaces == tok2.clean_up_tokenization_spaces
        ), "clean_up_tokenization_spaces should be the same"
        assert tok1.added_tokens_decoder == tok2.added_tokens_decoder, "added_tokens_decoder should be the same"

    equal_tokenizer(base_to_sft_tc, sft_to_dpo_tc)
    equal_tokenizer(sft_to_dpo_tc, dpo_to_rl_tc)
    equal_tokenizer(base_to_sft_tc, dpo_to_rl_tc)


def test_config_hash_different():
    """Test that different configurations produce different hashes."""
    tc = TokenizerConfig(
        tokenizer_name_or_path="meta-llama/Llama-3.1-8B", tokenizer_revision="main", chat_template_name="tulu"
    )

    dcs1 = [
        DatasetConfig(
            dataset_name="allenai/tulu-3-sft-personas-algebra",
            dataset_split="train",
            dataset_revision="main",
            transform_fn=["sft_tokenize_v1"],
            transform_fn_args={},
        )
    ]

    dcs2 = [
        DatasetConfig(
            dataset_name="allenai/tulu-3-sft-personas-algebra",
            dataset_split="train",
            dataset_revision="main",
            transform_fn=["sft_tokenize_mask_out_prompt_v1"],
            transform_fn_args={},
        )
    ]
    hash1 = compute_config_hash(dcs1, tc)
    hash2 = compute_config_hash(dcs2, tc)
    assert hash1 != hash2, "Different configs should have different hashes"


def test_get_cached_dataset_tulu_sft():
    tc = TokenizerConfig(
        tokenizer_name_or_path="meta-llama/Llama-3.1-8B",
        tokenizer_revision="main",
        use_fast=True,
        chat_template_name="tulu",
        add_bos=False,
    )
    dataset_mixer_list = ["allenai/tulu-3-sft-mixture", "1.0"]
    dataset_mixer_list_splits = ["train"]
    dataset_transform_fn = ["sft_tulu_tokenize_and_truncate_v1", "sft_tulu_filter_v1"]

    # our standard tulu setting
    transform_fn_args = [
        {"max_seq_length": 4096},
        {},
    ]
    dataset = get_cached_dataset_tulu(
        dataset_mixer_list,
        dataset_mixer_list_splits,
        tc,
        dataset_transform_fn,
        transform_fn_args,
        TOKENIZED_SFT_DATASET_KEYS,
        dataset_skip_cache=True,
    )

    gold_tokenized_dataset = load_dataset("allenai/dataset-mix-cached", split="train", revision="61ac38e052")
    assert len(dataset) == len(gold_tokenized_dataset)
    for i in range(len(dataset)):
        assert dataset[i]["input_ids"] == gold_tokenized_dataset[i]["input_ids"]
    return True


def test_get_cached_dataset_tulu_preference():
    tc = TokenizerConfig(
        tokenizer_name_or_path="allenai/Llama-3.1-Tulu-3-8B-SFT",
        tokenizer_revision="main",
        use_fast=False,
        chat_template_name="tulu",
        add_bos=False,
    )
    dataset_mixer_list = ["allenai/llama-3.1-tulu-3-8b-preference-mixture", "1.0"]
    dataset_mixer_list_splits = ["train"]
    dataset_transform_fn = ["preference_tulu_tokenize_and_truncate_v1", "preference_tulu_filter_v1"]
    transform_fn_args = [
        {"max_seq_length": 2048},
        {},
    ]
    dataset = get_cached_dataset_tulu(
        dataset_mixer_list,
        dataset_mixer_list_splits,
        tc,
        dataset_transform_fn,
        transform_fn_args,
        TOKENIZED_PREFERENCE_DATASET_KEYS,
        dataset_skip_cache=True,
    )
    gold_tokenized_dataset = load_dataset("allenai/dataset-mix-cached", split="train", revision="9415479293")
    assert len(dataset) == len(gold_tokenized_dataset)
    for i in range(len(dataset)):
        assert dataset[i]["chosen_input_ids"] == gold_tokenized_dataset[i]["chosen_input_ids"]
    return True


def test_get_cached_dataset_tulu_rlvr():
    tc = TokenizerConfig(
        tokenizer_name_or_path="allenai/Llama-3.1-Tulu-3-8B-DPO",
        tokenizer_revision="main",
        use_fast=False,
        chat_template_name="tulu",
        add_bos=False,
    )
    dataset_mixer_list = ["allenai/RLVR-GSM-MATH-IF-Mixed-Constraints", "1.0"]
    dataset_mixer_list_splits = ["train"]
    dataset_transform_fn = ["rlvr_tokenize_v1", "rlvr_filter_v1"]
    transform_fn_args = [
        {},
        {
            "max_token_length": 2048,
            "max_prompt_token_length": 2048,
        },
    ]
    # allenai/dataset-mix-cached/tree/0ff0043e56
    dataset = get_cached_dataset_tulu(
        dataset_mixer_list,
        dataset_mixer_list_splits,
        tc,
        dataset_transform_fn,
        transform_fn_args,
        dataset_skip_cache=True,
    )
    gold_tokenized_dataset = load_dataset("allenai/dataset-mix-cached", split="train", revision="0ff0043e56")
    assert len(dataset) == len(gold_tokenized_dataset)
    for i in range(len(dataset)):
        assert dataset[i][INPUT_IDS_PROMPT_KEY] == gold_tokenized_dataset[i][INPUT_IDS_PROMPT_KEY]
    return True


if __name__ == "__main__":
    test_sft_dpo_same_tokenizer()
    test_sft_dpo_same_tokenizer_olmo()
    test_config_hash_different()
    # test_get_cached_dataset_tulu_sft() # takes a long time to run
    # test_get_cached_dataset_tulu_preference() # takes a long time to run
    # test_get_cached_dataset_tulu_rlvr() # takes ~ 30 seconds
    print("All tests passed!")<|MERGE_RESOLUTION|>--- conflicted
+++ resolved
@@ -51,13 +51,8 @@
 
 import torch
 import transformers
-<<<<<<< HEAD
-from datasets import Dataset, concatenate_datasets, load_dataset, DatasetDict
-from huggingface_hub import HfApi, ModelCard, revision_exists
-=======
 from datasets import Dataset, concatenate_datasets, load_dataset
 from huggingface_hub import ModelCard, revision_exists
->>>>>>> 166a9439
 from rich.console import Console
 from rich.text import Text
 from transformers import (
@@ -1135,20 +1130,12 @@
         transformed_datasets = {}
         for dc in dcs:
             dataset = get_dataset_v1(dc, tc)
-            split = dc.dataset_split
-            if split in transformed_datasets:
-                transformed_datasets[split] = concatenate_datasets([transformed_datasets[split], dataset])
-            else:
-                transformed_datasets[split] = dataset
-
-<<<<<<< HEAD
-        transformed_datasets = DatasetDict(transformed_datasets)
-=======
+            transformed_datasets.append(dataset)
+
         # Combine datasets
         combined_dataset = concatenate_datasets(transformed_datasets)
         if dataset_skip_cache:
             return combined_dataset
->>>>>>> 166a9439
 
         # Push to hub with config hash as revision
         transformed_datasets.push_to_hub(
