#!/bin/bash

set -ex

# A script for using oe-eval for our development!
# to use, clone oe-eval (https://github.com/allenai/oe-eval-internal) into the top level dir of this repo.
# you'll need the current main for this to work.
# sadly, this is internal at Ai2 for now, but we are working on making it public!

# Example usages:
# ./scripts/eval/oe-eval.sh --model-name <model_name>  --model-location <model_path> [--hf-upload] [--max-length <max_length>]
# model_name should be a human-readable name for the model/run. This will be used in experiment tracking.
# model_path should be
#   (a) a huggingface name (e.g. allenai/llama-3-tulu-2-8b),
#   (b) a beaker dataset name (e.g. beaker://hamishivi/olmo_17_7b_turbo_dpo) - note the beaker://
#   (c) a beaker dataset hash (e.g., beaker://01J28FDK3GDNA2C5E9JXBW1TP4) - note the beaker://
#   (d) (untested) an absolute path to a model on cirrascale nfs.
# hf-upload is an optional flag to upload the results to huggingface for result tracking.
# e.g.:
# ./scripts/eval/oe-eval.sh --model-name olmo_17_7b_turbo_sft  --model-location beaker://01J28FDK3GDNA2C5E9JXBW1TP4 --hf-upload --max-length 2048
# ./scripts/eval/oe-eval.sh --model-name llama-3-tulu-2-dpo-8b --model-location allenai/llama-3-tulu-2-8b --hf-upload
# Specifying unseen-evals evaluates the model on the unseen evaluation suite instead of the development suite.

# Tulu eval dev suite is:
# gsm8k::tulu
# bbh:cot::tulu
# drop::llama3
# minerva_math::tulu
# codex_humaneval::tulu
# codex_humanevalplus::tulu
# ifeval::tulu
# popqa::tulu
# mmlu:mc::tulu
# alpaca_eval_v2::tulu
# truthfulqa::tulu

# Tulu eval unseen suite is:
# agi_eval_english:0shot_cot::tulu3
# gpqa:0shot_cot::tulu3
# mmlu_pro:0shot_cot::tulu3
# deepmind_math:0shot_cot::tulu3
# bigcodebench_hard::tulu
# gpqa:0shot_cot::llama3.1
# mmlu_pro:cot::llama3.1
# bigcodebench::tulu


# Function to print usage
usage() {
<<<<<<< HEAD
    echo "Usage: $0 --model-name MODEL_NAME --model-location MODEL_LOCATION [--num_gpus GPUS] [--hf-upload] [--revision REVISION] [--max-length <max_length>] [--priority priority]"
=======
    echo "Usage: $0 --model-name MODEL_NAME --model-location MODEL_LOCATION [--num_gpus GPUS] [--hf-upload] [--revision REVISION] [--max-length <max_length>] [--unseen-evals]"
>>>>>>> 863b8082
    exit 1
}

# Parse named arguments
while [[ "$#" -gt 0 ]]; do
    case $1 in
        --model-name) MODEL_NAME="$2"; shift ;;
        --model-location) MODEL_LOCATION="$2"; shift ;;
        --num_gpus) NUM_GPUS="$2"; shift ;;
        --hf-upload) HF_UPLOAD="true" ;;
        --revision) REVISION="$2"; shift ;;
        --max-length) MAX_LENGTH="$2"; shift ;;
<<<<<<< HEAD
        --priority) PRIORITY="$2"; shift ;;
=======
        --unseen-evals) UNSEEN_EVALS="true" ;;
>>>>>>> 863b8082
        *) echo "Unknown parameter passed: $1"; usage ;;
    esac
    shift
done

# Optional: Default number of GPUs if not specified
NUM_GPUS="${NUM_GPUS:-1}"

# Check required arguments
if [[ -z "$MODEL_NAME" || -z "$MODEL_LOCATION" ]]; then
    echo "Error: --model-name and --model-location are required."
    usage
fi

# Replace '/' with '_' in MODEL_NAME
MODEL_NAME_SAFE=${MODEL_NAME//\//_}

# Set defaults for optional arguments
HF_UPLOAD="${HF_UPLOAD:-false}"
MAX_LENGTH="${MAX_LENGTH:-4096}"
<<<<<<< HEAD
PRIORITY="${PRIORITY:normal}"
=======
UNSEEN_EVALS="${UNSEEN_EVALS:-false}"
>>>>>>> 863b8082

# Set HF_UPLOAD_ARG if HF_UPLOAD is true
if [ "$HF_UPLOAD" == "true" ]; then
    HF_UPLOAD_ARG="--hf-save-dir allenai/tulu-3-evals//results/${MODEL_NAME_SAFE}"
else
    HF_UPLOAD_ARG=""
fi

# Set REVISION if not provided
if [[ -n "$REVISION" ]]; then
    REVISION_ARG="--revision $REVISION"
else
    REVISION_ARG=""
fi

if [ "$UNSEEN_EVALS" == "true" ]; then
    TASKS=(
        "agi_eval_english:0shot_cot::tulu3"
        "gpqa:0shot_cot::tulu3"
        "mmlu_pro:0shot_cot::tulu3"
        "deepmind_math:0shot_cot::tulu3"
        "bigcodebench_hard::tulu"
        "gpqa:0shot_cot::llama3.1"
        "mmlu_pro:cot::llama3.1"
        "bigcodebench::tulu"
    )
else
    TASKS=(
        "gsm8k::tulu"
        "bbh:cot::tulu"
        "drop::llama3"
        "minerva_math::tulu"
        "codex_humaneval::tulu"
        "codex_humanevalplus::tulu"
        "ifeval::tulu"
        "popqa::tulu"
        "mmlu:mc::tulu"
        "alpaca_eval_v2::tulu"
        "truthfulqa::tulu"
    )
fi

MODEL_TYPE="--model-type vllm"
BATCH_SIZE_VLLM=10000
BATCH_SIZE_OTHER=1
# Set GPU_COUNT and GPU_COUNT_OTHER based on NUM_GPUS
GPU_COUNT="$NUM_GPUS"
GPU_COUNT_OTHER=$((NUM_GPUS * 2)) 
MODEL_TYPE_OTHER=""

for TASK in "${TASKS[@]}"; do
    # mmlu and truthfulqa need different batch sizes and gpu counts
    if [[ "$TASK" == "mmlu:mc::tulu" || "$TASK" == "truthfulqa::tulu" || "$TASK" == "mmlu_pro:0shot_cot::tulu3" || "$TASK" == "mmlu_pro:cot::llama3.1" ]]; then
        BATCH_SIZE=$BATCH_SIZE_OTHER
        GPU_COUNT=$GPU_COUNT_OTHER
        MODEL_TYPE=$MODEL_TYPE_OTHER
    else
        BATCH_SIZE=$BATCH_SIZE_VLLM
        MODEL_TYPE="--model-type vllm"
        GPU_COUNT=$GPU_COUNT
    fi
    
    python oe-eval-internal/oe_eval/launch.py --model "$MODEL_NAME" --beaker-workspace "ai2/tulu-3-results" --beaker-budget ai2/oe-adapt --task "$TASK" $MODEL_TYPE --batch-size "$BATCH_SIZE" --model-args "{\"model_path\":\"${MODEL_LOCATION}\", \"max_length\": ${MAX_LENGTH}}" ${HF_UPLOAD_ARG} --gpus "$GPU_COUNT" --gantry-args '{"env-secret": "OPENAI_API_KEY=openai_api_key"}' ${REVISION_ARG} --beaker-retries 2 --beaker-priority "$PRIORITY"
done<|MERGE_RESOLUTION|>--- conflicted
+++ resolved
@@ -47,11 +47,7 @@
 
 # Function to print usage
 usage() {
-<<<<<<< HEAD
-    echo "Usage: $0 --model-name MODEL_NAME --model-location MODEL_LOCATION [--num_gpus GPUS] [--hf-upload] [--revision REVISION] [--max-length <max_length>] [--priority priority]"
-=======
-    echo "Usage: $0 --model-name MODEL_NAME --model-location MODEL_LOCATION [--num_gpus GPUS] [--hf-upload] [--revision REVISION] [--max-length <max_length>] [--unseen-evals]"
->>>>>>> 863b8082
+    echo "Usage: $0 --model-name MODEL_NAME --model-location MODEL_LOCATION [--num_gpus GPUS] [--hf-upload] [--revision REVISION] [--max-length <max_length>] [--unseen-evals] [--priority priority]"
     exit 1
 }
 
@@ -64,11 +60,8 @@
         --hf-upload) HF_UPLOAD="true" ;;
         --revision) REVISION="$2"; shift ;;
         --max-length) MAX_LENGTH="$2"; shift ;;
-<<<<<<< HEAD
+        --unseen-evals) UNSEEN_EVALS="true" ;;
         --priority) PRIORITY="$2"; shift ;;
-=======
-        --unseen-evals) UNSEEN_EVALS="true" ;;
->>>>>>> 863b8082
         *) echo "Unknown parameter passed: $1"; usage ;;
     esac
     shift
@@ -89,11 +82,8 @@
 # Set defaults for optional arguments
 HF_UPLOAD="${HF_UPLOAD:-false}"
 MAX_LENGTH="${MAX_LENGTH:-4096}"
-<<<<<<< HEAD
+UNSEEN_EVALS="${UNSEEN_EVALS:-false}"
 PRIORITY="${PRIORITY:normal}"
-=======
-UNSEEN_EVALS="${UNSEEN_EVALS:-false}"
->>>>>>> 863b8082
 
 # Set HF_UPLOAD_ARG if HF_UPLOAD is true
 if [ "$HF_UPLOAD" == "true" ]; then
