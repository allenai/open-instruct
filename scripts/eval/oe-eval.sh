--- conflicted
+++ resolved
@@ -36,11 +36,7 @@
 
 # Function to print usage
 usage() {
-<<<<<<< HEAD
-    echo "Usage: $0 --model-name MODEL_NAME --model-location MODEL_LOCATION [--hf-upload] [--max-length <max_length>]"
-=======
-    echo "Usage: $0 --model-name MODEL_NAME --model-location MODEL_LOCATION [--hf-upload] [--revision REVISION]"
->>>>>>> 28f0f543
+    echo "Usage: $0 --model-name MODEL_NAME --model-location MODEL_LOCATION [--hf-upload] [--revision REVISION] [--max-length <max_length>]"
     exit 1
 }
 
@@ -107,9 +103,5 @@
         MODEL_TYPE="--model-type vllm"
         GPU_COUNT=1
     fi
-<<<<<<< HEAD
-    python ../oe-eval-internal/oe_eval/launch.py --model "$MODEL_NAME" --beaker-workspace "ai2/tulu-3-results" --beaker-budget ai2/oe-adapt --task "$TASK" $MODEL_TYPE --batch-size "$BATCH_SIZE" --model-args "{\"model_path\":\"${MODEL_LOCATION}\", \"max_length\": ${MAX_LENGTH}}" ${HF_UPLOAD_ARG} --gpus "$GPU_COUNT" --gantry-args '{"env-secret": "OPENAI_API_KEY=openai_api_key"}'
-=======
-    python oe-eval-internal/oe_eval/launch.py --model "$MODEL_NAME" --beaker-workspace "ai2/tulu-3-results" --beaker-budget ai2/oe-adapt --task "$TASK" $MODEL_TYPE --batch-size "$BATCH_SIZE" --model-args {\"model_path\":\"${MODEL_LOCATION}\"} ${HF_UPLOAD_ARG} --gpus "$GPU_COUNT" --revision "$REVISION"
->>>>>>> 28f0f543
+    python ../oe-eval-internal/oe_eval/launch.py --model "$MODEL_NAME" --beaker-workspace "ai2/tulu-3-results" --beaker-budget ai2/oe-adapt --task "$TASK" $MODEL_TYPE --batch-size "$BATCH_SIZE" --model-args "{\"model_path\":\"${MODEL_LOCATION}\", \"max_length\": ${MAX_LENGTH}}" ${HF_UPLOAD_ARG} --gpus "$GPU_COUNT" --gantry-args '{"env-secret": "OPENAI_API_KEY=openai_api_key"}' --revision "$REVISION"
 done