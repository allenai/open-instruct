# Copyright 2024 AllenAI. All rights reserved.
#
# Licensed under the Apache License, Version 2.0 (the "License");
# you may not use this file except in compliance with the License.
# You may obtain a copy of the License at
#
#     http://www.apache.org/licenses/LICENSE-2.0
#
# Unless required by applicable law or agreed to in writing, software
# distributed under the License is distributed on an "AS IS" BASIS,
# WITHOUT WARRANTIES OR CONDITIONS OF ANY KIND, either express or implied.
# See the License for the specific language governing permissions and
# limitations under the License.
# ---------------------------------------------------------------------
# Part of the code is adapted from https://github.com/OpenRLHF/OpenRLHF
# which has the following license:
# Copyright [yyyy] [name of copyright owner]
#
# Licensed under the Apache License, Version 2.0 (the "License");
# you may not use this file except in compliance with the License.
# You may obtain a copy of the License at
#
#     http://www.apache.org/licenses/LICENSE-2.0
#
# Unless required by applicable law or agreed to in writing, software
# distributed under the License is distributed on an "AS IS" BASIS,
# WITHOUT WARRANTIES OR CONDITIONS OF ANY KIND, either express or implied.
# See the License for the specific language governing permissions and
# limitations under the License.
# isort: off
import os
from concurrent import futures

# We need to set NCCL_CUMEM_ENABLE=0 for performance reasons; see:
# https://github.com/vllm-project/vllm/issues/5723#issuecomment-2554389656
os.environ["NCCL_CUMEM_ENABLE"] = "0"  # NOQA
try:
    import deepspeed

    # @vwxyzjn: when importing on CPU-only machines, we get the following error:
    # RuntimeError: 0 active drivers ([]). There should only be one.
    # so we need to catch the exception and do nothing
    # https://github.com/deepspeedai/DeepSpeed/issues/7028
except Exception:
    pass
# isort: on
import asyncio
import json
import logging
import math
import os
import queue
import shutil
import socket
import threading
import time
from argparse import Namespace
from collections import defaultdict
from dataclasses import asdict, dataclass, field
from queue import Empty, Queue
from typing import Any, Callable, Dict, Iterator, List, Literal, Optional

import datasets
import numpy as np
import pandas as pd
import ray
import torch
import torch.utils
import torch.utils.data
import wandb
from huggingface_hub import HfApi
from peft import PeftModel, get_peft_model_state_dict
from ray.util import queue as ray_queue
from ray.util.placement_group import PlacementGroup, placement_group
from ray.util.scheduling_strategies import PlacementGroupSchedulingStrategy
from rich.pretty import pprint
from torch.utils.tensorboard import SummaryWriter
from tqdm import tqdm
from transformers import AutoModelForCausalLM, PreTrainedModel, PreTrainedTokenizer, get_scheduler
from transformers.integrations import HfDeepSpeedConfig
from vllm import SamplingParams

from open_instruct.dataset_transformation import (
    GROUND_TRUTHS_KEY,
    INPUT_IDS_PROMPT_KEY,
    VERIFIER_SOURCE_KEY,
    TokenizerConfig,
    get_cached_dataset_tulu,
    visualize_token,
)
from open_instruct.ground_truth_utils import (
    build_all_verifiers,
    cleanup_all_llm_judge_clients,
    soft_format_reward_func,
)
from open_instruct.model_utils import (
    Batch,
    ModelConfig,
    apply_verifiable_reward,
    disable_dropout_in_model,
    entropy_from_logits,
    get_olmo3_generation_config,
    log_softmax_and_gather,
    print_rich_single_line_metrics,
    print_rich_table,
    push_folder_to_hub,
)
from open_instruct.rl_utils2 import Timer, pack_sequences
from open_instruct.utils import (
    ArgumentParserPlus,
    BeakerRuntimeConfig,
    RayProcess,
    _z3_params_to_fetch,
    calibrate_checkpoint_state_dir,
    clean_last_n_checkpoints_deepspeed,
    download_latest_checkpoint_from_gs,
    extract_user_query,
    get_beaker_whoami,
    get_eval_ds_config,
    get_optimizer_grouped_parameters,
    get_train_ds_config,
    get_wandb_tags,
    is_beaker_job,
    launch_ai2_evals_on_weka,
    maybe_get_beaker_config,
    maybe_use_ai2_hf_entity,
    maybe_use_ai2_wandb_entity,
    ray_get_with_progress,
    repeat_each,
    sync_gs_bucket,
)
from open_instruct.vllm_utils3 import (
    GenerationResult,
    LLMRayActor,
    PromptRequest,
    RequestInfo,
    create_vllm_engines,
    init_process_group,
)

# Setup logging with filename and line number format
logging.basicConfig(
    level=logging.INFO,
    format="%(asctime)s - %(levelname)s - %(filename)s:%(lineno)d - %(message)s",
    datefmt="%Y-%m-%d %H:%M:%S",
)
logger = logging.getLogger(__name__)

api = HfApi()
INVALID_LOGPROB = 1.0


@dataclass
class Args:
    # Dataset
    dataset_mixer_list: List[str] = field(default_factory=lambda: ["ai2-adapt-dev/rlvr_gsm8k_zs", "1.0"])
    """A list of datasets (local or HF) to sample from."""
    dataset_mixer_eval_list: List[str] = field(default_factory=lambda: ["ai2-adapt-dev/rlvr_gsm8k_zs", "1.0"])
    """A list of datasets (local or HF) to sample from for evaluation."""
    dataset_mixer_list_splits: List[str] = field(default_factory=lambda: ["train"])
    """The dataset splits to use for training"""
    dataset_mixer_eval_list_splits: List[str] = field(default_factory=lambda: ["test"])
    """The dataset splits to use for evaluation"""
    dataset_transform_fn: list[str] = field(default_factory=lambda: ["rlvr_tokenize_v1", "rlvr_filter_v1"])
    """The list of transform functions to apply to the dataset."""
    dataset_cache_mode: Literal["hf", "local"] = "local"
    """The mode to use for caching the dataset."""
    dataset_local_cache_dir: str = "local_dataset_cache"
    """The directory to save the local dataset cache to."""
    dataset_config_hash: Optional[str] = None
    """The hash of the dataset configuration."""
    dataset_config_eval_hash: Optional[str] = None
    """The hash of the dataset configuration for evaluation."""
    dataset_skip_cache: bool = False
    """Whether to skip the cache."""
    shuffle_eval_dataset: bool = False
    """Whether to shuffle the evaluation dataset."""
    max_token_length: int = 512
    """The maximum token length to use for the dataset"""
    max_prompt_token_length: int = 256
    """The maximum prompt token length to use for the dataset"""

    # Experiment
    exp_name: str = os.path.basename(__file__)[: -len(".py")]
    """The name of this experiment"""
    seed: int = 1
    """Seed of the experiment"""
    run_name: Optional[str] = None
    """RUNTIME VALUE: A unique name of this run"""

    # Optimizer
    learning_rate: float = 2e-5
    """The initial learning rate for AdamW optimizer."""
    lr_scheduler_type: Literal[
        "linear", "cosine", "cosine_with_restarts", "polynomial", "constant", "constant_with_warmup"
    ] = "linear"
    """Which scheduler to use"""
    warm_up_steps: int = 0
    """Number of warm up steps for the scheduler"""
    warmup_ratio: float = 0.0
    """Ratio of warmup steps to total steps (takes precedence over `warm_up_steps`)"""
    weight_decay: float = 0.0
    """Weight decay for AdamW if we apply some."""
    set_weight_decay_on_bias_and_norm: bool = True
    """Whether to set weight decay on bias and norm layers"""
    fused_optimizer: bool = False
    """Whether to use fused optimizer"""

    # Batch sizes
    per_device_train_batch_size: int = 1
    """The forward batch size per device (local_micro_batch_size)"""
    total_episodes: int = 100000
    """The total number of episodes in the dataset"""
    world_size: Optional[int] = None
    """RUNTIME VALUE: The number of processes (GPUs) to use"""
    num_training_steps: Optional[int] = None
    """RUNTIME VALUE: The number of training_steps to train"""
    num_evals: int = 10
    """this sets how many in-loop evals we do during training. in-loop evals reuse the generation/reward verifier setup."""
    local_eval_freq: Optional[int] = None
    """this controls the number of in-loop evals, which reuses the generation/reward verifier setup. don't set this directly, but set via num_evals."""
    save_freq: int = 200
    """How many train steps to save the model"""
    allow_world_padding: bool = False
    """Whether to allow world padding. This is useful for model sweeps, but wastes compute."""

    # Generation
    response_length: int = 256
    """the length of the response"""
    temperature: float = 0.7
    """the sampling temperature"""
    num_unique_prompts_rollout: int = 16
    """The number of unique prompts during rollout"""
    num_samples_per_prompt_rollout: int = 4
    """the number of samples to generate per prompt during rollout, useful for easy-star"""
    stop_strings: Optional[List[str]] = None
    """List of strings that stop the generation when they are generated.
    The returned output will not contain the stop strings."""

    # Algorithm
    async_steps: int = 1
    """Number of steps ahead to generate responses. Set to 0 to make the code synchronous. Values greater than 0 learn from a policy up to async_steps old like Cleanba (https://arxiv.org/abs/2310.00036)"""
    num_epochs: int = 1
    """the number of epochs to train"""
    num_mini_batches: int = 1
    """Number of minibatches to split a batch into"""
    beta: float = 0.05
    """the beta value of the RLHF objective (KL coefficient)"""
    clip_lower: float = 0.2
    """the lower clip range"""
    clip_higher: float = 0.2
    """the higher clip range. Sometimes we want this to be higher, see DAPO (https://arxiv.org/abs/2503.14476)"""
    kl_estimator: Literal["kl1", "kl2", "kl3", "kl4"] = "kl3"
    """the KL estimator to use"""
    pack_length: int = 512
    """the length of the pack (you should prob set to the max length of the model)"""
    masked_mean_axis: Optional[int] = None
    """the axis to compute the mean of the masked values"""
    alpha: float = 0.6
    """The alpha value for doing polyak updates (ref_param = alpha * param + (1 - alpha) * ref_param)
    reference: [TR-DPO](https://huggingface.co/papers/2404.09656), but it's actually pretty commonly
    used. E.g., [TD3](https://arxiv.org/abs/1802.09477) uses https://github.com/vwxyzjn/cleanrl/blob/dcc289fc6f0bda492fa7360a155262cf826b12a5/cleanrl/td3_continuous_action.py#L269
    """
    ref_policy_update_freq: Optional[int] = None
    """How many training steps to take before updating the reference policy."""
    advantage_normalization_type: Literal["standard", "centered"] = "standard"
    """The type of advantage normalization to use. Standard normalization is the default: it subtracts the mean and
    divides by the standard deviation. Centered normalization is the same but subtracts the mean only (e.g., used in
    DR.GRPO https://arxiv.org/pdf/2503.20783)."""
    mask_truncated_completions: bool = False
    """Whether to mask out truncated completions. Also called overlong filtering, from DAPO (https://arxiv.org/abs/2503.14476)."""
    record_entropy: bool = False
    """whether to record the entropy of the policy during training. Uses extra memory."""

    # Reward
    # -- r1 style format reward
    apply_r1_style_format_reward: bool = False
    """whether to add the R1 style format reward"""
    r1_style_format_reward: float = 1.0
    """the reward value for R1 style format reward"""
    additive_format_reward: bool = False
    """whether to add the format reward to the final reward"""

    # -- verifiable reward
    apply_verifiable_reward: bool = True
    """whether to apply verifiable reward"""
    verification_reward: float = 10.0
    """the reward value for verifiable responses"""
    remap_verifier: str = None
    """Remap verifier like string_f1=general-quality_ref. Currently can only remap once."""

    # -- llm verifiers
    llm_judge_model: str = "azure/gpt-4o-mini-standard"
    """the model to use for the llm judge"""
    llm_judge_max_tokens: int = 2048
    """the max tokens to use for the llm judge"""
    llm_judge_max_context_length: int = 8192
    """the max context length to use for the llm judge"""
    llm_judge_temperature: float = 1.0
    """the temperature to use for the llm judge"""
    llm_judge_timeout: int = 60
    """the timeout to use for the llm judge"""

    # -- code verifier
    code_api_url: str = os.environ.get("CODE_API_URL", "http://localhost:1234") + "/test_program"
    """the api url to use for the code verifier"""
    code_max_execution_time: float = 1.0
    """the max execution time to use for the code verifier"""
    code_pass_rate_reward_threshold: float = 0.0
    """the pass rate reward threshold for the code verifier. If pass rate is less than this threshold, reward is 0.0, otherwise reward is pass rate"""
    code_apply_perf_penalty: bool = False
    """whether to apply a performance penalty to the code verifier"""

    # -- non stop penalty
    non_stop_penalty: bool = False
    """whether to penalize responses which did not finish generation"""
    non_stop_penalty_value: float = 0.0
    """the reward value for responses which did not finish generation"""

    # Ray
    single_gpu_mode: bool = False
    """whether to collocate vLLM and actor on the same node (mostly for debugging purposes)"""
    num_learners_per_node: List[int] = field(default_factory=lambda: [1])
    """number of GPU deepspeed learners per node (e.g., --num_learners_per_node 2 4 means 2 learner processes
    on the first node and 4 learner processes on the second node; each process will have 1 GPU)"""
    vllm_num_engines: int = 1
    """number of vLLM Engines, set to 0 to disable vLLM"""
    vllm_tensor_parallel_size: int = 1
    """tensor parallel size of vLLM Engine for multi-GPU inference"""
    vllm_enforce_eager: bool = False
    """whether to enforce eager mode for vLLM -- slow inference but needed for multi-node"""
    vllm_sync_backend: str = "nccl"
    """DeepSpeed -> vLLM weight sync backend"""
    vllm_gpu_memory_utilization: float = 0.9
    """vLLM GPU memory utilization"""
    vllm_enable_prefix_caching: bool = False
    """whether to enable prefix caching"""
    vllm_top_p: float = 1.0
    """vLLM top p for nucleus sampling"""
    deepspeed_stage: int = 0
    """the deepspeed stage"""
    gather_whole_model: bool = True
    """whether to gather the whole model to boardcast (not doable for 70B but can be faster for 8B)"""

    # Experiment tracking
    verbose: bool = False
    """If toggled, debug output will be shown"""
    with_tracking: bool = False
    """If toggled, this experiment will be tracked with Weights and Biases"""
    wandb_project_name: str = "open_instruct_internal"
    """The wandb's project name"""
    wandb_entity: Optional[str] = None
    """The entity (team) of wandb's project"""
    push_to_hub: bool = True
    """Whether to upload the saved model to huggingface"""
    hf_entity: Optional[str] = None
    """The user or org name of the model repository from the Hugging Face Hub"""
    hf_repo_id: Optional[str] = None
    """The id of the saved model in the Hugging Face Hub (can be autoset if not given)"""
    hf_repo_revision: Optional[str] = None
    """The revision of the saved model in the Hugging Face Hub (can be autoset if not given)"""
    hf_repo_url: Optional[str] = None
    """The url of the saved model in the Hugging Face Hub (will be autoset)"""
    output_dir: str = "output"
    """Where to save the model"""
    save_traces: bool = False
    """Whether to save learning data traces"""
    cache_dataset_only: bool = False
    """Immediately exit after caching the dataset"""
    keep_last_n_checkpoints: int = 3
    """How many checkpoints to keep in the output directory. -1 for all."""
    checkpoint_state_freq: int = -1
    """How often to save the model checkpoint, optimizer states, and lr scheduler states (in steps)"""
    checkpoint_state_dir: Optional[str] = None
    """Where to save the model checkpoint (if applicable)"""
    gs_checkpoint_state_dir: Optional[str] = None
    """The actual `checkpoint_state_dir` to use (handling the case where gs_bucket_path is provided)"""

    # Ai2 specific settings
    try_launch_beaker_eval_jobs_on_weka: bool = False
    """Whether to launch beaker evaluation jobs after training on weka"""
    try_auto_save_to_beaker: bool = True
    """Whether to try to save the model to Beaker dataset `/output` after training"""
    gs_bucket_path: Optional[str] = None
    """The path to the gs bucket to save the model to"""
    oe_eval_tasks: Optional[List[str]] = None
    """The beaker evaluation tasks to launch"""
    oe_eval_max_length: int = 4096
    """the max generation length for evaluation for oe-eval"""
    eval_priority: Literal["low", "normal", "high", "urgent"] = "normal"
    """the priority of auto-launched evaluation jobs"""

    # Tool settings
    tools: Optional[List[str]] = None
    """If set, use the tool mapped to the string. Currently only supports `search` and `code`"""
    max_tool_calls: List[int] = field(default_factory=lambda: [5])
    """Maximum number of tool calls allowed. If a list is provided, it must have length 1 (applies to all tools) or same length as tools (per-tool limit)."""
    mask_tool_use: bool = True
    """Whether to mask the tool output. By default on."""
    only_reward_good_outputs: bool = False
    """Whether to only reward good outputs. By default off. Useful to force the model to use the tool(s)."""

    # rl-rag specific settngs
    number_documents_to_search: int = 3
    """The maximum number of documents to retrieve for each query."""
    search_api_endpoint: Optional[str] = None
    """The API endpoint for the search engine."""

    # code-tool specific settings
    code_tool_api_endpoint: Optional[str] = None

    def __post_init__(self):
        assert self.num_samples_per_prompt_rollout > 0, "Number of samples per prompt must be greater than 0!"
        if self.num_samples_per_prompt_rollout == 1:
            logger.warning("num_samples_per_prompt_rollout is 1. This reduces GRPO to REINFORCE.")
        assert self.apply_verifiable_reward or self.apply_r1_style_format_reward or self.non_stop_penalty, (
            "At least one reward must be applied!"
        )
        # Initialize stop_strings if None
        if self.stop_strings is None:
            self.stop_strings = []
        assert self.pack_length >= self.max_prompt_token_length + self.response_length, (
            "The `pack_length` needs to be greater than the sum of `max_prompt_token_length` and `response_length`!"
        )
        if self.checkpoint_state_freq > 0 and self.checkpoint_state_dir is None:
            raise ValueError("`checkpoint_state_dir` must be provided if `checkpoint_state_freq` is greater than 0!")
        if self.checkpoint_state_dir is not None and self.checkpoint_state_freq == -1:
            raise ValueError("`checkpoint_state_freq` must be greater than 0 if `checkpoint_state_dir` is provided!")
        if self.gs_bucket_path is not None and self.gs_checkpoint_state_dir is None:
            beaker_users = get_beaker_whoami()
            if beaker_users is not None:
                self.gs_checkpoint_state_dir = f"{self.gs_bucket_path}/{beaker_users}/{self.checkpoint_state_dir}"
            else:
                self.gs_checkpoint_state_dir = f"{self.gs_bucket_path}/{self.checkpoint_state_dir}"
        if self.gs_checkpoint_state_dir is not None:
            download_latest_checkpoint_from_gs(self.gs_checkpoint_state_dir, self.checkpoint_state_dir)
        if self.checkpoint_state_dir is not None:
            calibrate_checkpoint_state_dir(self.checkpoint_state_dir)
        if self.tools is not None and len(self.tools) > 0:
            for tool in self.tools:
                if tool not in ["search", "code"]:
                    raise ValueError(f"Tool {tool} is not supported. Supported tools are: search, code")
            assert len(self.tools) == len(set(self.tools)), "Duplicate tools are not allowed"


def next_batch(dataset_indices: List[int], dataset: datasets.Dataset) -> Batch:
    """Extract next batch of data based on indices."""
    data_next = dataset[dataset_indices]
    return Batch(
        queries=data_next[INPUT_IDS_PROMPT_KEY],
        ground_truths=data_next[GROUND_TRUTHS_KEY],
        datasets=data_next[VERIFIER_SOURCE_KEY],
        indices=dataset_indices,
    )


def masked_mean(values: torch.Tensor, mask: torch.Tensor, axis: Optional[int] = None) -> torch.Tensor:
    """Compute mean of tensor with a masked values."""
    if axis is not None:
        return ((values * mask).sum(axis=axis) / mask.sum(axis=axis)).mean()
    else:
        return (values * mask).sum() / mask.sum()


class MetricsTracker:
    """A simple class to prellocate all metrics in an array
    so we can do only one allreduce operation to get the metrics mean"""

    def __init__(self, max_metrics: int = 32, device: torch.device = torch.device("cuda")):
        self.metrics = torch.zeros(max_metrics, device=device)
        self.names2idx = {}
        self.current_idx = 0
        self.max_metrics = max_metrics

    def add(self, name: str, value: torch.tensor):
        if name not in self.names2idx:
            if self.current_idx >= self.max_metrics:
                raise ValueError(f"Exceeded maximum number of metrics ({self.max_metrics})")
            self.names2idx[name] = self.current_idx
            self.current_idx += 1

        self.metrics[self.names2idx[name]] = value
        return self

    def get_metrics_list(self) -> dict[str, float]:
        metrics_list = self.metrics.tolist()
        return {name: metrics_list[idx] for name, idx in self.names2idx.items()}


def collate_fn(tensors_list: List[torch.Tensor], pad_token_id: int, pin_memory: bool = True) -> torch.Tensor:
    padded_tensor = torch.nn.utils.rnn.pad_sequence(tensors_list, batch_first=True, padding_value=pad_token_id)
    if pin_memory:
        padded_tensor = padded_tensor.pin_memory()
    return padded_tensor


def to_device_inplace(tensors_list: List[torch.Tensor], device: torch.device):
    for i in range(len(tensors_list)):
        tensors_list[i] = tensors_list[i].to(device, non_blocking=True)


class ShufflingIterator:
    def __init__(self, data: np.ndarray, batch_size: int, seed: Optional[int] = None):
        self.data = data.copy()
        self.batch_size = batch_size
        self.index = 0
        self.rng = np.random.default_rng(seed)
        self.rng.shuffle(self.data)

        # Ensure the effective dataset size is divisible by batch_size
        self.effective_size = len(self.data) - (len(self.data) % batch_size)

    def __iter__(self) -> Iterator[List[int]]:
        return self

    def __next__(self) -> List[int]:
        if self.index >= self.effective_size:
            self.index = 0
            self.rng.shuffle(self.data)

        end_index = self.index + self.batch_size
        batch = self.data[self.index : end_index].tolist()
        self.index = end_index

        return batch


@ray.remote(num_gpus=1)
class PolicyTrainerRayProcess(RayProcess):
    def from_pretrained(
        self,
        args: Args,
        model_config: ModelConfig,
        beaker_config: BeakerRuntimeConfig,
        wandb_url: str,
        tokenizer: PreTrainedTokenizer,
    ):
        # ------------------------------------------------------------
        # Monkey patch to load checkpoints with `weights_only=False`
        # otherwise it errors out with:
        # `_pickle.UnpicklingError: Weights only load failed. ` with pytorch 2.6.0
        from deepspeed.runtime.checkpoint_engine import torch_checkpoint_engine
        from deepspeed.utils import logger

        def load(self, path: str, map_location=None):
            logger.info(f"[Torch] Loading checkpoint from {path}...")
            partition = torch.load(path, map_location=map_location, weights_only=False)
            logger.info(f"[Torch] Loaded checkpoint from {path}.")
            return partition

        torch_checkpoint_engine.TorchCheckpointEngine.load = load

        # ------------------------------------------------------------
        self.args = args
        self.tokenizer = tokenizer
        self.model_config = model_config
        self.beaker_config = beaker_config
        self.wandb_url = wandb_url
        torch.cuda.set_device(self.local_rank)
        self.device = torch.device(self.local_rank)
        deepspeed.init_distributed()

        ds_config = get_train_ds_config(offload=False, adam_offload=False, stage=args.deepspeed_stage, bf16=True)
        ds_config["train_micro_batch_size_per_gpu"] = args.per_device_train_batch_size
        ds_config["gradient_accumulation_steps"] = 1
        # @vwxyzjn: MAGIC: it's actually needed to initialize this `dschf`, so
        # https://huggingface.co/docs/transformers/deepspeed#non-trainer-deepspeed-integration
        # next line instructs transformers to partition the model directly over multiple gpus using
        # deepspeed.zero.Init when model's `from_pretrained` method is called.
        if ds_config is not None and ds_config["zero_optimization"]["stage"] == 3:
            dschf = HfDeepSpeedConfig(ds_config)
        else:
            dschf = None
        logger.info(f"Deepspeed config: {dschf=}")

        self.policy: PreTrainedModel = AutoModelForCausalLM.from_pretrained(
            model_config.model_name_or_path,
            revision=model_config.model_revision,
            torch_dtype=torch.bfloat16,
            attn_implementation="flash_attention_2",
            use_cache=False,
        )
        disable_dropout_in_model(self.policy)
        self.policy.gradient_checkpointing_enable()
        # AdamOptimizer = DeepSpeedCPUAdam if self.adam_offload else FusedAdam
        # AdamOptimizer = FusedAdam
        if args.set_weight_decay_on_bias_and_norm:
            optim_params = get_optimizer_grouped_parameters(self.policy, args.weight_decay)
        else:
            optim_params = self.policy.parameters()
        # self.optimizer = AdamOptimizer(optim_params, lr=args.learning_rate)
        self.optimizer = torch.optim.AdamW(optim_params, lr=args.learning_rate, fused=args.fused_optimizer)
        num_scheduler_steps = args.num_training_steps * args.num_epochs * args.num_mini_batches
        warm_up_steps = args.warm_up_steps
        if args.warmup_ratio > 0.0:
            warm_up_steps = int(num_scheduler_steps * args.warmup_ratio)
        scheduler = get_scheduler(
            args.lr_scheduler_type,
            optimizer=self.optimizer,
            num_warmup_steps=warm_up_steps,
            num_training_steps=num_scheduler_steps,
        )
        self.model, self.optimizer, _, self.scheduler = deepspeed.initialize(
            model=self.policy,
            optimizer=self.optimizer,
            config=ds_config,
            lr_scheduler=scheduler,
            dist_init_required=True,
        )
        optimization_steps_done = 0
        if args.checkpoint_state_dir:
            # check if the dir exists
            if not os.path.exists(args.checkpoint_state_dir):
                logger.warning(
                    f"Skipping loading checkpoint state from {args.checkpoint_state_dir} because it does not exist!"
                )
            else:
                path, states = self.model.load_checkpoint(
                    args.checkpoint_state_dir,
                    load_module_strict=True,
                    load_optimizer_states=True,
                    load_lr_scheduler_states=True,
                    load_module_only=False,
                )
                if path is None:
                    raise ValueError(f"Failed to load checkpoint from {args.checkpoint_state_dir}")
                optimization_steps_done = states["training_step"]
                logger.info(
                    f"{self.rank=}: Loaded checkpoint from {args.checkpoint_state_dir} with {optimization_steps_done=}"
                )
        self.model.train()

        # reference model
        ds_config = get_eval_ds_config(
            offload=False,
            # inference model only has stage 3 (sharding) or stage 0 (no sharding)
            # stage 2 is optimizer sharding which doesn't apply to inference
            stage=args.deepspeed_stage if args.deepspeed_stage == 3 else 0,
            bf16=True,
        )
        ds_config["train_micro_batch_size_per_gpu"] = args.per_device_train_batch_size
        ds_config["gradient_accumulation_steps"] = 1
        if ds_config is not None and ds_config["zero_optimization"]["stage"] == 3:
            dschf = HfDeepSpeedConfig(ds_config)
        else:
            dschf = None
        logger.info(f"DeepSpeed config: {dschf=}")

        self.ref_policy: PreTrainedModel = AutoModelForCausalLM.from_pretrained(
            model_config.model_name_or_path,
            revision=model_config.model_revision,
            torch_dtype=torch.bfloat16,
            attn_implementation="flash_attention_2",
            use_cache=False,
        )
        disable_dropout_in_model(self.ref_policy)
        self.ref_policy, *_ = deepspeed.initialize(model=self.ref_policy, config=ds_config)
        self.ref_policy.eval()
        self.local_metrics = MetricsTracker(max_metrics=32, device=self.device)
        return optimization_steps_done

    def forward(
        self,
        model: PreTrainedModel,
        query_response: torch.LongTensor,
        attention_mask: torch.LongTensor,
        position_ids: torch.LongTensor,
        pad_token_id: int,
        temperature: float,
        return_entropy: bool = False,
    ) -> tuple[torch.Tensor, torch.Tensor]:
        # Replace pad tokens with 0s so that we don't run into index out of bounds errors
        padding_mask = query_response != pad_token_id
        input_ids = torch.masked_fill(query_response, ~padding_mask, 0)
        # NOTE: the [:-1] and [1:] are because the logits and generated tokens are off by 1 in index
        output = model(
            input_ids=input_ids[:, :-1],
            # @vwxyzjn: without clamp, we get index out of bounds errors; TODO: investigate
            attention_mask=attention_mask[:, :-1].clamp(0, 1),
            position_ids=position_ids[:, :-1],
            return_dict=True,
        )
        logits = output.logits
        logits /= temperature + 1e-7
        logprob = log_softmax_and_gather(logits, input_ids[:, 1:])

        # For now, entropy is just for monitoring, and we don't pass gradients through it.
        entropy = None
        if return_entropy:
            with torch.no_grad():
                entropy = entropy_from_logits(logits)

        return logprob, entropy

    def setup_model_update_group(self, vllm_engines):
        self.vllm_engines = vllm_engines
        if self.rank == 0:
            master_address = ray._private.services.get_node_ip_address()
            with socket.socket() as sock:
                sock.bind(("", 0))
                master_port = sock.getsockname()[1]
            vllm_num_engines, vllm_tensor_parallel_size = (
                self.args.vllm_num_engines,
                self.args.vllm_tensor_parallel_size,
            )
            world_size = vllm_num_engines * vllm_tensor_parallel_size + 1
            backend = self.args.vllm_sync_backend
            refs = [
                engine.init_process_group.remote(
                    master_address,
                    master_port,
                    i * vllm_tensor_parallel_size + 1,
                    world_size,
                    "openrlhf",
                    backend=backend,
                )
                for i, engine in enumerate(vllm_engines)
            ]
            self.model_update_group = init_process_group(
                backend=backend,
                init_method=f"tcp://{master_address}:{master_port}",
                world_size=world_size,
                rank=0,
                group_name="openrlhf",
            )
            ray_get_with_progress(refs, desc="Initializing vLLM process groups", timeout=60)
        torch.distributed.barrier()

    def broadcast_to_vllm(self):
        # clear vllm cache if we need to
        cache_reset_refs = []
        if self.args.vllm_enable_prefix_caching and torch.distributed.get_rank() == 0:
            for engine in self.vllm_engines:
                cache_reset_refs.append(engine.reset_prefix_cache.remote())

        # avoid OOM
        torch.cuda.empty_cache()
        model = self.model.module
        count, num_params = 0, len(list(model.named_parameters()))
        refss = []
        if self.args.gather_whole_model:
            with deepspeed.zero.GatheredParameters(model.parameters(), enabled=self.args.deepspeed_stage == 3):
                for name, param in model.named_parameters():
                    count += 1  # empty_cache at last param
                    # Fire all vllm engines for broadcast
                    if torch.distributed.get_rank() == 0:
                        shape = param.shape if self.args.deepspeed_stage != 3 else param.ds_shape
                        refs = [
                            engine.update_weight.remote(
                                name, dtype=param.dtype, shape=shape, empty_cache=count == num_params
                            )
                            for engine in self.vllm_engines
                        ]
                        refss.extend(refs)
                    if torch.distributed.get_rank() == 0:
                        torch.distributed.broadcast(param.data, 0, group=self.model_update_group)
        else:  # broadcast each parameter independently
            for name, param in model.named_parameters():
                count += 1
                if torch.distributed.get_rank() == 0:
                    shape = param.shape if self.args.deepspeed_stage != 3 else param.ds_shape
                    refs = [
                        engine.update_weight.remote(
                            name, dtype=param.dtype, shape=shape, empty_cache=count == num_params
                        )
                        for engine in self.vllm_engines
                    ]
                    refss.extend(refs)
                with deepspeed.zero.GatheredParameters([param], enabled=self.args.deepspeed_stage == 3):
                    if torch.distributed.get_rank() == 0:
                        torch.distributed.broadcast(param.data, 0, group=self.model_update_group)
        if torch.distributed.get_rank() == 0:
            ray_get_with_progress(refss, desc="Broadcasting weights to vLLM", enable=self.args.verbose)
        if self.args.vllm_enable_prefix_caching and torch.distributed.get_rank() == 0:
            ray_get_with_progress(cache_reset_refs, desc="Resetting vLLM prefix cache", enable=self.args.verbose)

    def update_ref_policy(self):
        for ref_param, param in zip(self.ref_policy.parameters(), self.model.parameters()):
            if self.args.deepspeed_stage == 3:
                with deepspeed.zero.GatheredParameters([param, ref_param], modifier_rank=0):
                    if deepspeed.comm.get_rank() == 0:
                        ref_param.data.mul_(1.0 - self.args.alpha).add_(param.data, alpha=self.args.alpha)
            else:
                ref_param.data.mul_(1.0 - self.args.alpha).add_(param.data, alpha=self.args.alpha)

    def train(
        self,
        collated_query_responses,
        collated_tool_masks,
        collated_attention_masks,
        collated_position_ids,
        collated_advantages,
        collated_response_masks,
        pad_token_id: int,
        num_mini_batches: int,
    ):
        args = self.args
        to_device_inplace(collated_query_responses, self.device)
        to_device_inplace(collated_tool_masks, self.device)
        to_device_inplace(collated_attention_masks, self.device)
        to_device_inplace(collated_position_ids, self.device)
        to_device_inplace(collated_advantages, self.device)
        to_device_inplace(collated_response_masks, self.device)
        # accumulation steps should always be at least 1
        accumulation_steps = max(math.ceil(len(collated_query_responses) / num_mini_batches - 0.5), 1)
        leftover = len(collated_query_responses) % accumulation_steps
        if leftover > 0:
            collated_query_responses = collated_query_responses[0:-leftover]
            collated_tool_masks = collated_tool_masks[0:-leftover]
            collated_attention_masks = collated_attention_masks[0:-leftover]
            collated_position_ids = collated_position_ids[0:-leftover]
            collated_advantages = collated_advantages[0:-leftover]
            collated_response_masks = collated_response_masks[0:-leftover]
            logger.warning(f"{leftover} samples are dropped due to batch size {num_mini_batches}")

        # recalculate the "real" number of mini-batches
        num_mini_batches = len(collated_query_responses) // accumulation_steps

        # Calculate the logprob of the reference policy
        collated_ref_logprobs = []
        with Timer("Inference Calculation", noop=self.rank != 0):
            with torch.no_grad():
                for i in range(len(collated_query_responses)):
                    query_response = collated_query_responses[i]
                    tool_mask = collated_tool_masks[i]
                    attention_mask = collated_attention_masks[i]
                    position_id = collated_position_ids[i]
                    response_mask = collated_response_masks[i]
                    ref_logprob, _ = self.forward(
                        self.ref_policy,
                        query_response,
                        attention_mask,
                        position_id,
                        pad_token_id,
                        args.temperature,
                        return_entropy=False,
                    )
                    if args.mask_tool_use and args.tool_use:
                        # mask logprobs for tool tokens
                        response_mask = response_mask.bool() & tool_mask.bool()
                    else:
                        response_mask = response_mask.bool()
                    ref_logprob = torch.masked_fill(ref_logprob, ~response_mask[:, 1:], INVALID_LOGPROB)
                    collated_ref_logprobs.append(ref_logprob)
                    torch.cuda.empty_cache()
        # if we have multiple minibatches, we need to calculate the old logprobs for each minibatch
        # following gtrl scripts in just doing this on the current active policy, rather than use the logprobs
        # from the generator (note that async mode means these are a bit diff!)
        old_logprobs = [None for _ in range(len(collated_query_responses))]
        if num_mini_batches > 1:
            with Timer("Old logprobs Calculation", noop=self.rank != 0):
                with torch.no_grad():
                    for i in range(len(collated_query_responses)):
                        query_response = collated_query_responses[i]
                        tool_mask = collated_tool_masks[i]
                        attention_mask = collated_attention_masks[i]
                        position_id = collated_position_ids[i]
                        response_mask = collated_response_masks[i]
                        old_logprob, _ = self.forward(
                            self.model,
                            query_response,
                            attention_mask,
                            position_id,
                            pad_token_id,
                            args.temperature,
                            return_entropy=False,
                        )
                        if args.mask_tool_use and args.tool_use:
                            response_mask = response_mask.bool() & tool_mask.bool()
                        else:
                            response_mask = response_mask.bool()
                        old_logprob = torch.masked_fill(old_logprob, ~response_mask[:, 1:], INVALID_LOGPROB)
                        old_logprobs[i] = old_logprob
                        torch.cuda.empty_cache()

        local_step = 0
        # Do multiple epochs of training on on-policy data (PPO-style), with a fresh random shuffle in each epoch
        with Timer("[Training Processes] Loss calculation", noop=self.rank != 0):
            kl1_stats = torch.zeros(len(collated_query_responses))
            kl2_stats = torch.zeros(len(collated_query_responses))
            kl3_stats = torch.zeros(len(collated_query_responses))
            kl4_stats = torch.zeros(len(collated_query_responses))
            kl_loss_stats = torch.zeros(len(collated_query_responses))
            pg_clipfrac_stats = torch.zeros(len(collated_query_responses))
            pg_loss_stats = torch.zeros(len(collated_query_responses))
            loss_stats = torch.zeros(len(collated_query_responses))
            ratio_stats = torch.zeros(len(collated_query_responses))
            entropy_stats = torch.zeros(len(collated_query_responses))
            for epoch_idx in range(args.num_epochs):
                for i in range(len(collated_query_responses)):
                    mb_ref_logprob = collated_ref_logprobs[i]
                    mb_query_responses = collated_query_responses[i]
                    mb_tool_mask = collated_tool_masks[i]
                    mb_advantages = collated_advantages[i]
                    mb_response_masks = collated_response_masks[i]
                    mb_response_masks_bool = mb_response_masks[:, 1:].bool()
                    # if masking snippets, do it here.
                    if args.mask_tool_use and args.tool_use:
                        mb_response_masks_bool = mb_response_masks[:, 1:].bool() & mb_tool_mask[:, 1:].bool()
                    mb_attention_mask = collated_attention_masks[i]
                    mb_position_id = collated_position_ids[i]
                    mb_new_logprobs, mb_entropy = self.forward(
                        self.model,
                        mb_query_responses,
                        mb_attention_mask,
                        mb_position_id,
                        pad_token_id,
                        args.temperature,
                        return_entropy=args.record_entropy,
                    )
                    mb_new_logprobs = torch.masked_fill(mb_new_logprobs, ~mb_response_masks_bool, INVALID_LOGPROB)

                    # Cache the old logprobs
                    if num_mini_batches > 1:
                        mb_old_logprobs = old_logprobs[i]
                    else:
                        with torch.no_grad():
                            if epoch_idx == 0:
                                old_logprobs[i] = mb_new_logprobs
                            mb_old_logprobs = old_logprobs[i].detach()

                    # Calculate the policy's loss
                    logprobs_diff = mb_new_logprobs - mb_old_logprobs
                    ratio = torch.exp(logprobs_diff)
                    pg_losses = -mb_advantages[:, 1:] * ratio
                    pg_losses2 = -mb_advantages[:, 1:] * torch.clamp(
                        ratio, 1.0 - args.clip_lower, 1.0 + args.clip_higher
                    )
                    pg_loss_max = torch.max(pg_losses, pg_losses2)

                    # Here we recalculate kl: we want the KL loss to backpropagate through the model
                    # We also clamp the KL loss to avoid numerical instability
                    # https://chatgpt.com/share/679d0ed9-8f48-8011-926e-e274b15ae8ae
                    ref_logprobs_diff = (mb_new_logprobs - mb_ref_logprob).clamp(-40.0, 40.0)
                    kl1 = ref_logprobs_diff
                    kl2 = (ref_logprobs_diff) ** 2 / 2
                    kl3 = torch.expm1(-ref_logprobs_diff) + ref_logprobs_diff  # this is more numerically stable
                    kl4 = ratio * ref_logprobs_diff
                    if args.kl_estimator == "kl1":
                        kl = kl1
                    elif args.kl_estimator == "kl2":
                        kl = kl2
                    elif args.kl_estimator == "kl3":
                        kl = kl3
                    elif args.kl_estimator == "kl4":
                        kl = kl4

                    # grpo change: directly subtract KL in loss (add)
                    loss = masked_mean(pg_loss_max + (args.beta * kl), mb_response_masks_bool, args.masked_mean_axis)
                    loss = loss / accumulation_steps
                    self.model.backward(loss)
                    if (local_step + 1) % accumulation_steps == 0:
                        self.model.step()
                    local_step += 1
                    with torch.no_grad():
                        # NOTE: in packed implementation, kl calculation are averages over response tokens
                        kl1_stats[i] = masked_mean(kl1, mb_response_masks_bool, args.masked_mean_axis).float()
                        kl2_stats[i] = masked_mean(kl2, mb_response_masks_bool, args.masked_mean_axis).float()
                        kl3_stats[i] = masked_mean(kl3, mb_response_masks_bool, args.masked_mean_axis).float()
                        kl4_stats[i] = masked_mean(kl4, mb_response_masks_bool, args.masked_mean_axis).float()
                        if args.kl_estimator == "kl1":
                            kl_loss_stats[i] = kl1_stats[i] * args.beta
                        elif args.kl_estimator == "kl2":
                            kl_loss_stats[i] = kl2_stats[i] * args.beta
                        elif args.kl_estimator == "kl3":
                            kl_loss_stats[i] = kl3_stats[i] * args.beta
                        elif args.kl_estimator == "kl4":
                            kl_loss_stats[i] = kl4_stats[i] * args.beta
                        pg_clipfrac_stats[i] = masked_mean(
                            (pg_losses2 > pg_losses).float(), mb_response_masks_bool, args.masked_mean_axis
                        )
                        pg_loss_stats[i] = masked_mean(pg_loss_max, mb_response_masks_bool, args.masked_mean_axis)
                        loss_stats[i] = loss
                        ratio_stats[i] = masked_mean(ratio, mb_response_masks_bool, args.masked_mean_axis)
                        if args.record_entropy:
                            # Calculate entropy statistics
                            entropy_stats[i] = masked_mean(
                                mb_entropy, mb_response_masks_bool, args.masked_mean_axis
                            ).float()

            with torch.no_grad():
                self.local_metrics.add("objective/kl_avg", kl1_stats.mean())
                self.local_metrics.add("objective/kl2_avg", kl2_stats.mean())
                self.local_metrics.add("objective/kl3_avg", kl3_stats.mean())
                self.local_metrics.add("objective/kl4_avg", kl4_stats.mean())
                self.local_metrics.add("loss/policy_avg", pg_loss_stats.mean())
                self.local_metrics.add("loss/kl_avg", kl_loss_stats.mean())
                self.local_metrics.add("loss/total_avg", loss_stats.mean())
                self.local_metrics.add("policy/clipfrac_avg", pg_clipfrac_stats.mean())
                self.local_metrics.add("val/ratio", ratio_stats.mean())
                self.local_metrics.add("val/ratio_var", ratio_stats.var())
                if args.record_entropy:
                    self.local_metrics.add("policy/entropy_avg", entropy_stats.mean())
                self.local_metrics.add("lr", self.scheduler.get_last_lr()[0])
                return self.local_metrics.get_metrics_list()

    def save_checkpoint_state(self, checkpoint_state_dir: str, client_state: Dict[str, str]) -> None:
        args = self.args
        self.model.save_checkpoint(checkpoint_state_dir, client_state=client_state)
        # `save_checkpoint` needs to be called on all ranks, only rank 0 will have all the states
        if self.rank == 0:
            if args.keep_last_n_checkpoints >= 0:
                clean_last_n_checkpoints_deepspeed(checkpoint_state_dir, args.keep_last_n_checkpoints)

            if args.gs_bucket_path is not None:
                ray.remote(sync_gs_bucket).options(num_cpus=1).remote(
                    checkpoint_state_dir, args.gs_checkpoint_state_dir
                )

    def save_model(self, output_dir: str, chat_template_name: str, tokenizer: PreTrainedTokenizer) -> None:
        model_to_save = self.model
        if "olmo" in chat_template_name:
            # New chat template has no bos token, and two eos tokens: <|im_end|> and <|endoftext|>
            model_to_save.generation_config = get_olmo3_generation_config(tokenizer)

        if self.rank == 0:
            os.makedirs(output_dir, exist_ok=True)

        # save model weights for ZeRO2/3
        if hasattr(model_to_save, "module"):
            model_to_save = model_to_save.module

        # gather parameters
        output_state_dict = {}
        for k, v in model_to_save.named_parameters():
            # only gather z3 params
            params_to_fetch = _z3_params_to_fetch([v])
            with deepspeed.zero.GatheredParameters(params_to_fetch, enabled=len(params_to_fetch) > 0):
                vv = v.data.cpu()
                if self.rank == 0:
                    output_state_dict[k] = vv

        if self.rank == 0:
            state_dict = model_to_save.state_dict()

            # copy named_buffers with `persistent=True`
            for k, v in model_to_save.named_buffers():
                if k not in state_dict:
                    continue
                vv = v.data.cpu()
                output_state_dict[k] = vv

            state_dict_keys = set(state_dict.keys())
            output_state_dict_keys = set(output_state_dict.keys())

            # corner case for tie_word_embeddings, such as Qwen2-0.5B
            if getattr(model_to_save.config, "tie_word_embeddings", False) and "lm_head.weight" in state_dict_keys:
                state_dict_keys.remove("lm_head.weight")

            assert state_dict_keys.issubset(output_state_dict_keys), (
                f"mismatch keys {output_state_dict_keys.symmetric_difference(state_dict_keys)}"
            )

            # only save peft weights https://github.com/microsoft/DeepSpeed/issues/4295
            if isinstance(model_to_save, PeftModel):
                model_to_save.save_pretrained(output_dir)
                if self.stage == 3:
                    torch.save(
                        get_peft_model_state_dict(model_to_save, output_state_dict),
                        os.path.join(output_dir, "adapter_model.bin"),
                    )
            else:
                model_to_save.save_pretrained(output_dir, state_dict=output_state_dict)

            # save tokenizer
            self.tokenizer.save_pretrained(output_dir)

    # we need this because we don't know which node is rank 0 is on
    def launch_ai2_evals_on_weka_wrapper(self, step_dir, leaderboard_name, wandb_url, training_step):
        args = self.args
        if self.rank == 0:
            ray.remote(launch_ai2_evals_on_weka).options(num_cpus=1).remote(
                step_dir,
                leaderboard_name,
                args.oe_eval_max_length,
                wandb_url,
                training_step,
                args.oe_eval_tasks,
                args.stop_strings,
                args.gs_bucket_path,
                args.eval_priority,
            )


class ModelGroup:
    def __init__(
        self, pg: PlacementGroup, ray_process_cls: RayProcess, num_gpus_per_node: List[int], single_gpu_mode: bool
    ):
        self.pg = pg
        self.ray_process_cls = ray_process_cls
        self.num_gpus_per_node = num_gpus_per_node
        self.num_gpus_per_actor = 0.48 if single_gpu_mode else 1
        self.num_cpus_per_actor = 4
        self.models = []
        world_size = sum(self.num_gpus_per_node)
        master_policy = ray_process_cls.options(
            num_cpus=self.num_cpus_per_actor,
            num_gpus=self.num_gpus_per_actor,
            scheduling_strategy=PlacementGroupSchedulingStrategy(
                placement_group=self.pg, placement_group_bundle_index=0
            ),
        ).remote(world_size, 0, 0, None, None)

        self.models.append(master_policy)
        master_addr, master_port = ray_get_with_progress(
            [master_policy.get_master_addr_port.remote()], desc="Getting master address"
        )[0]

        def get_bundle_index(rank, num_gpus_per_node):
            """given a rank and a list of num_gpus_per_node, return the index of the bundle that the rank belongs to"""
            bundle_idx = 0
            while rank >= num_gpus_per_node[bundle_idx]:
                rank -= num_gpus_per_node[bundle_idx]
                bundle_idx += 1
            return bundle_idx

        assert get_bundle_index(0, [7, 8, 4]) == 0
        assert get_bundle_index(1, [7, 8, 4]) == 0
        assert get_bundle_index(7, [7, 8, 4]) == 1
        assert get_bundle_index(8, [7, 8, 4]) == 1
        assert get_bundle_index(9, [7, 8, 4]) == 1
        assert get_bundle_index(16, [7, 8, 4]) == 2

        # Setup worker models
        for rank in range(1, world_size):
            logger.debug(f"{rank=}, {world_size=}, {rank=}, {master_addr=}, {master_port=}")
            scheduling_strategy = PlacementGroupSchedulingStrategy(
                placement_group=self.pg, placement_group_bundle_index=get_bundle_index(rank, self.num_gpus_per_node)
            )
            worker_policy = ray_process_cls.options(
                num_cpus=self.num_cpus_per_actor,
                num_gpus=self.num_gpus_per_actor,
                scheduling_strategy=scheduling_strategy,
            ).remote(world_size, rank, 0, master_addr, master_port)
            self.models.append(worker_policy)


class PendingQueriesMap:
    """Thread-safe map for tracking pending queries with reference counting."""

    def __init__(self):
        self._map = {}  # dataset_idx -> (query, ground_truth, dataset, count)
        self._lock = threading.Lock()

    def insert(self, dataset_idx, query, ground_truth, dataset):
        """Insert or increment count for a dataset index."""
        with self._lock:
            if dataset_idx in self._map:
                # Already exists - just increment count
                existing_query, existing_ground_truth, existing_dataset, count = self._map[dataset_idx]
                self._map[dataset_idx] = (existing_query, existing_ground_truth, existing_dataset, count + 1)
            else:
                # New entry - count starts at 1
                self._map[dataset_idx] = (query, ground_truth, dataset, 1)

    def insert_many(self, dataset_indices, queries, ground_truths, datasets):
        """Insert or increment count for multiple dataset indices at once."""
        with self._lock:
            for i, dataset_idx in enumerate(dataset_indices):
                if dataset_idx in self._map:
                    # Already exists - just increment count
                    existing_query, existing_ground_truth, existing_dataset, count = self._map[dataset_idx]
                    self._map[dataset_idx] = (existing_query, existing_ground_truth, existing_dataset, count + 1)
                else:
                    # New entry - count starts at 1
                    self._map[dataset_idx] = (queries[i], ground_truths[i], datasets[i], 1)

    def pop(self, dataset_idx):
        """Retrieve data and decrement count. Removes entry when count reaches 0."""
        with self._lock:
            if dataset_idx not in self._map:
                raise RuntimeError(f"Dataset index {dataset_idx} not found in pending_queries_map")

            query, ground_truth, dataset, count = self._map[dataset_idx]

            if count > 1:
                # More results expected - just decrement
                self._map[dataset_idx] = (query, ground_truth, dataset, count - 1)
            else:
                # Last result - remove entry
                del self._map[dataset_idx]

            return query, ground_truth, dataset

    def __len__(self):
        """Return the number of entries in the map."""
        with self._lock:
            return len(self._map)

    def __contains__(self, dataset_idx):
        """Check if a dataset index is in the map."""
        with self._lock:
            return dataset_idx in self._map

    def __getitem__(self, dataset_idx):
        """Get the value for a dataset index."""
        with self._lock:
            return self._map[dataset_idx]

    def keys(self):
        """Return a view of the keys in the map."""
        with self._lock:
            return list(self._map.keys())


def accumulate_inference_batches(
    inference_results_Q: ray_queue.Queue,
    pending_queries_map: PendingQueriesMap,
    args: Args,
    training_step: int,
    generation_config,
    timeout: Optional[float] = None,
) -> tuple[GenerationResult, Batch]:
    """Accumulate multiple inference results into a single training batch.

    Args:
        inference_results_Q: Queue containing GenerationResult objects
        pending_queries_map: PendingQueriesMap instance for thread-safe query tracking
        args: Arguments containing vllm_num_engines
        training_step: Current training step for error reporting
        generation_config: Generation config containing n (number of samples per prompt)
        timeout: Optional timeout in seconds for queue get operations. If None, blocks indefinitely.

    Raises:
        queue.Empty: If timeout is specified and no data is available within timeout.

    Returns:
        Tuple of (combined_result, Batch with queries, ground_truths, datasets)
    """
    # Collect results from all engines with non-blocking progress bar
    results = []
    all_queries = []
    all_ground_truths = []
    all_datasets = []

    for i in tqdm(
        range(args.vllm_num_engines),
        total=args.vllm_num_engines,
        desc=f"Accumulating results from {args.vllm_num_engines} engines ({timeout=})",
        bar_format="{l_bar}{bar}{r_bar}\n",
    ):
        result = inference_results_Q.get(timeout=timeout)
        dataset_indices = result.dataset_index

        if dataset_indices is None:
            raise RuntimeError(f"Dataset indices is None for result {i}")

        # When generation_config.n > 1, vLLM generates multiple responses per prompt
        # but dataset_indices only contains the unique indices (not replicated)
        # So we expect: len(responses) == len(dataset_indices) * generation_config.n
        expected_responses = len(dataset_indices) * generation_config.n
        assert len(result.responses) == expected_responses, (
            f"Mismatch: number of responses ({len(result.responses)}) "
            f"doesn't match expected ({expected_responses}) for result {i}"
            f". {generation_config.n=}"
            f", {len(dataset_indices)=}"
        )

        # Get corresponding queries, ground_truths, datasets for each individual prompt
        batch_queries = []
        batch_ground_truths = []
        batch_datasets = []

        for dataset_idx in dataset_indices:
            query, ground_truth, dataset = pending_queries_map.pop(dataset_idx)
            batch_queries.append(query)
            batch_ground_truths.append(ground_truth)
            batch_datasets.append(dataset)

        results.append(result)
        all_queries.extend(batch_queries)
        all_ground_truths.extend(batch_ground_truths)
        all_datasets.extend(batch_datasets)

    # Combine all results into a single GenerationResult
    combined_responses = []
    combined_finish_reasons = []
    combined_masks = []
    combined_num_calls = []
    combined_timeouts = []
    combined_tool_errors = []
    combined_tool_outputs = []
    combined_tool_runtimes = []
    combined_tool_calleds = []

    for result in results:
        combined_responses.extend(result.responses)
        combined_finish_reasons.extend(result.finish_reasons)
        combined_masks.extend(result.masks)
        combined_num_calls.extend(result.request_info.num_calls)
        combined_timeouts.extend(result.request_info.timeouts)
        combined_tool_errors.extend(result.request_info.tool_errors)
        combined_tool_outputs.extend(result.request_info.tool_outputs)
        combined_tool_runtimes.extend(result.request_info.tool_runtimes)
        combined_tool_calleds.extend(result.request_info.tool_calleds)

    # Create combined RequestInfo
    combined_request_info = RequestInfo(
        num_calls=combined_num_calls,
        timeouts=combined_timeouts,
        tool_errors=combined_tool_errors,
        tool_outputs=combined_tool_outputs,
        tool_runtimes=combined_tool_runtimes,
        tool_calleds=combined_tool_calleds,
    )

    # Create combined GenerationResult
    combined_result = GenerationResult(
        responses=combined_responses,
        finish_reasons=combined_finish_reasons,
        masks=combined_masks,
        request_info=combined_request_info,
        dataset_index=None,  # Not meaningful for combined result
        training_step=training_step,
    )

    # Note: We don't have dataset_indices here, but they're not needed for the returned batch
    batch = Batch(
        queries=all_queries,
        ground_truths=all_ground_truths,
        datasets=all_datasets,
        indices=None,  # Not meaningful for combined results
    )
    return combined_result, batch


def data_preparation_thread(
    reward_fn: Callable,
    inference_results_Q: ray_queue.Queue,  # Ray queue
    packed_sequences_Q: Queue,
    pending_queries_map: dict,
    args: Args,
    tokenizer: PreTrainedTokenizer,
    num_training_steps: int,
    stop_event: threading.Event,
    generation_config,
):
    for training_step in range(1, num_training_steps + 1):
        if stop_event.is_set():
            logger.info("[Data Preparation Thread] Shutting down")
            return
        # Streaming accumulation: collect results as they arrive
        with Timer("🚀 [Data Preparation Thread] Getting response ids"):
            while True:
                if stop_event.is_set():
                    logger.info("[Data Preparation Thread] Shutting down due to stop event")
                    return  # Simply return to exit the thread cleanly
                try:
                    result, batch = accumulate_inference_batches(
                        inference_results_Q, pending_queries_map, args, training_step, generation_config, timeout=1.0
                    )
                    break  # Successfully got results, exit retry loop
                except Empty:
                    continue  # Timeout occurred, loop back to check stop_event

        # ------------------------------------------------------------------------------------------------
        # Pack sequences
        if args.num_samples_per_prompt_rollout > 1:
            batch = Batch(
                queries=repeat_each(batch.queries, args.num_samples_per_prompt_rollout),
                ground_truths=repeat_each(batch.ground_truths, args.num_samples_per_prompt_rollout),
                datasets=repeat_each(batch.datasets, args.num_samples_per_prompt_rollout),
                indices=repeat_each(batch.indices, args.num_samples_per_prompt_rollout) if batch.indices else None,
            )
            good_outputs = [
                len(result.request_info.tool_outputs[i]) > 0
                and result.request_info.tool_calleds[i]
                and not result.request_info.timeouts[i]
                and not result.request_info.tool_errors[i]
                for i in range(len(result.request_info.tool_outputs))
            ]
            for i in range(len(result.finish_reasons)):
                # edge case: sometimes it outputs eos immediately, and we get an empty response
                # in that case, we need to add the eos token to the response
                # note that this also adds eos to the end of reponses that stopped for other reasons.
                if result.finish_reasons[i] == "stop" and (
                    len(result.responses[i]) == 0 or result.responses[i][-1] != tokenizer.eos_token_id
                ):
                    result.responses[i].append(tokenizer.eos_token_id)
                    result.masks[i].append(1)  # never mask the eos token for now?

        with Timer("🔥 [Data Preparation Thread] Decoding responses", noop=True):
            decoded_responses = tokenizer.batch_decode(result.responses, skip_special_tokens=True)
            decoded_queries = tokenizer.batch_decode(batch.queries, skip_special_tokens=True)
            decoded_queries = [extract_user_query(query) for query in decoded_queries]
            stop_rate = sum(int(finish_reason == "stop") for finish_reason in result.finish_reasons) / len(
                result.finish_reasons
            )

        with Timer("💰 [Data Preparation Thread] Calculating rewards and advantages"):
            scores, reward_metrics = asyncio.run(
                reward_fn(
                    result.responses,
                    decoded_responses,
                    batch,
                    result.finish_reasons,
                    result.request_info,
                    decoded_queries,
                )
            )
            scores = np.array(scores)
            scores_per_prompt = scores.reshape(-1, args.num_samples_per_prompt_rollout)
            mean_grouped_rewards = scores_per_prompt.mean(axis=-1)
            mean_grouped_rewards = np.repeat(mean_grouped_rewards, args.num_samples_per_prompt_rollout, axis=0)
            std_grouped_rewards = scores_per_prompt.std(axis=-1)
            std_grouped_rewards = np.repeat(std_grouped_rewards, args.num_samples_per_prompt_rollout, axis=0)
            if args.advantage_normalization_type == "standard":
                advantages = (scores - mean_grouped_rewards) / (std_grouped_rewards + 1e-8)
            elif args.advantage_normalization_type == "centered":
                advantages = scores - mean_grouped_rewards
            else:
                raise ValueError(f"Invalid advantage normalization type: {args.advantage_normalization_type}")

        with Timer("📦 [Data Preparation Thread] Filtering sequences"):
            # Here we get the max possible score for each prompt, and see how many prompts are unsolved
            max_possible_score = 0
            if args.apply_verifiable_reward:
                max_possible_score += args.verification_reward
            if args.apply_r1_style_format_reward and args.additive_format_reward:
                max_possible_score += args.r1_style_format_reward
            unsolved_batch_size_ratio = ((scores != max_possible_score) > 0).sum() / len(scores)
            # In GRPO, if the std of grouped rewards is 0, then there is zero gradient for the batch
            # of args.num_samples_per_prompt_rollout responses, so we need to filter out those batches
            non_zero_std_mask = scores_per_prompt.std(axis=-1) != 0
            real_batch_size_ratio = non_zero_std_mask.sum() * args.num_samples_per_prompt_rollout / len(scores)
            expanded_mask = np.repeat(non_zero_std_mask, args.num_samples_per_prompt_rollout)
            non_zero_gradient_index = np.where(expanded_mask)[0]
            advantages = advantages[non_zero_gradient_index]
            scores = scores[non_zero_gradient_index]
            responses = [result.responses[i] for i in non_zero_gradient_index]
            masks = [result.masks[i] for i in non_zero_gradient_index]
            batch = batch[non_zero_gradient_index.tolist()]
            finish_reasons = [result.finish_reasons[i] for i in non_zero_gradient_index]
            if args.mask_truncated_completions:
                stop_idxes = torch.tensor([i for i in range(len(finish_reasons)) if finish_reasons[i] == "stop"])
                scores = scores[stop_idxes]
                advantages = advantages[stop_idxes]
                responses = [responses[i] for i in stop_idxes]
                masks = [masks[i] for i in stop_idxes]
                batch = batch[stop_idxes.tolist()]
                finish_reasons = [finish_reasons[i] for i in stop_idxes]

        with Timer("📦 [Data Preparation Thread] Packing sequences"):
            packed_sequences = pack_sequences(
                queries=batch.queries,
                responses=responses,
                masks=masks,
                pack_length=args.pack_length,
                pad_token_id=tokenizer.pad_token_id,
            )
            num_new_tokens = sum(len(seq) for seq in packed_sequences.query_responses)
            # Vectorized advantage calculation: create a lookup array where each index corresponds to a response mask value
            # and each value is the corresponding advantage score: index 0 is set to 0 since response masks start from 1 (1-indexed)
            lookup_advantages = np.zeros(len(advantages) + 1, dtype=np.float32)
            lookup_advantages[1:] = advantages
            packed_advantages = [
                torch.tensor(lookup_advantages[packed_mask], dtype=torch.float32)
                for packed_mask in packed_sequences.response_masks
            ]
            packed_sequences.advantages = packed_advantages

        # if we have less batches than world size, we need to pad out so each world is fine
        # ideally, you should avoid this since its wasting computation.
        if args.allow_world_padding:
            with Timer("🤺 [Data Preparation Thread] Padding sequences for world size"):
                shortfall = args.world_size - len(packed_sequences.query_responses)
                if shortfall > 0:
                    logger.warning(
                        f"Padding {shortfall} sequences for world size. In future, you should adjust your compute this."
                    )
                    # construct "dummy" sequences for padding out the world size
                    dummy_qr = torch.tensor([tokenizer.pad_token_id, tokenizer.eos_token_id], dtype=torch.long)
                    dummy_tool_mask = torch.zeros_like(dummy_qr)
                    dummy_attention = torch.tensor([1, 1], dtype=torch.long)
                    dummy_position_ids = torch.arange(len(dummy_qr), dtype=torch.long)
                    dummy_response_mask = torch.zeros_like(dummy_qr)
                    dummy_advantage = torch.zeros_like(dummy_qr, dtype=torch.float)
                    # pad out the world size
                    for _ in range(shortfall):
                        packed_sequences.query_responses.append(dummy_qr)
                        packed_sequences.tool_masks.append(dummy_tool_mask)
                        packed_sequences.attention_masks.append(dummy_attention)
                        packed_sequences.position_ids.append(dummy_position_ids)
                        packed_sequences.response_masks.append(dummy_response_mask)
                        packed_sequences.advantages.append(dummy_advantage)

        with Timer("🔄 [Data Preparation Thread] Prepare collated data for each worker"):
            B = (
                len(packed_sequences.query_responses) // args.world_size
            )  # essentially doing `drop_last=True`, which is fine.
            collated_data = []
            for i in range(args.world_size):
                per_device_packed_query_responses = packed_sequences.query_responses[B * i : B * (i + 1)]
                per_device_packed_tool_masks = packed_sequences.tool_masks[B * i : B * (i + 1)]
                per_device_packed_attention_masks = packed_sequences.attention_masks[B * i : B * (i + 1)]
                per_device_packed_position_ids = packed_sequences.position_ids[B * i : B * (i + 1)]
                per_device_packed_advantages = packed_sequences.advantages[B * i : B * (i + 1)]
                per_device_packed_response_masks = packed_sequences.response_masks[B * i : B * (i + 1)]

                # Shuffle the batch and collate the data
                b_inds = np.random.permutation(len(per_device_packed_query_responses))
                collated_query_responses = []
                collated_tool_masks = []
                collated_attention_masks = []
                collated_position_ids = []
                collated_response_masks = []
                collated_advantages = []
                for j in range(0, len(per_device_packed_query_responses), args.per_device_train_batch_size):
                    micro_range = b_inds[j : j + args.per_device_train_batch_size]
                    collated_query_responses.append(
                        collate_fn(
                            [per_device_packed_query_responses[idx] for idx in micro_range], tokenizer.pad_token_id
                        )
                    )
                    collated_tool_masks.append(
                        collate_fn([per_device_packed_tool_masks[idx] for idx in micro_range], 0)
                    )
                    collated_attention_masks.append(
                        collate_fn([per_device_packed_attention_masks[idx] for idx in micro_range], 0)
                    )
                    collated_position_ids.append(
                        collate_fn([per_device_packed_position_ids[idx] for idx in micro_range], 0)
                    )
                    collated_response_masks.append(
                        collate_fn([per_device_packed_response_masks[idx] for idx in micro_range], 0)
                    )
                    collated_advantages.append(
                        collate_fn([per_device_packed_advantages[idx] for idx in micro_range], 0)
                    )
                collated_data.append(
                    {
                        "collated_query_responses": collated_query_responses,
                        "collated_tool_masks": collated_tool_masks,
                        "collated_attention_masks": collated_attention_masks,
                        "collated_position_ids": collated_position_ids,
                        "collated_advantages": collated_advantages,
                        "collated_response_masks": collated_response_masks,
                    }
                )

        # Create a result package with metrics and data
        if len(responses) == 0:
            # Handle empty responses case
            # in this case, we won't log metrics, so it should be fine.
            metrics = {}
        else:
            sequence_lengths = np.array([len(response) for response in responses])
            sequence_length_solved = (
                np.array([]) if np.all(scores == 0) else np.array(sequence_lengths[scores == max_possible_score])
            )
            sequence_length_unsolved = (
                np.array([]) if np.all(scores == max_possible_score) else np.array(sequence_lengths[scores == 0])
            )
            metrics = {
                "scores": np.array(scores).mean(),
                "real_batch_size_ratio": real_batch_size_ratio,
                "unsolved_batch_size_ratio": unsolved_batch_size_ratio,
                "packed_ratio": len(packed_sequences.query_responses) / len(responses) if len(responses) > 0 else 0,
                "val/sequence_lengths": sequence_lengths.mean(),
                "val/sequence_lengths_min": sequence_lengths.min(),
                "val/sequence_lengths_max": sequence_lengths.max(),
                "val/sequence_lengths_unsolved": (
                    0 if len(sequence_length_unsolved) == 0 else sequence_length_unsolved.mean()
                ),
                "val/sequence_lengths_solved": (
                    0 if len(sequence_length_solved) == 0 else sequence_length_solved.mean()
                ),
                "val/sequence_lengths_unsolved_hist": sequence_length_unsolved,
                "val/sequence_lengths_solved_hist": sequence_length_solved,
                "val/stop_rate": stop_rate,
                "val/advantages_mean": advantages.mean(),
                "val/advantages_min": advantages.min(),
                "val/advantages_max": advantages.max(),
                "val/advantages_hist": advantages,
                "val/num_calls_rate": np.array(result.request_info.num_calls).mean(),
                "val/timeouts_rate": np.array(result.request_info.timeouts).mean(),
                "val/tool_errors_rate": np.array([len(item) > 0 for item in result.request_info.tool_errors]).mean(),
                "val/good_outputs_rate": np.array(good_outputs).mean(),
                "val/tool_runtimes_rate": np.array(result.request_info.tool_runtimes).mean(),
                "val/tool_calleds_rate": np.array(result.request_info.tool_calleds).mean(),
                **reward_metrics,
            }

        if args.save_traces:
            traces = {
                "scores": scores.tolist(),
                "finish_reasons": finish_reasons,
                "responses": responses,
                "training_step": training_step,
                **asdict(batch),  # Unpack all batch fields
                **reward_metrics,
            }
            os.makedirs(args.output_dir, exist_ok=True)
            with open(f"{args.output_dir}/traces_{args.run_name}.jsonl", "a") as f:
                json.dump(traces, f)
                f.write("\n")

        if len(responses) == 0:
            logger.warning(f"No responses in batch {training_step}.")

        # Put the packed sequences and metrics into the output queue
        packed_sequences_Q.put(
            {
                "packed_sequences": packed_sequences,  # for debugging purposes
                "collated_data": collated_data,
                "metrics": metrics,
                "responses_count": len(responses),
                "num_new_tokens": num_new_tokens,
                "B": B,
            }
        )


def setup_runtime_variables(args: Args) -> Args:
    """Set up runtime variables for the experiment."""
    args.run_name = f"{args.exp_name}__{args.seed}__{int(time.time())}"
    args.output_dir = os.path.join(args.output_dir, args.run_name)
    args.dataset_local_cache_dir = os.path.abspath(args.dataset_local_cache_dir)
    if is_beaker_job():
        args.dataset_local_cache_dir = "/weka/oe-adapt-default/allennlp/deletable_open_instruct_dataset_cache"
    args.world_size = sum(args.num_learners_per_node)
    args.num_training_steps = args.total_episodes // (
        args.num_unique_prompts_rollout * args.num_samples_per_prompt_rollout
    )
    if args.local_eval_freq is not None:
        raise ValueError("local_eval_freq should not be set manually; it will be computed automatically")
    args.local_eval_freq = max(1, args.num_training_steps // args.num_evals)
    args.try_launch_beaker_eval_jobs_on_weka = args.try_launch_beaker_eval_jobs_on_weka and is_beaker_job()
    if args.push_to_hub:
        if args.hf_repo_id is None:  # auto-generate one
            args.hf_repo_id = "open_instruct_dev"
        if args.hf_entity is None:  # first try to use AI2 entity
            args.hf_entity = maybe_use_ai2_hf_entity()
        if args.hf_entity is None:  # then try to use the user's entity
            args.hf_entity = HfApi().whoami()["name"]
        args.hf_repo_id = f"{args.hf_entity}/{args.hf_repo_id}"
        if args.hf_repo_revision is None:  # auto-generate one
            args.hf_repo_revision = args.run_name
        args.hf_repo_url = f"https://huggingface.co/{args.hf_repo_id}/tree/{args.hf_repo_revision}"
    if args.with_tracking:
        if args.wandb_entity is None:
            args.wandb_entity = maybe_use_ai2_wandb_entity()
    args.tool_use = args.tools is not None and len(args.tools) > 0
    return args


def setup_experiment_tracking(args: Args, tc: TokenizerConfig, model_config: ModelConfig):
    """Setup experiment tracking and seeds."""
    all_configs = {}
    beaker_config = None
    if is_beaker_job():
        beaker_config = maybe_get_beaker_config()
        all_configs.update(vars(beaker_config))
    all_configs.update(**asdict(args), **asdict(tc), **asdict(model_config))

    wandb_url = None
    if args.with_tracking:
        wandb.init(
            project=args.wandb_project_name,
            entity=args.wandb_entity,
            sync_tensorboard=True,
            config=all_configs,
            name=args.run_name,
            save_code=True,
            tags=[args.exp_name] + get_wandb_tags(),
        )
        wandb_url = wandb.run.get_url()

    writer = SummaryWriter(f"runs/{args.run_name}")
    writer.add_text(
        "hyperparameters",
        "|param|value|\n|-|-|\n%s" % ("\n".join([f"|{key}|{value}|" for key, value in vars(args).items()])),
    )

    return beaker_config, writer, wandb_url


def setup_datasets(args: Args, tc: TokenizerConfig, tokenizer: PreTrainedTokenizer):
    """Set up training and evaluation datasets."""
    transform_fn_args = [
        {},
        {"max_token_length": args.max_token_length, "max_prompt_token_length": args.max_prompt_token_length},
    ]
    train_dataset = get_cached_dataset_tulu(
        dataset_mixer_list=args.dataset_mixer_list,
        dataset_mixer_list_splits=args.dataset_mixer_list_splits,
        tc=tc,
        dataset_transform_fn=args.dataset_transform_fn,
        transform_fn_args=transform_fn_args,
        dataset_cache_mode=args.dataset_cache_mode,
        dataset_config_hash=args.dataset_config_hash,
        hf_entity=args.hf_entity,
        dataset_local_cache_dir=args.dataset_local_cache_dir,
        dataset_skip_cache=args.dataset_skip_cache,
    )
    train_dataset = train_dataset.shuffle(seed=args.seed)

    eval_dataset = None
    if len(args.dataset_mixer_eval_list) > 0:
        eval_dataset = get_cached_dataset_tulu(
            args.dataset_mixer_eval_list,
            args.dataset_mixer_eval_list_splits,
            tc,
            args.dataset_transform_fn,
            transform_fn_args,
            hf_entity=args.hf_entity,
            dataset_cache_mode=args.dataset_cache_mode,
            dataset_config_hash=args.dataset_config_eval_hash,
            dataset_local_cache_dir=args.dataset_local_cache_dir,
            dataset_skip_cache=args.dataset_skip_cache,
        )
        if args.shuffle_eval_dataset:
            eval_dataset = eval_dataset.shuffle(seed=args.seed)

    visualize_token(train_dataset[0][INPUT_IDS_PROMPT_KEY], tokenizer)

    return train_dataset, eval_dataset


def create_model_and_optimizer(
    args: Args,
    tc: TokenizerConfig,
    model_config: ModelConfig,
    beaker_config: BeakerRuntimeConfig,
    wandb_url: str,
    tokenizer: PreTrainedTokenizer,
    inference_results_Q: ray_queue.Queue,
    param_prompt_Q: ray_queue.Queue,
    evaluation_inference_results_Q: ray_queue.Queue,
) -> tuple[ModelGroup, list[LLMRayActor], dict, int, int]:
    """Create the model, optimizer, and vLLM engines."""
    # Create placement group
    bundles = [{"GPU": actor_num_gpus, "CPU": actor_num_gpus * 10} for actor_num_gpus in args.num_learners_per_node]
    pg = placement_group(bundles, strategy="STRICT_SPREAD")
    ray_get_with_progress([pg.ready()], desc="Waiting for placement group")
    inits = []
    policy_group = ModelGroup(pg, PolicyTrainerRayProcess, args.num_learners_per_node, args.single_gpu_mode)
    wandb_url = wandb.run.get_url() if args.with_tracking else None
    inits.extend(
        model.from_pretrained.remote(args, model_config, beaker_config, wandb_url, tokenizer)
        for model in policy_group.models
    )

    # Set up tools
    max_len = args.max_prompt_token_length + args.response_length
    tool_objects = {}
    if args.tools:
        for tool in args.tools:
            if tool.lower() == "search":
                from open_instruct.search_utils.search_tool import SearchTool

                tool = SearchTool(
                    start_str="<query>",
                    end_str="</query>",
                    api_endpoint=args.search_api_endpoint,
                    number_documents_to_search=args.number_documents_to_search,
                )
                tool_objects[tool.end_str] = tool
                # Add tool end string to stop_strings
                args.stop_strings.append(tool.end_str)
            elif tool.lower() == "code":
                from open_instruct.tool_utils.tool_vllm import PythonCodeTool

                tool = PythonCodeTool(start_str="<code>", end_str="</code>", api_endpoint=args.code_tool_api_endpoint)
                tool_objects[tool.end_str] = tool
                # Add tool end string to stop_strings
                args.stop_strings.append(tool.end_str)
            else:
                raise ValueError(f"Unknown tool: {tool}")

    # Create vLLM engines with queues
    vllm_engines = create_vllm_engines(
        args.vllm_num_engines,
        args.vllm_tensor_parallel_size,
        args.vllm_enforce_eager,
        tc.tokenizer_name_or_path,
        model_config.model_name_or_path,
        model_config.model_revision,
        args.seed,
        args.vllm_enable_prefix_caching,
        max_len,
        args.vllm_gpu_memory_utilization,
        args.single_gpu_mode,
        pg=pg if args.single_gpu_mode else None,
        tools=tool_objects,
        max_tool_calls=args.max_tool_calls,
        prompt_queue=param_prompt_Q,
        results_queue=inference_results_Q,
        eval_results_queue=evaluation_inference_results_Q,
    )

    resume_training_step = ray_get_with_progress(inits, desc="Initializing models")[0] + 1
    episode = (resume_training_step - 1) * args.num_unique_prompts_rollout * args.num_samples_per_prompt_rollout
    logger.info("======== ✅ all models and vLLM engines initialized =========")

    ray_get_with_progress(
        [m.setup_model_update_group.remote(vllm_engines=vllm_engines) for m in policy_group.models],
        desc="Setting up model update group",
    )
    logger.info("======== ✅ model update group setup successfully =========")

    if resume_training_step > 1:
        logger.info(f"Resuming training from step {resume_training_step}... Broadcasting weights to vLLM engines.")
        with Timer("[Main Thread] 🔄 Loading weights using shared memory"):
            ray_get_with_progress(
                [m.broadcast_to_vllm.remote() for m in policy_group.models],
                desc="Broadcasting weights to vLLM engines",
                enable=args.verbose,
            )

    return policy_group, vllm_engines, tool_objects, resume_training_step, episode


def create_generation_configs(args: Args):
    """Create generation configs for training and evaluation."""
    generation_config = SamplingParams(
        temperature=args.temperature,
        top_p=args.vllm_top_p,  # prevent rare out-of-vocab tokens with qwen
        max_tokens=args.response_length,
        include_stop_str_in_output=True,
        skip_special_tokens=False,
        n=args.num_samples_per_prompt_rollout,
        stop=args.stop_strings,
    )
    eval_generation_config = generation_config.clone()
    eval_generation_config.temperature = 0.0
    eval_generation_config.n = 1
    return {"train": generation_config, "eval": eval_generation_config}


def split_and_insert_batch(
    batch: Batch,
    training_step,
    vllm_num_engines,
    pending_queries_map: PendingQueriesMap,
    param_prompt_Q,
    generation_config,
    is_eval: bool = False,
) -> None:
    """Split a batch into multiple inference batches and insert individual prompts into queues and mapping."""
    # Split the batch over the VLLM engines.
    inference_batch_size = len(batch.queries) // vllm_num_engines
    for batch_idx in range(vllm_num_engines):
        start_idx = batch_idx * inference_batch_size
        end_idx = start_idx + inference_batch_size if batch_idx < vllm_num_engines - 1 else len(batch.queries)

        sub_batch = batch[start_idx:end_idx]

        # Store prompts in the map using thread-safe insert_many
        pending_queries_map.insert_many(
            sub_batch.indices, sub_batch.queries, sub_batch.ground_truths, sub_batch.datasets
        )

        # Use PromptRequest for Ray queue with batch-specific dataset_index list
        param_prompt_Q.put(
            PromptRequest(
                prompts=sub_batch.queries,
                generation_config=generation_config,
                training_step=training_step,
                dataset_index=sub_batch.indices,
                is_eval=is_eval,
            )
        )


def sync_weights_and_prepare_prompts(
    training_step: int,
    args: Args,
    train_dataset: Any,
    iter_dataloader: Iterator[List[int]],
    policy_group: ModelGroup,
    pending_queries_map: PendingQueriesMap,
    param_prompt_Q: ray_queue.Queue,
    generation_configs: Dict[str, SamplingParams],
) -> Batch:
    """Sync weights and send the next batch of prompts to vLLM."""
    dataset_indices = next(iter_dataloader)
    batch = next_batch(dataset_indices, train_dataset)
    with Timer(
        "[Main Thread] 🔄 Loading weights using shared memory"
        if args.async_steps > 0
        else "🔄 Loading weights using shared memory"
    ):
        ray_refs = [m.broadcast_to_vllm.remote() for m in policy_group.models]
        ray_get_with_progress(
            ray_refs,
            desc=f"[Main Thread] Broadcasting weights to vLLM engines at training step {training_step}",
            enable=args.verbose,
        )

    split_and_insert_batch(
        batch, training_step, args.vllm_num_engines, pending_queries_map, param_prompt_Q, generation_configs["train"]
    )

    return batch


def load_data_from_packing_thread(packed_sequences_Q: Queue, num_total_tokens: int):
    """Get the packed sequences with advantages from the packing thread."""
    with Timer("[Main Thread] 📦 Getting packed sequences from thread"):
        while True:
            try:
                packed_data = packed_sequences_Q.get(timeout=30.0)
                break
            except Empty:
                logger.warning("[Main Thread] Timeout waiting for packed sequences. Retrying...")
        data_thread_metrics = packed_data["metrics"]
        B = packed_data["B"]
        collated_data = packed_data["collated_data"]
        num_total_tokens += packed_data["num_new_tokens"]
        if B == 0:
            logger.warning("[Main Thread] 🤡 After packing, there is not enough data to train")
            return None, data_thread_metrics, num_total_tokens
        return collated_data, data_thread_metrics, num_total_tokens


<<<<<<< HEAD
def generate_thread(
    vllm_engines,
    generation_config,
    eval_generation_config,
    local_eval_freq,
    num_training_steps,
    resume_training_step,
    stop_event,
    generate_metrics_Q,
):
=======
def generate_thread(vllm_engines, local_eval_freq, num_training_steps, resume_training_step, stop_event):
>>>>>>> 6b716778
    """Thread function that repeatedly calls process_from_queue on vllm engines."""
    logger.info("[Generate Thread] 🚀 Starting generation thread")

    while not stop_event.is_set():
        timer = Timer("🔥 Generation time")
        with timer:
            engine_refs = [
                engine.process_from_queue.remote(num_training_steps, resume_training_step, timeout=0.1)
                for engine in vllm_engines
            ]
            engine_futures = [ref.future() for ref in engine_refs]
            processed_results = []
            with tqdm(
                total=len(vllm_engines),
                desc="[Generate Thread] Waiting for vLLM engines to return",
                bar_format="{l_bar}{bar}{r_bar}\n",
            ) as pbar:
                for future in futures.as_completed(engine_futures):
                    processed_results.append(future.result())
                    pbar.update(1)
            num_processed = sum(int(result) for result in processed_results)
        if num_processed == 0:
            # If no batches were processed, sleep for a short time to avoid busy waiting
            time.sleep(1)
        else:
            generate_metrics_Q.put({"generation_time": timer.duration})

    logger.info("[Generate Thread] 🛑 Stopping generation thread")


def one_training_step(
    args: Args,
    policy_group: ModelGroup,
    collated_data,
    tokenizer,
    data_thread_metrics,
    average_metrics,
    episode,
    training_step,
    num_total_tokens,
    start_time,
    train_dataset,
    writer,
    wandb_url,
    chat_template_name,
):
    """Train the model for one step."""
    update_ref_policy_future = []
<<<<<<< HEAD
    timer = Timer("[Main Thread] 🗡️ Training")
    with timer:
        metrics_list: List[dict[str, float]] = ray.get(
=======
    with Timer("[Main Thread] 🗡️ Training"):
        metrics_list: List[dict[str, float]] = ray_get_with_progress(
>>>>>>> 6b716778
            [
                policy_group.models[i].train.remote(
                    **collated_data[i], pad_token_id=tokenizer.pad_token_id, num_mini_batches=args.num_mini_batches
                )
                for i in range(args.world_size)
            ],
            desc=f"Running training step {training_step}",
        )
        if (
            args.ref_policy_update_freq is not None
            and training_step % args.ref_policy_update_freq == 0
            and args.alpha > 0
        ):
            update_ref_policy_future.extend(
                [policy_group.models[i].update_ref_policy.remote() for i in range(args.world_size)]
            )

        average_metrics = {k: sum(m[k] for m in metrics_list) / len(metrics_list) for k in metrics_list[0]}
        metrics = {
            "episode": episode,
            "training_step": training_step,
            "val/num_total_tokens": num_total_tokens,
            "epoch": episode / args.num_samples_per_prompt_rollout / len(train_dataset),
            "tokens_per_second": num_total_tokens / (time.time() - start_time),
            "training_time": timer.current_duration(),
            **data_thread_metrics,
            **average_metrics,
        }
        scalar_metrics = {}
        for key, value in metrics.items():
            if isinstance(value, float) or isinstance(value, int):
                writer.add_scalar(key, value, episode)
                scalar_metrics[key] = value
            if isinstance(value, np.ndarray) or isinstance(value, list):
                if len(value) > 0:
                    writer.add_histogram(key, value, episode)
        print_rich_single_line_metrics(scalar_metrics)

        if args.save_freq > 0 and training_step % args.save_freq == 0:
            with Timer("[Main Thread] 🗡️ Saving model"):
                checkpoint_dir = f"{args.output_dir}_checkpoints"
                step_dir = os.path.join(checkpoint_dir, f"step_{training_step}")
                logger.info(f"Saving model at step {training_step} to {step_dir}")
                ray_get_with_progress(
                    [
                        policy_group.models[i].save_model.remote(step_dir, chat_template_name, tokenizer)
                        for i in range(args.world_size)
                    ],
                    desc=f"Saving model at step {training_step}",
                )
                if args.try_launch_beaker_eval_jobs_on_weka and is_beaker_job():
                    leaderboard_name = f"{args.hf_repo_revision}_step_{training_step}"
                    for i in range(args.world_size):
                        policy_group.models[i].launch_ai2_evals_on_weka_wrapper.remote(
                            step_dir, leaderboard_name, wandb_url, training_step
                        )
        if (
            args.checkpoint_state_freq > 0
            and training_step % args.checkpoint_state_freq == 0
            and args.checkpoint_state_dir is not None
        ):
            with Timer("[Main Thread] 🗡️ Saving checkpoint state"):
                client_state = {"training_step": training_step}
                ray_get_with_progress(
                    [
                        policy_group.models[i].save_checkpoint_state.remote(args.checkpoint_state_dir, client_state)
                        for i in range(args.world_size)
                    ],
                    desc=f"Saving checkpoint state at step {training_step}",
                )
                logger.info(f"Saved checkpoint state at step {training_step} to {args.checkpoint_state_dir}")

    if len(update_ref_policy_future) > 0:
        with Timer("[Main Thread] 🔃 Updating reference policy"):
            ray_get_with_progress(update_ref_policy_future, desc="Updating reference policy")

    return average_metrics


def maybe_evaluate(
    args: Args,
    training_step: int,
    evaluation_inference_results_Q: ray_queue.Queue,  # Ray queue
    tokenizer,
    eval_batch: Optional[Batch],
    reward_fn,
    episode,
    writer,
    eval_pending_queries_map: PendingQueriesMap,
    eval_generation_config,
):
    """Optionally evaluate the model."""
    try:
        # timeout 0.01 if this is the last training step or we're not evaluating
        # otherwise, wait to get the last evaluation generations (long timeout just in case)
        timeout = 0.01 if (training_step < args.num_training_steps or args.local_eval_freq < 0) else 100

        # Accumulate evaluation results from all vLLM engines
        eval_result, eval_batch = accumulate_inference_batches(
            evaluation_inference_results_Q,
            eval_pending_queries_map,
            args,
            training_step,
            eval_generation_config,
            timeout=timeout,
        )

        logger.info("[Main Thread] 📊 Evaluation responses received")

        eval_sequence_lengths = np.array([len(response) for response in eval_result.responses])
        eval_decoded_responses = tokenizer.batch_decode(eval_result.responses, skip_special_tokens=True)
        eval_stop_rate = sum(int(finish_reason == "stop") for finish_reason in eval_result.finish_reasons) / len(
            eval_result.finish_reasons
        )

        # get and log evaluation metrics
        eval_scores, eval_reward_metrics = asyncio.run(
            reward_fn(
                eval_result.responses,
                eval_decoded_responses,
                eval_batch if eval_batch else Batch(queries=[], ground_truths=[], datasets=[], indices=None),
                eval_result.finish_reasons,
                eval_result.request_info,
            )
        )
        eval_reward_metrics = {f"eval/{key}": val for key, val in eval_reward_metrics.items()}
        eval_metrics = {
            "eval/scores": np.array(eval_scores).mean(),
            "eval/sequence_lengths": eval_sequence_lengths.mean(),
            "eval/sequence_lengths_min": eval_sequence_lengths.min(),
            "eval/sequence_lengths_max": eval_sequence_lengths.max(),
            "eval/stop_rate": eval_stop_rate,
            **eval_reward_metrics,
        }
        print_rich_single_line_metrics(eval_metrics)
        for key, value in eval_metrics.items():
            writer.add_scalar(key, value, episode)
        table = {}
        table["prompt"] = tokenizer.batch_decode(eval_batch.queries if eval_batch else [])
        table["response"] = eval_decoded_responses
        table["response"] = [item.replace(tokenizer.pad_token, "") for item in table["response"]]
        table["scores"] = eval_scores
        table["ground_truth"] = eval_batch.ground_truths if eval_batch else []
        df = pd.DataFrame(table)
        if args.with_tracking:
            import wandb

            wandb.log({"sample_completions": wandb.Table(dataframe=df)})
        else:
            print_rich_table(df.iloc[:1])
        del table
    except Empty:
        logger.warning("[Main Thread] 🙈 Evaluation responses not received")


def save_final_model(
    args: Args,
    policy_group: ModelGroup,
    tokenizer: PreTrainedTokenizer,
    training_step: int,
    wandb_url: str,
    chat_template_name: str,
):
    """Save the final model and launch evaluation jobs if configured."""
    logger.info(f"Saving final model at step {training_step} to {args.output_dir}")
    with Timer("[Main Thread] 🗡️ Saving model"):
        ray_get_with_progress(
            [
                policy_group.models[i].save_model.remote(args.output_dir, chat_template_name, tokenizer)
                for i in range(args.world_size)
            ],
            desc="Saving final model",
        )
        if args.try_launch_beaker_eval_jobs_on_weka and is_beaker_job():
            leaderboard_name = args.hf_repo_revision
            for i in range(args.world_size):
                policy_group.models[i].launch_ai2_evals_on_weka_wrapper.remote(
                    args.output_dir, leaderboard_name, wandb_url, training_step
                )


def make_tokenizer(tc: TokenizerConfig, model_config: ModelConfig):
    """Setup tokenizer with appropriate configuration."""
    tc.tokenizer_revision = model_config.model_revision if tc.tokenizer_revision is None else tc.tokenizer_revision
    tc.tokenizer_name_or_path = (
        model_config.model_name_or_path if tc.tokenizer_name_or_path is None else tc.tokenizer_name_or_path
    )
    if (
        tc.tokenizer_revision != model_config.model_revision
        and tc.tokenizer_name_or_path != model_config.model_name_or_path
    ):
        # Warn user if tokenizer and model use different revisions; this is an unusual
        # use case.
        warning = f"""Requested tokenizer revision `{tc.tokenizer_revision=}` is different
                   from the model revision `{model_config.model_revision=}` or the tokenizer name `{tc.tokenizer_name_or_path=}`
                   is different from the model name `{model_config.model_name_or_path=}`."""
        logger.warning(warning)
    return tc.tokenizer


def make_reward_fn(args: Args) -> Callable:
    """Create a reward function based on the provided arguments."""
    reward_fn_mapping = build_all_verifiers(args)

    async def reward_fn(
        responses: List[torch.Tensor],
        decoded_responses: List[str],
        batch: Batch,
        finish_reasons: List[str],
        infos: List[List[int]],
        queries: Optional[List[str]] = None,
    ) -> List[float]:
        timeouts = infos.timeouts
        tool_errors = infos.tool_errors
        tool_outputs = infos.tool_outputs
        tool_calleds = infos.tool_calleds
        good_outputs = [
            len(tool_outputs[i]) > 0 and tool_calleds[i] and not timeouts[i] and not tool_errors[i]
            for i in range(len(tool_outputs))
        ]
        scores = [0] * len(decoded_responses)
        metrics = {}

        if args.apply_r1_style_format_reward:
            with Timer("[Data Preparation Thread] Calculating rewards -- 🧮 Calculating format reward"):
                format_scores = soft_format_reward_func(decoded_responses, args.r1_style_format_reward)
                if len(format_scores) != len(scores):
                    raise ValueError(f"{len(format_scores)=} != {len(scores)=}")
                for i in range(len(format_scores)):
                    scores[i] = format_scores[i] + scores[i]
                metrics["val/format_scores"] = np.array(format_scores).mean()

        if args.apply_verifiable_reward:
            with Timer("[Data Preparation Thread] Calculating rewards -- 🏆 Applying verifiable reward"):
                verifiable_rewards, per_func_rewards = await apply_verifiable_reward(
                    reward_fn_mapping,
                    responses,
                    decoded_responses,
                    batch,
                    reward_mult=args.verification_reward,
                    queries=queries,
                )
                if len(verifiable_rewards) != len(scores):
                    raise ValueError(f"{len(verifiable_rewards)=} != {len(scores)=}")
                # slightly complex combo of good outputs and additive format reward
                for i in range(len(verifiable_rewards)):
                    if not args.only_reward_good_outputs or (good_outputs[i] and args.only_reward_good_outputs):
                        if args.apply_r1_style_format_reward and args.additive_format_reward:
                            scores[i] = verifiable_rewards[i] + scores[i]
                        elif args.apply_r1_style_format_reward and not args.additive_format_reward:
                            scores[i] = verifiable_rewards[i] if format_scores[i] == 1 else 0
                        else:
                            scores[i] = verifiable_rewards[i]
                np_verifiable_rewards = np.array(verifiable_rewards)
                metrics["objective/verifiable_reward"] = np_verifiable_rewards.mean()
                metrics["objective/verifiable_correct_rate"] = (np_verifiable_rewards > 0.0).mean()
                # reshuffle around per_func rewards
                per_func_lists = defaultdict(list)
                for reward_dict in per_func_rewards:
                    for key, value in reward_dict.items():
                        per_func_lists[key].append(value)
                # log per function rewards
                for key, value in per_func_lists.items():
                    np_value = np.array(value)
                    metrics[f"objective/{key}_reward"] = np_value.mean()
                    metrics[f"objective/{key}_correct_rate"] = (np_value > 0.0).mean()

        # this gets applied at the very end since it replaces (rather than adds to) the existing reward.
        if args.non_stop_penalty:
            with Timer("[Data Preparation Thread] Calculating rewards -- 🦖 Applying non stop penalty"):
                assert len(finish_reasons) == len(scores)
                for i in range(len(finish_reasons)):
                    if finish_reasons[i] != "stop":
                        scores[i] = args.non_stop_penalty_value

        return scores, metrics

    return reward_fn


def cleanup_judge_clients():
    """Cleans up all LLM judge clients and shutdown Ray."""
    try:
        asyncio.run(cleanup_all_llm_judge_clients())
        logger.info("✅ LLM judge clients cleaned up")
    except Exception as cleanup_error:
        logger.warning(f"Error during LLM judge cleanup: {cleanup_error}")
    ray.shutdown()


def check_threads_healthy(
    futures: list, stop_event: threading.Event, executor: futures.ThreadPoolExecutor, queues: list[ray_queue.Queue]
) -> None:
    """Check if any threads have failed and raise their exception if so."""
    for future in futures:
        if not future.done():
            continue
        try:
            future.result()
        except Exception as e:
            logger.error(f"Thread failed with exception: {e}")
            cleanup_training_resources(stop_event, executor, queues)
            raise


def cleanup_training_resources(
    stop_event: threading.Event, executor: futures.ThreadPoolExecutor, queues: list[ray_queue.Queue]
) -> None:
    """Clean up all training resources including threads and Ray queues."""
    # Signal threads to stop
    stop_event.set()

    logger.info("Shutting down thread pool executor...")
    executor.shutdown(wait=True)

    logger.info("Shutting down Ray queues...")
    for queue in queues:
        try:
            queue.shutdown()
        except Exception as e:
            logger.warning(f"Error shutting down Ray queue: {e}")

    # Clean up judge clients
    cleanup_judge_clients()


def main(args: Args, tc: TokenizerConfig, model_config: ModelConfig, num_eval_samples: int = 32):
    tokenizer = make_tokenizer(tc, model_config)
    args = setup_runtime_variables(args)
    beaker_config, writer, wandb_url = setup_experiment_tracking(args, tc, model_config)

    train_dataset, eval_dataset = setup_datasets(args, tc, tokenizer)
    if args.cache_dataset_only:
        return

    pprint([args, model_config])

    # Initialize Ray before creating Ray objects
    ray.init(dashboard_host="0.0.0.0")

    # Create Ray queues.
    queue_size = (args.async_steps + 1) * args.vllm_num_engines
    inference_results_Q = ray_queue.Queue(maxsize=queue_size)
    param_prompt_Q = ray_queue.Queue(maxsize=queue_size)
    evaluation_inference_results_Q = ray_queue.Queue(maxsize=args.vllm_num_engines)

    policy_group, vllm_engines, tool_objects, resume_training_step, episode = create_model_and_optimizer(
        args,
        tc,
        model_config,
        beaker_config,
        wandb_url,
        tokenizer,
        inference_results_Q,
        param_prompt_Q,
        evaluation_inference_results_Q,
    )

    # Setup training
    generation_configs = create_generation_configs(args)

    train_dataset_idxs = np.arange(len(train_dataset))
    iter_dataloader = ShufflingIterator(train_dataset_idxs, args.num_unique_prompts_rollout, seed=args.seed)

    # Create additional queues (main queues already created above)
    packed_sequences_Q = Queue(maxsize=args.async_steps)
    pending_queries_map = PendingQueriesMap()
    eval_pending_queries_map = PendingQueriesMap()

    if eval_dataset is None:
        eval_batch = None
    else:
        eval_dataset_indices = list(range(min(num_eval_samples, len(eval_dataset))))
        eval_batch = next_batch(eval_dataset_indices, eval_dataset)
    reward_fn = make_reward_fn(args)

    try:
        ray_get_with_progress(
            [engine.ready.remote() for engine in vllm_engines], "Checking engines are ready to work", timeout=300
        )
    except TimeoutError as e:
        logger.error(f"vLLM engines failed to initialize within timeout: {e}")
        # Clean up using existing cleanup function
        cleanup_judge_clients()  # This calls ray.shutdown()
        raise RuntimeError("vLLM engine initialization timed out")

    stop_event = threading.Event()
    executor = futures.ThreadPoolExecutor(max_workers=2, thread_name_prefix="grpo")
    logger.info("======== ✅ data preparation thread starts =========")
<<<<<<< HEAD
    packing_thread = threading.Thread(
        target=data_preparation_thread,
        args=(
            reward_fn,
            inference_results_Q,
            packed_sequences_Q,
            pending_queries_map,
            args,
            tokenizer,
            args.num_training_steps,
        ),
    )
    packing_thread.start()

    # Create and start the generate thread
    generate_metrics_Q = Queue(maxsize=args.async_steps)
    stop_generate_event = threading.Event()
    generation_thread = threading.Thread(
        target=generate_thread,
        args=(
            vllm_engines,
            generation_config,
            eval_generation_config,
            args.local_eval_freq,
            args.num_training_steps,
            resume_training_step,
            stop_generate_event,
            generate_metrics_Q,
        ),
=======
    packing_future = executor.submit(
        data_preparation_thread,
        reward_fn,
        inference_results_Q,
        packed_sequences_Q,
        pending_queries_map,
        args,
        tokenizer,
        args.num_training_steps,
        stop_event,
        generation_configs["train"],
>>>>>>> 6b716778
    )

    logger.info("======== ✅ generation thread starts =========")
    generation_future = executor.submit(
        generate_thread, vllm_engines, args.local_eval_freq, args.num_training_steps, resume_training_step, stop_event
    )

    # Send initial data to ensure we have a N-step offset.
    for _ in range(args.async_steps):
        dataset_indices = next(iter_dataloader)
        batch = next_batch(dataset_indices, train_dataset)
        split_and_insert_batch(
            batch,
            1,  # training_step
            args.vllm_num_engines,
            pending_queries_map,
            param_prompt_Q,
            generation_configs["train"],
        )
    num_total_tokens = 0
    start_time = time.time()
    for training_step in range(resume_training_step, args.num_training_steps + 1):
        check_threads_healthy(
            [packing_future, generation_future],
            stop_event,
            executor,
            [inference_results_Q, param_prompt_Q, evaluation_inference_results_Q],
        )

        episode += args.num_unique_prompts_rollout * args.num_samples_per_prompt_rollout
        batch = sync_weights_and_prepare_prompts(
            training_step,
            args,
            train_dataset,
            iter_dataloader,
            policy_group,
            pending_queries_map,
            param_prompt_Q,
            generation_configs,
        )
        if training_step % args.local_eval_freq == 0 and eval_batch is not None:
            split_and_insert_batch(
                eval_batch,
                training_step,
                args.vllm_num_engines,
                eval_pending_queries_map,
                param_prompt_Q,
                generation_configs["eval"],
                is_eval=True,
            )

        # The generate_thread is now handling vLLM processing asynchronously
        collated_data, data_thread_metrics, num_total_tokens = load_data_from_packing_thread(
            packed_sequences_Q, num_total_tokens
        )
        if collated_data is None:
            continue

        try:
            generate_metrics = generate_metrics_Q.get_nowait()
        except queue.Empty:
            logging.info("[Main Thread] didn't get generation metrics")

        data_thread_metrics = {**data_thread_metrics, **generate_metrics}

        one_training_step(
            args,
            policy_group,
            collated_data,
            tokenizer,
            data_thread_metrics,
            {},
            episode,
            training_step,
            num_total_tokens,
            start_time,
            train_dataset,
            writer,
            wandb_url,
            tc.chat_template_name,
        )

        maybe_evaluate(
            args,
            training_step,
            evaluation_inference_results_Q,
            tokenizer,
            eval_batch,
            reward_fn,
            episode,
            writer,
            eval_pending_queries_map,
            generation_configs["eval"],
        )

    save_final_model(args, policy_group, tokenizer, training_step, wandb_url, tc.chat_template_name)

    # Clean up resources
    cleanup_training_resources(
        stop_event, executor, [inference_results_Q, param_prompt_Q, evaluation_inference_results_Q]
    )

    # Ai2 logic: we use /output to store the artifacts of the job, so we
    # make a copy of the model to `/output` in the end.
    if (
        args.try_auto_save_to_beaker
        and is_beaker_job()
        and len(beaker_config.beaker_dataset_id_urls) > 0
        and args.output_dir.rstrip("/") != "/output"
    ):
        shutil.copytree(args.output_dir, "/output", dirs_exist_ok=True)
    logger.info("finished training")

    accelerator = Namespace()
    accelerator.is_main_process = True  # hack
    if args.push_to_hub:
        logger.info("Pushing model to hub")
        push_folder_to_hub(accelerator, args.output_dir, args.hf_repo_id, args.hf_repo_revision)

    # Check for runtime leaks before exiting
    logger.info("Checking for runtime leaks...")
    from open_instruct import utils

    leak_report = utils.check_runtime_leaks()
    if not leak_report.is_clean:
        logger.warning("Runtime leaks detected:\n" + leak_report.pretty())
    else:
        logger.info("No runtime leaks detected.")


if __name__ == "__main__":
    parser = ArgumentParserPlus((Args, TokenizerConfig, ModelConfig))
    args, tokenizer_config, model_config = parser.parse_args_into_dataclasses()
    assert isinstance(args, Args)
    assert isinstance(tokenizer_config, TokenizerConfig)
    assert isinstance(model_config, ModelConfig)

    main(args, tokenizer_config, model_config)<|MERGE_RESOLUTION|>--- conflicted
+++ resolved
@@ -1914,20 +1914,9 @@
         return collated_data, data_thread_metrics, num_total_tokens
 
 
-<<<<<<< HEAD
 def generate_thread(
-    vllm_engines,
-    generation_config,
-    eval_generation_config,
-    local_eval_freq,
-    num_training_steps,
-    resume_training_step,
-    stop_event,
-    generate_metrics_Q,
+    vllm_engines, local_eval_freq, num_training_steps, resume_training_step, stop_event, generate_metrics_Q
 ):
-=======
-def generate_thread(vllm_engines, local_eval_freq, num_training_steps, resume_training_step, stop_event):
->>>>>>> 6b716778
     """Thread function that repeatedly calls process_from_queue on vllm engines."""
     logger.info("[Generate Thread] 🚀 Starting generation thread")
 
@@ -1976,14 +1965,9 @@
 ):
     """Train the model for one step."""
     update_ref_policy_future = []
-<<<<<<< HEAD
     timer = Timer("[Main Thread] 🗡️ Training")
     with timer:
-        metrics_list: List[dict[str, float]] = ray.get(
-=======
-    with Timer("[Main Thread] 🗡️ Training"):
         metrics_list: List[dict[str, float]] = ray_get_with_progress(
->>>>>>> 6b716778
             [
                 policy_group.models[i].train.remote(
                     **collated_data[i], pad_token_id=tokenizer.pad_token_id, num_mini_batches=args.num_mini_batches
@@ -2352,6 +2336,7 @@
     packed_sequences_Q = Queue(maxsize=args.async_steps)
     pending_queries_map = PendingQueriesMap()
     eval_pending_queries_map = PendingQueriesMap()
+    generate_metrics_Q = Queue(maxsize=args.async_steps)
 
     if eval_dataset is None:
         eval_batch = None
@@ -2373,37 +2358,6 @@
     stop_event = threading.Event()
     executor = futures.ThreadPoolExecutor(max_workers=2, thread_name_prefix="grpo")
     logger.info("======== ✅ data preparation thread starts =========")
-<<<<<<< HEAD
-    packing_thread = threading.Thread(
-        target=data_preparation_thread,
-        args=(
-            reward_fn,
-            inference_results_Q,
-            packed_sequences_Q,
-            pending_queries_map,
-            args,
-            tokenizer,
-            args.num_training_steps,
-        ),
-    )
-    packing_thread.start()
-
-    # Create and start the generate thread
-    generate_metrics_Q = Queue(maxsize=args.async_steps)
-    stop_generate_event = threading.Event()
-    generation_thread = threading.Thread(
-        target=generate_thread,
-        args=(
-            vllm_engines,
-            generation_config,
-            eval_generation_config,
-            args.local_eval_freq,
-            args.num_training_steps,
-            resume_training_step,
-            stop_generate_event,
-            generate_metrics_Q,
-        ),
-=======
     packing_future = executor.submit(
         data_preparation_thread,
         reward_fn,
@@ -2415,7 +2369,6 @@
         args.num_training_steps,
         stop_event,
         generation_configs["train"],
->>>>>>> 6b716778
     )
 
     logger.info("======== ✅ generation thread starts =========")
