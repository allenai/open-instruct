# Copyright 2024 AllenAI. All rights reserved.
#
# Licensed under the Apache License, Version 2.0 (the "License");
# you may not use this file except in compliance with the License.
# You may obtain a copy of the License at
#
#     http://www.apache.org/licenses/LICENSE-2.0
#
# Unless required by applicable law or agreed to in writing, software
# distributed under the License is distributed on an "AS IS" BASIS,
# WITHOUT WARRANTIES OR CONDITIONS OF ANY KIND, either express or implied.
# See the License for the specific language governing permissions and
# limitations under the License.
# ---------------------------------------------------------------------
# Part of the code is adapted from https://github.com/OpenRLHF/OpenRLHF
# which has the following license:
# Copyright [yyyy] [name of copyright owner]
#
# Licensed under the Apache License, Version 2.0 (the "License");
# you may not use this file except in compliance with the License.
# You may obtain a copy of the License at
#
#     http://www.apache.org/licenses/LICENSE-2.0
#
# Unless required by applicable law or agreed to in writing, software
# distributed under the License is distributed on an "AS IS" BASIS,
# WITHOUT WARRANTIES OR CONDITIONS OF ANY KIND, either express or implied.
# See the License for the specific language governing permissions and
# limitations under the License.
# isort: off
import contextlib
import os
from concurrent import futures

os.environ["NCCL_CUMEM_ENABLE"] = "0"  # NOQA
with contextlib.suppress(Exception):
    import deepspeed

from open_instruct import streaming_data_loader, utils
from open_instruct.streaming_data_loader import (
    ShufflingIterator,
    accumulate_inference_batches,
    add_prompt_to_generator,
    collate_fn,
)

# isort: on
import asyncio
import json
import logging
import math
import random
import shutil
import socket
import threading
import time
from argparse import Namespace
<<<<<<< HEAD
from collections import defaultdict
=======
>>>>>>> 2d9ba7d0
from collections.abc import Callable
from dataclasses import asdict, dataclass, field
from datetime import timedelta
from itertools import chain
from queue import Empty, Full, Queue
from typing import Any, Literal

import datasets
import numpy as np
import pandas as pd
import ray
import torch
import torch.distributed as dist
import torch.utils
import torch.utils.data
import vllm
import wandb
from datasets import Dataset
from huggingface_hub import HfApi
from peft import PeftModel, get_peft_model_state_dict
from ray.util import queue as ray_queue
from ray.util.placement_group import PlacementGroup, placement_group
from ray.util.scheduling_strategies import PlacementGroupSchedulingStrategy
from rich.pretty import pprint
from transformers import AutoModelForCausalLM, PreTrainedModel, PreTrainedTokenizer, get_scheduler
from transformers.integrations import HfDeepSpeedConfig

from open_instruct import data_loader as data_loader_lib
from open_instruct import logger_utils, vllm_utils
from open_instruct.actor_manager import ActorManager
from open_instruct.dataset_transformation import (
    INPUT_IDS_PROMPT_KEY,
    VERIFIER_SOURCE_KEY,
    TokenizerConfig,
    get_cached_dataset_tulu,
    visualize_token,
)
from open_instruct.ground_truth_utils import RewardConfig, build_all_verifiers, cleanup_all_llm_judge_clients
from open_instruct.model_utils import (
    ModelConfig,
    disable_dropout_in_model,
    entropy_from_logits,
    estimate_kl,
    get_olmo3_generation_config,
    load_ref_policy,
    log_softmax_and_gather,
    print_rich_single_line_metrics,
    print_rich_table,
    push_folder_to_hub,
)
<<<<<<< HEAD
from open_instruct.queue_types import ShutdownSentinel
from open_instruct.rl_utils import PackedSequences, Timer, pack_sequences
=======
from open_instruct.queue_types import GenerationResult, PromptRequest, RequestInfo, TokenStatistics
from open_instruct.rl_utils import PackedSequences, Timer, masked_mean, pack_sequences
>>>>>>> 2d9ba7d0
from open_instruct.utils import (
    ArgumentParserPlus,
    BeakerRuntimeConfig,
    RayProcess,
    _z3_params_to_fetch,
    calibrate_checkpoint_state_dir,
    clean_last_n_checkpoints_deepspeed,
    download_latest_checkpoint_from_gs,
    get_beaker_whoami,
    get_eval_ds_config,
    get_optimizer_grouped_parameters,
    get_train_ds_config,
    get_wandb_tags,
    is_beaker_job,
    launch_ai2_evals_on_weka,
    maybe_get_beaker_config,
    maybe_update_beaker_description,
    maybe_use_ai2_hf_entity,
    maybe_use_ai2_wandb_entity,
    ray_get_with_progress,
    sync_gs_bucket,
)

logger = logger_utils.setup_logger(__name__)

INVALID_LOGPROB = 1.0


@dataclass
class Args:
    # Dataset
    dataset_mixer_list: list[str] = field(default_factory=lambda: ["ai2-adapt-dev/rlvr_gsm8k_zs", "1.0"])
    """A list of datasets (local or HF) to sample from."""
    dataset_mixer_eval_list: list[str] = field(default_factory=lambda: ["ai2-adapt-dev/rlvr_gsm8k_zs", "1.0"])
    """A list of datasets (local or HF) to sample from for evaluation."""
    dataset_mixer_list_splits: list[str] = field(default_factory=lambda: ["train"])
    """The dataset splits to use for training"""
    dataset_mixer_eval_list_splits: list[str] = field(default_factory=lambda: ["test"])
    """The dataset splits to use for evaluation"""
    dataset_transform_fn: list[str] = field(default_factory=lambda: ["rlvr_tokenize_v1", "rlvr_max_length_filter_v1"])
    """The list of transform functions to apply to the dataset."""
    dataset_cache_mode: Literal["hf", "local"] = "local"
    """The mode to use for caching the dataset."""
    dataset_local_cache_dir: str = "local_dataset_cache"
    """The directory to save the local dataset cache to."""
    dataset_config_hash: str | None = None
    """The hash of the dataset configuration."""
    dataset_config_eval_hash: str | None = None
    """The hash of the dataset configuration for evaluation."""
    dataset_skip_cache: bool = False
    """Whether to skip the cache."""
    shuffle_eval_dataset: bool = False
    """Whether to shuffle the evaluation dataset."""
    system_prompt_override_file: str | None = None
    """Path to a text file containing a system prompt to override the dataset's system prompts"""

    # Experiment
    exp_name: str = os.path.basename(__file__)[: -len(".py")]
    """The name of this experiment"""
    seed: int = 1
    """Seed of the experiment"""
    run_name: str | None = None
    """RUNTIME VALUE: A unique name of this run"""

    # Optimizer
    learning_rate: float = 2e-5
    """The initial learning rate for AdamW optimizer."""
    lr_scheduler_type: Literal[
        "linear", "cosine", "cosine_with_restarts", "polynomial", "constant", "constant_with_warmup"
    ] = "linear"
    """Which scheduler to use"""
    warm_up_steps: int = 0
    """Number of warm up steps for the scheduler"""
    warmup_ratio: float = 0.0
    """Ratio of warmup steps to total steps (takes precedence over `warm_up_steps`)"""
    weight_decay: float = 0.0
    """Weight decay for AdamW if we apply some."""
    set_weight_decay_on_bias_and_norm: bool = True
    """Whether to set weight decay on bias and norm layers"""
    fused_optimizer: bool = False
    """Whether to use fused optimizer"""

    # Batch sizes
    per_device_train_batch_size: int = 1
    """The forward batch size per device (local_micro_batch_size)"""
    total_episodes: int = 100000
    """The total number of episodes in the dataset"""
    world_size: int | None = None
    """RUNTIME VALUE: The number of processes (GPUs) to use"""
    num_training_steps: int | None = None
    """RUNTIME VALUE: The number of training_steps to train"""
    local_eval_every: int = 100
    """Run evaluation after this many training steps. This controls in-loop evals, which reuse the generation/reward verifier setup. Set to -1 to disable."""
    save_freq: int = 200
    """How many train steps to save the model"""
    allow_world_padding: bool = False
    """Whether to allow world padding. This is useful for model sweeps, but wastes compute."""
    backend_timeout: int = 120
    """Timeout for inference/training backends in minutes. Default is 2 hours (120 min)."""

    # Generation
    temperature: float = 0.7
    """the sampling temperature"""
    num_unique_prompts_rollout: int = 16
    """The number of unique prompts during rollout"""
    stop_strings: list[str] | None = None
    """List of strings that stop the generation when they are generated.
    The returned output will not contain the stop strings."""
    # Algorithm
    num_epochs: int = 1
    """the number of epochs to train"""
    num_mini_batches: int = 1
    """Number of minibatches to split a batch into"""
    beta: float = 0.05
    """the beta value of the RLHF objective (KL coefficient)"""
    clip_lower: float = 0.2
    """the lower clip range"""
    clip_higher: float = 0.2
    """the higher clip range. Sometimes we want this to be higher, see DAPO (https://arxiv.org/abs/2503.14476)"""
    truncated_importance_sampling_ratio_cap: float = 0.0
    """The maximum cap for truncated importance sampling ratio (0 means disabled)"""
    inflight_updates: bool = False
    """Enable immediate stopping of request processing when should_stop is set, allowing for quick pausing and resumption"""
    kl_estimator: Literal[0, 1, 2, 3] = 2
    """the KL estimator to use"""
<<<<<<< HEAD
    masked_mean_axis: int | None = None
    """the axis to compute the mean of the masked values"""
    masked_mean_denominator: float | None = None
    """Optional constant denominator for masked_mean; if set, divides by this instead of mask.sum"""
=======
    pack_length: int = 512
    """the length of the pack (you should prob set to the max length of the model)"""
    loss_denominator: str = "token"
    """Optional constant denominator for masked_mean; can be "token" or a float value.
    when "token", the loss is divided by the total number of tokens in the batch (standard LM training).
    when a float value, the loss is divided by this value (ideally, max tokens in batch, per Dr GRPO).
    """
>>>>>>> 2d9ba7d0
    alpha: float = 0.6
    """The alpha value for doing polyak updates (ref_param = alpha * param + (1 - alpha) * ref_param)
    reference: [TR-DPO](https://huggingface.co/papers/2404.09656), but it's actually pretty commonly
    used. E.g., [TD3](https://arxiv.org/abs/1802.09477) uses https://github.com/vwxyzjn/cleanrl/blob/dcc289fc6f0bda492fa7360a155262cf826b12a5/cleanrl/td3_continuous_action.py#L269
    """
    ref_policy_update_freq: int | None = None
    """How many training steps to take before updating the reference policy."""
    load_ref_policy: bool = True
    """Whether to load and use a reference policy for KL penalty calculation."""
<<<<<<< HEAD

=======
    advantage_normalization_type: Literal["standard", "centered"] = "standard"
    """The type of advantage normalization to use. Standard normalization is the default: it subtracts the mean and
    divides by the standard deviation. Centered normalization is the same but subtracts the mean only (e.g., used in
    DR.GRPO https://arxiv.org/pdf/2503.20783)."""
    mask_truncated_completions: bool = False
    """Whether to mask out truncated completions. Also called overlong filtering, from DAPO (https://arxiv.org/abs/2503.14476)."""

    active_sampling: bool = False
    """Whether to continue sampling responses until you get a full batch."""
    filter_zero_std_samples: bool = True
    """Whether to filter out prompts with zero reward std (all samples have the same score)."""
    no_resampling_pass_rate: float | None = None
    """If the response to a prompt is solved at a rate higher than this, do not resample this prompt again"""
>>>>>>> 2d9ba7d0
    record_entropy: bool = False
    """whether to record the entropy of the policy during training. Uses extra memory."""
    use_vllm_logprobs: bool = False
    """whether to use vLLM's logprobs for training instead of calculating them via forward pass"""

    # Reward
    # -- r1 style format reward
    apply_r1_style_format_reward: bool = False
    """whether to add the R1 style format reward"""
    r1_style_format_reward: float = 1.0
    """the reward value for R1 style format reward"""
    additive_format_reward: bool = False
    """whether to add the format reward to the final reward"""

    # -- verifiable reward
    apply_verifiable_reward: bool = True
    """whether to apply verifiable reward"""
    verification_reward: float = 10.0
    """the reward value for verifiable responses"""
    remap_verifier: str = None
    """Remap verifier like string_f1=general-quality_ref. Currently can only remap once."""

    # -- llm verifiers
    llm_judge_model: str = "azure/gpt-4o-mini-standard"
    """the model to use for the llm judge"""
    llm_judge_max_tokens: int = 2048
    """the max tokens to use for the llm judge"""
    llm_judge_max_context_length: int = 8192
    """the max context length to use for the llm judge"""
    llm_judge_temperature: float = 1.0
    """the temperature to use for the llm judge"""
    llm_judge_timeout: int = 60
    """the timeout to use for the llm judge"""

    # -- code verifier
    code_api_url: str = os.environ.get("CODE_API_URL", "http://localhost:1234") + "/test_program"
    """the api url to use for the code verifier"""
    code_max_execution_time: float = 1.0
    """the max execution time to use for the code verifier"""
    code_pass_rate_reward_threshold: float = 0.0
    """the pass rate reward threshold for the code verifier. If pass rate is less than this threshold, reward is 0.0, otherwise reward is pass rate"""
    code_apply_perf_penalty: bool = False
    """whether to apply a performance penalty to the code verifier"""

    # -- max length verifier
    max_length_verifier_max_length: int = 32768
    """the max length to use for the max length verifier"""

    # -- non stop penalty
    non_stop_penalty: bool = False
    """whether to penalize responses which did not finish generation"""
    non_stop_penalty_value: float = 0.0
    """the reward value for responses which did not finish generation"""

    # Ray
    single_gpu_mode: bool = False
    """whether to collocate vLLM and actor on the same node (mostly for debugging purposes)"""
    num_learners_per_node: list[int] = field(default_factory=lambda: [1])
    """number of GPU deepspeed learners per node (e.g., --num_learners_per_node 2 4 means 2 learner processes
    on the first node and 4 learner processes on the second node; each process will have 1 GPU)"""
    vllm_num_engines: int = 1
    """number of vLLM Engines, set to 0 to disable vLLM"""
    inference_batch_size: int | None = None
    """inference batch size per vLLM engine. If None, calculated as ceil(num_unique_prompts_rollout / vllm_num_engines) * num_samples_per_prompt_rollout"""
    vllm_tensor_parallel_size: int = 1
    """tensor parallel size of vLLM Engine for multi-GPU inference"""
    vllm_enforce_eager: bool = False
    """whether to enforce eager mode for vLLM -- slow inference but needed for multi-node"""
    vllm_sync_backend: str = "nccl"
    """DeepSpeed -> vLLM weight sync backend"""
    vllm_gpu_memory_utilization: float = 0.9
    """vLLM GPU memory utilization"""
    vllm_enable_prefix_caching: bool = False
    """whether to enable prefix caching"""
    vllm_top_p: float = 1.0
    """vLLM top p for nucleus sampling"""
    deepspeed_stage: int = 0
    """the deepspeed stage"""
    deepspeed_zpg: int = 8
    """the deepspeed zpg value. Higher values are more memory efficient but slower. Set to 1 to disable zpg, which uses less memory but is significantly slower. Ideally is set to the number of GPUs per node (usually 8, default)."""
    deepspeed_offload_param: bool = False
    """whether to offload parameters to CPU (reduces GPU memory usage)"""
    deepspeed_offload_optimizer: bool = False
    """whether to offload optimizer states to CPU (reduces GPU memory usage)"""
    gather_whole_model: bool = True
    """whether to gather the whole model to boardcast (not doable for 70B but can be faster for 8B)"""
    enable_queue_dashboard: bool = True
    """whether to enable the ActorManager queue monitoring dashboard"""
    queue_dashboard_port: int | None = None
    """optional port for the dashboard server (if None, finds a free port automatically)"""

    # Experiment tracking
    verbose: bool = False
    """If toggled, debug output will be shown"""
    update_progress_every: int = 10
    """How often to update the progress bar (in steps)."""
    with_tracking: bool = False
    """If toggled, this experiment will be tracked with Weights and Biases"""
    wandb_project_name: str = "open_instruct_internal"
    """The wandb's project name"""
    wandb_entity: str | None = None
    """The entity (team) of wandb's project"""
    push_to_hub: bool = True
    """Whether to upload the saved model to huggingface"""
    hf_entity: str | None = None
    """The user or org name of the model repository from the Hugging Face Hub"""
    hf_repo_id: str | None = None
    """The id of the saved model in the Hugging Face Hub (can be autoset if not given)"""
    hf_repo_revision: str | None = None
    """The revision of the saved model in the Hugging Face Hub (can be autoset if not given)"""
    hf_repo_url: str | None = None
    """The url of the saved model in the Hugging Face Hub (will be autoset)"""
    output_dir: str = "output"
    """Where to save the model"""
    save_traces: bool = False
    """Whether to save learning data traces"""
    cache_dataset_only: bool = False
    """Immediately exit after caching the dataset"""
    keep_last_n_checkpoints: int = 3
    """How many checkpoints to keep in the output directory. -1 for all."""
    checkpoint_state_freq: int = -1
    """How often to save the model checkpoint, optimizer states, and lr scheduler states (in steps)"""
    checkpoint_state_dir: str | None = None
    """Where to save the model checkpoint (if applicable)"""
    gs_checkpoint_state_dir: str | None = None
    """The actual `checkpoint_state_dir` to use (handling the case where gs_bucket_path is provided)"""

    # Ai2 specific settings
    try_launch_beaker_eval_jobs_on_weka: bool = False
    """Whether to launch beaker evaluation jobs after training on weka"""
    try_auto_save_to_beaker: bool = True
    """Whether to try to save the model to Beaker dataset `/output` after training"""
    gs_bucket_path: str | None = None
    """The path to the gs bucket to save the model to"""
    oe_eval_tasks: list[str] | None = None
    """The beaker evaluation tasks to launch"""
    oe_eval_max_length: int = 4096
    """the max generation length for evaluation for oe-eval"""
    oe_eval_beaker_image: str | None = None
    """the docker image for evaluation for oe-eval"""
    oe_eval_gpu_multiplier: int | None = None
    """multiply the gpus used for each oe-eval task"""
    eval_priority: Literal["low", "normal", "high", "urgent"] = "normal"
    """the priority of auto-launched evaluation jobs"""
    eval_workspace: str = "ai2/tulu-3-results"
    """the workspace to launch evaluation jobs on"""
    send_slack_alerts: bool = False
    """Whether to send Slack alerts on training failures"""

    # Evaluation behavior
    eval_on_step_0: bool = False
    """Whether to run local evaluation at training step 0. Defaults to False."""

    # Tool settings
    tools: list[str] | None = None
    """If set, use the tool mapped to the string. Currently only supports `search` and `code`"""
    max_tool_calls: list[int] = field(default_factory=lambda: [5])
    """Maximum number of tool calls allowed. If a list is provided, it must have length 1 (applies to all tools) or same length as tools (per-tool limit)."""
    mask_tool_use: bool = True
    """Whether to mask the tool output. By default on."""
    only_reward_good_outputs: bool = False
    """Whether to only reward good outputs. By default off. Useful to force the model to use the tool(s)."""

    # rl-rag specific settngs
    number_documents_to_search: int = 3
    """The maximum number of documents to retrieve for each query."""
    search_api_endpoint: str | None = None
    """The API endpoint for the search engine."""

    # code-tool specific settings
    code_tool_api_endpoint: str | None = None

    def __post_init__(self):
        if os.environ.get("VLLM_USE_V1") == "0":
            logger.warning("When using the v0 version of vLLM, caching is broken and will never be invalidated.")
            if self.vllm_enable_prefix_caching:
                raise ValueError("Prefix caching is currently not supported for v0.")
        if self.use_vllm_logprobs and self.truncated_importance_sampling_ratio_cap > 0.0:
            raise ValueError(
                "Cannot use both `use_vllm_logprobs` and `truncated_importance_sampling_ratio_cap`. "
                "use_vllm_logprobs sets old_logprobs to vLLM logprobs, making importance sampling pointless."
            )
<<<<<<< HEAD
        if self.masked_mean_denominator is not None:
            assert self.masked_mean_denominator > 0, (
                f"masked_mean_denominator (={self.masked_mean_denominator}) must be greater than 0!"
            )
=======
        self.loss_denominator = utils.get_denominator(self.loss_denominator)
        assert self.num_samples_per_prompt_rollout > 0, "Number of samples per prompt must be greater than 0!"
        if self.num_samples_per_prompt_rollout == 1:
            logger.warning("num_samples_per_prompt_rollout is 1. This reduces GRPO to REINFORCE.")
>>>>>>> 2d9ba7d0
        assert self.apply_verifiable_reward or self.apply_r1_style_format_reward or self.non_stop_penalty, (
            "At least one reward must be applied!"
        )
        # Ensure we have enough prompts for all VLLM engines
        if self.num_unique_prompts_rollout < self.vllm_num_engines:
            logger.warning(
                f"With num_unique_prompts_rollout={self.num_unique_prompts_rollout} < "
                f"vllm_num_engines={self.vllm_num_engines}, vllm will be generating data for multiple "
                "batches simultaneously. This is fine but might be unexpected behaviour."
            )
        # Initialize stop_strings if None
        if self.stop_strings is None:
            self.stop_strings = []
        if self.checkpoint_state_freq > 0 and self.checkpoint_state_dir is None:
            raise ValueError("`checkpoint_state_dir` must be provided if `checkpoint_state_freq` is greater than 0!")
        if self.checkpoint_state_dir is not None and self.checkpoint_state_freq == -1:
            raise ValueError("`checkpoint_state_freq` must be greater than 0 if `checkpoint_state_dir` is provided!")

        if self.gs_checkpoint_state_dir is not None and not self.gs_checkpoint_state_dir.startswith("gs://"):
            raise ValueError(f"`gs_checkpoint_state_dir` must start with 'gs://', got: {self.gs_checkpoint_state_dir}")
        if self.gs_bucket_path is not None and not self.gs_bucket_path.startswith("gs://"):
            raise ValueError(f"`gs_bucket_path` must start with 'gs://', got: {self.gs_bucket_path}")

        if self.gs_bucket_path is not None and self.gs_checkpoint_state_dir is None:
            if self.checkpoint_state_dir is None:
                raise ValueError("`checkpoint_state_dir` must be provided when using `gs_bucket_path`!")
            checkpoint_dir_name = self.checkpoint_state_dir.rstrip("/")
            beaker_users = get_beaker_whoami()
            if beaker_users is not None:
                self.gs_checkpoint_state_dir = f"{self.gs_bucket_path}/{beaker_users}/{checkpoint_dir_name}"
            else:
                self.gs_checkpoint_state_dir = f"{self.gs_bucket_path}/{checkpoint_dir_name}"
            # On GCP, all checkpointing must happen on filestore.
            # TODO(finbarrtimbers): Change this so we can checkpoint to GCS.
            # TODO(finbarrtimbers): Move this logic to mason.py once we refactor config.
            if not checkpoint_dir_name.startswith("/filestore"):
                self.checkpoint_state_dir = f"/filestore{self.checkpoint_state_dir}"

        if self.checkpoint_state_dir is not None:
            if self.gs_checkpoint_state_dir is not None:
                download_latest_checkpoint_from_gs(self.gs_checkpoint_state_dir, self.checkpoint_state_dir)
            calibrate_checkpoint_state_dir(self.checkpoint_state_dir)
        if self.tools is not None and len(self.tools) > 0:
            for tool in self.tools:
                if tool not in ["search", "code"]:
                    raise ValueError(f"Tool {tool} is not supported. Supported tools are: search, code")
            assert len(self.tools) == len(set(self.tools)), "Duplicate tools are not allowed"
            if self.use_vllm_logprobs or self.truncated_importance_sampling_ratio_cap > 0.0:
                assert self.mask_tool_use, (
                    "Must mask tool use when using vLLM logprobs or truncated importance sampling."
                )
        if not self.load_ref_policy and self.beta != 0.0:
            raise ValueError(
                "When load_ref_policy=False, beta must be 0.0. "
                f"Got beta={self.beta}. Set --beta 0.0 or --load_ref_policy to use KL penalty."
            )

        # Figure out max possible RLVR score
        self.max_possible_score = 0
        if self.apply_verifiable_reward:
            self.max_possible_score += self.verification_reward
        if self.apply_r1_style_format_reward and self.additive_format_reward:
            self.max_possible_score += self.r1_style_format_reward


<<<<<<< HEAD
def masked_mean(
    values: torch.Tensor, mask: torch.Tensor, axis: int | None = None, denominator: float | None = None
) -> torch.Tensor:
    """Compute mean of tensor with a masked values."""
    numerator = (values * mask).sum(axis=axis)
    denom = mask.sum(axis=axis) if denominator is None else denominator
    return (numerator / denom).mean()


def get_num_verifiers(dataset: Dataset) -> int:
    """Count unique verifiers in the dataset.

    Each example can have one verifier (string) or multiple verifiers (list of strings).
    This function flattens all verifier sources and returns the count of unique ones.

    Args:
        dataset: A HuggingFace Dataset containing a VERIFIER_SOURCE_KEY column.

    Returns:
        The number of unique verifiers in the dataset.
    """
    verifier_sources = dataset[VERIFIER_SOURCE_KEY]
    return len(set(chain.from_iterable(v if isinstance(v, list) else [v] for v in verifier_sources)))
=======
def collate_fn(tensors_list: list[torch.Tensor], pad_token_id: int, pin_memory: bool = True) -> torch.Tensor:
    padded_tensor = torch.nn.utils.rnn.pad_sequence(tensors_list, batch_first=True, padding_value=pad_token_id)
    if pin_memory:
        padded_tensor = padded_tensor.pin_memory()
    return padded_tensor
>>>>>>> 2d9ba7d0


@Timer("🔄 [Data Preparation Thread] Prepare collated data for each worker")
def prepare_collated_data_for_workers(
    packed_sequences: PackedSequences,
    world_size: int,
    per_device_train_batch_size: int,
    pad_token_id: int,
    pin_memory: bool = True,
) -> list[dict[str, list[torch.Tensor]]]:
    """Distributes and collates packed sequences for distributed training.

    Splits packed sequences across workers, randomly shuffles each worker's data,
    and collates into micro-batches for training.

    Args:
        packed_sequences: Packed training sequences containing query responses,
            attention masks, position IDs, advantages, response masks,
            and vllm logprobs.
        world_size: Number of distributed workers.
        per_device_train_batch_size: Batch size for each device's micro-batch.
        pad_token_id: Token ID used for padding sequences.
        pin_memory: Whether to pin memory for faster data transfer to GPU.

    Returns:
        List of dictionaries, one per worker, each containing collated tensors
        for query_responses, attention_masks, position_ids,
        advantages, response_masks, and vllm_logprobs.
    """
    B = len(packed_sequences.query_responses) // world_size  # essentially doing `drop_last=True`, which is fine.
    collated_data = []
    for i in range(world_size):
        per_device_packed_query_responses = packed_sequences.query_responses[B * i : B * (i + 1)]
        per_device_packed_attention_masks = packed_sequences.attention_masks[B * i : B * (i + 1)]
        per_device_packed_position_ids = packed_sequences.position_ids[B * i : B * (i + 1)]
        per_device_packed_advantages = packed_sequences.advantages[B * i : B * (i + 1)]
        per_device_packed_response_masks = packed_sequences.response_masks[B * i : B * (i + 1)]
        per_device_packed_vllm_logprobs = packed_sequences.vllm_logprobs[B * i : B * (i + 1)]

        # Shuffle the batch and collate the data
        b_inds = np.random.permutation(len(per_device_packed_query_responses))
        collated_query_responses = []
        collated_attention_masks = []
        collated_position_ids = []
        collated_response_masks = []
        collated_advantages = []
        collated_vllm_logprobs = []
        for j in range(0, len(per_device_packed_query_responses), per_device_train_batch_size):
            micro_range = b_inds[j : j + per_device_train_batch_size]
            collated_query_responses.append(
                collate_fn([per_device_packed_query_responses[idx] for idx in micro_range], pad_token_id, pin_memory)
            )
            collated_attention_masks.append(
                collate_fn([per_device_packed_attention_masks[idx] for idx in micro_range], 0, pin_memory)
            )
            collated_position_ids.append(
                collate_fn([per_device_packed_position_ids[idx] for idx in micro_range], 0, pin_memory)
            )
            collated_response_masks.append(
                collate_fn([per_device_packed_response_masks[idx] for idx in micro_range], 0, pin_memory)
            )
            collated_advantages.append(
                collate_fn([per_device_packed_advantages[idx] for idx in micro_range], 0, pin_memory)
            )
            collated_vllm_logprobs.append(
                collate_fn([per_device_packed_vllm_logprobs[idx] for idx in micro_range], 0, pin_memory)
            )
        collated_data.append(
            {
                "collated_query_responses": collated_query_responses,
                "collated_attention_masks": collated_attention_masks,
                "collated_position_ids": collated_position_ids,
                "collated_advantages": collated_advantages,
                "collated_response_masks": collated_response_masks,
                "collated_vllm_logprobs": collated_vllm_logprobs,
            }
        )
    return collated_data


def to_device_inplace(tensors_list: list[torch.Tensor], device: torch.device):
    for i in range(len(tensors_list)):
        tensors_list[i] = tensors_list[i].to(device, non_blocking=True)


@ray.remote(num_gpus=1)
class PolicyTrainerRayProcess(RayProcess):
    def __init__(
        self,
        world_size: int,
        rank: int,
        local_rank: int,
        master_addr: str | None,
        master_port: int | None,
        args: Args,
        data_loader_config: streaming_data_loader.StreamingDataLoaderConfig,
        dataset: Dataset,
        reward_fn: Callable,
        inference_results_Q: ray_queue.Queue,
        param_prompt_Q: ray_queue.Queue,
        tokenizer: PreTrainedTokenizer,
        generation_config,
        actor_manager,
        model_dims: utils.ModelDims,
    ):
        super().__init__(world_size, rank, local_rank, master_addr, master_port)
        self.tokenizer = tokenizer
        self.pad_token_id = tokenizer.pad_token_id
        self.num_mini_batches = args.num_mini_batches
        self.dataloader = data_loader_config.build(
            dataset=dataset,
            reward_fn=reward_fn,
            inference_results_Q=inference_results_Q,
            param_prompt_Q=param_prompt_Q,
            tokenizer=tokenizer,
            generation_config=generation_config,
            dp_rank=rank,
            fs_local_rank=self.local_rank,
            num_training_steps=args.num_training_steps,
            seed=args.seed,
            per_device_train_batch_size=args.per_device_train_batch_size,
            verbose=args.verbose,
            work_dir=args.output_dir,
            global_batch_size=args.num_unique_prompts_rollout,
            dp_world_size=world_size,
            max_possible_score=args.max_possible_score,
            actor_manager=actor_manager,
            model_dims=model_dims,
        )

    def from_pretrained(
        self,
        args: Args,
        model_config: ModelConfig,
        beaker_config: BeakerRuntimeConfig,
        wandb_url: str,
        tokenizer: PreTrainedTokenizer,
        num_verifiers: int,
    ) -> int:
        # ------------------------------------------------------------
        # Monkey patch to load checkpoints with `weights_only=False`
        # otherwise it errors out with:
        # `_pickle.UnpicklingError: Weights only load failed. ` with pytorch 2.6.0
        from deepspeed.runtime.checkpoint_engine import torch_checkpoint_engine
        from deepspeed.utils import logger

        def load(self, path: str, map_location=None):
            logger.info(f"[Torch] Loading checkpoint from {path}...")
            partition = torch.load(path, map_location=map_location, weights_only=False)
            logger.info(f"[Torch] Loaded checkpoint from {path}.")
            return partition

        torch_checkpoint_engine.TorchCheckpointEngine.load = load

        # ------------------------------------------------------------
        self.args = args
        self.tokenizer = tokenizer
        self.model_config = model_config
        self.beaker_config = beaker_config
        self.wandb_url = wandb_url
        torch.cuda.set_device(self.local_rank)
        self.device = torch.device(self.local_rank)

        # Set seeds for this worker (different per rank to avoid correlation)
        worker_seed = args.seed + self.local_rank
        torch.manual_seed(worker_seed)
        torch.cuda.manual_seed(worker_seed)
        np.random.seed(worker_seed)
        random.seed(worker_seed)

        logger.info(
            f"[DEBUG] Rank {self.rank}: Initializing DeepSpeed distributed (timeout={args.backend_timeout} minutes)..."
        )
        deepspeed.init_distributed(timeout=timedelta(minutes=args.backend_timeout))
        logger.info(f"[DEBUG] Rank {self.rank}: DeepSpeed distributed initialized successfully")

        ds_config = get_train_ds_config(
            offload=args.deepspeed_offload_param,
            adam_offload=args.deepspeed_offload_optimizer,
            stage=args.deepspeed_stage,
            bf16=True,
            zpg=args.deepspeed_zpg,
        )
        ds_config["train_micro_batch_size_per_gpu"] = args.per_device_train_batch_size
        ds_config["gradient_accumulation_steps"] = 1
        # @vwxyzjn: MAGIC: it's actually needed to initialize this `dschf`, so
        # https://huggingface.co/docs/transformers/deepspeed#non-trainer-deepspeed-integration
        # next line instructs transformers to partition the model directly over multiple gpus using
        # deepspeed.zero.Init when model's `from_pretrained` method is called.
        if ds_config is not None and ds_config["zero_optimization"]["stage"] == 3:
            dschf = HfDeepSpeedConfig(ds_config)
        else:
            dschf = None
        logger.info(f"Deepspeed config: {dschf=}")

        self.policy: PreTrainedModel = AutoModelForCausalLM.from_pretrained(
            model_config.model_name_or_path,
            revision=model_config.model_revision,
            torch_dtype=torch.bfloat16,
            attn_implementation="flash_attention_2",
            use_cache=False,
            **({"device_map": {"": self.local_rank}} if args.deepspeed_stage != 3 else {}),
        )
        disable_dropout_in_model(self.policy)
        self.policy.gradient_checkpointing_enable()
        if args.set_weight_decay_on_bias_and_norm:
            optim_params = get_optimizer_grouped_parameters(self.policy, args.weight_decay)
        else:
            optim_params = self.policy.parameters()
        self.optimizer = torch.optim.AdamW(optim_params, lr=args.learning_rate, fused=args.fused_optimizer)
        num_scheduler_steps = args.num_training_steps * args.num_epochs * args.num_mini_batches
        warm_up_steps = args.warm_up_steps
        if args.warmup_ratio > 0.0:
            warm_up_steps = int(num_scheduler_steps * args.warmup_ratio)
        scheduler = get_scheduler(
            args.lr_scheduler_type,
            optimizer=self.optimizer,
            num_warmup_steps=warm_up_steps,
            num_training_steps=num_scheduler_steps,
        )
        self.model, self.optimizer, _, self.scheduler = deepspeed.initialize(
            model=self.policy,
            optimizer=self.optimizer,
            config=ds_config,
            lr_scheduler=scheduler,
            dist_init_required=True,
        )
        optimization_steps_done = 0
        if args.checkpoint_state_dir:
            # check if the dir exists
            if not os.path.exists(args.checkpoint_state_dir):
                logger.warning(
                    f"Skipping loading checkpoint state from {args.checkpoint_state_dir} because it does not exist!"
                )
            else:
                path, states = self.model.load_checkpoint(
                    args.checkpoint_state_dir,
                    load_module_strict=True,
                    load_optimizer_states=True,
                    load_lr_scheduler_states=True,
                    load_module_only=False,
                )
                if path is None:
                    raise ValueError(f"Failed to load checkpoint from {args.checkpoint_state_dir}")
                optimization_steps_done = states["training_step"]

                rng_states = states["rng_states"]
                torch.set_rng_state(rng_states["torch_cpu_rng_state"])
                np.random.set_state(rng_states["numpy_rng_state"])
                random.setstate(rng_states["python_rng_state"])

                if torch.cuda.is_available() and "torch_cuda_rng_states" in rng_states:
                    # device_str, e.g. "cuda:0"
                    for device_str, rng_state in rng_states["torch_cuda_rng_states"].items():
                        device_id = int(device_str.split(":")[1])
                        torch.cuda.set_rng_state(rng_state, device_id)
                    if "torch_cuda_rng_state_all" in rng_states:
                        torch.cuda.set_rng_state_all(rng_states["torch_cuda_rng_state_all"])

                logger.info(f"{self.rank=}: Restored RNG states from checkpoint")

                # Save reference policy path to load later (after ref_policy is initialized)
                self.ref_policy_checkpoint_path = None
                if args.load_ref_policy and states.get("ref_policy_saved", False):
                    ref_policy_dir = os.path.join(args.checkpoint_state_dir, "ref_policy")
                    model_path = os.path.join(ref_policy_dir, "pytorch_model.bin")
                    if os.path.exists(model_path):
                        self.ref_policy_checkpoint_path = model_path
                        logger.info(f"{self.rank=}: Will load reference policy from {model_path}")

                logger.info(
                    f"{self.rank=}: Loaded checkpoint from {args.checkpoint_state_dir} with {optimization_steps_done=}"
                )
        self.model.train()

        # reference model
        if args.load_ref_policy:
            ds_config, self.ref_policy_hf_ds_config = get_eval_ds_config(
                offload=False,
                # inference model only has stage 3 (sharding) or stage 0 (no sharding)
                # stage 2 is optimizer sharding which doesn't apply to inference
                stage=args.deepspeed_stage if args.deepspeed_stage == 3 else 0,
                bf16=True,
                per_device_train_batch_size=args.per_device_train_batch_size,
            )

            self.ref_policy: PreTrainedModel = load_ref_policy(
                model_config=model_config,
                ds_config=ds_config,
                deepspeed_stage=args.deepspeed_stage,
                local_rank=self.local_rank,
                device=self.device,
                rank=self.rank,
                checkpoint_path=self.ref_policy_checkpoint_path
                if hasattr(self, "ref_policy_checkpoint_path")
                else None,
            )
        # 49 base metrics: 16 from step() (KL, loss, ratio, etc.), 22 from streaming_data_loader
        # (scores, sequence_lengths, etc.), 7 from BatchStatistics, 4 from reward_metrics.
        # Each verifier adds 2 metrics: objective/{key}_reward and objective/{key}_correct_rate.
        max_metrics = 49 + 2 * num_verifiers
        self.local_metrics = utils.MetricsTracker(max_metrics=max_metrics, device=self.device)
        return optimization_steps_done

    def forward(
        self,
        model: PreTrainedModel,
        query_response: torch.LongTensor,
        attention_mask: torch.LongTensor,
        position_ids: torch.LongTensor,
        pad_token_id: int,
        temperature: float,
        return_entropy: bool = False,
    ) -> tuple[torch.Tensor, torch.Tensor]:
        # Replace pad tokens with 0s so that we don't run into index out of bounds errors
        padding_mask = query_response != pad_token_id
        input_ids = torch.masked_fill(query_response, ~padding_mask, 0)
        # NOTE: the [:-1] and [1:] are because the logits and generated tokens are off by 1 in index
        output = model(
            input_ids=input_ids[:, :-1],
            # @vwxyzjn: without clamp, we get index out of bounds errors; TODO: investigate
            attention_mask=attention_mask[:, :-1].clamp(0, 1),
            position_ids=position_ids[:, :-1],
            return_dict=True,
        )
        logits = output.logits
        logits /= temperature + 1e-7
        logprob = log_softmax_and_gather(logits, input_ids[:, 1:])

        # For now, entropy is just for monitoring, and we don't pass gradients through it.
        entropy = None
        if return_entropy:
            with torch.no_grad():
                entropy = entropy_from_logits(logits)

        return logprob, entropy

    def setup_model_update_group(self, vllm_engines):
        logger = logger_utils.setup_logger(__name__)
        logger.info(f"[DEBUG] Rank {self.rank}: Entered setup_model_update_group")
        self.vllm_engines = vllm_engines
        if self.rank == 0:
            logger.info(f"[DEBUG] Rank 0: Initializing process group for {len(vllm_engines)} vLLM engines")
            master_address = ray._private.services.get_node_ip_address()
            with socket.socket() as sock:
                sock.bind(("", 0))
                master_port = sock.getsockname()[1]
            vllm_num_engines, vllm_tensor_parallel_size = (
                self.args.vllm_num_engines,
                self.args.vllm_tensor_parallel_size,
            )
            world_size = vllm_num_engines * vllm_tensor_parallel_size + 1
            backend = self.args.vllm_sync_backend
            logger.info(
                f"[DEBUG] Rank 0: master_address={master_address}, master_port={master_port}, "
                f"world_size={world_size}, backend={backend}"
            )
            refs = [
                engine.init_process_group.remote(
                    master_address,
                    master_port,
                    i * vllm_tensor_parallel_size + 1,
                    world_size,
                    "openrlhf",
                    backend=backend,
                    timeout_minutes=self.args.backend_timeout,
                )
                for i, engine in enumerate(vllm_engines)
            ]
            self.model_update_group = vllm_utils.init_process_group(
                backend=backend,
                init_method=f"tcp://{master_address}:{master_port}",
                world_size=world_size,
                rank=0,
                group_name="openrlhf",
                timeout=timedelta(minutes=self.args.backend_timeout),
            )
            logger.info(
                f"[DEBUG] Rank 0: Waiting for {len(refs)} vLLM engines to initialize process groups (timeout=600s)..."
            )
            ray_get_with_progress(refs, desc="Initializing vLLM process groups", timeout=600)
            logger.info("[DEBUG] Rank 0: All vLLM engines initialized, approaching barrier")
        else:
            logger.info(f"[DEBUG] Rank {self.rank}: Approaching barrier")
        torch.distributed.barrier()
        logger.info(f"[DEBUG] Rank {self.rank}: Passed barrier successfully")

    def broadcast_to_vllm(self):
        # avoid OOM
        torch.cuda.empty_cache()
        model = self.model.module
        count, num_params = 0, len(list(model.named_parameters()))
        refss = []
        if self.args.gather_whole_model:
            with deepspeed.zero.GatheredParameters(model.parameters(), enabled=self.args.deepspeed_stage == 3):
                for name, param in model.named_parameters():
                    count += 1  # empty_cache at last param
                    # Fire all vllm engines for broadcast
                    if torch.distributed.get_rank() == 0:
                        shape = param.shape if self.args.deepspeed_stage != 3 else param.ds_shape
                        refs = [
                            engine.update_weight.remote(
                                name, dtype=str(param.dtype), shape=shape, empty_cache=count == num_params
                            )
                            for engine in self.vllm_engines
                        ]
                        refss.extend(refs)
                    if torch.distributed.get_rank() == 0:
                        torch.distributed.broadcast(param.data, 0, group=self.model_update_group)
        else:  # broadcast each parameter independently
            for name, param in model.named_parameters():
                count += 1
                if torch.distributed.get_rank() == 0:
                    shape = param.shape if self.args.deepspeed_stage != 3 else param.ds_shape
                    refs = [
                        engine.update_weight.remote(
                            name, dtype=str(param.dtype), shape=shape, empty_cache=count == num_params
                        )
                        for engine in self.vllm_engines
                    ]
                    refss.extend(refs)
                with deepspeed.zero.GatheredParameters([param], enabled=self.args.deepspeed_stage == 3):
                    if torch.distributed.get_rank() == 0:
                        torch.distributed.broadcast(param.data, 0, group=self.model_update_group)

        # Return futures instead of blocking - let caller handle completion
        all_refs = []
        if torch.distributed.get_rank() == 0:
            all_refs.extend(refss)
        return all_refs

    def update_ref_policy(self):
        if not self.args.load_ref_policy:
            return
        for ref_param, param in zip(self.ref_policy.parameters(), self.model.parameters()):
            if self.args.deepspeed_stage == 3:
                with deepspeed.zero.GatheredParameters([param, ref_param], modifier_rank=0):
                    if deepspeed.comm.get_rank() == 0:
                        ref_param.data.mul_(1.0 - self.args.alpha).add_(param.data, alpha=self.args.alpha)
            else:
                ref_param.data.mul_(1.0 - self.args.alpha).add_(param.data, alpha=self.args.alpha)

    def compute_logprobs(
        self,
        model: PreTrainedModel,
        collated_query_responses: list[torch.Tensor],
        collated_attention_masks: list[torch.Tensor],
        collated_position_ids: list[torch.Tensor],
        collated_response_masks: list[torch.Tensor],
        pad_token_id: int,
        use_grad: bool = False,
        return_entropy: bool = False,
    ) -> tuple[list[torch.Tensor], list[torch.Tensor] | None]:
        collated_logprobs = []
        collated_entropies = [] if return_entropy else None

        context = contextlib.nullcontext() if use_grad else torch.no_grad()
        with context:
            for i in range(len(collated_query_responses)):
                query_response = collated_query_responses[i]
                attention_mask = collated_attention_masks[i]
                position_id = collated_position_ids[i]
                response_mask = collated_response_masks[i]

                logprob, entropy = self.forward(
                    model,
                    query_response,
                    attention_mask,
                    position_id,
                    pad_token_id,
                    self.args.temperature,
                    return_entropy=return_entropy,
                )

                logprob = torch.masked_fill(logprob, ~response_mask[:, 1:], INVALID_LOGPROB)
                collated_logprobs.append(logprob)

                if return_entropy:
                    collated_entropies.append(entropy)

                torch.cuda.empty_cache()

        return collated_logprobs, collated_entropies

<<<<<<< HEAD
    def step(self):
        batch_data = next(self.dataloader)
        batch_metrics = batch_data["metrics"]
        collated_query_responses = batch_data["collated_query_responses"]
        collated_tool_masks = batch_data["collated_tool_masks"]
        collated_attention_masks = batch_data["collated_attention_masks"]
        collated_position_ids = batch_data["collated_position_ids"]
        collated_advantages = batch_data["collated_advantages"]
        collated_response_masks = batch_data["collated_response_masks"]
        collated_vllm_logprobs = batch_data["collated_vllm_logprobs"]

=======
    def calculate_token_counts(
        self, accumulation_steps: int, collated_response_masks: list[torch.Tensor]
    ) -> dict[int, float]:
        """
        Compute the number of training tokens in each batch for this set of responses.
        Return a dictionary of batch indices to the number of training tokens in that batch.
        """
        accumulation_counts: dict[int, float] = {}
        local_counts = []

        for response_mask in collated_response_masks:
            response_mask = response_mask.to(self.device)
            mask = response_mask[:, 1:].bool()
            local_counts.append(mask.sum().float())

        if not local_counts:
            return accumulation_counts

        # do the all_reduce once to avoid calling each loop
        counts_tensor = torch.stack(local_counts)
        dist.all_reduce(counts_tensor, op=dist.ReduceOp.SUM)

        for i, count in enumerate(counts_tensor):
            group_idx = i // accumulation_steps
            key = int(group_idx * accumulation_steps)
            accumulation_counts[key] = accumulation_counts.get(key, 0.0) + count.item()

        return accumulation_counts

    def train(
        self,
        collated_query_responses,
        collated_attention_masks,
        collated_position_ids,
        collated_advantages,
        collated_response_masks,
        collated_vllm_logprobs,
        pad_token_id: int,
        num_mini_batches: int,
    ):
>>>>>>> 2d9ba7d0
        args = self.args
        to_device_inplace(collated_query_responses, self.device)
        to_device_inplace(collated_attention_masks, self.device)
        to_device_inplace(collated_position_ids, self.device)
        to_device_inplace(collated_advantages, self.device)
        to_device_inplace(collated_response_masks, self.device)
        collated_response_masks = [mask.bool() for mask in collated_response_masks]
        to_device_inplace(collated_vllm_logprobs, self.device)
        # accumulation steps should always be at least 1
        accumulation_steps = max(math.ceil(len(collated_query_responses) / self.num_mini_batches - 0.5), 1)
        # Sync accumulation_steps across ranks so all learners call allreduce on the same iterations
        accumulation_steps_tensor = torch.tensor([accumulation_steps], device=self.device, dtype=torch.int32)
        torch.distributed.all_reduce(accumulation_steps_tensor, op=torch.distributed.ReduceOp.MIN)
        accumulation_steps = int(accumulation_steps_tensor.item())
        leftover = len(collated_query_responses) % accumulation_steps
        if leftover > 0:
            collated_query_responses = collated_query_responses[0:-leftover]
            collated_attention_masks = collated_attention_masks[0:-leftover]
            collated_position_ids = collated_position_ids[0:-leftover]
            collated_advantages = collated_advantages[0:-leftover]
            collated_response_masks = collated_response_masks[0:-leftover]
            collated_vllm_logprobs = collated_vllm_logprobs[0:-leftover]
            logger.warning(f"{leftover} samples are dropped due to batch size {self.num_mini_batches}")

        # recalculate the "real" number of mini-batches
        num_mini_batches = len(collated_query_responses) // accumulation_steps

        collated_ref_logprobs = []
        if args.load_ref_policy:
            with Timer("Inference Calculation", noop=self.rank != 0):
                collated_ref_logprobs, _ = self.compute_logprobs(
                    self.ref_policy,
                    collated_query_responses,
                    collated_attention_masks,
                    collated_position_ids,
                    collated_response_masks,
                    self.pad_token_id,
                    use_grad=False,
                    return_entropy=False,
                )
        # if we have multiple minibatches, we need to calculate the old logprobs for each minibatch
        # following gtrl scripts in just doing this on the current active policy, rather than use the logprobs
        # from the generator (note that async mode means these are a bit diff!)
        old_logprobs = [None for _ in range(len(collated_query_responses))]
        if num_mini_batches > 1:
            with Timer("Old logprobs Calculation", noop=self.rank != 0):
                local_old_logprobs = None
                if not args.use_vllm_logprobs:
                    local_old_logprobs, _ = self.compute_logprobs(
                        self.model,
                        collated_query_responses,
                        collated_attention_masks,
                        collated_position_ids,
                        collated_response_masks,
                        self.pad_token_id,
                        use_grad=False,
                        return_entropy=False,
                    )

                with torch.no_grad():
                    for i in range(len(collated_query_responses)):
                        response_mask = collated_response_masks[i]
                        vllm_old_logprob = collated_vllm_logprobs[i][:, 1:]
                        vllm_old_logprob = torch.masked_fill(vllm_old_logprob, ~response_mask[:, 1:], INVALID_LOGPROB)
                        vllm_old_logprob = torch.nan_to_num(vllm_old_logprob, nan=INVALID_LOGPROB)

                        if args.use_vllm_logprobs:
                            old_logprobs[i] = vllm_old_logprob
                        else:
                            old_logprobs[i] = local_old_logprobs[i]

                        torch.cuda.empty_cache()

        local_step = 0
        # Do multiple epochs of training on on-policy data (PPO-style), with a fresh random shuffle in each epoch
        with Timer("[Training Processes] Loss calculation", noop=self.rank != 0):
            kl_stats_4M = torch.zeros(4, len(collated_query_responses))
            kl_loss_stats = torch.zeros(len(collated_query_responses))
            pg_clipfrac_stats = torch.zeros(len(collated_query_responses))
            pg_loss_stats = torch.zeros(len(collated_query_responses))
            loss_stats = torch.zeros(len(collated_query_responses))
            ratio_stats = torch.zeros(len(collated_query_responses))
            entropy_stats = torch.zeros(len(collated_query_responses))
            for epoch_idx in range(args.num_epochs):
                # Pre-compute total tokens for each accumulation group if using "token" normalization
                # This ensures all minibatches in an accumulation group are normalized by the same total
                if args.loss_denominator == "token":
                    accumulation_token_counts = self.calculate_token_counts(
                        accumulation_steps, collated_response_masks
                    )
                else:
                    accumulation_token_counts = {
                        int(group_idx * accumulation_steps): args.loss_denominator
                        for group_idx in range((len(collated_query_responses) // accumulation_steps) + 1)
                    }

                for i in range(len(collated_query_responses)):
                    mb_query_responses = collated_query_responses[i]
                    mb_advantages = collated_advantages[i]
                    # retrieve the loss denominator for the current batch
                    batch_start = (i // accumulation_steps) * accumulation_steps
                    loss_denominator = accumulation_token_counts[batch_start]
                    mb_response_masks_bool = collated_response_masks[i][:, 1:]
                    mb_attention_mask = collated_attention_masks[i]
                    mb_position_id = collated_position_ids[i]
                    mb_local_logprobs, mb_entropy = self.forward(
                        self.model,
                        mb_query_responses,
                        mb_attention_mask,
                        mb_position_id,
                        self.pad_token_id,
                        args.temperature,
                        return_entropy=args.record_entropy,
                    )
                    mb_local_logprobs = torch.masked_fill(mb_local_logprobs, ~mb_response_masks_bool, INVALID_LOGPROB)
                    mb_vllm_logprobs = collated_vllm_logprobs[i][:, 1:]
                    mb_vllm_logprobs = torch.masked_fill(mb_vllm_logprobs, ~mb_response_masks_bool, INVALID_LOGPROB)
                    # Replace any remaining NaN values (query tokens in packed sequences are set to NaN by pack_sequences in rl_utils.py)
                    mb_vllm_logprobs = torch.nan_to_num(mb_vllm_logprobs, nan=INVALID_LOGPROB)

                    # Compare vLLM logprobs with local logprobs
                    with torch.no_grad():
                        valid_mask = mb_response_masks_bool & ~torch.isnan(mb_vllm_logprobs)
                        logprob_diff = (mb_local_logprobs - mb_vllm_logprobs).abs()
                        masked_diff = torch.masked_fill(logprob_diff, ~valid_mask, 0.0)
                        mean_diff = masked_diff.sum() / valid_mask.sum() if valid_mask.sum() > 0 else 0.0
                        max_diff = masked_diff.max()
                        std_diff = masked_diff[valid_mask].std() if valid_mask.sum() > 1 else 0.0

                        self.local_metrics["debug/vllm_vs_local_logprob_diff_mean"] = mean_diff.item()
                        self.local_metrics["debug/vllm_vs_local_logprob_diff_max"] = max_diff.item()
                        self.local_metrics["debug/vllm_vs_local_logprob_diff_std"] = std_diff.item()

                        reverse_kl = torch.exp(mb_vllm_logprobs) * (mb_vllm_logprobs - mb_local_logprobs)
                        masked_reverse_kl = torch.masked_fill(reverse_kl, ~valid_mask, 0.0)
                        mean_reverse_kl = masked_reverse_kl.sum() / valid_mask.sum() if valid_mask.sum() > 0 else 0.0
                        self.local_metrics["debug/vllm_local_reverse_kl"] = mean_reverse_kl.item()

                    mb_new_logprobs = mb_local_logprobs

                    # Cache the old logprobs
                    if num_mini_batches > 1:
                        mb_old_logprobs = old_logprobs[i]
                    else:
                        with torch.no_grad():
                            if epoch_idx == 0:
                                if args.use_vllm_logprobs:
                                    old_logprobs[i] = mb_vllm_logprobs
                                else:
                                    old_logprobs[i] = mb_local_logprobs.detach()
                            mb_old_logprobs = old_logprobs[i]

                    old_logprobs_mask = mb_old_logprobs != INVALID_LOGPROB
                    assert torch.all(old_logprobs_mask == mb_response_masks_bool), (
                        f"Old logprobs mask should match response mask. "
                        f"old_mask sum={old_logprobs_mask.sum()}, "
                        f"response_mask sum={mb_response_masks_bool.sum()}"
                    )

                    # Calculate the policy's loss
                    logprobs_diff = mb_new_logprobs - mb_old_logprobs
                    ratio = torch.exp(logprobs_diff)
                    pg_losses = -mb_advantages[:, 1:] * ratio
                    pg_losses2 = -mb_advantages[:, 1:] * torch.clamp(
                        ratio, 1.0 - args.clip_lower, 1.0 + args.clip_higher
                    )

                    # Apply truncated importance sampling if enabled
                    if args.truncated_importance_sampling_ratio_cap > 0 and mb_vllm_logprobs is not None:
                        old_logprobs_mask = mb_old_logprobs != INVALID_LOGPROB
                        vllm_logprobs_mask = mb_vllm_logprobs != INVALID_LOGPROB

                        assert torch.all(old_logprobs_mask == mb_response_masks_bool), (
                            f"Old logprobs mask should match response mask. "
                            f"old_mask sum={old_logprobs_mask.sum()}, "
                            f"response_mask sum={mb_response_masks_bool.sum()}"
                        )
                        assert torch.all(vllm_logprobs_mask == mb_response_masks_bool), (
                            f"vLLM logprobs mask should match response mask. "
                            f"vllm_mask sum={vllm_logprobs_mask.sum()}, "
                            f"response_mask sum={mb_response_masks_bool.sum()}"
                        )

                        valid_mask = mb_response_masks_bool

                        # Initialize importance ratio to 1.0 (no effect) for all positions
                        tis_imp_ratio = torch.ones_like(mb_old_logprobs)

                        if valid_mask.any():
                            # Calculate logprob difference only for valid positions
                            logprob_diff_is = mb_old_logprobs - mb_vllm_logprobs
                            # Clamp to prevent numerical overflow in exp
                            logprob_diff_is = torch.where(
                                valid_mask, logprob_diff_is.clamp(-10.0, 10.0), torch.zeros_like(logprob_diff_is)
                            )
                            # Compute importance ratio only for valid positions
                            tis_imp_ratio = torch.where(valid_mask, torch.exp(logprob_diff_is), tis_imp_ratio)
                            # Apply cap
                            tis_imp_ratio = torch.clamp(
                                tis_imp_ratio, max=args.truncated_importance_sampling_ratio_cap
                            )

                        # Apply importance sampling to losses
                        pg_losses = pg_losses * tis_imp_ratio
                        pg_losses2 = pg_losses2 * tis_imp_ratio

                    pg_loss_max = torch.max(pg_losses, pg_losses2)

                    if args.load_ref_policy:
                        mb_ref_logprob = collated_ref_logprobs[i]
                        # Here we recalculate kl: we want the KL loss to backpropagate through the model
                        # We also clamp the KL loss to avoid numerical instability
                        # https://chatgpt.com/share/679d0ed9-8f48-8011-926e-e274b15ae8ae
                        ref_logprobs_diff = (mb_new_logprobs - mb_ref_logprob).clamp(-40.0, 40.0)
                        kl_4BT = estimate_kl(ref_logprobs_diff, ratio)
                        kl = kl_4BT[args.kl_estimator]
                        # grpo change: directly subtract KL in loss (add)
                        loss = masked_mean(
                            pg_loss_max + (args.beta * kl), mb_response_masks_bool, None, loss_denominator
                        )
                    else:
                        loss = masked_mean(pg_loss_max, mb_response_masks_bool, None, loss_denominator)

                    # we already took world size into account via the tokens
                    if dist.is_available() and dist.is_initialized():
                        loss *= dist.get_world_size()

                    # Clear CUDA cache before backward pass to free memory for reduce_scatter operations
                    torch.cuda.empty_cache()
                    self.model.backward(loss)
                    if (local_step + 1) % accumulation_steps == 0:
                        self.model.step()
                    local_step += 1
                    with torch.no_grad():
                        if args.load_ref_policy:
                            # NOTE: in packed implementation, kl calculation are averages over response tokens
                            kl_stats_4M[:, i] = masked_mean(kl_4BT, mb_response_masks_bool).float()
                            kl_loss_stats[i] = kl_stats_4M[args.kl_estimator, i] * args.beta
                        pg_clipfrac_stats[i] = masked_mean((pg_losses2 > pg_losses).float(), mb_response_masks_bool)
                        pg_loss_stats[i] = masked_mean(pg_loss_max, mb_response_masks_bool)
                        loss_stats[i] = loss
                        ratio_stats[i] = masked_mean(ratio, mb_response_masks_bool)
                        if args.record_entropy:
                            # Calculate entropy statistics
                            entropy_stats[i] = masked_mean(mb_entropy, mb_response_masks_bool).float()

            with torch.no_grad():
                if args.load_ref_policy:
                    for j in range(4):
                        self.local_metrics[f"objective/kl{j}_avg"] = kl_stats_4M[j].mean()
                    self.local_metrics["loss/kl_avg"] = kl_loss_stats.mean()
                self.local_metrics["loss/policy_avg"] = pg_loss_stats.mean()
                self.local_metrics["loss/total_avg"] = loss_stats.mean()
                self.local_metrics["policy/clipfrac_avg"] = pg_clipfrac_stats.mean()
                self.local_metrics["val/ratio"] = ratio_stats.mean()
                self.local_metrics["val/ratio_var"] = ratio_stats.var()
                if args.record_entropy:
                    self.local_metrics["policy/entropy_avg"] = entropy_stats.mean()
                self.local_metrics["lr"] = self.scheduler.get_last_lr()[0]
                array_metrics = {}
                for key, value in batch_metrics.items():
                    if value is None:
                        continue
                    if isinstance(value, (int, float, np.floating, np.integer)):
                        self.local_metrics[key] = value
                    else:
                        array_metrics[key] = value
                return self.local_metrics.get_metrics_list(), array_metrics

    def save_checkpoint_state(self, checkpoint_state_dir: str, client_state: dict[str, Any]) -> None:
        args = self.args

        # Save comprehensive RNG states for each rank
        rng_states = {
            "torch_cpu_rng_state": torch.get_rng_state(),
            "numpy_rng_state": np.random.get_state(),
            "python_rng_state": random.getstate(),
        }

        # Save CUDA RNG states for all devices
        if torch.cuda.is_available():
            rng_states["torch_cuda_rng_states"] = {
                f"cuda:{i}": torch.cuda.get_rng_state(i) for i in range(torch.cuda.device_count())
            }
            rng_states["torch_cuda_rng_state_all"] = torch.cuda.get_rng_state_all()

        # Add RNG states to client_state
        client_state["rng_states"] = rng_states
        client_state["rank"] = self.rank

        # Save reference policy checkpoint (model only, no optimizer)
        if self.args.load_ref_policy:
            ref_policy_dir = os.path.join(checkpoint_state_dir, "ref_policy")
            os.makedirs(ref_policy_dir, exist_ok=True)

            # For reference policy, we save just the model weights
            # We can't use save_checkpoint because it would try to save DummyOptim
            # which doesn't have state_dict
            if self.rank == 0:
                # Only rank 0 saves the model state
                model_to_save = self.ref_policy.module if hasattr(self.ref_policy, "module") else self.ref_policy
                # Save the state dict
                torch.save(model_to_save.state_dict(), os.path.join(ref_policy_dir, "pytorch_model.bin"))
                logger.info(f"Saved reference policy model to {ref_policy_dir}")

            client_state["ref_policy_saved"] = True

        # Save the main model checkpoint with enhanced client state
        self.model.save_checkpoint(checkpoint_state_dir, client_state=client_state)

        # `save_checkpoint` needs to be called on all ranks, only rank 0 will have all the states
        if self.rank == 0:
            if args.keep_last_n_checkpoints >= 0:
                clean_last_n_checkpoints_deepspeed(checkpoint_state_dir, args.keep_last_n_checkpoints)

            # Sync to GCS if configured (check the actual target, not just gs_bucket_path)
            if args.gs_checkpoint_state_dir is not None:
                ray.remote(sync_gs_bucket).options(num_cpus=1).remote(
                    checkpoint_state_dir, args.gs_checkpoint_state_dir
                )

    def save_model(self, output_dir: str, chat_template_name: str, tokenizer: PreTrainedTokenizer) -> None:
        model_to_save = self.model
        if chat_template_name is not None and "olmo" in chat_template_name:
            # New chat template has no bos token, and two eos tokens: <|im_end|> and <|endoftext|>
            model_to_save.generation_config = get_olmo3_generation_config(tokenizer)

        if self.rank == 0:
            os.makedirs(output_dir, exist_ok=True)

        # save model weights for ZeRO2/3
        if hasattr(model_to_save, "module"):
            model_to_save = model_to_save.module

        # gather parameters
        output_state_dict = {}
        for k, v in model_to_save.named_parameters():
            # only gather z3 params
            params_to_fetch = _z3_params_to_fetch([v])
            with deepspeed.zero.GatheredParameters(params_to_fetch, enabled=len(params_to_fetch) > 0):
                vv = v.data.cpu()
                if self.rank == 0:
                    output_state_dict[k] = vv

        if self.rank == 0:
            state_dict = model_to_save.state_dict()

            # copy named_buffers with `persistent=True`
            for k, v in model_to_save.named_buffers():
                if k not in state_dict:
                    continue
                vv = v.data.cpu()
                output_state_dict[k] = vv

            state_dict_keys = set(state_dict.keys())
            output_state_dict_keys = set(output_state_dict.keys())

            # corner case for tie_word_embeddings, such as Qwen2-0.5B
            if getattr(model_to_save.config, "tie_word_embeddings", False) and "lm_head.weight" in state_dict_keys:
                state_dict_keys.remove("lm_head.weight")

            assert state_dict_keys.issubset(output_state_dict_keys), (
                f"mismatch keys {output_state_dict_keys.symmetric_difference(state_dict_keys)}"
            )

            # only save peft weights https://github.com/microsoft/DeepSpeed/issues/4295
            if isinstance(model_to_save, PeftModel):
                model_to_save.save_pretrained(output_dir)
                if self.stage == 3:
                    torch.save(
                        get_peft_model_state_dict(model_to_save, output_state_dict),
                        os.path.join(output_dir, "adapter_model.bin"),
                    )
            else:
                model_to_save.save_pretrained(output_dir, state_dict=output_state_dict)

            # save tokenizer
            self.tokenizer.save_pretrained(output_dir)

    # we need this because we don't know which node is rank 0 is on
    def launch_ai2_evals_on_weka_wrapper(self, step_dir, leaderboard_name, wandb_url, training_step):
        args = self.args
        if self.rank == 0:
            ray.remote(launch_ai2_evals_on_weka).options(num_cpus=1).remote(
                path=step_dir,
                leaderboard_name=leaderboard_name,
                oe_eval_max_length=args.oe_eval_max_length,
                wandb_url=wandb_url,
                training_step=training_step,
                oe_eval_tasks=args.oe_eval_tasks,
                stop_strings=args.stop_strings,
                gs_bucket_path=args.gs_bucket_path,
                eval_priority=args.eval_priority,
                eval_workspace=args.eval_workspace,
                beaker_image=args.oe_eval_beaker_image,
                oe_eval_gpu_multiplier=args.oe_eval_gpu_multiplier,
            )


class ModelGroup:
    def __init__(
        self,
        pg: PlacementGroup,
        ray_process_cls: RayProcess,
        num_gpus_per_node: list[int],
        single_gpu_mode: bool,
        args: Args,
        data_loader_config: streaming_data_loader.StreamingDataLoaderConfig,
        dataset: Dataset,
        reward_fn: Callable,
        inference_results_Q: ray_queue.Queue,
        param_prompt_Q: ray_queue.Queue,
        tokenizer: PreTrainedTokenizer,
        generation_config,
        actor_manager,
        model_dims: utils.ModelDims,
    ):
        self.pg = pg
        self.ray_process_cls = ray_process_cls
        self.num_gpus_per_node = num_gpus_per_node
        self.num_gpus_per_actor = 0.48 if single_gpu_mode else 1
        self.num_cpus_per_actor = 4
        self.models = []
        world_size = sum(self.num_gpus_per_node)
        master_policy = ray_process_cls.options(
            num_cpus=self.num_cpus_per_actor,
            num_gpus=self.num_gpus_per_actor,
            scheduling_strategy=PlacementGroupSchedulingStrategy(
                placement_group=self.pg, placement_group_bundle_index=0
            ),
        ).remote(
            world_size,
            0,
            0,
            None,
            None,
            args,
            data_loader_config,
            dataset,
            reward_fn,
            inference_results_Q,
            param_prompt_Q,
            tokenizer,
            generation_config,
            actor_manager,
            model_dims,
        )

        self.models.append(master_policy)
        results, _ = ray_get_with_progress(
            [master_policy.get_master_addr_port.remote()], desc="Getting master address"
        )
        (master_addr, master_port) = results[0]

        def get_bundle_index(rank, num_gpus_per_node):
            """given a rank and a list of num_gpus_per_node, return the index of the bundle that the rank belongs to"""
            bundle_idx = 0
            while rank >= num_gpus_per_node[bundle_idx]:
                rank -= num_gpus_per_node[bundle_idx]
                bundle_idx += 1
            return bundle_idx

        assert get_bundle_index(0, [7, 8, 4]) == 0
        assert get_bundle_index(1, [7, 8, 4]) == 0
        assert get_bundle_index(7, [7, 8, 4]) == 1
        assert get_bundle_index(8, [7, 8, 4]) == 1
        assert get_bundle_index(9, [7, 8, 4]) == 1
        assert get_bundle_index(16, [7, 8, 4]) == 2

        # Setup worker models
        for rank in range(1, world_size):
            logger.debug(f"{rank=}, {world_size=}, {rank=}, {master_addr=}, {master_port=}")
            scheduling_strategy = PlacementGroupSchedulingStrategy(
                placement_group=self.pg, placement_group_bundle_index=get_bundle_index(rank, self.num_gpus_per_node)
            )
            worker_policy = ray_process_cls.options(
                num_cpus=self.num_cpus_per_actor,
                num_gpus=self.num_gpus_per_actor,
                scheduling_strategy=scheduling_strategy,
            ).remote(
                world_size,
                rank,
                0,
                master_addr,
                master_port,
                args,
                data_loader_config,
                dataset,
                reward_fn,
                inference_results_Q,
                param_prompt_Q,
                tokenizer,
                generation_config,
                actor_manager,
                model_dims,
            )
            self.models.append(worker_policy)


def calculate_utilization_metrics(
    model_dims: utils.ModelDims,
    prompt_lengths: list[int],
    response_lengths: list[int],
    total_generation_time: float,
    samples_per_prompt: int,
    num_engines: int,
    num_gpus_per_engine: int,
    training_time: float,
    num_training_gpus: int,
) -> dict:
    """Calculate MFU and MBU metrics for model inference and training.

    Args:
        model_dims: Model dimensions with device information
        prompt_lengths: List of prompt lengths
        response_lengths: List of response lengths
        total_generation_time: Total time taken for generation (for actor metrics)
        samples_per_prompt: Number of samples generated per prompt
        num_engines: Number of vLLM engines for inference
        num_gpus_per_engine: Number of GPUs assigned to each vLLM engine (tensor parallel size)
        training_time: Time taken for training step (for learner metrics)
        num_training_gpus: Number of GPUs used for training (for learner metrics)

    Returns:
        Dict with the following keys:
            - actor_mfu: Model FLOPs utilization for inference (percentage)
            - actor_mbu: Model bandwidth utilization for inference (percentage)
            - learner_mfu: Model FLOPs utilization for training (percentage)
    """
    assert len(response_lengths) == len(prompt_lengths) * samples_per_prompt, (
        f"Expected {len(prompt_lengths) * samples_per_prompt} response lengths, got {len(response_lengths)}"
    )

    actor_metrics = model_dims.calculate_actor_utilization(
        prompt_lengths=prompt_lengths,
        response_lengths=response_lengths,
        total_generation_time=total_generation_time,
        samples_per_prompt=samples_per_prompt,
        num_engines=num_engines,
        num_gpus_per_engine=num_gpus_per_engine,
    )

    learner_metrics = model_dims.calculate_learner_utilization(
        prompt_lengths=prompt_lengths,
        response_lengths=response_lengths,
        training_time=training_time,
        samples_per_prompt=samples_per_prompt,
        num_training_gpus=num_training_gpus,
    )

    utilization_metrics = {f"actor_{k}": v for k, v in actor_metrics.items()}
    utilization_metrics["learner_mfu"] = learner_metrics["mfu"]

    return utilization_metrics


<<<<<<< HEAD
=======
@dataclass
class BatchStatistics:
    prompt_lengths: list[int]
    response_lengths: list[int]
    filtered_prompts: int
    filtered_prompts_zero: int
    filtered_prompts_solved: int
    filtered_prompts_nonzero: int
    percent_solved_mean: float
    no_resampled_prompts: int
    total_prompts: int


def accumulate_inference_batches(
    inference_results_Q: ray_queue.Queue,
    args: Args,
    generation_config: vllm.SamplingParams,
    num_prompts: int,
    model_dims: utils.ModelDims,
    tokenizer: PreTrainedTokenizer,
    prompt_dataset: Dataset,
    data_loader: data_loader_lib.HFDataLoader | None = None,
    param_prompt_Q: ray_queue.Queue | None = None,
    actor_manager=None,
    timeout: float | None = None,
    active_sampling: bool = False,
    filter_zero_std_samples: bool = False,
    replenish_prompts: bool = False,
    no_resampling_pass_rate: float | None = None,
) -> tuple[GenerationResult, Batch, dict, BatchStatistics]:
    """Accumulate multiple inference results into a single training batch.

    Args:
        inference_results_Q: Queue containing individual GenerationResult objects (one per prompt)
        args: Arguments containing vllm_num_engines and batch size info
        generation_config: Generation config containing n (number of samples per prompt)
        num_prompts: Number of prompts to accumulate
        data_loader: Iterator over the dataloader for replenishing prompts. Required when
            replenish_prompts=True or no_resampling_pass_rate is set. Can be None for
            evaluation where all prompts are pre-queued.
        prompt_dataset: Dataset containing prompts
        param_prompt_Q: Queue containing prompts to send to generator. Required when
            replenish_prompts=True. Can be None for evaluation where no replenishment is needed.
        timeout: Optional timeout in seconds for queue get operations. If None, blocks indefinitely.
        active_sampling: Whether to continue sampling until we have sampled num_prompts prompts with non-zero std
        filter_zero_std_samples: Whether to filter samples with zero reward std
        replenish_prompts: Add a prompt back onto the prompt_Q after receiving a finished result
        no_resampling_pass_rate: Optional rate at which to note samples solved at greater than this rate
            and exclude them from further sampling

    Raises:
        queue.Empty: If timeout is specified and no data is available within timeout.

    Returns:
        Tuple of (combined_result, Batch with queries, ground_truths, datasets, prompt_lengths, response_lengths)
        or (ShutdownSentinel, None, None, None) if shutdown signal received
    """
    if no_resampling_pass_rate is not None:
        assert data_loader is not None, "no_resampling requires data_loader"

    if replenish_prompts:
        assert param_prompt_Q is not None and data_loader is not None and prompt_dataset is not None, (
            "replenish_prompts requires param_prompt_Q, data_loader, and prompt_dataset"
        )
    results = []
    all_queries = []
    all_ground_truths = []
    all_datasets = []
    all_raw_queries = []
    all_decoded_responses = []
    all_reward_metrics = []
    all_scores = []
    all_percent_solved = []
    total_filtered_prompts = 0
    filtered_prompt_zero = 0
    filtered_prompt_solved = 0
    filtered_prompt_nonzero = 0
    total_no_resampled = 0
    progress_bar = tqdm(
        total=num_prompts,
        desc=f"Accumulating Responses and Rewarding {num_prompts} prompts",
        bar_format="{l_bar}{bar}{r_bar}\n",
        disable=not args.verbose,
    )
    num_prompts_sampled = 0
    while num_prompts_sampled < num_prompts:
        result = inference_results_Q.get(timeout=timeout)

        if isinstance(result, ShutdownSentinel):
            return result, None, None, None

        # Validate that each individual result has the expected number of responses
        assert len(result.responses) == generation_config.n, (
            f"Mismatch: individual prompt result has {len(result.responses)} responses "
            f"but expected {generation_config.n} samples per prompt. "
            f"Prompt ID: {result.prompt_id}"
        )

        # Replenish generation queue with new prompt
        if replenish_prompts:
            add_prompt_to_generator(next(data_loader), param_prompt_Q, generation_config, is_eval=False)

        # TODO(finbarrtimbers): Move this to LLMRayActor.
        for i in range(len(result.finish_reasons)):
            if result.finish_reasons[i] == "stop" and len(result.responses[i]) == 0:
                result.responses[i].append(tokenizer.eos_token_id)
                result.masks[i].append(1)
                result.logprobs[i].append(float("nan"))

        decoded_responses = tokenizer.batch_decode(result.responses, skip_special_tokens=True)

        percent_solved = np.mean(result.reward_scores).item() / args.max_possible_score
        # Don't resample prompt that was solved at more than no_resample_positive_rate
        if no_resampling_pass_rate is not None and percent_solved >= no_resampling_pass_rate:
            total_no_resampled += 1
            data_loader.exclude_index(result.dataset_index)
            logging.debug(
                f"[Data Preparation Thread] Prompt solved at {percent_solved}, total no resampled: {total_no_resampled}"
            )

        # Filter out zero std prompts
        if filter_zero_std_samples and np.std(result.reward_scores) == 0:
            # If we're not active sampling, still count this as a sample
            if not active_sampling:
                num_prompts_sampled += 1
                progress_bar.update(1)

            total_filtered_prompts += 1
            if result.reward_scores[0] == 0:
                filtered_prompt_zero += 1
            elif result.reward_scores[0] == args.max_possible_score:
                filtered_prompt_solved += 1
            else:
                filtered_prompt_nonzero += 1
            logging.debug(
                f"[Data Preparation Thread] Filtered prompt with reward std 0, total filtered {total_filtered_prompts}"
            )
            continue
        else:
            num_prompts_sampled += 1
            progress_bar.update(1)

        results.append(result)
        prompt_data = prompt_dataset[result.dataset_index]
        all_queries.extend(repeat_each([prompt_data[INPUT_IDS_PROMPT_KEY]], generation_config.n))
        all_ground_truths.extend(repeat_each([prompt_data[GROUND_TRUTHS_KEY]], generation_config.n))
        all_datasets.extend(repeat_each([prompt_data[VERIFIER_SOURCE_KEY]], generation_config.n))
        all_raw_queries.extend(repeat_each([prompt_data[RAW_PROMPT_KEY]], generation_config.n))
        all_decoded_responses.extend(decoded_responses)
        all_scores.extend(result.reward_scores)
        all_reward_metrics.append(result.reward_metrics)
        all_percent_solved.append(percent_solved)

    if len(results) == 0:
        logger.warning(
            "[Data Preparation Thread] All prompts were filtered during accumulation. "
            f"Filtered: {total_filtered_prompts} (zero std: {filtered_prompt_zero}, "
            f"solved: {filtered_prompt_solved}, nonzero: {filtered_prompt_nonzero})"
        )
        return None, None, None, None

    # Combine all results into a single GenerationResult
    combined_responses = []
    combined_finish_reasons = []
    combined_masks = []
    combined_num_calls = []
    combined_timeouts = []
    combined_tool_errors = []
    combined_tool_outputs = []
    combined_tool_runtimes = []
    combined_tool_calleds = []
    combined_logprobs = []

    earliest_start_time = float("inf")
    prompt_lengths = []
    response_lengths = []

    total_prompt_tokens = 0
    total_response_tokens = 0
    max_generation_time = 0

    for i, result in enumerate(results):
        combined_responses.extend(result.responses)
        combined_finish_reasons.extend(result.finish_reasons)
        combined_masks.extend(result.masks)
        combined_num_calls.extend(result.request_info.num_calls)
        combined_timeouts.extend(result.request_info.timeouts)
        combined_tool_errors.extend(result.request_info.tool_errors)
        combined_tool_outputs.extend(result.request_info.tool_outputs)
        combined_tool_runtimes.extend(result.request_info.tool_runtimes)
        combined_tool_calleds.extend(result.request_info.tool_calleds)

        combined_logprobs.extend(result.logprobs)

        earliest_start_time = min(earliest_start_time, result.start_time)

        prompt_lengths.append(len(all_queries[i * generation_config.n]))

        for response in result.responses:
            response_lengths.append(len(response))

        total_prompt_tokens += result.token_statistics.num_prompt_tokens
        total_response_tokens += result.token_statistics.num_response_tokens
        max_generation_time = max(max_generation_time, result.token_statistics.generation_time)

    # Use the maximum generation time across engines since they work in parallel
    # This avoids including queue overhead and accumulation time in MFU/MBU calculations
    total_generation_time = max_generation_time

    accumulated_stats = TokenStatistics(
        num_prompt_tokens=total_prompt_tokens,
        num_response_tokens=total_response_tokens,
        generation_time=total_generation_time,
        earliest_start_time=earliest_start_time,
    )

    # Create combined RequestInfo
    combined_request_info = RequestInfo(
        num_calls=combined_num_calls,
        timeouts=combined_timeouts,
        tool_errors=combined_tool_errors,
        tool_outputs=combined_tool_outputs,
        tool_runtimes=combined_tool_runtimes,
        tool_calleds=combined_tool_calleds,
    )

    # Create combined GenerationResult
    combined_result = GenerationResult(
        responses=combined_responses,
        finish_reasons=combined_finish_reasons,
        masks=combined_masks,
        request_info=combined_request_info,
        dataset_index=None,
        prompt_id=None,
        token_statistics=accumulated_stats,
        logprobs=combined_logprobs,
    )

    if actor_manager is not None:
        ray.get(actor_manager.report_token_statistics.remote(accumulated_stats))

    # Note: We don't have dataset_indices here, but they're not needed for the returned batch
    batch = Batch(
        queries=all_queries,
        ground_truths=all_ground_truths,
        datasets=all_datasets,
        raw_queries=all_raw_queries,
        decoded_responses=all_decoded_responses,
        indices=None,  # Not meaningful for combined results
        scores=all_scores,
    )

    combined_reward_metrics = combine_reward_metrics(all_reward_metrics)
    percent_solved_mean = np.mean(all_percent_solved) if all_percent_solved else 0.0

    batch_stats = BatchStatistics(
        prompt_lengths=prompt_lengths,
        response_lengths=response_lengths,
        filtered_prompts=total_filtered_prompts,
        filtered_prompts_zero=filtered_prompt_zero,
        filtered_prompts_solved=filtered_prompt_solved,
        filtered_prompts_nonzero=filtered_prompt_nonzero,
        percent_solved_mean=percent_solved_mean,
        no_resampled_prompts=total_no_resampled,
        total_prompts=len(results),
    )
    return combined_result, batch, combined_reward_metrics, batch_stats


>>>>>>> 2d9ba7d0
def data_preparation_thread(
    inference_results_Q: ray_queue.Queue,
    param_prompt_Q: ray_queue.Queue,
    packed_sequences_Q: Queue,
    args: Args,
    tokenizer: PreTrainedTokenizer,
    num_training_steps: int,
    generation_config,
    resume_training_step: int,
    data_loader: data_loader_lib.HFDataLoader,
    train_dataset: Dataset,
    actor_manager=None,
    model_dims: utils.ModelDims = None,
):
    for training_step in range(resume_training_step, num_training_steps + 1):
        # Streaming accumulation: collect results as they arrive
        with Timer("🚀 [Data Preparation Thread] Getting response ids") as timer:
            result, batch, reward_metrics, batch_stats = accumulate_inference_batches(
                inference_results_Q,
<<<<<<< HEAD
=======
                args,
>>>>>>> 2d9ba7d0
                generation_config,
                num_prompts=args.num_unique_prompts_rollout,
                model_dims=model_dims,
                tokenizer=tokenizer,
<<<<<<< HEAD
                reward_fn=reward_fn,
                dataset=train_dataset,
=======
                data_loader=data_loader,
                prompt_dataset=train_dataset,
                param_prompt_Q=param_prompt_Q,
>>>>>>> 2d9ba7d0
                actor_manager=actor_manager,
                active_sampling=args.active_sampling,
                filter_zero_std_samples=args.filter_zero_std_samples,
                replenish_prompts=True,
                no_resampling_pass_rate=args.no_resampling_pass_rate,
<<<<<<< HEAD
                iter_dataloader=iter_dataloader,
                param_prompt_Q=param_prompt_Q,
                training_step=training_step,
                verbose=args.verbose,
                max_possible_score=args.max_possible_score,
=======
>>>>>>> 2d9ba7d0
            )
            if isinstance(result, ShutdownSentinel):
                logger.info("[Data Preparation Thread] Received shutdown sentinel, exiting")
                return
            if result is None:
                logger.info("[Data Preparation Thread] All prompts filtered, putting empty batch into queue")
                packed_sequences = PackedSequences(
                    query_responses=[],
                    attention_masks=[],
                    response_masks=[],
                    original_responses=[],
                    advantages=[],
                    position_ids=[],
                    vllm_logprobs=[],
                )
                collated_data = []
                packed_sequences_Q.put(
                    {
                        "packed_sequences": packed_sequences,
                        "collated_data": collated_data,
                        "metrics": {},
                        "responses_count": 0,
                        "num_new_tokens": 0,
                        "B": 0,
                        "prompt_lengths": [],
                        "response_lengths": [],
                        "num_filtered_prompts": 0,
                    }
                )
                continue

        getting_response_time = timer.duration
        scores = np.array(batch.scores)

        good_outputs = [
            len(result.request_info.tool_outputs[i]) > 0
            and result.request_info.tool_calleds[i]
            and not result.request_info.timeouts[i]
            and not result.request_info.tool_errors[i]
            for i in range(len(result.request_info.tool_outputs))
        ]
        scores_per_prompt = scores.reshape(-1, args.num_samples_per_prompt_rollout)
        mean_grouped_rewards = scores_per_prompt.mean(axis=-1)
        mean_grouped_rewards = np.repeat(mean_grouped_rewards, args.num_samples_per_prompt_rollout, axis=0)
        std_grouped_rewards = scores_per_prompt.std(axis=-1)
        std_grouped_rewards = np.repeat(std_grouped_rewards, args.num_samples_per_prompt_rollout, axis=0)
        if args.advantage_normalization_type == "standard":
            advantages = (scores - mean_grouped_rewards) / (std_grouped_rewards + 1e-8)
        elif args.advantage_normalization_type == "centered":
            advantages = scores - mean_grouped_rewards
        else:
            raise ValueError(f"Invalid advantage normalization type: {args.advantage_normalization_type}")

        if args.mask_truncated_completions:
            stop_idxes = torch.tensor(
                [i for i in range(len(result.finish_reasons)) if result.finish_reasons[i] == "stop"]
            )
            num_truncated = len(result.finish_reasons) - len(stop_idxes)
            if num_truncated > 0:
                logger.info(
                    f"[Truncated completions filtering] Filtered {num_truncated} responses that didn't finish with 'stop'. "
                    f"Retention rate: {len(stop_idxes) / len(result.finish_reasons):.2%}"
                )
            scores = scores[stop_idxes]
            advantages = advantages[stop_idxes]
            batch = batch[stop_idxes.tolist()]
            result.responses = [result.responses[i] for i in stop_idxes]
            result.masks = [result.masks[i] for i in stop_idxes]
            result.finish_reasons = [result.finish_reasons[i] for i in stop_idxes]
            result.logprobs = [result.logprobs[i] for i in stop_idxes]

        with Timer("📦 [Data Preparation Thread] Packing sequences"):
            packed_sequences = pack_sequences(
                queries=batch.queries,
                responses=result.responses,
                masks=result.masks,
                pack_length=args.pack_length,
                pad_token_id=tokenizer.pad_token_id,
                vllm_logprobs=result.logprobs,
                mask_tool_use=args.mask_tool_use,
            )
            num_new_tokens = sum(len(seq) for seq in packed_sequences.query_responses)
            # Vectorized advantage calculation: create a lookup array where each index corresponds to a response mask value
            # and each value is the corresponding advantage score: index 0 is set to 0 since response masks start from 1 (1-indexed)
            lookup_advantages = np.zeros(len(advantages) + 1, dtype=np.float32)
            lookup_advantages[1:] = advantages
            packed_advantages = [
                torch.tensor(lookup_advantages[packed_mask], dtype=torch.float32)
                for packed_mask in packed_sequences.response_masks
            ]
            packed_sequences.advantages = packed_advantages

        # if we have less batches than world size, we need to pad out so each world is fine
        # ideally, you should avoid this since its wasting computation.
        if args.allow_world_padding:
            with Timer("🤺 [Data Preparation Thread] Padding sequences for world size"):
                shortfall = args.world_size - len(packed_sequences.query_responses)
                if shortfall > 0:
                    logger.warning(
                        f"Padding {shortfall} sequences for world size. In future, you should adjust your compute this."
                    )
                    # construct "dummy" sequences for padding out the world size
                    dummy_qr = torch.tensor([tokenizer.pad_token_id, tokenizer.eos_token_id], dtype=torch.long)
                    dummy_attention = torch.tensor([1, 1], dtype=torch.long)
                    dummy_position_ids = torch.arange(len(dummy_qr), dtype=torch.long)
                    dummy_response_mask = torch.zeros_like(dummy_qr)
                    dummy_advantage = torch.zeros_like(dummy_qr, dtype=torch.float)
                    # pad out the world size
                    for _ in range(shortfall):
                        packed_sequences.query_responses.append(dummy_qr)
                        packed_sequences.attention_masks.append(dummy_attention)
                        packed_sequences.position_ids.append(dummy_position_ids)
                        packed_sequences.response_masks.append(dummy_response_mask)
                        packed_sequences.advantages.append(dummy_advantage)

        collated_data = prepare_collated_data_for_workers(
            packed_sequences, args.world_size, args.per_device_train_batch_size, tokenizer.pad_token_id
        )
        B = len(packed_sequences.query_responses) // args.world_size

        # Create a result package with metrics and data
        if len(result.responses) == 0:
            # Handle empty responses case
            # in this case, we won't log metrics, so it should be fine.
            metrics = {}
            logger.warning(f"No responses in batch {training_step}.")
        else:
            real_num_responses = len(result.responses)
            expected_num_responses = args.num_samples_per_prompt_rollout * args.num_unique_prompts_rollout

            unsolved_num_responses = (scores < args.max_possible_score).sum()
            sequence_lengths = np.array([len(response) for response in result.responses])
            sequence_length_solved = (
                np.array([]) if np.all(scores == 0) else np.array(sequence_lengths[scores == args.max_possible_score])
            )
            sequence_length_unsolved = (
                np.array([]) if np.all(scores == args.max_possible_score) else np.array(sequence_lengths[scores == 0])
            )
            stop_rate = sum(int(finish_reason == "stop") for finish_reason in result.finish_reasons) / len(
                result.finish_reasons
            )

            batch_metrics = asdict(batch_stats)
            batch_metrics_prefixed = {f"batch/{k}": v for k, v in batch_metrics.items()}

            metrics = {
                "scores": scores.mean(),
                "real_batch_size_ratio": real_num_responses / expected_num_responses,
                "unsolved_batch_size_ratio": unsolved_num_responses / real_num_responses,
                "packed_ratio": len(packed_sequences.query_responses) / real_num_responses,
                "val/solve_rate_hist": None,
                "val/total_reward_groups": real_num_responses / args.num_samples_per_prompt_rollout,
                "val/sequence_lengths": sequence_lengths.mean(),
                "val/sequence_lengths_min": sequence_lengths.min(),
                "val/sequence_lengths_max": sequence_lengths.max(),
                "val/sequence_lengths_unsolved": (
                    0 if len(sequence_length_unsolved) == 0 else sequence_length_unsolved.mean()
                ),
                "val/sequence_lengths_solved": (
                    0 if len(sequence_length_solved) == 0 else sequence_length_solved.mean()
                ),
                "val/sequence_lengths_unsolved_hist": sequence_length_unsolved,
                "val/sequence_lengths_solved_hist": sequence_length_solved,
                "val/stop_rate": stop_rate,
                "val/advantages_mean": advantages.mean(),
                "val/advantages_min": advantages.min(),
                "val/advantages_max": advantages.max(),
                "val/advantages_hist": advantages,
                "val/num_calls_rate": np.array(result.request_info.num_calls).mean(),
                "val/timeouts_rate": np.array(result.request_info.timeouts).mean(),
                "val/tool_errors_rate": np.array([len(item) > 0 for item in result.request_info.tool_errors]).mean(),
                "val/good_outputs_rate": np.array(good_outputs).mean(),
                "val/tool_runtimes_rate": np.array(result.request_info.tool_runtimes).mean(),
                "val/tool_calleds_rate": np.array(result.request_info.tool_calleds).mean(),
                "time/getting_response": getting_response_time,
                **reward_metrics,
                **batch_metrics_prefixed,
            }

            total_tokens = result.token_statistics.num_prompt_tokens + result.token_statistics.num_response_tokens
            metrics["val/actor_tokens_per_second"] = total_tokens / result.token_statistics.generation_time

        if args.save_traces:
            traces = {
                "scores": scores.tolist(),
                "finish_reasons": result.finish_reasons,
                "responses": result.responses,
                "training_step": training_step,
                **asdict(batch),  # Unpack all batch fields
                **reward_metrics,
            }
            os.makedirs(args.output_dir, exist_ok=True)
            with open(f"{args.output_dir}/traces_{args.run_name}.jsonl", "a") as f:
                json.dump(traces, f)
                f.write("\n")

        # Put the packed sequences and metrics into the output queue
        packed_sequences_Q.put(
            {
                "packed_sequences": packed_sequences,  # for debugging purposes
                "collated_data": collated_data,
                "metrics": metrics,
                "responses_count": len(result.responses),
                "num_new_tokens": num_new_tokens,
                "B": B,
                "prompt_lengths": batch_stats.prompt_lengths,
                "response_lengths": batch_stats.response_lengths,
                "num_filtered_prompts": batch_stats.filtered_prompts,
            }
        )


def setup_runtime_variables(args: Args, streaming_config: streaming_data_loader.StreamingDataLoaderConfig) -> Args:
    """Set up runtime variables for the experiment."""
    args.run_name = f"{args.exp_name}__{args.seed}__{int(time.time())}"
    args.output_dir = os.path.join(args.output_dir, args.run_name)
    args.dataset_local_cache_dir = os.path.abspath(args.dataset_local_cache_dir)
    if is_beaker_job():
        args.dataset_local_cache_dir = "/weka/oe-adapt-default/allennlp/deletable_open_instruct_dataset_cache"
    args.world_size = sum(args.num_learners_per_node)
    args.num_training_steps = args.total_episodes // (
        args.num_unique_prompts_rollout * streaming_config.num_samples_per_prompt_rollout
    )
    if args.inference_batch_size is None:
        total_prompts = streaming_config.num_samples_per_prompt_rollout * args.num_unique_prompts_rollout
        args.inference_batch_size = max(1, math.ceil(total_prompts / args.vllm_num_engines))
    args.try_launch_beaker_eval_jobs_on_weka = args.try_launch_beaker_eval_jobs_on_weka and is_beaker_job()
    if args.push_to_hub:
        if args.hf_repo_id is None:  # auto-generate one
            args.hf_repo_id = "open_instruct_dev"
        if args.hf_entity is None:  # first try to use AI2 entity
            args.hf_entity = maybe_use_ai2_hf_entity()
        if args.hf_entity is None:  # then try to use the user's entity
            args.hf_entity = HfApi().whoami()["name"]
        args.hf_repo_id = f"{args.hf_entity}/{args.hf_repo_id}"
        if args.hf_repo_revision is None:  # auto-generate one
            args.hf_repo_revision = args.run_name
        args.hf_repo_url = f"https://huggingface.co/{args.hf_repo_id}/tree/{args.hf_repo_revision}"
    if args.with_tracking and args.wandb_entity is None:
        args.wandb_entity = maybe_use_ai2_wandb_entity()
    args.tool_use = args.tools is not None and len(args.tools) > 0
    return args


def setup_experiment_tracking(args: Args, tc: TokenizerConfig, model_config: ModelConfig):
    """Setup experiment tracking and seeds."""
    all_configs = {}
    beaker_config = None
    if is_beaker_job():
        beaker_config = maybe_get_beaker_config()
        all_configs.update(vars(beaker_config))
    all_configs.update(**asdict(args), **asdict(tc), **asdict(model_config))

    wandb_url = None
    if args.with_tracking:
        wandb.init(
            project=args.wandb_project_name,
            entity=args.wandb_entity,
            config=all_configs,
            name=args.run_name,
            save_code=True,
            tags=[args.exp_name] + get_wandb_tags(),
        )
        wandb_url = wandb.run.get_url()
        maybe_update_beaker_description(wandb_url=wandb_url)

    return beaker_config, wandb_url


def setup_datasets(
    args: Args,
    tc: TokenizerConfig,
    tokenizer: PreTrainedTokenizer,
    streaming_config: streaming_data_loader.StreamingDataLoaderConfig,
):
    """Set up training and evaluation datasets."""
    system_prompt_override = None
    if args.system_prompt_override_file is not None:
        logger.info(f"Loading system prompt override from {args.system_prompt_override_file}")
        with open(args.system_prompt_override_file) as f:
            system_prompt_override = f.read().strip()
        logger.info(f"System prompt overriden to:\n#####\n{system_prompt_override}\n#####\n")

    transform_fn_args = [
        {"system_prompt_override": system_prompt_override},
        {"max_prompt_token_length": streaming_config.max_prompt_token_length},
    ]
    train_dataset = get_cached_dataset_tulu(
        dataset_mixer_list=args.dataset_mixer_list,
        dataset_mixer_list_splits=args.dataset_mixer_list_splits,
        tc=tc,
        dataset_transform_fn=args.dataset_transform_fn,
        transform_fn_args=transform_fn_args,
        dataset_cache_mode=args.dataset_cache_mode,
        dataset_config_hash=args.dataset_config_hash,
        hf_entity=args.hf_entity,
        dataset_local_cache_dir=args.dataset_local_cache_dir,
        dataset_skip_cache=args.dataset_skip_cache,
        system_prompt_override=system_prompt_override,
    )
    train_dataset = train_dataset.shuffle(seed=args.seed)
    train_dataset = train_dataset.map(lambda example, idx: {**example, "index": idx}, with_indices=True)

    if len(args.dataset_mixer_eval_list) > 0:
        eval_dataset = get_cached_dataset_tulu(
            dataset_mixer_list=args.dataset_mixer_eval_list,
            dataset_mixer_list_splits=args.dataset_mixer_eval_list_splits,
            tc=tc,
            dataset_transform_fn=args.dataset_transform_fn,
            transform_fn_args=transform_fn_args,
            hf_entity=args.hf_entity,
            dataset_cache_mode=args.dataset_cache_mode,
            dataset_config_hash=args.dataset_config_eval_hash,
            dataset_local_cache_dir=args.dataset_local_cache_dir,
            dataset_skip_cache=args.dataset_skip_cache,
            system_prompt_override=system_prompt_override,
        )
        if args.shuffle_eval_dataset:
            eval_dataset = eval_dataset.shuffle(seed=args.seed)
    else:
        eval_dataset = None

    visualize_token(train_dataset[0][INPUT_IDS_PROMPT_KEY], tokenizer)

    return train_dataset, eval_dataset


def create_model_and_optimizer(
    args: Args,
    tc: TokenizerConfig,
    model_config: ModelConfig,
    beaker_config: BeakerRuntimeConfig,
    wandb_url: str,
    tokenizer: PreTrainedTokenizer,
    inference_results_Q: ray_queue.Queue,
    param_prompt_Q: ray_queue.Queue,
    evaluation_inference_results_Q: ray_queue.Queue,
<<<<<<< HEAD
    data_loader_config: streaming_data_loader.StreamingDataLoaderConfig,
    train_dataset: Dataset,
    reward_fn: Callable,
    generation_config,
) -> tuple[ModelGroup, list[vllm_utils.LLMRayActor], dict, int, int, ActorManager, utils.ModelDims]:
=======
    reward_config: RewardConfig,
    train_dataset,
    eval_dataset,
) -> tuple[ModelGroup, list[vllm_utils.LLMRayActor], dict, int, int]:
>>>>>>> 2d9ba7d0
    """Create the model, optimizer, and vLLM engines."""
    # Create placement group
    bundles = [{"GPU": actor_num_gpus, "CPU": actor_num_gpus * 10} for actor_num_gpus in args.num_learners_per_node]
    pg = placement_group(bundles, strategy="STRICT_SPREAD")
    ray_get_with_progress([pg.ready()], desc="Waiting for placement group")

    # Set up tools
    max_len = data_loader_config.max_prompt_token_length + data_loader_config.response_length
    tool_objects = {}
    if args.tools:
        for tool in args.tools:
            if tool.lower() == "search":
                from open_instruct.search_utils.search_tool import SearchTool

                tool = SearchTool(
                    start_str="<query>",
                    end_str="</query>",
                    api_endpoint=args.search_api_endpoint,
                    number_documents_to_search=args.number_documents_to_search,
                )
                tool_objects[tool.end_str] = tool
                # Add tool end string to stop_strings
                args.stop_strings.append(tool.end_str)
            elif tool.lower() == "code":
                from open_instruct.tool_utils.tools import PythonCodeTool

                tool = PythonCodeTool(start_str="<code>", end_str="</code>", api_endpoint=args.code_tool_api_endpoint)
                tool_objects[tool.end_str] = tool
                # Add tool end string to stop_strings
                args.stop_strings.append(tool.end_str)
            else:
                raise ValueError(f"Unknown tool: {tool}")

    queues_to_monitor = {
        "Inference Results Queue": inference_results_Q,
        "Param Prompt Queue": param_prompt_Q,
        "Evaluation Queue": evaluation_inference_results_Q,
    }
    actor_manager = ray.remote(ActorManager).remote(queues_to_monitor, args)

    # Create vLLM engines with queues
    vllm_engines = vllm_utils.create_vllm_engines(
        args.vllm_num_engines,
        args.vllm_tensor_parallel_size,
        args.vllm_enforce_eager,
        tc.tokenizer_name_or_path,
        model_config.model_name_or_path,
        model_config.model_revision,
        args.seed,
        args.vllm_enable_prefix_caching,
        max_len,
        args.vllm_gpu_memory_utilization,
        args.single_gpu_mode,
        pg=pg if args.single_gpu_mode else None,
        tools=tool_objects,
        max_tool_calls=args.max_tool_calls,
        mask_tool_use=args.mask_tool_use,
        prompt_queue=param_prompt_Q,
        results_queue=inference_results_Q,
        eval_results_queue=evaluation_inference_results_Q,
        actor_manager=actor_manager,
        inflight_updates=args.inflight_updates,
        reward_config=reward_config,
        train_dataset=train_dataset,
        eval_dataset=eval_dataset,
    )
    logger.info(f"[DEBUG] Created {len(vllm_engines)} vLLM engines")

    # Get model dimensions from vLLM engine
    logger.info("[DEBUG] Fetching model dimensions from first vLLM engine...")
    model_dims = ray.get(vllm_engines[0].get_model_dims.remote())
    logger.info("======== ✅ vLLM engines and actor_manager initialized =========")

    # Get and set KV cache max concurrency from the first engine (all engines have the same config)
    # fp8 kv cache for now forces v0 engine and breaks this.
    logger.info("[DEBUG] Setting up KV cache configuration...")
    if vllm_engines:
        kv_cache_max_concurrency = ray.get(vllm_engines[0].get_kv_cache_info.remote())
        ray.get(actor_manager.set_kv_cache_max_concurrency.remote(kv_cache_max_concurrency))
        expected_batch_size = (
            args.num_unique_prompts_rollout
            * data_loader_config.num_samples_per_prompt_rollout
            // args.vllm_num_engines
        )
        if kv_cache_max_concurrency < expected_batch_size:
            nodes_needed = (
                args.num_unique_prompts_rollout
                * data_loader_config.num_samples_per_prompt_rollout
                // kv_cache_max_concurrency
            )
            logger.warning(
                f"kv_cache_max_concurrency ({kv_cache_max_concurrency}) is lower than "
                f"num_unique_prompts_rollout * num_samples_per_prompt_rollout // vllm_num_engines ({expected_batch_size}). "
                f"This means actors will have to run multiple sequential batches, hurting performance. "
                f"You might want to use more inference nodes ({nodes_needed} nodes to generate the entire batch simultaneously)."
            )
    else:
        # dummy value
        ray.get(actor_manager.set_kv_cache_max_concurrency.remote(-1))
    logger.info("[DEBUG] KV cache configuration complete")

    # Now create policy actors with all dependencies
    logger.info("[DEBUG] Creating ModelGroup with policy actors...")
    wandb_url = wandb.run.get_url() if args.with_tracking else None
    policy_group = ModelGroup(
        pg,
        PolicyTrainerRayProcess,
        args.num_learners_per_node,
        args.single_gpu_mode,
        args=args,
        data_loader_config=data_loader_config,
        dataset=train_dataset,
        reward_fn=reward_fn,
        inference_results_Q=inference_results_Q,
        param_prompt_Q=param_prompt_Q,
        tokenizer=tokenizer,
        generation_config=generation_config,
        actor_manager=actor_manager,
        model_dims=model_dims,
    )
    logger.info(f"[DEBUG] ModelGroup created with {len(policy_group.models)} policy actors")

    logger.info("[DEBUG] Starting model initialization across all ranks...")
    num_verifiers = get_num_verifiers(train_dataset)
    inits = [
        model.from_pretrained.remote(args, model_config, beaker_config, wandb_url, tokenizer, num_verifiers)
        for model in policy_group.models
    ]

    results, _ = ray_get_with_progress(inits, desc="Initializing models")
    resume_training_step = results[0] + 1
    episode = (
        (resume_training_step - 1)
        * args.num_unique_prompts_rollout
        * data_loader_config.num_samples_per_prompt_rollout
    )
    logger.info("======== ✅ all models initialized =========")

    logger.info("[DEBUG] Setting up model update group across all ranks...")
    ray_get_with_progress(
        [m.setup_model_update_group.remote(vllm_engines=vllm_engines) for m in policy_group.models],
        desc="Setting up model update group",
    )
    logger.info("======== ✅ model update group setup successfully =========")

    return policy_group, vllm_engines, tool_objects, resume_training_step, episode, actor_manager, model_dims


def create_generation_configs(args: Args, streaming_config: streaming_data_loader.StreamingDataLoaderConfig):
    """Create generation configs for training and evaluation."""
    generation_config = vllm.SamplingParams(
        temperature=args.temperature,
        top_p=args.vllm_top_p,  # prevent rare out-of-vocab tokens with qwen
        max_tokens=streaming_config.response_length,
        include_stop_str_in_output=True,
        skip_special_tokens=False,
        n=streaming_config.num_samples_per_prompt_rollout,
        stop=args.stop_strings,
        seed=args.seed,
        logprobs=1,  # Enable logprobs to compare with local calculations
        # IMPORTANT: Set output_kind to FINAL_ONLY to ensure vLLM V1 properly handles n>1
        # With the default CUMULATIVE mode, vLLM V1 returns separate outputs for each
        # completion, making it difficult to aggregate them correctly. FINAL_ONLY mode
        # ensures all n completions are returned together in a single output.
        output_kind=vllm.sampling_params.RequestOutputKind.FINAL_ONLY,
    )
    eval_generation_config = generation_config.clone()
    eval_generation_config.temperature = 0.0
    eval_generation_config.n = 1
    return {"train": generation_config, "eval": eval_generation_config}


<<<<<<< HEAD
=======
def add_prompt_to_generator(
    example: dict[str, Any], param_prompt_Q: ray_queue.Queue, generation_config, is_eval: bool
) -> None:
    """Add a prompt to the generation queue.

    Args:
        example: A dict containing:
            - INPUT_IDS_PROMPT_KEY: The tokenized prompt
            - dataset_index: Index into the original dataset
            - prompt_id: Unique identifier for this prompt (epoch_datasetIndex)
        param_prompt_Q: Queue to put the prompt request
        generation_config: Generation configuration
        is_eval: Whether this is an evaluation prompt
    """
    param_prompt_Q.put(
        PromptRequest(
            prompt=example[INPUT_IDS_PROMPT_KEY],
            generation_config=generation_config,
            dataset_index=example["dataset_index"],
            prompt_id=example["prompt_id"],
            is_eval=is_eval,
        )
    )


def load_data_from_packing_thread(
    packed_sequences_Q: Queue, num_total_tokens: int, stop_event: threading.Event, health_check_fn: Callable[[], None]
) -> tuple[list[dict[str, list[torch.Tensor]]] | None, dict[str, Any], int, int, list[int] | None, list[int] | None]:
    """Get the packed sequences with advantages from the packing thread."""
    with Timer("[Main Thread] 📦 Getting packed sequences from thread") as timer:
        while True:
            if stop_event.is_set():
                logger.warning("[Main Thread] Stop event detected while waiting for packed sequences")
                return None, {}, num_total_tokens, 0, None, None, 0
            try:
                # When running at 32k generation length, it typically takes 900s to generate data,
                # so you might see this fire a bunch of times. That's normal!
                packed_data = packed_sequences_Q.get(timeout=300)
                break
            except Empty:
                health_check_fn()
                logger.warning("[Main Thread] Timeout waiting for packed sequences. Retrying...")
        data_thread_metrics = packed_data["metrics"]
        B = packed_data["B"]
        collated_data = packed_data["collated_data"]
        num_step_tokens = packed_data["num_new_tokens"]
        num_total_tokens += num_step_tokens
        prompt_lengths = packed_data["prompt_lengths"]
        response_lengths = packed_data["response_lengths"]
        num_filtered_prompts = packed_data["num_filtered_prompts"]

    data_thread_metrics["time/trainer_idling"] = timer.duration
    if B == 0:
        logger.warning("[Main Thread] 🤡 After packing, there is not enough data to train")
        return None, data_thread_metrics, num_total_tokens, 0, None, None, 0
    return (
        collated_data,
        data_thread_metrics,
        num_total_tokens,
        num_step_tokens,
        prompt_lengths,
        response_lengths,
        num_filtered_prompts,
    )


>>>>>>> 2d9ba7d0
def weight_sync_thread(
    args: Args,
    stop_event: threading.Event,
    weight_sync_trigger_event: threading.Event,
    policy_group: ModelGroup,
    actor_manager: ActorManager,
    weight_sync_metrics_Q: Queue,
    resume_training_step: int = 1,
):
    """Thread function that handles weight sync operations and actor manager coordination."""
    logger.info("[Weight Sync Thread] 🚀 Starting weight sync thread")
    if resume_training_step > 1:
        weight_sync_trigger_event.set()

    while not stop_event.is_set():
        # Wait for weight sync trigger from main thread
        if not weight_sync_trigger_event.wait(timeout=1.0):
            continue

        # Clear the event for next iteration
        weight_sync_trigger_event.clear()

        with Timer("[Weight Sync]") as timer:
            logger.debug("[Weight Sync Thread] Starting weight sync")

            # Set actors to stop
            ray.get(actor_manager.set_should_stop.remote(True))
            logger.debug("[Weight Sync Thread] Set should_stop to True for weight sync")

            # Broadcast weights to vLLM engines
            # First get the futures
            weight_broadcast_futures: list[ray.ObjectRef] = [m.broadcast_to_vllm.remote() for m in policy_group.models]

            # Wait for all weight updates to complete and collect individual timings
            _, actor_sync_times = ray_get_with_progress(
                weight_broadcast_futures,
                desc="[Weight Sync Thread] Waiting for weight updates to complete",
                enable=args.verbose,
            )

            # Allow actors to resume
            ray.get(actor_manager.set_should_stop.remote(False))
            logger.debug("[Weight Sync Thread] Set should_stop to False after weight sync")

        # Calculate distribution statistics
        sync_time_stats = {
            "time/weight_sync": timer.duration,
            "time/weight_sync_mean": np.mean(actor_sync_times),
            "time/weight_sync_min": np.min(actor_sync_times),
            "time/weight_sync_max": np.max(actor_sync_times),
            "time/weight_sync_median": np.median(actor_sync_times),
        }

        try:
            weight_sync_metrics_Q.put_nowait(sync_time_stats)
        except Full:
            logger.warning("[Weight Sync Thread] weight sync metrics queue full, skipping metric")

    logger.info("[Weight Sync Thread] 🛑 Stopping weight sync thread")


def one_training_step(
    args: Args,
    streaming_config: streaming_data_loader.StreamingDataLoaderConfig,
    policy_group: ModelGroup,
    tokenizer: PreTrainedTokenizer,
    data_thread_metrics: dict[str, Any],
    episode: int,
    training_step: int,
    num_total_tokens: int,
    start_time: float,
    train_dataset: datasets.Dataset,
    training_start_time: float,
    wandb_url: str,
    chat_template_name: str,
    model_dims: utils.ModelDims,
    actor_manager: ActorManager | None = None,
) -> None:
    """Train the model for one step."""
    update_ref_policy_future = []
    with Timer("[Main Thread] 🗡️ Training") as train_timer:
        results, _ = ray_get_with_progress(
            [policy_group.models[i].step.remote() for i in range(args.world_size)],
            desc=f"Running training step {training_step}",
        )
        metrics_list = [r[0] for r in results]
        array_metrics_list = [r[1] for r in results]
        if (
            args.load_ref_policy
            and args.ref_policy_update_freq is not None
            and training_step % args.ref_policy_update_freq == 0
            and args.alpha > 0
        ):
            update_ref_policy_future.extend(
                [policy_group.models[i].update_ref_policy.remote() for i in range(args.world_size)]
            )
            ray_get_with_progress(update_ref_policy_future, desc=f"Updating reference policy at step {training_step}")

    save_time = 0
    if args.save_freq > 0 and training_step % args.save_freq == 0 and (args.eval_on_step_0 or training_step > 1):
        with Timer("[Main Thread] 🗡️ Saving model") as timer:
            checkpoint_dir = f"{args.output_dir}_checkpoints"
            step_dir = os.path.join(checkpoint_dir, f"step_{training_step}")
            logger.info(f"Saving model at step {training_step} to {step_dir}")
            ray_get_with_progress(
                [
                    policy_group.models[i].save_model.remote(step_dir, chat_template_name, tokenizer)
                    for i in range(args.world_size)
                ],
                desc=f"Saving model at step {training_step}",
            )
            if args.try_launch_beaker_eval_jobs_on_weka and is_beaker_job():
                leaderboard_name = f"{args.hf_repo_revision}_step_{training_step}"
                for i in range(args.world_size):
                    policy_group.models[i].launch_ai2_evals_on_weka_wrapper.remote(
                        step_dir, leaderboard_name, wandb_url, training_step
                    )
        save_time += timer.duration

    ray.get(actor_manager.report_training_step_time.remote(train_timer.duration))

    all_keys = set()
    for m in metrics_list:
        all_keys.update(m.keys())
    average_metrics = {}
    for k in all_keys:
        values = [m[k] for m in metrics_list if k in m]
        average_metrics[k] = sum(values) / len(values)
    for key, value in array_metrics_list[0].items():
        average_metrics[key] = value
    step_time = time.perf_counter() - start_time
    total_training_time = time.perf_counter() - training_start_time

    total_generation_time = average_metrics["time/getting_response"]
    prompt_lengths = array_metrics_list[0]["batch/prompt_lengths"]
    response_lengths = array_metrics_list[0]["batch/response_lengths"]
    num_step_tokens = sum(prompt_lengths) + sum(response_lengths)

    utilization_metrics = calculate_utilization_metrics(
        model_dims=model_dims,
        prompt_lengths=prompt_lengths,
        response_lengths=response_lengths,
        total_generation_time=total_generation_time,
        samples_per_prompt=streaming_config.num_samples_per_prompt_rollout,
        num_engines=args.vllm_num_engines,
        num_gpus_per_engine=args.vllm_tensor_parallel_size,
        training_time=train_timer.duration,
        num_training_gpus=args.world_size,
    )

    metrics = {
        "episode": episode,
        "global_step": episode,
        "training_step": training_step,
        "val/num_total_tokens": num_total_tokens,
        "val/num_step_tokens": num_step_tokens,
        "epoch": episode / streaming_config.num_samples_per_prompt_rollout / len(train_dataset),
        "learner_tokens_per_second_overall": num_total_tokens / total_training_time,
        "learner_tokens_per_second_step": num_step_tokens / step_time,
        "time/total": step_time,
        "time/training": train_timer.duration,
        "time/saving": save_time,
        **data_thread_metrics,
        **average_metrics,
        **utilization_metrics,
    }
    # Print only scalar metrics
    scalar_metrics = {k: v for k, v in metrics.items() if isinstance(v, (float, int))}
    print_rich_single_line_metrics(scalar_metrics)

    if args.with_tracking:
        # Convert array/list metrics to wandb histograms for logging
        for key, value in metrics.items():
            if (isinstance(value, (np.ndarray, list))) and len(value) > 0:
                metrics[key] = wandb.Histogram(value)
        wandb.log(metrics, step=episode)


def maybe_evaluate(
    args: Args,
    training_step: int,
    evaluation_inference_results_Q: ray_queue.Queue,
    tokenizer,
    episode,
<<<<<<< HEAD
    eval_dataset,
=======
    eval_dataset: Dataset,
>>>>>>> 2d9ba7d0
    eval_generation_config,
    generate_metrics_Q: Queue,
    num_eval_prompts: int,
    model_dims: utils.ModelDims,
    actor_manager=None,
):
    """Optionally evaluate the model."""
    try:
        # timeout 0.01 if this is the last training step or we're not evaluating
        # otherwise, wait to get the last evaluation generations (long timeout just in case)
        timeout = 0.01 if (training_step < args.num_training_steps or args.local_eval_every < 0) else 100

        # Accumulate evaluation results from all vLLM engines
        eval_result, eval_batch, eval_reward_metrics, _ = accumulate_inference_batches(
            evaluation_inference_results_Q,
<<<<<<< HEAD
=======
            args,
>>>>>>> 2d9ba7d0
            eval_generation_config,
            num_prompts=num_eval_prompts,
            model_dims=model_dims,
            tokenizer=tokenizer,
<<<<<<< HEAD
            reward_fn=reward_fn,
            dataset=eval_dataset,
=======
            prompt_dataset=eval_dataset,
>>>>>>> 2d9ba7d0
            actor_manager=actor_manager,
            timeout=timeout,
            active_sampling=False,
            filter_zero_std_samples=False,
            replenish_prompts=False,
        )

        logger.info("[Main Thread] 📊 Evaluation responses received")

        eval_generate_metrics = {}
        try:
            eval_generate_metrics = generate_metrics_Q.get_nowait()
        except Empty:
            logger.info("[Main Thread] didn't get eval generation metrics")

        eval_sequence_lengths = np.array([len(response) for response in eval_result.responses])
        eval_stop_rate = sum(int(finish_reason == "stop") for finish_reason in eval_result.finish_reasons) / len(
            eval_result.finish_reasons
        )
        eval_reward_metrics = {f"eval/{key}": val for key, val in eval_reward_metrics.items()}
        eval_metrics = {
            "eval/scores": np.array(eval_batch.scores).mean(),
            "eval/sequence_lengths": eval_sequence_lengths.mean(),
            "eval/sequence_lengths_min": eval_sequence_lengths.min(),
            "eval/sequence_lengths_max": eval_sequence_lengths.max(),
            "eval/stop_rate": eval_stop_rate,
            **eval_reward_metrics,
        }
        if "time/generation" in eval_generate_metrics:
            eval_metrics["eval/generation_time"] = eval_generate_metrics["time/generation"]

        total_tokens = (
            eval_result.token_statistics.num_prompt_tokens + eval_result.token_statistics.num_response_tokens
        )
        eval_metrics["eval/actor_tokens_per_second"] = total_tokens / eval_result.token_statistics.generation_time

        print_rich_single_line_metrics(eval_metrics)

        table = {}
        table["prompt"] = tokenizer.batch_decode(eval_batch.queries if eval_batch else [])
        table["response"] = eval_batch.decoded_responses
        table["response"] = [item.replace(tokenizer.pad_token, "") for item in table["response"]]
        table["scores"] = eval_batch.scores
        table["ground_truth"] = eval_batch.ground_truths if eval_batch else []
        df = pd.DataFrame(table)

        if args.with_tracking:
            eval_metrics["sample_completions"] = wandb.Table(dataframe=df)
            wandb.log(eval_metrics, step=episode)
        else:
            print_rich_table(df.iloc[:1])
        del table
    except Empty:
        logger.warning("[Main Thread] 🙈 Evaluation responses not received")


def save_final_model(
    args: Args,
    policy_group: ModelGroup,
    tokenizer: PreTrainedTokenizer,
    training_step: int,
    wandb_url: str,
    chat_template_name: str,
):
    """Save the final model and launch evaluation jobs if configured."""
    logger.info(f"Saving final model at step {training_step} to {args.output_dir}")
    with Timer("[Main Thread] 🗡️ Saving model"):
        ray_get_with_progress(
            [
                policy_group.models[i].save_model.remote(args.output_dir, chat_template_name, tokenizer)
                for i in range(args.world_size)
            ],
            desc="Saving final model",
        )
        if args.try_launch_beaker_eval_jobs_on_weka and is_beaker_job():
            leaderboard_name = args.hf_repo_revision
            for i in range(args.world_size):
                policy_group.models[i].launch_ai2_evals_on_weka_wrapper.remote(
                    args.output_dir, leaderboard_name, wandb_url, training_step
                )


def make_tokenizer(tc: TokenizerConfig, model_config: ModelConfig):
    """Setup tokenizer with appropriate configuration."""
    tc.tokenizer_revision = model_config.model_revision if tc.tokenizer_revision is None else tc.tokenizer_revision
    tc.tokenizer_name_or_path = (
        model_config.model_name_or_path if tc.tokenizer_name_or_path is None else tc.tokenizer_name_or_path
    )
    if (
        tc.tokenizer_revision != model_config.model_revision
        and tc.tokenizer_name_or_path != model_config.model_name_or_path
    ):
        # Warn user if tokenizer and model use different revisions; this is an unusual
        # use case.
        warning = f"""Requested tokenizer revision `{tc.tokenizer_revision=}` is different
                   from the model revision `{model_config.model_revision=}` or the tokenizer name `{tc.tokenizer_name_or_path=}`
                   is different from the model name `{model_config.model_name_or_path=}`."""
        logger.warning(warning)
    return tc.tokenizer


def cleanup_judge_clients():
    """Cleans up all LLM judge clients."""
    asyncio.run(cleanup_all_llm_judge_clients())
    logger.info("✅ LLM judge clients cleaned up")


def cleanup_training_resources(
    stop_event: threading.Event,
    executor: futures.ThreadPoolExecutor,
    queues: list[ray_queue.Queue],
    actor_manager: ActorManager,
) -> None:
    """Clean up all training resources including threads and Ray queues."""
    stop_event.set()

    logger.info("Signaling all actors to stop...")
    ray.get(actor_manager.set_should_stop.remote(True))
    logger.info("✅ Signaled all actors to stop")

    # Clean up ActorManager resources
    logger.info("Cleaning up ActorManager resources...")
    ray.get(actor_manager.cleanup.remote())
    logger.info("✅ ActorManager resources cleaned up")

    logger.info("Pushing shutdown sentinel to queues...")
    # Push sentinel to the first queue (inference_results_Q)
    if queues and len(queues) > 0:
        queues[0].put(ShutdownSentinel(), timeout=1)

    logger.info("Shutting down Ray queues...")
    if queues and len(queues) > 0:
        [queue.shutdown() for queue in queues]
    logger.info("Shutting down thread pool executor...")
    executor.shutdown(wait=True)

    # Clean up judge clients
    cleanup_judge_clients()

    # Shutdown Ray only from the main process (rank 0) or when DDP isn't initialized
    try:
        is_ddp = dist.is_available() and dist.is_initialized()
        is_rank0 = (not is_ddp) or (dist.get_rank() == 0)
        if is_rank0 and ray.is_initialized():
            logger.info("Shutting down Ray...")
            ray.shutdown()
            logger.info("✅ Ray shut down")
    except Exception as e:
        logger.warning(f"Ray shutdown failed: {e}")

    # Clean up distributed process group if it was initialized
    if dist.is_initialized():
        logger.info("Destroying process group...")
        dist.destroy_process_group()
        logger.info("✅ Process group destroyed")


def run_training(
    args,
    streaming_config,
    tokenizer,
    train_dataset,
    eval_dataset,
    policy_group,
    vllm_engines,
    generation_configs,
<<<<<<< HEAD
    reward_fn,
=======
    data_loader,
>>>>>>> 2d9ba7d0
    resume_training_step,
    episode,
    wandb_url,
    tc,
    stop_event,
    executor,
    inference_results_Q,
    param_prompt_Q,
    evaluation_inference_results_Q,
    packed_sequences_Q,
    generate_metrics_Q,
    weight_sync_metrics_Q,
    actor_manager: ActorManager,
    model_dims: utils.ModelDims,
    checkpoint_state=None,
):
    if resume_training_step > 1:
        logger.info(f"[Main Thread] Resuming training from step {resume_training_step}")

    logger.info("======== ✅ weight sync thread starts =========")
    weight_sync_trigger_event = threading.Event()
    weight_sync_thread_future = executor.submit(
        weight_sync_thread,
        args,
        stop_event,
        weight_sync_trigger_event,
        policy_group,
        actor_manager,
        weight_sync_metrics_Q,
        resume_training_step,
    )

    """Run the main training loop with worker threads."""
    ray_get_with_progress(
        [engine.ready.remote() for engine in vllm_engines], "Checking engines are ready to work", timeout=300
    )

<<<<<<< HEAD
    logger.info("======== ✅ Dataloaders already initialized in actors =========")
=======
    logger.info("======== ✅ data preparation thread starts =========")
    packing_future = executor.submit(
        data_preparation_thread,
        inference_results_Q,
        param_prompt_Q,
        packed_sequences_Q,
        args,
        tokenizer,
        args.num_training_steps,
        generation_configs["train"],
        resume_training_step,
        data_loader,
        train_dataset,
        actor_manager,
        model_dims,
    )
>>>>>>> 2d9ba7d0

    def health_check_fn():
        [f.result() for f in [weight_sync_thread_future] if f.done()]
        ray_get_with_progress(
            [engine.check_background_threads.remote() for engine in vllm_engines],
            desc="Checking vLLM engine health",
            enable=False,
        )

<<<<<<< HEAD
=======
    # Send initial data to ensure we have a N-step offset.
    for _ in range(args.async_steps * args.num_unique_prompts_rollout):
        example = next(data_loader)
        add_prompt_to_generator(example, param_prompt_Q, generation_configs["train"], is_eval=False)
>>>>>>> 2d9ba7d0
    if checkpoint_state and "num_total_tokens" in checkpoint_state:
        num_total_tokens = checkpoint_state["num_total_tokens"]
        logger.info(f"Restored num_total_tokens: {num_total_tokens}")
    else:
        num_total_tokens = 0

    if eval_dataset is not None:
        eval_data_loader = data_loader_lib.HFDataLoader(
            dataset=eval_dataset,
            batch_size=1,
            seed=args.seed,
            rank=0,
            world_size=1,
            work_dir=args.output_dir,
            automatic_reshuffle=False,
        )
    else:
        eval_data_loader = None
    training_start_time = time.perf_counter()  # Track overall training start time
    for training_step in range(resume_training_step, args.num_training_steps + 1):
        start_time = time.perf_counter()

        if (
            training_step == resume_training_step
            or training_step % args.update_progress_every == 0
            or training_step == args.num_training_steps
        ):
            maybe_update_beaker_description(
                current_step=training_step,
                total_steps=args.num_training_steps,
                start_time=training_start_time,
                wandb_url=wandb_url,
            )

        # Check if any of the threads have raised an exception.
        health_check_start = time.perf_counter()
        health_check_fn()
        health_check_time = time.perf_counter() - health_check_start

        if (
            training_step % args.local_eval_every == 0
            and eval_data_loader is not None
            and (args.eval_on_step_0 or training_step > 1)
        ):
<<<<<<< HEAD
            for eval_index, eval_example in enumerate(eval_dataset):
                add_prompt_to_generator(
                    eval_example,
                    eval_index,
                    0,
                    training_step,
                    param_prompt_Q,
                    generation_configs["eval"],
                    is_eval=True,
                )
=======
            for eval_example in iter(eval_data_loader):
                add_prompt_to_generator(eval_example, param_prompt_Q, generation_configs["eval"], is_eval=True)
        if collated_data is None:
            continue
>>>>>>> 2d9ba7d0

        episode += args.num_unique_prompts_rollout * streaming_config.num_samples_per_prompt_rollout

        data_thread_metrics = {}
        for metrics_Q in [generate_metrics_Q, weight_sync_metrics_Q]:
            try:
                data_thread_metrics |= metrics_Q.get_nowait()
            except Empty:
                logger.info("[Main Thread] didn't get train generation metrics")

        data_thread_metrics["time/health_check"] = health_check_time

        one_training_step(
            args,
            streaming_config,
            policy_group,
            tokenizer,
            data_thread_metrics,
            episode,
            training_step,
            num_total_tokens,
            start_time,
            train_dataset,
            training_start_time,
            wandb_url,
            tc.chat_template_name,
            model_dims,
            actor_manager,
        )

        # Checkpoint after one_training_step (or even if it was skipped)
        # This ensures we checkpoint progress even if the exact checkpoint step has no data
        if (
            args.checkpoint_state_freq > 0
            and training_step % args.checkpoint_state_freq == 0
            and args.checkpoint_state_dir is not None
        ):
            with Timer("[Main Thread] 🗡️ Saving checkpoint state"):
<<<<<<< HEAD
=======
                # Save comprehensive client state including dataloader state
>>>>>>> 2d9ba7d0
                client_state = {
                    "training_step": training_step,
                    "episode": episode,
                    "num_total_tokens": num_total_tokens,
                }

<<<<<<< HEAD
=======
                # Save dataloader state
                if data_loader is not None:
                    client_state["dataloader_state"] = data_loader.state_dict()

>>>>>>> 2d9ba7d0
                ray_get_with_progress(
                    [
                        policy_group.models[i].save_checkpoint_state.remote(args.checkpoint_state_dir, client_state)
                        for i in range(args.world_size)
                    ],
                    desc=f"Saving checkpoint state at step {training_step}",
                )
                logger.info(f"Saved checkpoint state at step {training_step} to {args.checkpoint_state_dir}")

        logger.debug(f"[Main Thread] Triggered weight sync for step {training_step}")
        weight_sync_trigger_event.set()

        maybe_evaluate(
            args,
            training_step,
            evaluation_inference_results_Q,
            tokenizer,
            episode,
            eval_dataset,
            generation_configs["eval"],
            generate_metrics_Q,
            len(eval_dataset) if eval_dataset else 0,
            model_dims,
            actor_manager,
        )

    if resume_training_step > args.num_training_steps:
        raise ValueError(f"Training didn't run since {resume_training_step=} > {args.num_training_steps=}")

    save_final_model(args, policy_group, tokenizer, training_step, wandb_url, tc.chat_template_name)


def main(
    args: Args,
    tc: TokenizerConfig,
    model_config: ModelConfig,
    streaming_config: streaming_data_loader.StreamingDataLoaderConfig,
):
    tokenizer = make_tokenizer(tc, model_config)
    args = setup_runtime_variables(args, streaming_config)

    if args.verbose:
        logging.getLogger().setLevel(logging.DEBUG)
        for handler in logging.getLogger().handlers:
            handler.setLevel(logging.DEBUG)

    beaker_config, wandb_url = setup_experiment_tracking(args, tc, model_config)

    train_dataset, eval_dataset = setup_datasets(args, tc, tokenizer, streaming_config)

    if len(train_dataset) < (needed := max(streaming_config.async_steps, 1) * args.num_unique_prompts_rollout):
        raise ValueError(
            f"Train dataset is too small! Is {len(train_dataset)} prompts, but {needed} are needed to have enough prompts for bsz and prefill. Try reducing async_steps or num_unique_prompts_rollout, or increasing the dataset size."
        )

    if args.cache_dataset_only:
        return

    pprint([args, model_config])

    # Initialize Ray before creating Ray objects
    ray.init(dashboard_host="0.0.0.0", runtime_env={"excludes": [".git/"], "env_vars": dict(os.environ)})

    # Create Ray queues.
    # Since we now send/receive individual prompts, queue size should accommodate
    # all prompts from async_steps + 1 training steps
    queue_size = (streaming_config.async_steps + 1) * args.num_unique_prompts_rollout
    inference_results_Q = ray_queue.Queue(maxsize=queue_size)
    param_prompt_Q = ray_queue.Queue(maxsize=queue_size)
    # We don't care if we ever hit the max, so we let the queue be unbounded.
    evaluation_inference_results_Q = ray_queue.Queue()

<<<<<<< HEAD
    reward_fn = make_reward_fn(args)
    generation_configs = create_generation_configs(args, streaming_config)

    (policy_group, vllm_engines, tool_objects, resume_training_step, episode, actor_manager, model_dims) = (
=======
    reward_config = RewardConfig(
        apply_r1_style_format_reward=args.apply_r1_style_format_reward,
        r1_style_format_reward=args.r1_style_format_reward,
        apply_verifiable_reward=args.apply_verifiable_reward,
        verification_reward=args.verification_reward,
        non_stop_penalty=args.non_stop_penalty,
        non_stop_penalty_value=args.non_stop_penalty_value,
        only_reward_good_outputs=args.only_reward_good_outputs,
        additive_format_reward=args.additive_format_reward,
        verifier_functions=build_all_verifiers(args),
    )

    policy_group, vllm_engines, tool_objects, resume_training_step, episode, actor_manager = (
>>>>>>> 2d9ba7d0
        create_model_and_optimizer(
            args,
            tc,
            model_config,
            beaker_config,
            wandb_url,
            tokenizer,
            inference_results_Q,
            param_prompt_Q,
            evaluation_inference_results_Q,
<<<<<<< HEAD
            streaming_config,
            train_dataset,
            reward_fn,
            generation_configs["train"],
=======
            reward_config,
            train_dataset,
            eval_dataset,
>>>>>>> 2d9ba7d0
        )
    )

    checkpoint_state = None
    if args.checkpoint_state_dir and os.path.exists(args.checkpoint_state_dir):
        # Try to load the checkpoint state from the first rank
        checkpoint_path = os.path.join(args.checkpoint_state_dir, "global_0", "state.pt")
        if os.path.exists(checkpoint_path):
            checkpoint_state = torch.load(checkpoint_path, map_location="cpu", weights_only=False)
            logger.info(f"Loaded checkpoint state from {checkpoint_path}")

            episode = checkpoint_state["episode"]
            logger.info(f"Restored episode count: {episode}")

<<<<<<< HEAD
    # Create additional queues (main queues already created above)
    packed_sequences_Q = Queue(maxsize=streaming_config.async_steps)
    generate_metrics_Q = Queue(maxsize=streaming_config.async_steps)
    weight_sync_metrics_Q = Queue(maxsize=streaming_config.async_steps)
=======
    data_loader = data_loader_lib.HFDataLoader(
        dataset=train_dataset,
        batch_size=1,
        seed=args.seed,
        rank=0,
        world_size=1,
        work_dir=args.output_dir,
        automatic_reshuffle=True,
    )

    if checkpoint_state and "dataloader_state" in checkpoint_state:
        data_loader.load_state_dict(checkpoint_state["dataloader_state"])
        logger.info("Restored dataloader state from checkpoint")

    # Create additional queues (main queues already created above)
    packed_sequences_Q = Queue(maxsize=args.async_steps)
    generate_metrics_Q = Queue(maxsize=args.async_steps)
    weight_sync_metrics_Q = Queue(maxsize=args.async_steps)
>>>>>>> 2d9ba7d0

    stop_event = threading.Event()
    executor = futures.ThreadPoolExecutor(max_workers=3, thread_name_prefix="grpo")

    try:
        episode = run_training(
            args,
            streaming_config,
            tokenizer,
            train_dataset,
            eval_dataset,
            policy_group,
            vllm_engines,
            generation_configs,
<<<<<<< HEAD
            reward_fn,
=======
            data_loader,
>>>>>>> 2d9ba7d0
            resume_training_step,
            episode,
            wandb_url,
            tc,
            stop_event,
            executor,
            inference_results_Q,
            param_prompt_Q,
            evaluation_inference_results_Q,
            packed_sequences_Q,
            generate_metrics_Q,
            weight_sync_metrics_Q,
            actor_manager,
            model_dims,
            checkpoint_state,
        )
    except Exception as e:
        if args.send_slack_alerts:
            utils.send_slack_alert(e)
        raise
    finally:
        cleanup_training_resources(
            stop_event, executor, [inference_results_Q, param_prompt_Q, evaluation_inference_results_Q], actor_manager
        )

    # Ai2 logic: we use /output to store the artifacts of the job, so we
    # make a copy of the model to `/output` in the end.
    if (
        args.try_auto_save_to_beaker
        and is_beaker_job()
        and len(beaker_config.beaker_dataset_id_urls) > 0
        and args.output_dir.rstrip("/") != "/output"
        and os.path.isdir(args.output_dir)
    ):
        shutil.copytree(args.output_dir, "/output", dirs_exist_ok=True)
    logger.info("finished training")

    accelerator = Namespace()
    accelerator.is_main_process = True  # hack
    if args.push_to_hub:
        logger.info("Pushing model to hub")
        push_folder_to_hub(accelerator, args.output_dir, args.hf_repo_id, args.hf_repo_revision)

    # Check for runtime leaks before exiting
    logger.info("Checking for runtime leaks...")

    utils.check_runtime_leaks()


if __name__ == "__main__":
    utils.check_oe_eval_internal()

    parser = ArgumentParserPlus((Args, TokenizerConfig, ModelConfig, streaming_data_loader.StreamingDataLoaderConfig))
    args, tokenizer_config, model_config, streaming_config = parser.parse_args_into_dataclasses()
    assert isinstance(args, Args)
    assert isinstance(tokenizer_config, TokenizerConfig)
    assert isinstance(model_config, ModelConfig)
    assert isinstance(streaming_config, streaming_data_loader.StreamingDataLoaderConfig)

    main(args, tokenizer_config, model_config, streaming_config)<|MERGE_RESOLUTION|>--- conflicted
+++ resolved
@@ -55,10 +55,7 @@
 import threading
 import time
 from argparse import Namespace
-<<<<<<< HEAD
 from collections import defaultdict
-=======
->>>>>>> 2d9ba7d0
 from collections.abc import Callable
 from dataclasses import asdict, dataclass, field
 from datetime import timedelta
@@ -109,13 +106,8 @@
     print_rich_table,
     push_folder_to_hub,
 )
-<<<<<<< HEAD
-from open_instruct.queue_types import ShutdownSentinel
-from open_instruct.rl_utils import PackedSequences, Timer, pack_sequences
-=======
-from open_instruct.queue_types import GenerationResult, PromptRequest, RequestInfo, TokenStatistics
+from open_instruct.queue_types import ShutdownSentinel, GenerationResult, PromptRequest, RequestInfo, TokenStatistics
 from open_instruct.rl_utils import PackedSequences, Timer, masked_mean, pack_sequences
->>>>>>> 2d9ba7d0
 from open_instruct.utils import (
     ArgumentParserPlus,
     BeakerRuntimeConfig,
@@ -241,12 +233,6 @@
     """Enable immediate stopping of request processing when should_stop is set, allowing for quick pausing and resumption"""
     kl_estimator: Literal[0, 1, 2, 3] = 2
     """the KL estimator to use"""
-<<<<<<< HEAD
-    masked_mean_axis: int | None = None
-    """the axis to compute the mean of the masked values"""
-    masked_mean_denominator: float | None = None
-    """Optional constant denominator for masked_mean; if set, divides by this instead of mask.sum"""
-=======
     pack_length: int = 512
     """the length of the pack (you should prob set to the max length of the model)"""
     loss_denominator: str = "token"
@@ -254,7 +240,6 @@
     when "token", the loss is divided by the total number of tokens in the batch (standard LM training).
     when a float value, the loss is divided by this value (ideally, max tokens in batch, per Dr GRPO).
     """
->>>>>>> 2d9ba7d0
     alpha: float = 0.6
     """The alpha value for doing polyak updates (ref_param = alpha * param + (1 - alpha) * ref_param)
     reference: [TR-DPO](https://huggingface.co/papers/2404.09656), but it's actually pretty commonly
@@ -264,9 +249,6 @@
     """How many training steps to take before updating the reference policy."""
     load_ref_policy: bool = True
     """Whether to load and use a reference policy for KL penalty calculation."""
-<<<<<<< HEAD
-
-=======
     advantage_normalization_type: Literal["standard", "centered"] = "standard"
     """The type of advantage normalization to use. Standard normalization is the default: it subtracts the mean and
     divides by the standard deviation. Centered normalization is the same but subtracts the mean only (e.g., used in
@@ -280,7 +262,6 @@
     """Whether to filter out prompts with zero reward std (all samples have the same score)."""
     no_resampling_pass_rate: float | None = None
     """If the response to a prompt is solved at a rate higher than this, do not resample this prompt again"""
->>>>>>> 2d9ba7d0
     record_entropy: bool = False
     """whether to record the entropy of the policy during training. Uses extra memory."""
     use_vllm_logprobs: bool = False
@@ -463,17 +444,10 @@
                 "Cannot use both `use_vllm_logprobs` and `truncated_importance_sampling_ratio_cap`. "
                 "use_vllm_logprobs sets old_logprobs to vLLM logprobs, making importance sampling pointless."
             )
-<<<<<<< HEAD
-        if self.masked_mean_denominator is not None:
-            assert self.masked_mean_denominator > 0, (
-                f"masked_mean_denominator (={self.masked_mean_denominator}) must be greater than 0!"
-            )
-=======
         self.loss_denominator = utils.get_denominator(self.loss_denominator)
         assert self.num_samples_per_prompt_rollout > 0, "Number of samples per prompt must be greater than 0!"
         if self.num_samples_per_prompt_rollout == 1:
             logger.warning("num_samples_per_prompt_rollout is 1. This reduces GRPO to REINFORCE.")
->>>>>>> 2d9ba7d0
         assert self.apply_verifiable_reward or self.apply_r1_style_format_reward or self.non_stop_penalty, (
             "At least one reward must be applied!"
         )
@@ -539,37 +513,11 @@
             self.max_possible_score += self.r1_style_format_reward
 
 
-<<<<<<< HEAD
-def masked_mean(
-    values: torch.Tensor, mask: torch.Tensor, axis: int | None = None, denominator: float | None = None
-) -> torch.Tensor:
-    """Compute mean of tensor with a masked values."""
-    numerator = (values * mask).sum(axis=axis)
-    denom = mask.sum(axis=axis) if denominator is None else denominator
-    return (numerator / denom).mean()
-
-
-def get_num_verifiers(dataset: Dataset) -> int:
-    """Count unique verifiers in the dataset.
-
-    Each example can have one verifier (string) or multiple verifiers (list of strings).
-    This function flattens all verifier sources and returns the count of unique ones.
-
-    Args:
-        dataset: A HuggingFace Dataset containing a VERIFIER_SOURCE_KEY column.
-
-    Returns:
-        The number of unique verifiers in the dataset.
-    """
-    verifier_sources = dataset[VERIFIER_SOURCE_KEY]
-    return len(set(chain.from_iterable(v if isinstance(v, list) else [v] for v in verifier_sources)))
-=======
 def collate_fn(tensors_list: list[torch.Tensor], pad_token_id: int, pin_memory: bool = True) -> torch.Tensor:
     padded_tensor = torch.nn.utils.rnn.pad_sequence(tensors_list, batch_first=True, padding_value=pad_token_id)
     if pin_memory:
         padded_tensor = padded_tensor.pin_memory()
     return padded_tensor
->>>>>>> 2d9ba7d0
 
 
 @Timer("🔄 [Data Preparation Thread] Prepare collated data for each worker")
@@ -1054,7 +1002,35 @@
 
         return collated_logprobs, collated_entropies
 
-<<<<<<< HEAD
+    def calculate_token_counts(
+        self, accumulation_steps: int, collated_response_masks: list[torch.Tensor]
+    ) -> dict[int, float]:
+        """
+        Compute the number of training tokens in each batch for this set of responses.
+        Return a dictionary of batch indices to the number of training tokens in that batch.
+        """
+        accumulation_counts: dict[int, float] = {}
+        local_counts = []
+
+        for response_mask in collated_response_masks:
+            response_mask = response_mask.to(self.device)
+            mask = response_mask[:, 1:].bool()
+            local_counts.append(mask.sum().float())
+
+        if not local_counts:
+            return accumulation_counts
+
+        # do the all_reduce once to avoid calling each loop
+        counts_tensor = torch.stack(local_counts)
+        dist.all_reduce(counts_tensor, op=dist.ReduceOp.SUM)
+
+        for i, count in enumerate(counts_tensor):
+            group_idx = i // accumulation_steps
+            key = int(group_idx * accumulation_steps)
+            accumulation_counts[key] = accumulation_counts.get(key, 0.0) + count.item()
+
+        return accumulation_counts
+
     def step(self):
         batch_data = next(self.dataloader)
         batch_metrics = batch_data["metrics"]
@@ -1065,49 +1041,6 @@
         collated_advantages = batch_data["collated_advantages"]
         collated_response_masks = batch_data["collated_response_masks"]
         collated_vllm_logprobs = batch_data["collated_vllm_logprobs"]
-
-=======
-    def calculate_token_counts(
-        self, accumulation_steps: int, collated_response_masks: list[torch.Tensor]
-    ) -> dict[int, float]:
-        """
-        Compute the number of training tokens in each batch for this set of responses.
-        Return a dictionary of batch indices to the number of training tokens in that batch.
-        """
-        accumulation_counts: dict[int, float] = {}
-        local_counts = []
-
-        for response_mask in collated_response_masks:
-            response_mask = response_mask.to(self.device)
-            mask = response_mask[:, 1:].bool()
-            local_counts.append(mask.sum().float())
-
-        if not local_counts:
-            return accumulation_counts
-
-        # do the all_reduce once to avoid calling each loop
-        counts_tensor = torch.stack(local_counts)
-        dist.all_reduce(counts_tensor, op=dist.ReduceOp.SUM)
-
-        for i, count in enumerate(counts_tensor):
-            group_idx = i // accumulation_steps
-            key = int(group_idx * accumulation_steps)
-            accumulation_counts[key] = accumulation_counts.get(key, 0.0) + count.item()
-
-        return accumulation_counts
-
-    def train(
-        self,
-        collated_query_responses,
-        collated_attention_masks,
-        collated_position_ids,
-        collated_advantages,
-        collated_response_masks,
-        collated_vllm_logprobs,
-        pad_token_id: int,
-        num_mini_batches: int,
-    ):
->>>>>>> 2d9ba7d0
         args = self.args
         to_device_inplace(collated_query_responses, self.device)
         to_device_inplace(collated_attention_masks, self.device)
@@ -1664,8 +1597,6 @@
     return utilization_metrics
 
 
-<<<<<<< HEAD
-=======
 @dataclass
 class BatchStatistics:
     prompt_lengths: list[int]
@@ -1935,7 +1866,6 @@
     return combined_result, batch, combined_reward_metrics, batch_stats
 
 
->>>>>>> 2d9ba7d0
 def data_preparation_thread(
     inference_results_Q: ray_queue.Queue,
     param_prompt_Q: ray_queue.Queue,
@@ -1955,35 +1885,20 @@
         with Timer("🚀 [Data Preparation Thread] Getting response ids") as timer:
             result, batch, reward_metrics, batch_stats = accumulate_inference_batches(
                 inference_results_Q,
-<<<<<<< HEAD
-=======
-                args,
->>>>>>> 2d9ba7d0
                 generation_config,
                 num_prompts=args.num_unique_prompts_rollout,
                 model_dims=model_dims,
                 tokenizer=tokenizer,
-<<<<<<< HEAD
                 reward_fn=reward_fn,
                 dataset=train_dataset,
-=======
                 data_loader=data_loader,
                 prompt_dataset=train_dataset,
                 param_prompt_Q=param_prompt_Q,
->>>>>>> 2d9ba7d0
                 actor_manager=actor_manager,
                 active_sampling=args.active_sampling,
                 filter_zero_std_samples=args.filter_zero_std_samples,
                 replenish_prompts=True,
                 no_resampling_pass_rate=args.no_resampling_pass_rate,
-<<<<<<< HEAD
-                iter_dataloader=iter_dataloader,
-                param_prompt_Q=param_prompt_Q,
-                training_step=training_step,
-                verbose=args.verbose,
-                max_possible_score=args.max_possible_score,
-=======
->>>>>>> 2d9ba7d0
             )
             if isinstance(result, ShutdownSentinel):
                 logger.info("[Data Preparation Thread] Received shutdown sentinel, exiting")
@@ -2321,18 +2236,12 @@
     inference_results_Q: ray_queue.Queue,
     param_prompt_Q: ray_queue.Queue,
     evaluation_inference_results_Q: ray_queue.Queue,
-<<<<<<< HEAD
     data_loader_config: streaming_data_loader.StreamingDataLoaderConfig,
     train_dataset: Dataset,
+    eval_dataset,
     reward_fn: Callable,
     generation_config,
-) -> tuple[ModelGroup, list[vllm_utils.LLMRayActor], dict, int, int, ActorManager, utils.ModelDims]:
-=======
-    reward_config: RewardConfig,
-    train_dataset,
-    eval_dataset,
 ) -> tuple[ModelGroup, list[vllm_utils.LLMRayActor], dict, int, int]:
->>>>>>> 2d9ba7d0
     """Create the model, optimizer, and vLLM engines."""
     # Create placement group
     bundles = [{"GPU": actor_num_gpus, "CPU": actor_num_gpus * 10} for actor_num_gpus in args.num_learners_per_node]
@@ -2505,75 +2414,7 @@
     return {"train": generation_config, "eval": eval_generation_config}
 
 
-<<<<<<< HEAD
-=======
-def add_prompt_to_generator(
-    example: dict[str, Any], param_prompt_Q: ray_queue.Queue, generation_config, is_eval: bool
-) -> None:
-    """Add a prompt to the generation queue.
-
-    Args:
-        example: A dict containing:
-            - INPUT_IDS_PROMPT_KEY: The tokenized prompt
-            - dataset_index: Index into the original dataset
-            - prompt_id: Unique identifier for this prompt (epoch_datasetIndex)
-        param_prompt_Q: Queue to put the prompt request
-        generation_config: Generation configuration
-        is_eval: Whether this is an evaluation prompt
-    """
-    param_prompt_Q.put(
-        PromptRequest(
-            prompt=example[INPUT_IDS_PROMPT_KEY],
-            generation_config=generation_config,
-            dataset_index=example["dataset_index"],
-            prompt_id=example["prompt_id"],
-            is_eval=is_eval,
-        )
-    )
-
-
-def load_data_from_packing_thread(
-    packed_sequences_Q: Queue, num_total_tokens: int, stop_event: threading.Event, health_check_fn: Callable[[], None]
-) -> tuple[list[dict[str, list[torch.Tensor]]] | None, dict[str, Any], int, int, list[int] | None, list[int] | None]:
-    """Get the packed sequences with advantages from the packing thread."""
-    with Timer("[Main Thread] 📦 Getting packed sequences from thread") as timer:
-        while True:
-            if stop_event.is_set():
-                logger.warning("[Main Thread] Stop event detected while waiting for packed sequences")
-                return None, {}, num_total_tokens, 0, None, None, 0
-            try:
-                # When running at 32k generation length, it typically takes 900s to generate data,
-                # so you might see this fire a bunch of times. That's normal!
-                packed_data = packed_sequences_Q.get(timeout=300)
-                break
-            except Empty:
-                health_check_fn()
-                logger.warning("[Main Thread] Timeout waiting for packed sequences. Retrying...")
-        data_thread_metrics = packed_data["metrics"]
-        B = packed_data["B"]
-        collated_data = packed_data["collated_data"]
-        num_step_tokens = packed_data["num_new_tokens"]
-        num_total_tokens += num_step_tokens
-        prompt_lengths = packed_data["prompt_lengths"]
-        response_lengths = packed_data["response_lengths"]
-        num_filtered_prompts = packed_data["num_filtered_prompts"]
-
-    data_thread_metrics["time/trainer_idling"] = timer.duration
-    if B == 0:
-        logger.warning("[Main Thread] 🤡 After packing, there is not enough data to train")
-        return None, data_thread_metrics, num_total_tokens, 0, None, None, 0
-    return (
-        collated_data,
-        data_thread_metrics,
-        num_total_tokens,
-        num_step_tokens,
-        prompt_lengths,
-        response_lengths,
-        num_filtered_prompts,
-    )
-
-
->>>>>>> 2d9ba7d0
+
 def weight_sync_thread(
     args: Args,
     stop_event: threading.Event,
@@ -2758,11 +2599,7 @@
     evaluation_inference_results_Q: ray_queue.Queue,
     tokenizer,
     episode,
-<<<<<<< HEAD
-    eval_dataset,
-=======
     eval_dataset: Dataset,
->>>>>>> 2d9ba7d0
     eval_generation_config,
     generate_metrics_Q: Queue,
     num_eval_prompts: int,
@@ -2778,20 +2615,12 @@
         # Accumulate evaluation results from all vLLM engines
         eval_result, eval_batch, eval_reward_metrics, _ = accumulate_inference_batches(
             evaluation_inference_results_Q,
-<<<<<<< HEAD
-=======
-            args,
->>>>>>> 2d9ba7d0
             eval_generation_config,
             num_prompts=num_eval_prompts,
             model_dims=model_dims,
             tokenizer=tokenizer,
-<<<<<<< HEAD
             reward_fn=reward_fn,
-            dataset=eval_dataset,
-=======
             prompt_dataset=eval_dataset,
->>>>>>> 2d9ba7d0
             actor_manager=actor_manager,
             timeout=timeout,
             active_sampling=False,
@@ -2958,11 +2787,8 @@
     policy_group,
     vllm_engines,
     generation_configs,
-<<<<<<< HEAD
     reward_fn,
-=======
     data_loader,
->>>>>>> 2d9ba7d0
     resume_training_step,
     episode,
     wandb_url,
@@ -3000,26 +2826,7 @@
         [engine.ready.remote() for engine in vllm_engines], "Checking engines are ready to work", timeout=300
     )
 
-<<<<<<< HEAD
     logger.info("======== ✅ Dataloaders already initialized in actors =========")
-=======
-    logger.info("======== ✅ data preparation thread starts =========")
-    packing_future = executor.submit(
-        data_preparation_thread,
-        inference_results_Q,
-        param_prompt_Q,
-        packed_sequences_Q,
-        args,
-        tokenizer,
-        args.num_training_steps,
-        generation_configs["train"],
-        resume_training_step,
-        data_loader,
-        train_dataset,
-        actor_manager,
-        model_dims,
-    )
->>>>>>> 2d9ba7d0
 
     def health_check_fn():
         [f.result() for f in [weight_sync_thread_future] if f.done()]
@@ -3029,13 +2836,6 @@
             enable=False,
         )
 
-<<<<<<< HEAD
-=======
-    # Send initial data to ensure we have a N-step offset.
-    for _ in range(args.async_steps * args.num_unique_prompts_rollout):
-        example = next(data_loader)
-        add_prompt_to_generator(example, param_prompt_Q, generation_configs["train"], is_eval=False)
->>>>>>> 2d9ba7d0
     if checkpoint_state and "num_total_tokens" in checkpoint_state:
         num_total_tokens = checkpoint_state["num_total_tokens"]
         logger.info(f"Restored num_total_tokens: {num_total_tokens}")
@@ -3080,23 +2880,10 @@
             and eval_data_loader is not None
             and (args.eval_on_step_0 or training_step > 1)
         ):
-<<<<<<< HEAD
-            for eval_index, eval_example in enumerate(eval_dataset):
-                add_prompt_to_generator(
-                    eval_example,
-                    eval_index,
-                    0,
-                    training_step,
-                    param_prompt_Q,
-                    generation_configs["eval"],
-                    is_eval=True,
-                )
-=======
             for eval_example in iter(eval_data_loader):
                 add_prompt_to_generator(eval_example, param_prompt_Q, generation_configs["eval"], is_eval=True)
         if collated_data is None:
             continue
->>>>>>> 2d9ba7d0
 
         episode += args.num_unique_prompts_rollout * streaming_config.num_samples_per_prompt_rollout
 
@@ -3135,23 +2922,17 @@
             and args.checkpoint_state_dir is not None
         ):
             with Timer("[Main Thread] 🗡️ Saving checkpoint state"):
-<<<<<<< HEAD
-=======
                 # Save comprehensive client state including dataloader state
->>>>>>> 2d9ba7d0
                 client_state = {
                     "training_step": training_step,
                     "episode": episode,
                     "num_total_tokens": num_total_tokens,
                 }
 
-<<<<<<< HEAD
-=======
                 # Save dataloader state
                 if data_loader is not None:
                     client_state["dataloader_state"] = data_loader.state_dict()
 
->>>>>>> 2d9ba7d0
                 ray_get_with_progress(
                     [
                         policy_group.models[i].save_checkpoint_state.remote(args.checkpoint_state_dir, client_state)
@@ -3224,12 +3005,6 @@
     # We don't care if we ever hit the max, so we let the queue be unbounded.
     evaluation_inference_results_Q = ray_queue.Queue()
 
-<<<<<<< HEAD
-    reward_fn = make_reward_fn(args)
-    generation_configs = create_generation_configs(args, streaming_config)
-
-    (policy_group, vllm_engines, tool_objects, resume_training_step, episode, actor_manager, model_dims) = (
-=======
     reward_config = RewardConfig(
         apply_r1_style_format_reward=args.apply_r1_style_format_reward,
         r1_style_format_reward=args.r1_style_format_reward,
@@ -3241,9 +3016,9 @@
         additive_format_reward=args.additive_format_reward,
         verifier_functions=build_all_verifiers(args),
     )
-
-    policy_group, vllm_engines, tool_objects, resume_training_step, episode, actor_manager = (
->>>>>>> 2d9ba7d0
+    generation_configs = create_generation_configs(args, streaming_config)
+
+    (policy_group, vllm_engines, tool_objects, resume_training_step, episode, actor_manager, model_dims) = (
         create_model_and_optimizer(
             args,
             tc,
@@ -3254,16 +3029,11 @@
             inference_results_Q,
             param_prompt_Q,
             evaluation_inference_results_Q,
-<<<<<<< HEAD
             streaming_config,
             train_dataset,
-            reward_fn,
+            eval_dataset,
+            reward_config,
             generation_configs["train"],
-=======
-            reward_config,
-            train_dataset,
-            eval_dataset,
->>>>>>> 2d9ba7d0
         )
     )
 
@@ -3278,12 +3048,6 @@
             episode = checkpoint_state["episode"]
             logger.info(f"Restored episode count: {episode}")
 
-<<<<<<< HEAD
-    # Create additional queues (main queues already created above)
-    packed_sequences_Q = Queue(maxsize=streaming_config.async_steps)
-    generate_metrics_Q = Queue(maxsize=streaming_config.async_steps)
-    weight_sync_metrics_Q = Queue(maxsize=streaming_config.async_steps)
-=======
     data_loader = data_loader_lib.HFDataLoader(
         dataset=train_dataset,
         batch_size=1,
@@ -3302,7 +3066,6 @@
     packed_sequences_Q = Queue(maxsize=args.async_steps)
     generate_metrics_Q = Queue(maxsize=args.async_steps)
     weight_sync_metrics_Q = Queue(maxsize=args.async_steps)
->>>>>>> 2d9ba7d0
 
     stop_event = threading.Event()
     executor = futures.ThreadPoolExecutor(max_workers=3, thread_name_prefix="grpo")
@@ -3317,11 +3080,7 @@
             policy_group,
             vllm_engines,
             generation_configs,
-<<<<<<< HEAD
-            reward_fn,
-=======
             data_loader,
->>>>>>> 2d9ba7d0
             resume_training_step,
             episode,
             wandb_url,
