--- conflicted
+++ resolved
@@ -392,10 +392,7 @@
             os.environ["VLLM_RAY_BUNDLE_INDICES"] = ",".join(map(str, bundle_indices))
             self.logger.info(f"creating LLM with bundle_indices={bundle_indices}")
 
-<<<<<<< HEAD
-=======
         # for some reason log stats causes a crash in the engine at assert outputs.scheduler_stats is not None
->>>>>>> b39af144
         self.llm_engine = vllm.LLMEngine.from_engine_args(vllm.EngineArgs(*args, **kwargs, disable_log_stats=True))
 
         self.prompt_queue = prompt_queue
