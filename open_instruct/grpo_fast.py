# Copyright 2024 AllenAI. All rights reserved.
#
# Licensed under the Apache License, Version 2.0 (the "License");
# you may not use this file except in compliance with the License.
# You may obtain a copy of the License at
#
#     http://www.apache.org/licenses/LICENSE-2.0
#
# Unless required by applicable law or agreed to in writing, software
# distributed under the License is distributed on an "AS IS" BASIS,
# WITHOUT WARRANTIES OR CONDITIONS OF ANY KIND, either express or implied.
# See the License for the specific language governing permissions and
# limitations under the License.
# ---------------------------------------------------------------------
# Part of the code is adapted from https://github.com/OpenRLHF/OpenRLHF
# which has the following license:
# Copyright [yyyy] [name of copyright owner]
#
# Licensed under the Apache License, Version 2.0 (the "License");
# you may not use this file except in compliance with the License.
# You may obtain a copy of the License at
#
#     http://www.apache.org/licenses/LICENSE-2.0
#
# Unless required by applicable law or agreed to in writing, software
# distributed under the License is distributed on an "AS IS" BASIS,
# WITHOUT WARRANTIES OR CONDITIONS OF ANY KIND, either express or implied.
# See the License for the specific language governing permissions and
# limitations under the License.
# isort: off
import os
from concurrent import futures

# We need to set NCCL_CUMEM_ENABLE=0 for performance reasons; see:
# https://github.com/vllm-project/vllm/issues/5723#issuecomment-2554389656
os.environ["NCCL_CUMEM_ENABLE"] = "0"  # NOQA
try:
    import deepspeed

    # @vwxyzjn: when importing on CPU-only machines, we get the following error:
    # RuntimeError: 0 active drivers ([]). There should only be one.
    # so we need to catch the exception and do nothing
    # https://github.com/deepspeedai/DeepSpeed/issues/7028
except Exception:
    pass

from open_instruct import utils

# isort: on
import asyncio
import json
import logging
import math
import random
import shutil
import socket
import threading
import time
from argparse import Namespace
from collections import defaultdict
from dataclasses import asdict, dataclass, field
from datetime import timedelta
from queue import Empty, Full, Queue
from typing import Any, Callable, Dict, Iterator, List, Literal, Optional

import datasets
import numpy as np
import pandas as pd
import ray
import torch
import torch.distributed as dist
import torch.utils
import torch.utils.data
import vllm
import wandb
from huggingface_hub import HfApi
from peft import PeftModel, get_peft_model_state_dict
from ray.util import queue as ray_queue
from ray.util.placement_group import PlacementGroup, placement_group
from ray.util.scheduling_strategies import PlacementGroupSchedulingStrategy
from rich.pretty import pprint
from tqdm import tqdm
from transformers import AutoModelForCausalLM, PreTrainedModel, PreTrainedTokenizer, get_scheduler
from transformers.integrations import HfDeepSpeedConfig

from open_instruct import logger_utils, vllm_utils
from open_instruct.actor_manager import ActorManager
from open_instruct.dataset_transformation import (
    GROUND_TRUTHS_KEY,
    INPUT_IDS_PROMPT_KEY,
    RAW_PROMPT_KEY,
    VERIFIER_SOURCE_KEY,
    TokenizerConfig,
    get_cached_dataset_tulu,
    visualize_token,
)
from open_instruct.ground_truth_utils import (
    build_all_verifiers,
    cleanup_all_llm_judge_clients,
    soft_format_reward_func,
)
from open_instruct.model_utils import (
    Batch,
    ModelConfig,
    apply_verifiable_reward,
    disable_dropout_in_model,
    entropy_from_logits,
    get_olmo3_generation_config,
    log_softmax_and_gather,
    print_rich_single_line_metrics,
    print_rich_table,
    push_folder_to_hub,
)
from open_instruct.queue_types import GenerationResult, PromptRequest, RequestInfo, TokenStatistics
from open_instruct.rl_utils2 import Timer, pack_sequences
from open_instruct.tools.tool_actor import TOOL_CLASS_REGISTRY, ToolActor
from open_instruct.tools.utils.tool_proxy import ToolProxy
from open_instruct.utils import (
    ArgumentParserPlus,
    BeakerRuntimeConfig,
    RayProcess,
    _z3_params_to_fetch,
    calibrate_checkpoint_state_dir,
    clean_last_n_checkpoints_deepspeed,
    download_latest_checkpoint_from_gs,
    get_beaker_whoami,
    get_eval_ds_config,
    get_optimizer_grouped_parameters,
    get_train_ds_config,
    get_wandb_tags,
    is_beaker_job,
    launch_ai2_evals_on_weka,
    maybe_get_beaker_config,
    maybe_update_beaker_description,
    maybe_use_ai2_hf_entity,
    maybe_use_ai2_wandb_entity,
    ray_get_with_progress,
    repeat_each,
    sync_gs_bucket,
)

logger = logger_utils.setup_logger(__name__)

INVALID_LOGPROB = 1.0


class ShutdownSentinel:
    """Sentinel value to signal thread shutdown via queue."""


@dataclass
class Args:
    # Dataset
    dataset_mixer_list: List[str] = field(default_factory=lambda: ["ai2-adapt-dev/rlvr_gsm8k_zs", "1.0"])
    """A list of datasets (local or HF) to sample from."""
    dataset_mixer_eval_list: List[str] = field(default_factory=lambda: ["ai2-adapt-dev/rlvr_gsm8k_zs", "1.0"])
    """A list of datasets (local or HF) to sample from for evaluation."""
    dataset_mixer_list_splits: List[str] = field(default_factory=lambda: ["train"])
    """The dataset splits to use for training"""
    dataset_mixer_eval_list_splits: List[str] = field(default_factory=lambda: ["test"])
    """The dataset splits to use for evaluation"""
    dataset_transform_fn: list[str] = field(default_factory=lambda: ["rlvr_tokenize_v1", "rlvr_max_length_filter_v1"])
    """The list of transform functions to apply to the dataset."""
    dataset_cache_mode: Literal["hf", "local"] = "local"
    """The mode to use for caching the dataset."""
    dataset_local_cache_dir: str = "local_dataset_cache"
    """The directory to save the local dataset cache to."""
    dataset_config_hash: Optional[str] = None
    """The hash of the dataset configuration."""
    dataset_config_eval_hash: Optional[str] = None
    """The hash of the dataset configuration for evaluation."""
    dataset_skip_cache: bool = False
    """Whether to skip the cache."""
    shuffle_eval_dataset: bool = False
    """Whether to shuffle the evaluation dataset."""
    max_prompt_token_length: int = 256
    """The maximum prompt token length to use for the dataset"""
    system_prompt_override_file: Optional[str] = None
    """Path to a text file containing a system prompt to override the dataset's system prompts"""

    # Experiment
    exp_name: str = os.path.basename(__file__)[: -len(".py")]
    """The name of this experiment"""
    seed: int = 1
    """Seed of the experiment"""
    run_name: Optional[str] = None
    """RUNTIME VALUE: A unique name of this run"""

    # Optimizer
    learning_rate: float = 2e-5
    """The initial learning rate for AdamW optimizer."""
    lr_scheduler_type: Literal[
        "linear", "cosine", "cosine_with_restarts", "polynomial", "constant", "constant_with_warmup"
    ] = "linear"
    """Which scheduler to use"""
    warm_up_steps: int = 0
    """Number of warm up steps for the scheduler"""
    warmup_ratio: float = 0.0
    """Ratio of warmup steps to total steps (takes precedence over `warm_up_steps`)"""
    weight_decay: float = 0.0
    """Weight decay for AdamW if we apply some."""
    set_weight_decay_on_bias_and_norm: bool = True
    """Whether to set weight decay on bias and norm layers"""
    fused_optimizer: bool = False
    """Whether to use fused optimizer"""

    # Batch sizes
    per_device_train_batch_size: int = 1
    """The forward batch size per device (local_micro_batch_size)"""
    total_episodes: int = 100000
    """The total number of episodes in the dataset"""
    world_size: Optional[int] = None
    """RUNTIME VALUE: The number of processes (GPUs) to use"""
    num_training_steps: Optional[int] = None
    """RUNTIME VALUE: The number of training_steps to train"""
    local_eval_every: int = 100
    """Run evaluation after this many training steps. This controls in-loop evals, which reuse the generation/reward verifier setup. Set to -1 to disable."""
    save_freq: int = 200
    """How many train steps to save the model"""
    allow_world_padding: bool = False
    """Whether to allow world padding. This is useful for model sweeps, but wastes compute."""
    backend_timeout: int = 120
    """Timeout for inference/training backends in minutes. Default is 2 hours (120 min)."""

    # Generation
    response_length: int = 256
    """the length of the response"""
    temperature: float = 0.7
    """the sampling temperature"""
    num_unique_prompts_rollout: int = 16
    """The number of unique prompts during rollout"""
    num_samples_per_prompt_rollout: int = 4
    """the number of samples to generate per prompt during rollout, useful for easy-star"""
    stop_strings: Optional[List[str]] = None
    """List of strings that stop the generation when they are generated.
    The returned output will not contain the stop strings."""
    use_fp8_kv_cache: bool = False
    """Whether to use fp8 kv cache. This is useful for larger models or olmo."""

    # Algorithm
    async_steps: int = 1
    """Number of steps ahead to generate responses. Set to 0 to make the code synchronous. Values greater than 0 learn from a policy up to async_steps old like Cleanba (https://arxiv.org/abs/2310.00036)"""
    num_epochs: int = 1
    """the number of epochs to train"""
    num_mini_batches: int = 1
    """Number of minibatches to split a batch into"""
    beta: float = 0.05
    """the beta value of the RLHF objective (KL coefficient)"""
    clip_lower: float = 0.2
    """the lower clip range"""
    clip_higher: float = 0.2
    """the higher clip range. Sometimes we want this to be higher, see DAPO (https://arxiv.org/abs/2503.14476)"""
    truncated_importance_sampling_ratio_cap: float = 0.0
    """The maximum cap for truncated importance sampling ratio (0 means disabled)"""
    inflight_updates: bool = False
    """Enable immediate stopping of request processing when should_stop is set, allowing for quick pausing and resumption"""
    kl_estimator: Literal["kl1", "kl2", "kl3", "kl4"] = "kl3"
    """the KL estimator to use"""
    pack_length: int = 512
    """the length of the pack (you should prob set to the max length of the model)"""
    masked_mean_axis: Optional[int] = None
    """the axis to compute the mean of the masked values"""
    masked_mean_denominator: Optional[float] = None
    """Optional constant denominator for masked_mean; if set, divides by this instead of mask.sum"""
    alpha: float = 0.6
    """The alpha value for doing polyak updates (ref_param = alpha * param + (1 - alpha) * ref_param)
    reference: [TR-DPO](https://huggingface.co/papers/2404.09656), but it's actually pretty commonly
    used. E.g., [TD3](https://arxiv.org/abs/1802.09477) uses https://github.com/vwxyzjn/cleanrl/blob/dcc289fc6f0bda492fa7360a155262cf826b12a5/cleanrl/td3_continuous_action.py#L269
    """
    ref_policy_update_freq: Optional[int] = None
    """How many training steps to take before updating the reference policy."""
    advantage_normalization_type: Literal["standard", "centered"] = "standard"
    """The type of advantage normalization to use. Standard normalization is the default: it subtracts the mean and
    divides by the standard deviation. Centered normalization is the same but subtracts the mean only (e.g., used in
    DR.GRPO https://arxiv.org/pdf/2503.20783)."""
    mask_truncated_completions: bool = False
    """Whether to mask out truncated completions. Also called overlong filtering, from DAPO (https://arxiv.org/abs/2503.14476)."""

    fill_completions: bool = False
    """Whether to refill the batchsize with after filtering."""

    record_entropy: bool = False
    """whether to record the entropy of the policy during training. Uses extra memory."""
    use_vllm_logprobs: bool = False
    """whether to use vLLM's logprobs for training instead of calculating them via forward pass"""

    # Reward
    # -- r1 style format reward
    apply_r1_style_format_reward: bool = False
    """whether to add the R1 style format reward"""
    r1_style_format_reward: float = 1.0
    """the reward value for R1 style format reward"""
    additive_format_reward: bool = False
    """whether to add the format reward to the final reward"""

    # -- verifiable reward
    apply_verifiable_reward: bool = True
    """whether to apply verifiable reward"""
    verification_reward: float = 10.0
    """the reward value for verifiable responses"""
    remap_verifier: str = None
    """Remap verifier like string_f1=general-quality_ref. Currently can only remap once."""

    # -- llm verifiers
    llm_judge_model: str = "azure/gpt-4o-mini-standard"
    """the model to use for the llm judge"""
    llm_judge_max_tokens: int = 2048
    """the max tokens to use for the llm judge"""
    llm_judge_max_context_length: int = 8192
    """the max context length to use for the llm judge"""
    llm_judge_temperature: float = 1.0
    """the temperature to use for the llm judge"""
    llm_judge_timeout: int = 60
    """the timeout to use for the llm judge"""

    # -- code verifier
    code_api_url: str = os.environ.get("CODE_API_URL", "http://localhost:1234") + "/test_program"
    """the api url to use for the code verifier"""
    code_max_execution_time: float = 1.0
    """the max execution time to use for the code verifier"""
    code_pass_rate_reward_threshold: float = 0.0
    """the pass rate reward threshold for the code verifier. If pass rate is less than this threshold, reward is 0.0, otherwise reward is pass rate"""
    code_apply_perf_penalty: bool = False
    """whether to apply a performance penalty to the code verifier"""

    # -- max length verifier
    max_length_verifier_max_length: int = 32768
    """the max length to use for the max length verifier"""

    # -- non stop penalty
    non_stop_penalty: bool = False
    """whether to penalize responses which did not finish generation"""
    non_stop_penalty_value: float = 0.0
    """the reward value for responses which did not finish generation"""

    # Ray
    single_gpu_mode: bool = False
    """whether to collocate vLLM and actor on the same node (mostly for debugging purposes)"""
    num_learners_per_node: List[int] = field(default_factory=lambda: [1])
    """number of GPU deepspeed learners per node (e.g., --num_learners_per_node 2 4 means 2 learner processes
    on the first node and 4 learner processes on the second node; each process will have 1 GPU)"""
    vllm_num_engines: int = 1
    """number of vLLM Engines, set to 0 to disable vLLM"""
    inference_batch_size: Optional[int] = None
    """inference batch size per vLLM engine. If None, calculated as ceil(num_unique_prompts_rollout / vllm_num_engines) * num_samples_per_prompt_rollout"""
    vllm_tensor_parallel_size: int = 1
    """tensor parallel size of vLLM Engine for multi-GPU inference"""
    vllm_enforce_eager: bool = False
    """whether to enforce eager mode for vLLM -- slow inference but needed for multi-node"""
    vllm_sync_backend: str = "nccl"
    """DeepSpeed -> vLLM weight sync backend"""
    vllm_gpu_memory_utilization: float = 0.9
    """vLLM GPU memory utilization"""
    vllm_enable_prefix_caching: bool = False
    """whether to enable prefix caching"""
    vllm_top_p: float = 1.0
    """vLLM top p for nucleus sampling"""
    deepspeed_stage: int = 0
    """the deepspeed stage"""
    gather_whole_model: bool = True
    """whether to gather the whole model to boardcast (not doable for 70B but can be faster for 8B)"""
    enable_queue_dashboard: bool = True
    """whether to enable the ActorManager queue monitoring dashboard"""
    queue_dashboard_port: Optional[int] = None
    """optional port for the dashboard server (if None, finds a free port automatically)"""

    # Experiment tracking
    verbose: bool = False
    """If toggled, debug output will be shown"""
    update_progress_every: int = 10
    """How often to update the progress bar (in steps)."""
    with_tracking: bool = False
    """If toggled, this experiment will be tracked with Weights and Biases"""
    wandb_project_name: str = "open_instruct_internal"
    """The wandb's project name"""
    wandb_entity: Optional[str] = None
    """The entity (team) of wandb's project"""
    push_to_hub: bool = True
    """Whether to upload the saved model to huggingface"""
    hf_entity: Optional[str] = None
    """The user or org name of the model repository from the Hugging Face Hub"""
    hf_repo_id: Optional[str] = None
    """The id of the saved model in the Hugging Face Hub (can be autoset if not given)"""
    hf_repo_revision: Optional[str] = None
    """The revision of the saved model in the Hugging Face Hub (can be autoset if not given)"""
    hf_repo_url: Optional[str] = None
    """The url of the saved model in the Hugging Face Hub (will be autoset)"""
    output_dir: str = "output"
    """Where to save the model"""
    save_traces: bool = False
    """Whether to save learning data traces"""
    cache_dataset_only: bool = False
    """Immediately exit after caching the dataset"""
    keep_last_n_checkpoints: int = 3
    """How many checkpoints to keep in the output directory. -1 for all."""
    checkpoint_state_freq: int = -1
    """How often to save the model checkpoint, optimizer states, and lr scheduler states (in steps)"""
    checkpoint_state_dir: Optional[str] = None
    """Where to save the model checkpoint (if applicable)"""
    gs_checkpoint_state_dir: Optional[str] = None
    """The actual `checkpoint_state_dir` to use (handling the case where gs_bucket_path is provided)"""

    # Ai2 specific settings
    try_launch_beaker_eval_jobs_on_weka: bool = False
    """Whether to launch beaker evaluation jobs after training on weka"""
    try_auto_save_to_beaker: bool = True
    """Whether to try to save the model to Beaker dataset `/output` after training"""
    gs_bucket_path: Optional[str] = None
    """The path to the gs bucket to save the model to"""
    oe_eval_tasks: Optional[List[str]] = None
    """The beaker evaluation tasks to launch"""
    oe_eval_max_length: int = 4096
    """the max generation length for evaluation for oe-eval"""
    oe_eval_beaker_image: Optional[str] = None
    """the docker image for evaluation for oe-eval"""
    eval_priority: Literal["low", "normal", "high", "urgent"] = "normal"
    """the priority of auto-launched evaluation jobs"""

    # Evaluation behavior
    eval_on_step_0: bool = False
    """Whether to run local evaluation at training step 0. Defaults to False."""

    # Tool settings
    tools: Optional[List[str]] = None
    """If set, use the tool mapped to the string. Currently only supports `search`, `code` by default."""
    max_tool_calls: List[int] = field(default_factory=lambda: [5])
    """Maximum number of tool calls allowed. If a list is provided, it must have length 1 (applies to all tools) or same length as tools (per-tool limit)."""
    mask_tool_use: bool = True
    """Whether to mask the tool output. By default on."""
    only_reward_good_outputs: bool = False
    """Whether to only reward good outputs. By default off. Useful to force the model to use the tool(s)."""
    tool_max_concurrency: int = 512
    """The maximum number of concurrent tool calls allowed across all rollouts per tool."""

    # code-tool specific settings
    code_tool_api_endpoint: Optional[str] = None

    # search-tool specific settings
    # rl-rag tool settings. These are shared across different tools.
    number_documents_to_search: int = 3
    """The maximum number of documents to retrieve for each query."""
    search_api_endpoint: Optional[str] = None
    """The API endpoint for the search engine."""

    def __post_init__(self):
        if os.environ.get("VLLM_USE_V1") == "0":
            logger.warning("When using the v0 version of vLLM, caching is broken and will never be invalidated.")
            if self.vllm_enable_prefix_caching:
                raise ValueError("Prefix caching is currently not supported for v0.")
        if self.use_vllm_logprobs and self.truncated_importance_sampling_ratio_cap > 0.0:
            raise ValueError(
                "Cannot use both `use_vllm_logprobs` and `truncated_importance_sampling_ratio_cap`. "
                "use_vllm_logprobs sets old_logprobs to vLLM logprobs, making importance sampling pointless."
            )
        if self.masked_mean_denominator is not None:
            assert self.masked_mean_denominator > 0, (
                f"masked_mean_denominator (={self.masked_mean_denominator}) must be greater than 0!"
            )
        assert self.num_samples_per_prompt_rollout > 0, "Number of samples per prompt must be greater than 0!"
        if self.num_samples_per_prompt_rollout == 1:
            logger.warning("num_samples_per_prompt_rollout is 1. This reduces GRPO to REINFORCE.")
        assert self.apply_verifiable_reward or self.apply_r1_style_format_reward or self.non_stop_penalty, (
            "At least one reward must be applied!"
        )
        # Ensure we have enough prompts for all VLLM engines
        if self.num_unique_prompts_rollout < self.vllm_num_engines:
            logger.warning(
                f"With num_unique_prompts_rollout={self.num_unique_prompts_rollout} < "
                f"vllm_num_engines={self.vllm_num_engines}, vllm will be generating data for multiple "
                "batches simultaneously. This is fine but might be unexpected behaviour."
            )
        # Initialize stop_strings if None
        if self.stop_strings is None:
            self.stop_strings = []
        if self.inference_batch_size is None:
            total_prompts = self.num_samples_per_prompt_rollout * self.num_unique_prompts_rollout
            self.inference_batch_size = max(1, math.ceil(total_prompts / self.vllm_num_engines))
        assert self.pack_length >= self.max_prompt_token_length + self.response_length, (
            "The `pack_length` needs to be greater than the sum of `max_prompt_token_length` and `response_length`!"
        )
        if self.checkpoint_state_freq > 0 and self.checkpoint_state_dir is None:
            raise ValueError("`checkpoint_state_dir` must be provided if `checkpoint_state_freq` is greater than 0!")
        if self.checkpoint_state_dir is not None and self.checkpoint_state_freq == -1:
            raise ValueError("`checkpoint_state_freq` must be greater than 0 if `checkpoint_state_dir` is provided!")

        if self.gs_checkpoint_state_dir is not None and not self.gs_checkpoint_state_dir.startswith("gs://"):
            raise ValueError(f"`gs_checkpoint_state_dir` must start with 'gs://', got: {self.gs_checkpoint_state_dir}")
        if self.gs_bucket_path is not None and not self.gs_bucket_path.startswith("gs://"):
            raise ValueError(f"`gs_bucket_path` must start with 'gs://', got: {self.gs_bucket_path}")

        if self.gs_bucket_path is not None and self.gs_checkpoint_state_dir is None:
            if self.checkpoint_state_dir is None:
                raise ValueError("`checkpoint_state_dir` must be provided when using `gs_bucket_path`!")
            checkpoint_dir_name = self.checkpoint_state_dir.rstrip("/")
            beaker_users = get_beaker_whoami()
            if beaker_users is not None:
                self.gs_checkpoint_state_dir = f"{self.gs_bucket_path}/{beaker_users}/{checkpoint_dir_name}"
            else:
                self.gs_checkpoint_state_dir = f"{self.gs_bucket_path}/{checkpoint_dir_name}"

        if self.checkpoint_state_dir is not None:
            if self.gs_checkpoint_state_dir is not None:
                download_latest_checkpoint_from_gs(self.gs_checkpoint_state_dir, self.checkpoint_state_dir)
            calibrate_checkpoint_state_dir(self.checkpoint_state_dir)
        if self.tools is not None and len(self.tools) > 0:
            for tool in self.tools:
                if tool not in TOOL_CLASS_REGISTRY:
                    raise ValueError(
                        f"Tool {tool} is not supported. Supported tools are: {', '.join(TOOL_CLASS_REGISTRY.keys())}"
                    )
            assert len(self.tools) == len(set(self.tools)), "Duplicate tools are not allowed"
            if self.use_vllm_logprobs or self.truncated_importance_sampling_ratio_cap > 0.0:
                assert self.mask_tool_use, (
                    "Must mask tool use when using vLLM logprobs or truncated importance sampling."
                )


def next_batch(dataset_indices: List[int], dataset: datasets.Dataset) -> Batch:
    """Extract next batch of data based on indices."""
    data_next = dataset[dataset_indices]
    return Batch(
        queries=data_next[INPUT_IDS_PROMPT_KEY],
        ground_truths=data_next[GROUND_TRUTHS_KEY],
        datasets=data_next[VERIFIER_SOURCE_KEY],
        raw_queries=data_next[RAW_PROMPT_KEY],
        indices=dataset_indices,
    )


def masked_mean(
    values: torch.Tensor, mask: torch.Tensor, axis: Optional[int] = None, denominator: Optional[float] = None
) -> torch.Tensor:
    """Compute mean of tensor with a masked values."""
    numerator = (values * mask).sum(axis=axis)
    denom = mask.sum(axis=axis) if denominator is None else denominator
    return (numerator / denom).mean()


class MetricsTracker:
    """A simple class to prellocate all metrics in an array
    so we can do only one allreduce operation to get the metrics mean"""

    def __init__(self, max_metrics: int = 32, device: torch.device = torch.device("cuda")):
        self.metrics = torch.zeros(max_metrics, device=device)
        self.names2idx = {}
        self.current_idx = 0
        self.max_metrics = max_metrics

    def add(self, name: str, value: torch.tensor):
        if name not in self.names2idx:
            if self.current_idx >= self.max_metrics:
                raise ValueError(f"Exceeded maximum number of metrics ({self.max_metrics})")
            self.names2idx[name] = self.current_idx
            self.current_idx += 1

        self.metrics[self.names2idx[name]] = value
        return self

    def get_metrics_list(self) -> dict[str, float]:
        metrics_list = self.metrics.tolist()
        return {name: metrics_list[idx] for name, idx in self.names2idx.items()}


def collate_fn(tensors_list: List[torch.Tensor], pad_token_id: int, pin_memory: bool = True) -> torch.Tensor:
    padded_tensor = torch.nn.utils.rnn.pad_sequence(tensors_list, batch_first=True, padding_value=pad_token_id)
    if pin_memory:
        padded_tensor = padded_tensor.pin_memory()
    return padded_tensor


def to_device_inplace(tensors_list: List[torch.Tensor], device: torch.device):
    for i in range(len(tensors_list)):
        tensors_list[i] = tensors_list[i].to(device, non_blocking=True)


class ShufflingIterator:
    def __init__(self, data: np.ndarray, batch_size: int, seed: Optional[int] = None):
        self.data = data.copy()
        self.batch_size = batch_size
        self.index = 0
        self.epoch_number = 0
        self.rng = np.random.default_rng(seed)
        self.rng.shuffle(self.data)

        # Ensure the effective dataset size is divisible by batch_size
        self.effective_size = len(self.data) - (len(self.data) % batch_size)

    def __iter__(self) -> Iterator[List[int]]:
        return self

    def __next__(self) -> List[int]:
        if self.index >= self.effective_size:
            self.index = 0
            self.epoch_number += 1
            self.rng.shuffle(self.data)

        end_index = self.index + self.batch_size
        batch = self.data[self.index : end_index].tolist()
        self.index = end_index

        return batch

    def get_state(self) -> Dict[str, Any]:
        """Get the current state of the iterator for checkpointing."""
        return {
            "index": self.index,
            "epoch_number": self.epoch_number,
            "data": self.data.copy(),
            "rng_state": self.rng.bit_generator.state,
        }

    def set_state(self, state: Dict[str, Any]) -> None:
        """Restore the iterator state from a checkpoint."""
        self.index = state["index"]
        self.epoch_number = state["epoch_number"]
        self.data = state["data"].copy()
        self.rng.bit_generator.state = state["rng_state"]


@ray.remote(num_gpus=1)
class PolicyTrainerRayProcess(RayProcess):
    def from_pretrained(
        self,
        args: Args,
        model_config: ModelConfig,
        beaker_config: BeakerRuntimeConfig,
        wandb_url: str,
        tokenizer: PreTrainedTokenizer,
    ):
        # ------------------------------------------------------------
        # Monkey patch to load checkpoints with `weights_only=False`
        # otherwise it errors out with:
        # `_pickle.UnpicklingError: Weights only load failed. ` with pytorch 2.6.0
        from deepspeed.runtime.checkpoint_engine import torch_checkpoint_engine
        from deepspeed.utils import logger

        def load(self, path: str, map_location=None):
            logger.info(f"[Torch] Loading checkpoint from {path}...")
            partition = torch.load(path, map_location=map_location, weights_only=False)
            logger.info(f"[Torch] Loaded checkpoint from {path}.")
            return partition

        torch_checkpoint_engine.TorchCheckpointEngine.load = load

        # ------------------------------------------------------------
        self.args = args
        self.tokenizer = tokenizer
        self.model_config = model_config
        self.beaker_config = beaker_config
        self.wandb_url = wandb_url
        torch.cuda.set_device(self.local_rank)
        self.device = torch.device(self.local_rank)

        # Set seeds for this worker (different per rank to avoid correlation)
        worker_seed = args.seed + self.local_rank
        torch.manual_seed(worker_seed)
        torch.cuda.manual_seed(worker_seed)
        np.random.seed(worker_seed)
        random.seed(worker_seed)

        deepspeed.init_distributed(timeout=timedelta(minutes=args.backend_timeout))

        ds_config = get_train_ds_config(offload=False, adam_offload=False, stage=args.deepspeed_stage, bf16=True)
        ds_config["train_micro_batch_size_per_gpu"] = args.per_device_train_batch_size
        ds_config["gradient_accumulation_steps"] = 1
        # @vwxyzjn: MAGIC: it's actually needed to initialize this `dschf`, so
        # https://huggingface.co/docs/transformers/deepspeed#non-trainer-deepspeed-integration
        # next line instructs transformers to partition the model directly over multiple gpus using
        # deepspeed.zero.Init when model's `from_pretrained` method is called.
        if ds_config is not None and ds_config["zero_optimization"]["stage"] == 3:
            dschf = HfDeepSpeedConfig(ds_config)
        else:
            dschf = None
        logger.info(f"Deepspeed config: {dschf=}")

        self.policy: PreTrainedModel = AutoModelForCausalLM.from_pretrained(
            model_config.model_name_or_path,
            revision=model_config.model_revision,
            torch_dtype=torch.bfloat16,
            attn_implementation="flash_attention_2",
            use_cache=False,
            **({"device_map": {"": self.local_rank}} if args.deepspeed_stage != 3 else {}),
        )
        disable_dropout_in_model(self.policy)
        self.policy.gradient_checkpointing_enable()
        if args.set_weight_decay_on_bias_and_norm:
            optim_params = get_optimizer_grouped_parameters(self.policy, args.weight_decay)
        else:
            optim_params = self.policy.parameters()
        self.optimizer = torch.optim.AdamW(optim_params, lr=args.learning_rate, fused=args.fused_optimizer)
        num_scheduler_steps = args.num_training_steps * args.num_epochs * args.num_mini_batches
        warm_up_steps = args.warm_up_steps
        if args.warmup_ratio > 0.0:
            warm_up_steps = int(num_scheduler_steps * args.warmup_ratio)
        scheduler = get_scheduler(
            args.lr_scheduler_type,
            optimizer=self.optimizer,
            num_warmup_steps=warm_up_steps,
            num_training_steps=num_scheduler_steps,
        )
        self.model, self.optimizer, _, self.scheduler = deepspeed.initialize(
            model=self.policy,
            optimizer=self.optimizer,
            config=ds_config,
            lr_scheduler=scheduler,
            dist_init_required=True,
        )
        optimization_steps_done = 0
        if args.checkpoint_state_dir:
            # check if the dir exists
            if not os.path.exists(args.checkpoint_state_dir):
                logger.warning(
                    f"Skipping loading checkpoint state from {args.checkpoint_state_dir} because it does not exist!"
                )
            else:
                path, states = self.model.load_checkpoint(
                    args.checkpoint_state_dir,
                    load_module_strict=True,
                    load_optimizer_states=True,
                    load_lr_scheduler_states=True,
                    load_module_only=False,
                )
                if path is None:
                    raise ValueError(f"Failed to load checkpoint from {args.checkpoint_state_dir}")
                optimization_steps_done = states["training_step"]

                rng_states = states["rng_states"]
                torch.set_rng_state(rng_states["torch_cpu_rng_state"])
                np.random.set_state(rng_states["numpy_rng_state"])
                random.setstate(rng_states["python_rng_state"])

                if torch.cuda.is_available() and "torch_cuda_rng_states" in rng_states:
                    # device_str, e.g. "cuda:0"
                    for device_str, rng_state in rng_states["torch_cuda_rng_states"].items():
                        device_id = int(device_str.split(":")[1])
                        torch.cuda.set_rng_state(rng_state, device_id)
                    if "torch_cuda_rng_state_all" in rng_states:
                        torch.cuda.set_rng_state_all(rng_states["torch_cuda_rng_state_all"])

                logger.info(f"{self.rank=}: Restored RNG states from checkpoint")

                # Save reference policy path to load later (after ref_policy is initialized)
                self.ref_policy_checkpoint_path = None
                if states.get("ref_policy_saved", False):
                    ref_policy_dir = os.path.join(args.checkpoint_state_dir, "ref_policy")
                    model_path = os.path.join(ref_policy_dir, "pytorch_model.bin")
                    if os.path.exists(model_path):
                        self.ref_policy_checkpoint_path = model_path
                        logger.info(f"{self.rank=}: Will load reference policy from {model_path}")

                logger.info(
                    f"{self.rank=}: Loaded checkpoint from {args.checkpoint_state_dir} with {optimization_steps_done=}"
                )
        self.model.train()

        # reference model
        ds_config = get_eval_ds_config(
            offload=False,
            # inference model only has stage 3 (sharding) or stage 0 (no sharding)
            # stage 2 is optimizer sharding which doesn't apply to inference
            stage=args.deepspeed_stage if args.deepspeed_stage == 3 else 0,
            bf16=True,
        )
        ds_config["train_micro_batch_size_per_gpu"] = args.per_device_train_batch_size
        ds_config["gradient_accumulation_steps"] = 1
        if ds_config is not None and ds_config["zero_optimization"]["stage"] == 3:
            dschf = HfDeepSpeedConfig(ds_config)
        else:
            dschf = None
        logger.info(f"DeepSpeed config: {dschf=}")

        self.ref_policy: PreTrainedModel = AutoModelForCausalLM.from_pretrained(
            model_config.model_name_or_path,
            revision=model_config.model_revision,
            torch_dtype=torch.bfloat16,
            attn_implementation="flash_attention_2",
            use_cache=False,
            **({"device_map": {"": self.local_rank}} if args.deepspeed_stage != 3 else {}),
        )
        disable_dropout_in_model(self.ref_policy)
        self.ref_policy, *_ = deepspeed.initialize(model=self.ref_policy, config=ds_config)
        self.ref_policy.eval()

        # Load reference policy checkpoint if available
        if hasattr(self, "ref_policy_checkpoint_path") and self.ref_policy_checkpoint_path:
            state_dict = torch.load(self.ref_policy_checkpoint_path, map_location=self.device)
            if hasattr(self.ref_policy, "module"):
                # If wrapped by DeepSpeed
                self.ref_policy.module.load_state_dict(state_dict)
            else:
                self.ref_policy.load_state_dict(state_dict)
            logger.info(f"{self.rank=}: Loaded reference policy checkpoint from {self.ref_policy_checkpoint_path}")
        self.local_metrics = MetricsTracker(max_metrics=32, device=self.device)
        return optimization_steps_done

    def forward(
        self,
        model: PreTrainedModel,
        query_response: torch.LongTensor,
        attention_mask: torch.LongTensor,
        position_ids: torch.LongTensor,
        pad_token_id: int,
        temperature: float,
        return_entropy: bool = False,
    ) -> tuple[torch.Tensor, torch.Tensor]:
        # Replace pad tokens with 0s so that we don't run into index out of bounds errors
        padding_mask = query_response != pad_token_id
        input_ids = torch.masked_fill(query_response, ~padding_mask, 0)
        # NOTE: the [:-1] and [1:] are because the logits and generated tokens are off by 1 in index
        output = model(
            input_ids=input_ids[:, :-1],
            # @vwxyzjn: without clamp, we get index out of bounds errors; TODO: investigate
            attention_mask=attention_mask[:, :-1].clamp(0, 1),
            position_ids=position_ids[:, :-1],
            return_dict=True,
        )
        logits = output.logits
        logits /= temperature + 1e-7
        logprob = log_softmax_and_gather(logits, input_ids[:, 1:])

        # For now, entropy is just for monitoring, and we don't pass gradients through it.
        entropy = None
        if return_entropy:
            with torch.no_grad():
                entropy = entropy_from_logits(logits)

        return logprob, entropy

    def setup_model_update_group(self, vllm_engines):
        self.vllm_engines = vllm_engines
        if self.rank == 0:
            master_address = ray._private.services.get_node_ip_address()
            with socket.socket() as sock:
                sock.bind(("", 0))
                master_port = sock.getsockname()[1]
            vllm_num_engines, vllm_tensor_parallel_size = (
                self.args.vllm_num_engines,
                self.args.vllm_tensor_parallel_size,
            )
            world_size = vllm_num_engines * vllm_tensor_parallel_size + 1
            backend = self.args.vllm_sync_backend
            refs = [
                engine.init_process_group.remote(
                    master_address,
                    master_port,
                    i * vllm_tensor_parallel_size + 1,
                    world_size,
                    "openrlhf",
                    backend=backend,
                    timeout_minutes=self.args.backend_timeout,
                )
                for i, engine in enumerate(vllm_engines)
            ]
            self.model_update_group = vllm_utils.init_process_group(
                backend=backend,
                init_method=f"tcp://{master_address}:{master_port}",
                world_size=world_size,
                rank=0,
                group_name="openrlhf",
                timeout=timedelta(minutes=self.args.backend_timeout),
            )
            ray_get_with_progress(refs, desc="Initializing vLLM process groups", timeout=60)
        torch.distributed.barrier()

    def broadcast_to_vllm(self):
        # avoid OOM
        torch.cuda.empty_cache()
        model = self.model.module
        count, num_params = 0, len(list(model.named_parameters()))
        refss = []
        if self.args.gather_whole_model:
            with deepspeed.zero.GatheredParameters(model.parameters(), enabled=self.args.deepspeed_stage == 3):
                for name, param in model.named_parameters():
                    count += 1  # empty_cache at last param
                    # Fire all vllm engines for broadcast
                    if torch.distributed.get_rank() == 0:
                        shape = param.shape if self.args.deepspeed_stage != 3 else param.ds_shape
                        refs = [
                            engine.update_weight.remote(
                                name, dtype=str(param.dtype), shape=shape, empty_cache=count == num_params
                            )
                            for engine in self.vllm_engines
                        ]
                        refss.extend(refs)
                    if torch.distributed.get_rank() == 0:
                        torch.distributed.broadcast(param.data, 0, group=self.model_update_group)
        else:  # broadcast each parameter independently
            for name, param in model.named_parameters():
                count += 1
                if torch.distributed.get_rank() == 0:
                    shape = param.shape if self.args.deepspeed_stage != 3 else param.ds_shape
                    refs = [
                        engine.update_weight.remote(
                            name, dtype=str(param.dtype), shape=shape, empty_cache=count == num_params
                        )
                        for engine in self.vllm_engines
                    ]
                    refss.extend(refs)
                with deepspeed.zero.GatheredParameters([param], enabled=self.args.deepspeed_stage == 3):
                    if torch.distributed.get_rank() == 0:
                        torch.distributed.broadcast(param.data, 0, group=self.model_update_group)

        # Return futures instead of blocking - let caller handle completion
        all_refs = []
        if torch.distributed.get_rank() == 0:
            all_refs.extend(refss)
        return all_refs

    def update_ref_policy(self):
        for ref_param, param in zip(self.ref_policy.parameters(), self.model.parameters()):
            if self.args.deepspeed_stage == 3:
                with deepspeed.zero.GatheredParameters([param, ref_param], modifier_rank=0):
                    if deepspeed.comm.get_rank() == 0:
                        ref_param.data.mul_(1.0 - self.args.alpha).add_(param.data, alpha=self.args.alpha)
            else:
                ref_param.data.mul_(1.0 - self.args.alpha).add_(param.data, alpha=self.args.alpha)

    def train(
        self,
        collated_query_responses,
        collated_tool_masks,
        collated_attention_masks,
        collated_position_ids,
        collated_advantages,
        collated_response_masks,
        collated_vllm_logprobs,
        pad_token_id: int,
        num_mini_batches: int,
    ):
        args = self.args
        to_device_inplace(collated_query_responses, self.device)
        to_device_inplace(collated_tool_masks, self.device)
        to_device_inplace(collated_attention_masks, self.device)
        to_device_inplace(collated_position_ids, self.device)
        to_device_inplace(collated_advantages, self.device)
        to_device_inplace(collated_response_masks, self.device)
        to_device_inplace(collated_vllm_logprobs, self.device)
        # accumulation steps should always be at least 1
        accumulation_steps = max(math.ceil(len(collated_query_responses) / num_mini_batches - 0.5), 1)
        leftover = len(collated_query_responses) % accumulation_steps
        if leftover > 0:
            collated_query_responses = collated_query_responses[0:-leftover]
            collated_tool_masks = collated_tool_masks[0:-leftover]
            collated_attention_masks = collated_attention_masks[0:-leftover]
            collated_position_ids = collated_position_ids[0:-leftover]
            collated_advantages = collated_advantages[0:-leftover]
            collated_response_masks = collated_response_masks[0:-leftover]
            collated_vllm_logprobs = collated_vllm_logprobs[0:-leftover]
            logger.warning(f"{leftover} samples are dropped due to batch size {num_mini_batches}")

        # recalculate the "real" number of mini-batches
        num_mini_batches = len(collated_query_responses) // accumulation_steps

        # Calculate the logprob of the reference policy
        collated_ref_logprobs = []
        with Timer("Inference Calculation", noop=self.rank != 0):
            with torch.no_grad():
                for i in range(len(collated_query_responses)):
                    query_response = collated_query_responses[i]
                    tool_mask = collated_tool_masks[i]
                    attention_mask = collated_attention_masks[i]
                    position_id = collated_position_ids[i]
                    response_mask = collated_response_masks[i]
                    ref_logprob, _ = self.forward(
                        self.ref_policy,
                        query_response,
                        attention_mask,
                        position_id,
                        pad_token_id,
                        args.temperature,
                        return_entropy=False,
                    )
                    if args.mask_tool_use and args.tool_use:
                        # mask logprobs for tool tokens
                        response_mask = response_mask.bool() & tool_mask.bool()
                    else:
                        response_mask = response_mask.bool()
                    ref_logprob = torch.masked_fill(ref_logprob, ~response_mask[:, 1:], INVALID_LOGPROB)
                    collated_ref_logprobs.append(ref_logprob)
                    torch.cuda.empty_cache()
        # if we have multiple minibatches, we need to calculate the old logprobs for each minibatch
        # following gtrl scripts in just doing this on the current active policy, rather than use the logprobs
        # from the generator (note that async mode means these are a bit diff!)
        old_logprobs = [None for _ in range(len(collated_query_responses))]
        if num_mini_batches > 1:
            with Timer("Old logprobs Calculation", noop=self.rank != 0):
                with torch.no_grad():
                    for i in range(len(collated_query_responses)):
                        query_response = collated_query_responses[i]
                        tool_mask = collated_tool_masks[i]
                        attention_mask = collated_attention_masks[i]
                        position_id = collated_position_ids[i]
                        response_mask = collated_response_masks[i]
                        if not args.use_vllm_logprobs:
                            local_old_logprob, _ = self.forward(
                                self.model,
                                query_response,
                                attention_mask,
                                position_id,
                                pad_token_id,
                                args.temperature,
                                return_entropy=False,
                            )
                        vllm_old_logprob = collated_vllm_logprobs[i][:, 1:]
                        if args.mask_tool_use and args.tool_use:
                            response_mask = response_mask.bool() & tool_mask.bool()
                        else:
                            response_mask = response_mask.bool()
                        if not args.use_vllm_logprobs:
                            local_old_logprob = torch.masked_fill(
                                local_old_logprob, ~response_mask[:, 1:], INVALID_LOGPROB
                            )
                        vllm_old_logprob = torch.masked_fill(vllm_old_logprob, ~response_mask[:, 1:], INVALID_LOGPROB)
                        vllm_old_logprob = torch.nan_to_num(vllm_old_logprob, nan=INVALID_LOGPROB)
                        if args.use_vllm_logprobs:
                            old_logprobs[i] = vllm_old_logprob
                        else:
                            old_logprobs[i] = local_old_logprob
                        torch.cuda.empty_cache()

        local_step = 0
        # Do multiple epochs of training on on-policy data (PPO-style), with a fresh random shuffle in each epoch
        with Timer("[Training Processes] Loss calculation", noop=self.rank != 0):
            kl1_stats = torch.zeros(len(collated_query_responses))
            kl2_stats = torch.zeros(len(collated_query_responses))
            kl3_stats = torch.zeros(len(collated_query_responses))
            kl4_stats = torch.zeros(len(collated_query_responses))
            kl_loss_stats = torch.zeros(len(collated_query_responses))
            pg_clipfrac_stats = torch.zeros(len(collated_query_responses))
            pg_loss_stats = torch.zeros(len(collated_query_responses))
            loss_stats = torch.zeros(len(collated_query_responses))
            ratio_stats = torch.zeros(len(collated_query_responses))
            entropy_stats = torch.zeros(len(collated_query_responses))
            for epoch_idx in range(args.num_epochs):
                for i in range(len(collated_query_responses)):
                    mb_ref_logprob = collated_ref_logprobs[i]
                    mb_query_responses = collated_query_responses[i]
                    mb_tool_mask = collated_tool_masks[i]
                    mb_advantages = collated_advantages[i]
                    mb_response_masks = collated_response_masks[i]
                    mb_response_masks_bool = mb_response_masks[:, 1:].bool()
                    # if masking snippets, do it here.
                    if args.mask_tool_use and args.tool_use:
                        mb_response_masks_bool = mb_response_masks[:, 1:].bool() & mb_tool_mask[:, 1:].bool()
                    mb_attention_mask = collated_attention_masks[i]
                    mb_position_id = collated_position_ids[i]
                    mb_local_logprobs, mb_entropy = self.forward(
                        self.model,
                        mb_query_responses,
                        mb_attention_mask,
                        mb_position_id,
                        pad_token_id,
                        args.temperature,
                        return_entropy=args.record_entropy,
                    )
                    mb_local_logprobs = torch.masked_fill(mb_local_logprobs, ~mb_response_masks_bool, INVALID_LOGPROB)
                    mb_vllm_logprobs = collated_vllm_logprobs[i][:, 1:]
                    mb_vllm_logprobs = torch.masked_fill(mb_vllm_logprobs, ~mb_response_masks_bool, INVALID_LOGPROB)
                    # Replace any remaining NaN values (query tokens in packed sequences are set to NaN by pack_sequences in rl_utils2.py)
                    mb_vllm_logprobs = torch.nan_to_num(mb_vllm_logprobs, nan=INVALID_LOGPROB)

                    # Compare vLLM logprobs with local logprobs
                    with torch.no_grad():
                        valid_mask = mb_response_masks_bool & ~torch.isnan(mb_vllm_logprobs)
                        logprob_diff = (mb_local_logprobs - mb_vllm_logprobs).abs()
                        masked_diff = torch.masked_fill(logprob_diff, ~valid_mask, 0.0)
                        mean_diff = masked_diff.sum() / valid_mask.sum() if valid_mask.sum() > 0 else 0.0
                        max_diff = masked_diff.max()
                        std_diff = masked_diff[valid_mask].std() if valid_mask.sum() > 1 else 0.0

                        self.local_metrics.add("debug/vllm_vs_local_logprob_diff_mean", mean_diff.item())
                        self.local_metrics.add("debug/vllm_vs_local_logprob_diff_max", max_diff.item())
                        self.local_metrics.add("debug/vllm_vs_local_logprob_diff_std", std_diff.item())

                        reverse_kl = torch.exp(mb_vllm_logprobs) * (mb_vllm_logprobs - mb_local_logprobs)
                        masked_reverse_kl = torch.masked_fill(reverse_kl, ~valid_mask, 0.0)
                        mean_reverse_kl = masked_reverse_kl.sum() / valid_mask.sum() if valid_mask.sum() > 0 else 0.0
                        self.local_metrics.add("debug/vllm_local_reverse_kl", mean_reverse_kl.item())

                    mb_new_logprobs = mb_local_logprobs

                    # Cache the old logprobs
                    if num_mini_batches > 1:
                        mb_old_logprobs = old_logprobs[i]
                    else:
                        with torch.no_grad():
                            if epoch_idx == 0:
                                if args.use_vllm_logprobs:
                                    old_logprobs[i] = mb_vllm_logprobs
                                else:
                                    old_logprobs[i] = mb_local_logprobs.detach()
                            mb_old_logprobs = old_logprobs[i]

                    old_logprobs_mask = mb_old_logprobs != INVALID_LOGPROB
                    assert torch.all(old_logprobs_mask == mb_response_masks_bool), (
                        f"Old logprobs mask should match response mask. "
                        f"old_mask sum={old_logprobs_mask.sum()}, "
                        f"response_mask sum={mb_response_masks_bool.sum()}"
                    )

                    # Calculate the policy's loss
                    logprobs_diff = mb_new_logprobs - mb_old_logprobs
                    ratio = torch.exp(logprobs_diff)
                    pg_losses = -mb_advantages[:, 1:] * ratio
                    pg_losses2 = -mb_advantages[:, 1:] * torch.clamp(
                        ratio, 1.0 - args.clip_lower, 1.0 + args.clip_higher
                    )

                    # Apply truncated importance sampling if enabled
                    if args.truncated_importance_sampling_ratio_cap > 0 and mb_vllm_logprobs is not None:
                        old_logprobs_mask = mb_old_logprobs != INVALID_LOGPROB
                        vllm_logprobs_mask = mb_vllm_logprobs != INVALID_LOGPROB

                        assert torch.all(old_logprobs_mask == mb_response_masks_bool), (
                            f"Old logprobs mask should match response mask. "
                            f"old_mask sum={old_logprobs_mask.sum()}, "
                            f"response_mask sum={mb_response_masks_bool.sum()}"
                        )
                        assert torch.all(vllm_logprobs_mask == mb_response_masks_bool), (
                            f"vLLM logprobs mask should match response mask. "
                            f"vllm_mask sum={vllm_logprobs_mask.sum()}, "
                            f"response_mask sum={mb_response_masks_bool.sum()}"
                        )

                        valid_mask = mb_response_masks_bool

                        # Initialize importance ratio to 1.0 (no effect) for all positions
                        tis_imp_ratio = torch.ones_like(mb_old_logprobs)

                        if valid_mask.any():
                            # Calculate logprob difference only for valid positions
                            logprob_diff_is = mb_old_logprobs - mb_vllm_logprobs
                            # Clamp to prevent numerical overflow in exp
                            logprob_diff_is = torch.where(
                                valid_mask, logprob_diff_is.clamp(-10.0, 10.0), torch.zeros_like(logprob_diff_is)
                            )
                            # Compute importance ratio only for valid positions
                            tis_imp_ratio = torch.where(valid_mask, torch.exp(logprob_diff_is), tis_imp_ratio)
                            # Apply cap
                            tis_imp_ratio = torch.clamp(
                                tis_imp_ratio, max=args.truncated_importance_sampling_ratio_cap
                            )

                        # Apply importance sampling to losses
                        pg_losses = pg_losses * tis_imp_ratio
                        pg_losses2 = pg_losses2 * tis_imp_ratio

                    pg_loss_max = torch.max(pg_losses, pg_losses2)

                    # Here we recalculate kl: we want the KL loss to backpropagate through the model
                    # We also clamp the KL loss to avoid numerical instability
                    # https://chatgpt.com/share/679d0ed9-8f48-8011-926e-e274b15ae8ae
                    ref_logprobs_diff = (mb_new_logprobs - mb_ref_logprob).clamp(-40.0, 40.0)
                    kl1 = ref_logprobs_diff
                    kl2 = (ref_logprobs_diff) ** 2 / 2
                    kl3 = torch.expm1(-ref_logprobs_diff) + ref_logprobs_diff  # this is more numerically stable
                    kl4 = ratio * ref_logprobs_diff
                    if args.kl_estimator == "kl1":
                        kl = kl1
                    elif args.kl_estimator == "kl2":
                        kl = kl2
                    elif args.kl_estimator == "kl3":
                        kl = kl3
                    elif args.kl_estimator == "kl4":
                        kl = kl4

                    # grpo change: directly subtract KL in loss (add)
                    loss = masked_mean(
                        pg_loss_max + (args.beta * kl),
                        mb_response_masks_bool,
                        args.masked_mean_axis,
                        args.masked_mean_denominator,
                    )
                    loss = loss / accumulation_steps
                    self.model.backward(loss)
                    if (local_step + 1) % accumulation_steps == 0:
                        self.model.step()
                    local_step += 1
                    with torch.no_grad():
                        # NOTE: in packed implementation, kl calculation are averages over response tokens
                        kl1_stats[i] = masked_mean(
                            kl1, mb_response_masks_bool, args.masked_mean_axis, args.masked_mean_denominator
                        ).float()
                        kl2_stats[i] = masked_mean(
                            kl2, mb_response_masks_bool, args.masked_mean_axis, args.masked_mean_denominator
                        ).float()
                        kl3_stats[i] = masked_mean(
                            kl3, mb_response_masks_bool, args.masked_mean_axis, args.masked_mean_denominator
                        ).float()
                        kl4_stats[i] = masked_mean(
                            kl4, mb_response_masks_bool, args.masked_mean_axis, args.masked_mean_denominator
                        ).float()
                        if args.kl_estimator == "kl1":
                            kl_loss_stats[i] = kl1_stats[i] * args.beta
                        elif args.kl_estimator == "kl2":
                            kl_loss_stats[i] = kl2_stats[i] * args.beta
                        elif args.kl_estimator == "kl3":
                            kl_loss_stats[i] = kl3_stats[i] * args.beta
                        elif args.kl_estimator == "kl4":
                            kl_loss_stats[i] = kl4_stats[i] * args.beta
                        pg_clipfrac_stats[i] = masked_mean(
                            (pg_losses2 > pg_losses).float(),
                            mb_response_masks_bool,
                            args.masked_mean_axis,
                            args.masked_mean_denominator,
                        )
                        pg_loss_stats[i] = masked_mean(
                            pg_loss_max, mb_response_masks_bool, args.masked_mean_axis, args.masked_mean_denominator
                        )
                        loss_stats[i] = loss
                        ratio_stats[i] = masked_mean(
                            ratio, mb_response_masks_bool, args.masked_mean_axis, args.masked_mean_denominator
                        )
                        if args.record_entropy:
                            # Calculate entropy statistics
                            entropy_stats[i] = masked_mean(
                                mb_entropy, mb_response_masks_bool, args.masked_mean_axis, args.masked_mean_denominator
                            ).float()

            with torch.no_grad():
                self.local_metrics.add("objective/kl_avg", kl1_stats.mean())
                self.local_metrics.add("objective/kl2_avg", kl2_stats.mean())
                self.local_metrics.add("objective/kl3_avg", kl3_stats.mean())
                self.local_metrics.add("objective/kl4_avg", kl4_stats.mean())
                self.local_metrics.add("loss/policy_avg", pg_loss_stats.mean())
                self.local_metrics.add("loss/kl_avg", kl_loss_stats.mean())
                self.local_metrics.add("loss/total_avg", loss_stats.mean())
                self.local_metrics.add("policy/clipfrac_avg", pg_clipfrac_stats.mean())
                self.local_metrics.add("val/ratio", ratio_stats.mean())
                self.local_metrics.add("val/ratio_var", ratio_stats.var())
                if args.record_entropy:
                    self.local_metrics.add("policy/entropy_avg", entropy_stats.mean())
                self.local_metrics.add("lr", self.scheduler.get_last_lr()[0])
                return self.local_metrics.get_metrics_list()

    def save_checkpoint_state(self, checkpoint_state_dir: str, client_state: Dict[str, Any]) -> None:
        args = self.args

        # Save comprehensive RNG states for each rank
        rng_states = {
            "torch_cpu_rng_state": torch.get_rng_state(),
            "numpy_rng_state": np.random.get_state(),
            "python_rng_state": random.getstate(),
        }

        # Save CUDA RNG states for all devices
        if torch.cuda.is_available():
            rng_states["torch_cuda_rng_states"] = {
                f"cuda:{i}": torch.cuda.get_rng_state(i) for i in range(torch.cuda.device_count())
            }
            rng_states["torch_cuda_rng_state_all"] = torch.cuda.get_rng_state_all()

        # Add RNG states to client_state
        client_state["rng_states"] = rng_states
        client_state["rank"] = self.rank

        # Save reference policy checkpoint (model only, no optimizer)
        if hasattr(self, "ref_policy") and self.ref_policy is not None:
            ref_policy_dir = os.path.join(checkpoint_state_dir, "ref_policy")
            os.makedirs(ref_policy_dir, exist_ok=True)

            # For reference policy, we save just the model weights
            # We can't use save_checkpoint because it would try to save DummyOptim
            # which doesn't have state_dict
            if self.rank == 0:
                # Only rank 0 saves the model state
                if hasattr(self.ref_policy, "module"):
                    # If wrapped by DeepSpeed, get the underlying module
                    model_to_save = self.ref_policy.module
                else:
                    model_to_save = self.ref_policy

                # Save the state dict
                torch.save(model_to_save.state_dict(), os.path.join(ref_policy_dir, "pytorch_model.bin"))
                logger.info(f"Saved reference policy model to {ref_policy_dir}")

            client_state["ref_policy_saved"] = True

        # Save the main model checkpoint with enhanced client state
        self.model.save_checkpoint(checkpoint_state_dir, client_state=client_state)

        # `save_checkpoint` needs to be called on all ranks, only rank 0 will have all the states
        if self.rank == 0:
            if args.keep_last_n_checkpoints >= 0:
                clean_last_n_checkpoints_deepspeed(checkpoint_state_dir, args.keep_last_n_checkpoints)

            # Sync to GCS if configured (check the actual target, not just gs_bucket_path)
            if args.gs_checkpoint_state_dir is not None:
                ray.remote(sync_gs_bucket).options(num_cpus=1).remote(
                    checkpoint_state_dir, args.gs_checkpoint_state_dir
                )

    def save_model(self, output_dir: str, chat_template_name: str, tokenizer: PreTrainedTokenizer) -> None:
        model_to_save = self.model
        if chat_template_name is not None and "olmo" in chat_template_name:
            # New chat template has no bos token, and two eos tokens: <|im_end|> and <|endoftext|>
            model_to_save.generation_config = get_olmo3_generation_config(tokenizer)

        if self.rank == 0:
            os.makedirs(output_dir, exist_ok=True)

        # save model weights for ZeRO2/3
        if hasattr(model_to_save, "module"):
            model_to_save = model_to_save.module

        # gather parameters
        output_state_dict = {}
        for k, v in model_to_save.named_parameters():
            # only gather z3 params
            params_to_fetch = _z3_params_to_fetch([v])
            with deepspeed.zero.GatheredParameters(params_to_fetch, enabled=len(params_to_fetch) > 0):
                vv = v.data.cpu()
                if self.rank == 0:
                    output_state_dict[k] = vv

        if self.rank == 0:
            state_dict = model_to_save.state_dict()

            # copy named_buffers with `persistent=True`
            for k, v in model_to_save.named_buffers():
                if k not in state_dict:
                    continue
                vv = v.data.cpu()
                output_state_dict[k] = vv

            state_dict_keys = set(state_dict.keys())
            output_state_dict_keys = set(output_state_dict.keys())

            # corner case for tie_word_embeddings, such as Qwen2-0.5B
            if getattr(model_to_save.config, "tie_word_embeddings", False) and "lm_head.weight" in state_dict_keys:
                state_dict_keys.remove("lm_head.weight")

            assert state_dict_keys.issubset(output_state_dict_keys), (
                f"mismatch keys {output_state_dict_keys.symmetric_difference(state_dict_keys)}"
            )

            # only save peft weights https://github.com/microsoft/DeepSpeed/issues/4295
            if isinstance(model_to_save, PeftModel):
                model_to_save.save_pretrained(output_dir)
                if self.stage == 3:
                    torch.save(
                        get_peft_model_state_dict(model_to_save, output_state_dict),
                        os.path.join(output_dir, "adapter_model.bin"),
                    )
            else:
                model_to_save.save_pretrained(output_dir, state_dict=output_state_dict)

            # save tokenizer
            self.tokenizer.save_pretrained(output_dir)

    # we need this because we don't know which node is rank 0 is on
    def launch_ai2_evals_on_weka_wrapper(self, step_dir, leaderboard_name, wandb_url, training_step):
        args = self.args
        if self.rank == 0:
            ray.remote(launch_ai2_evals_on_weka).options(num_cpus=1).remote(
                step_dir,
                leaderboard_name,
                args.oe_eval_max_length,
                wandb_url,
                training_step,
                args.oe_eval_tasks,
                args.stop_strings,
                args.gs_bucket_path,
                args.eval_priority,
                args.oe_eval_beaker_image,
            )


class ModelGroup:
    def __init__(
        self, pg: PlacementGroup, ray_process_cls: RayProcess, num_gpus_per_node: List[int], single_gpu_mode: bool
    ):
        self.pg = pg
        self.ray_process_cls = ray_process_cls
        self.num_gpus_per_node = num_gpus_per_node
        self.num_gpus_per_actor = 0.48 if single_gpu_mode else 1
        self.num_cpus_per_actor = 4
        self.models = []
        world_size = sum(self.num_gpus_per_node)
        master_policy = ray_process_cls.options(
            num_cpus=self.num_cpus_per_actor,
            num_gpus=self.num_gpus_per_actor,
            scheduling_strategy=PlacementGroupSchedulingStrategy(
                placement_group=self.pg, placement_group_bundle_index=0
            ),
        ).remote(world_size, 0, 0, None, None)

        self.models.append(master_policy)
        results, _ = ray_get_with_progress(
            [master_policy.get_master_addr_port.remote()], desc="Getting master address"
        )
        (master_addr, master_port) = results[0]

        def get_bundle_index(rank, num_gpus_per_node):
            """given a rank and a list of num_gpus_per_node, return the index of the bundle that the rank belongs to"""
            bundle_idx = 0
            while rank >= num_gpus_per_node[bundle_idx]:
                rank -= num_gpus_per_node[bundle_idx]
                bundle_idx += 1
            return bundle_idx

        assert get_bundle_index(0, [7, 8, 4]) == 0
        assert get_bundle_index(1, [7, 8, 4]) == 0
        assert get_bundle_index(7, [7, 8, 4]) == 1
        assert get_bundle_index(8, [7, 8, 4]) == 1
        assert get_bundle_index(9, [7, 8, 4]) == 1
        assert get_bundle_index(16, [7, 8, 4]) == 2

        # Setup worker models
        for rank in range(1, world_size):
            logger.debug(f"{rank=}, {world_size=}, {rank=}, {master_addr=}, {master_port=}")
            scheduling_strategy = PlacementGroupSchedulingStrategy(
                placement_group=self.pg, placement_group_bundle_index=get_bundle_index(rank, self.num_gpus_per_node)
            )
            worker_policy = ray_process_cls.options(
                num_cpus=self.num_cpus_per_actor,
                num_gpus=self.num_gpus_per_actor,
                scheduling_strategy=scheduling_strategy,
            ).remote(world_size, rank, 0, master_addr, master_port)
            self.models.append(worker_policy)


class PendingQueriesMap:
    """Thread-safe map for tracking pending queries with reference counting."""

    def __init__(self):
        self._map = {}  # dataset_idx -> (query, ground_truth, dataset, count)
        self._lock = threading.Lock()

    def insert(self, dataset_idx, query, ground_truth, dataset, raw_query):
        """Insert or increment count for a dataset index."""
        with self._lock:
            if dataset_idx in self._map:
                # Already exists - just increment count
                existing_query, existing_ground_truth, existing_dataset, existing_raw_query, count = self._map[
                    dataset_idx
                ]
                self._map[dataset_idx] = (
                    existing_query,
                    existing_ground_truth,
                    existing_dataset,
                    existing_raw_query,
                    count + 1,
                )
            else:
                # New entry - count starts at 1
                self._map[dataset_idx] = (query, ground_truth, dataset, raw_query, 1)

    def pop(self, dataset_idx):
        """Retrieve data and decrement count. Removes entry when count reaches 0."""
        with self._lock:
            if dataset_idx not in self._map:
                raise RuntimeError(f"Dataset index {dataset_idx} not found in pending_queries_map")

            query, ground_truth, dataset, raw_query, count = self._map[dataset_idx]

            if count > 1:
                # More results expected - just decrement
                self._map[dataset_idx] = (query, ground_truth, dataset, raw_query, count - 1)
            else:
                # Last result - remove entry
                del self._map[dataset_idx]

            return query, ground_truth, dataset, raw_query

    def __len__(self):
        """Return the number of entries in the map."""
        with self._lock:
            return len(self._map)

    def __contains__(self, dataset_idx):
        """Check if a dataset index is in the map."""
        with self._lock:
            return dataset_idx in self._map

    def __getitem__(self, dataset_idx):
        """Get the value for a dataset index."""
        with self._lock:
            return self._map[dataset_idx]

    def keys(self):
        """Return a view of the keys in the map."""
        with self._lock:
            return list(self._map.keys())


def calculate_utilization_metrics(
    model_dims: utils.ModelDims,
    prompt_lengths: list[int],
    response_lengths: list[int],
    total_generation_time: float,
    samples_per_prompt: int,
    num_inference_gpus: int,
    training_time: float,
    num_training_gpus: int,
) -> dict:
    """Calculate MFU and MBU metrics for model inference and training.

    Args:
        model_dims: Model dimensions with device information
        prompt_lengths: List of prompt lengths
        response_lengths: List of response lengths
        total_generation_time: Total time taken for generation (for actor metrics)
        samples_per_prompt: Number of samples generated per prompt
        num_inference_gpus: Number of GPUs used for inference
        training_time: Time taken for training step (for learner metrics)
        num_training_gpus: Number of GPUs used for training (for learner metrics)

    Returns:
        Dict with the following keys:
            - actor_mfu: Model FLOPs utilization for inference (percentage)
            - actor_mbu: Model bandwidth utilization for inference (percentage)
            - learner_mfu: Model FLOPs utilization for training (percentage)
    """
    assert len(response_lengths) == len(prompt_lengths) * samples_per_prompt, (
        f"Expected {len(prompt_lengths) * samples_per_prompt} response lengths, got {len(response_lengths)}"
    )

    # Calculate FLOPs and memory bytes for inference
    actor_total_flops = model_dims.flops(prompt_lengths, response_lengths, samples_per_prompt=samples_per_prompt)
    actor_total_memory_bytes = model_dims.memory_bytes(
        prompt_lengths, response_lengths, samples_per_prompt=samples_per_prompt
    )

    # Calculate MFU and MBU accounting for multiple GPUs
    flops_per_second = actor_total_flops / total_generation_time
    bytes_per_second = actor_total_memory_bytes / total_generation_time
    # Scale device capabilities by number of GPUs
    total_device_flops = model_dims.device_flops * num_inference_gpus
    total_device_bandwidth = model_dims.device_memory_bandwidth * num_inference_gpus
    actor_mfu = 100 * flops_per_second / total_device_flops
    actor_mbu = 100 * bytes_per_second / total_device_bandwidth

    # Calculate learner/training metrics
    # For training, we need to use total sequence lengths (prompt + response) since training
    # processes the full sequences, not separate prefill/decode operations
    total_sequence_lengths = [
        prompt_lengths[i // samples_per_prompt] + response_len for i, response_len in enumerate(response_lengths)
    ]

    # For training FLOPs, pass total sequence lengths as prompt_lengths with response_lengths=None
    training_flops = model_dims.flops(
        prompt_lengths=total_sequence_lengths,
        response_lengths=None,
        samples_per_prompt=1,  # Already expanded in total_sequence_lengths
        is_training=True,
    )

    # Calculate training MFU
    training_flops_per_second = training_flops / training_time
    total_training_device_flops = model_dims.device_flops * num_training_gpus
    learner_mfu = 100 * training_flops_per_second / total_training_device_flops

    return {"actor_mfu": actor_mfu, "actor_mbu": actor_mbu, "learner_mfu": learner_mfu}


def accumulate_inference_batches(
    inference_results_Q: ray_queue.Queue,
    pending_queries_map: PendingQueriesMap,
    args: Args,
    generation_config: vllm.SamplingParams,
    num_prompts: int,
    model_dims: utils.ModelDims,
    actor_manager=None,
    timeout: Optional[float] = None,
) -> tuple[GenerationResult, Batch]:
    """Accumulate multiple inference results into a single training batch.

    Args:
        inference_results_Q: Queue containing individual GenerationResult objects (one per prompt)
        pending_queries_map: PendingQueriesMap instance for thread-safe query tracking
        args: Arguments containing vllm_num_engines and batch size info
        generation_config: Generation config containing n (number of samples per prompt)
        num_prompts: Number of prompts to accumulate
        timeout: Optional timeout in seconds for queue get operations. If None, blocks indefinitely.

    Raises:
        queue.Empty: If timeout is specified and no data is available within timeout.

    Returns:
        Tuple of (combined_result, Batch with queries, ground_truths, datasets, prompt_lengths, response_lengths)
        or (ShutdownSentinel, None, None, None) if shutdown signal received
    """
    results = []
    all_queries = []
    all_ground_truths = []
    all_datasets = []
    all_raw_queries = []
    for i in tqdm(
        range(num_prompts),
        total=num_prompts,
        desc=f"Accumulating results from {num_prompts} prompts",
        bar_format="{l_bar}{bar}{r_bar}\n",
        disable=not args.verbose,
    ):
        result = inference_results_Q.get(timeout=timeout)

        if isinstance(result, ShutdownSentinel):
            return result, None, None, None

        # Validate that each individual result has the expected number of responses
        assert len(result.responses) == generation_config.n, (
            f"Mismatch: individual prompt result has {len(result.responses)} responses "
            f"but expected {generation_config.n} samples per prompt. "
            f"Dataset index: {result.dataset_index}, Epoch: {result.epoch_number}"
        )

        query, ground_truth, dataset, raw_query = pending_queries_map.pop(result.dataset_index)

        results.append(result)
        all_queries.append(query)
        all_ground_truths.append(ground_truth)
        all_datasets.append(dataset)
        all_raw_queries.append(raw_query)

    # Combine all results into a single GenerationResult
    combined_responses = []
    combined_finish_reasons = []
    combined_masks = []
    combined_num_calls = []
    combined_timeouts = []
    combined_tool_errors = []
    combined_tool_outputs = []
    combined_tool_runtimes = []
    combined_tool_calleds = []
    combined_logprobs = []

    earliest_start_time = float("inf")
    prompt_lengths = []
    response_lengths = []

    total_prompt_tokens = 0
    total_response_tokens = 0
    max_generation_time = 0

    for i, result in enumerate(results):
        combined_responses.extend(result.responses)
        combined_finish_reasons.extend(result.finish_reasons)
        combined_masks.extend(result.masks)
        combined_num_calls.extend(result.request_info.num_calls)
        combined_timeouts.extend(result.request_info.timeouts)
        combined_tool_errors.extend(result.request_info.tool_errors)
        combined_tool_outputs.extend(result.request_info.tool_outputs)
        combined_tool_runtimes.extend(result.request_info.tool_runtimes)
        combined_tool_calleds.extend(result.request_info.tool_calleds)

        combined_logprobs.extend(result.logprobs)

        earliest_start_time = min(earliest_start_time, result.start_time)

        prompt_lengths.append(len(all_queries[i]))

        for response in result.responses:
            response_lengths.append(len(response))

        total_prompt_tokens += result.token_statistics.num_prompt_tokens
        total_response_tokens += result.token_statistics.num_response_tokens
        max_generation_time = max(max_generation_time, result.token_statistics.generation_time)

    # Use the maximum generation time across engines since they work in parallel
    # This avoids including queue overhead and accumulation time in MFU/MBU calculations
    total_generation_time = max_generation_time

    accumulated_stats = TokenStatistics(
        num_prompt_tokens=total_prompt_tokens,
        num_response_tokens=total_response_tokens,
        generation_time=total_generation_time,
        earliest_start_time=earliest_start_time,
    )

    # Create combined RequestInfo
    combined_request_info = RequestInfo(
        num_calls=combined_num_calls,
        timeouts=combined_timeouts,
        tool_errors=combined_tool_errors,
        tool_outputs=combined_tool_outputs,
        tool_runtimes=combined_tool_runtimes,
        tool_calleds=combined_tool_calleds,
    )

    # Create combined GenerationResult
    combined_result = GenerationResult(
        responses=combined_responses,
        finish_reasons=combined_finish_reasons,
        masks=combined_masks,
        request_info=combined_request_info,
        dataset_index=None,
        epoch_number=results[0].epoch_number,
        token_statistics=accumulated_stats,
        logprobs=combined_logprobs,
    )

    if actor_manager is not None:
        ray.get(actor_manager.report_token_statistics.remote(accumulated_stats))

    # Note: We don't have dataset_indices here, but they're not needed for the returned batch
    batch = Batch(
        queries=all_queries,
        ground_truths=all_ground_truths,
        datasets=all_datasets,
        raw_queries=all_raw_queries,
        indices=None,  # Not meaningful for combined results
    )
    return combined_result, batch, prompt_lengths, response_lengths


def data_preparation_thread(
    reward_fn: Callable,
    inference_results_Q: ray_queue.Queue,  # Ray queue
    packed_sequences_Q: Queue,
    pending_queries_map: dict,
    args: Args,
    tokenizer: PreTrainedTokenizer,
    num_training_steps: int,
    generation_config,
    resume_training_step: int,
    actor_manager=None,
    model_dims: utils.ModelDims = None,
):
    for training_step in range(resume_training_step, num_training_steps + 1):
        # Streaming accumulation: collect results as they arrive
        with Timer("🚀 [Data Preparation Thread] Getting response ids") as timer:
            result, batch, prompt_lengths, response_lengths = accumulate_inference_batches(
                inference_results_Q,
                pending_queries_map,
                args,
                generation_config,
                num_prompts=args.num_unique_prompts_rollout,
                model_dims=model_dims,
                actor_manager=actor_manager,
            )
            if isinstance(result, ShutdownSentinel):
                logger.info("[Data Preparation Thread] Received shutdown sentinel, exiting")
                return

        getting_response_time = timer.duration

        # ------------------------------------------------------------------------------------------------
        # Pack sequences
        if args.num_samples_per_prompt_rollout > 1:
            batch = Batch(
                queries=repeat_each(batch.queries, args.num_samples_per_prompt_rollout),
                ground_truths=repeat_each(batch.ground_truths, args.num_samples_per_prompt_rollout),
                datasets=repeat_each(batch.datasets, args.num_samples_per_prompt_rollout),
                raw_queries=repeat_each(batch.raw_queries, args.num_samples_per_prompt_rollout),
                indices=repeat_each(batch.indices, args.num_samples_per_prompt_rollout) if batch.indices else None,
            )
            good_outputs = [
                len(result.request_info.tool_outputs[i]) > 0
                and result.request_info.tool_calleds[i]
                and not result.request_info.timeouts[i]
                and not result.request_info.tool_errors[i]
                for i in range(len(result.request_info.tool_outputs))
            ]
        for i in range(len(result.finish_reasons)):
            if result.finish_reasons[i] == "stop" and len(result.responses[i]) == 0:
                result.responses[i].append(tokenizer.eos_token_id)
                result.masks[i].append(1)
                result.logprobs[i].append(float("nan"))
        with Timer("🔥 [Data Preparation Thread] Decoding responses", noop=True):
            decoded_responses = tokenizer.batch_decode(result.responses, skip_special_tokens=True)
            decoded_queries = batch.raw_queries
            stop_rate = sum(int(finish_reason == "stop") for finish_reason in result.finish_reasons) / len(
                result.finish_reasons
            )

        with Timer("💰 [Data Preparation Thread] Calculating rewards and advantages"):
            scores, reward_metrics = asyncio.run(
                reward_fn(
                    result.responses,
                    decoded_responses,
                    batch,
                    result.finish_reasons,
                    result.request_info,
                    decoded_queries,
                )
            )
            scores = np.array(scores)
            scores_per_prompt = scores.reshape(-1, args.num_samples_per_prompt_rollout)
            mean_grouped_rewards = scores_per_prompt.mean(axis=-1)
            mean_grouped_rewards = np.repeat(mean_grouped_rewards, args.num_samples_per_prompt_rollout, axis=0)
            std_grouped_rewards = scores_per_prompt.std(axis=-1)
            std_grouped_rewards = np.repeat(std_grouped_rewards, args.num_samples_per_prompt_rollout, axis=0)
            if args.advantage_normalization_type == "standard":
                advantages = (scores - mean_grouped_rewards) / (std_grouped_rewards + 1e-8)
            elif args.advantage_normalization_type == "centered":
                advantages = scores - mean_grouped_rewards
            else:
                raise ValueError(f"Invalid advantage normalization type: {args.advantage_normalization_type}")

        with Timer("📦 [Data Preparation Thread] Filtering sequences"):
            # Here we get the max possible score for each prompt, and see how many prompts are unsolved
            max_possible_score = 0
            if args.apply_verifiable_reward:
                max_possible_score += args.verification_reward
            if args.apply_r1_style_format_reward and args.additive_format_reward:
                max_possible_score += args.r1_style_format_reward
            unsolved_batch_size_ratio = ((scores != max_possible_score) > 0).sum() / len(scores)
            # In GRPO, if the std of grouped rewards is 0, then there is zero gradient for the batch
            # of args.num_samples_per_prompt_rollout responses, so we need to filter out those batches
            non_zero_std_mask = scores_per_prompt.std(axis=-1) != 0
            real_batch_size_ratio = non_zero_std_mask.sum() * args.num_samples_per_prompt_rollout / len(scores)
            expanded_mask = np.repeat(non_zero_std_mask, args.num_samples_per_prompt_rollout)
            non_zero_gradient_index = np.where(expanded_mask)[0]

            # Log zero-gradient filtering statistics
            num_zero_std_prompts = (~non_zero_std_mask).sum()
            num_filtered_responses = len(scores) - len(non_zero_gradient_index)
            if num_filtered_responses > 0:
                logger.info(
                    f"[Zero-gradient filtering] Filtered {num_zero_std_prompts} prompts with zero std "
                    f"({num_filtered_responses} responses). Retention rate: {len(non_zero_gradient_index) / len(scores):.2%}"
                )

            advantages = advantages[non_zero_gradient_index]
            original_batch_size = len(scores)
            scores = scores[non_zero_gradient_index]
            responses = [result.responses[i] for i in non_zero_gradient_index]
            masks = [result.masks[i] for i in non_zero_gradient_index]
            batch = batch[non_zero_gradient_index.tolist()]
            finish_reasons = [result.finish_reasons[i] for i in non_zero_gradient_index]
            vllm_logprobs = [result.logprobs[i] for i in non_zero_gradient_index]
            if args.mask_truncated_completions:
                stop_idxes = torch.tensor([i for i in range(len(finish_reasons)) if finish_reasons[i] == "stop"])
                num_truncated = len(finish_reasons) - len(stop_idxes)
                if num_truncated > 0:
                    logger.info(
                        f"[Truncated completions filtering] Filtered {num_truncated} responses that didn't finish with 'stop'. "
                        f"Retention rate: {len(stop_idxes) / len(finish_reasons):.2%}"
                    )
                scores = scores[stop_idxes]
                advantages = advantages[stop_idxes]
                responses = [responses[i] for i in stop_idxes]
                masks = [masks[i] for i in stop_idxes]
                batch = batch[stop_idxes.tolist()]
                finish_reasons = [finish_reasons[i] for i in stop_idxes]
                vllm_logprobs = [vllm_logprobs[i] for i in stop_idxes]

            if args.fill_completions:
                with Timer("⏱ [Data Preparation Thread] Refill completions"):
                    current_batch_size = len(scores)
                    original_prompt_cnt = original_batch_size // args.num_samples_per_prompt_rollout
                    current_prompt_cnt = current_batch_size // args.num_samples_per_prompt_rollout
                    need_to_fill_prompt = original_prompt_cnt - current_prompt_cnt
                    k = args.num_samples_per_prompt_rollout

                    if need_to_fill_prompt > 0 and current_prompt_cnt > 0:
                        scores_matrix = scores.reshape(current_prompt_cnt, k)
                        stds = scores_matrix.std(axis=1) + 1e-8
                        probs = stds / stds.sum()

                        logger.info(
                            f"[Refill completions] Need to fill {need_to_fill_prompt} prompts to maintain batch size. "
                            f"Original: {original_prompt_cnt}, Current: {current_prompt_cnt}"
                        )

                        sampled_prompt_ids = np.random.choice(
                            current_prompt_cnt, size=need_to_fill_prompt, replace=True, p=probs
                        )

                        sampled_indices = []
                        for pid in sampled_prompt_ids:
                            start = pid * k
                            sampled_indices.extend(range(start, start + k))

                        advantages = np.concatenate([advantages, advantages[sampled_indices]])
                        scores = np.concatenate([scores, scores[sampled_indices]])
                        responses += [responses[i] for i in sampled_indices]
                        masks += [masks[i] for i in sampled_indices]

                        sampled_batch = batch[sampled_indices]

                        batch = Batch(
                            queries=batch.queries + sampled_batch.queries,
                            ground_truths=batch.ground_truths + sampled_batch.ground_truths,
                            datasets=batch.datasets + sampled_batch.datasets,
                            indices=batch.indices + sampled_batch.indices if batch.indices is not None else None,
                        )

                        finish_reasons += [finish_reasons[i] for i in sampled_indices]
                        vllm_logprobs += [vllm_logprobs[i] for i in sampled_indices]

                        logger.info(
                            f"📊 Duplicated {need_to_fill_prompt} prompts from {len(sampled_indices)} total responses"
                        )

            # Count groups with all zero rewards
            all_zero_groups = (scores_per_prompt == 0).all(axis=-1).sum()
            total_groups = len(scores_per_prompt)
            logger.info(
                f"[Reward Summary] Groups with all zero rewards: {all_zero_groups}/{total_groups} "
                f"({all_zero_groups / total_groups:.1%})"
            )

        with Timer("📦 [Data Preparation Thread] Packing sequences"):
            packed_sequences = pack_sequences(
                queries=batch.queries,
                responses=responses,
                masks=masks,
                pack_length=args.pack_length,
                pad_token_id=tokenizer.pad_token_id,
                vllm_logprobs=vllm_logprobs,
            )
            num_new_tokens = sum(len(seq) for seq in packed_sequences.query_responses)
            # Vectorized advantage calculation: create a lookup array where each index corresponds to a response mask value
            # and each value is the corresponding advantage score: index 0 is set to 0 since response masks start from 1 (1-indexed)
            lookup_advantages = np.zeros(len(advantages) + 1, dtype=np.float32)
            lookup_advantages[1:] = advantages
            packed_advantages = [
                torch.tensor(lookup_advantages[packed_mask], dtype=torch.float32)
                for packed_mask in packed_sequences.response_masks
            ]
            packed_sequences.advantages = packed_advantages

        # if we have less batches than world size, we need to pad out so each world is fine
        # ideally, you should avoid this since its wasting computation.
        if args.allow_world_padding:
            with Timer("🤺 [Data Preparation Thread] Padding sequences for world size"):
                shortfall = args.world_size - len(packed_sequences.query_responses)
                if shortfall > 0:
                    logger.warning(
                        f"Padding {shortfall} sequences for world size. In future, you should adjust your compute this."
                    )
                    # construct "dummy" sequences for padding out the world size
                    dummy_qr = torch.tensor([tokenizer.pad_token_id, tokenizer.eos_token_id], dtype=torch.long)
                    dummy_tool_mask = torch.zeros_like(dummy_qr)
                    dummy_attention = torch.tensor([1, 1], dtype=torch.long)
                    dummy_position_ids = torch.arange(len(dummy_qr), dtype=torch.long)
                    dummy_response_mask = torch.zeros_like(dummy_qr)
                    dummy_advantage = torch.zeros_like(dummy_qr, dtype=torch.float)
                    # pad out the world size
                    for _ in range(shortfall):
                        packed_sequences.query_responses.append(dummy_qr)
                        packed_sequences.tool_masks.append(dummy_tool_mask)
                        packed_sequences.attention_masks.append(dummy_attention)
                        packed_sequences.position_ids.append(dummy_position_ids)
                        packed_sequences.response_masks.append(dummy_response_mask)
                        packed_sequences.advantages.append(dummy_advantage)

        with Timer("🔄 [Data Preparation Thread] Prepare collated data for each worker"):
            B = (
                len(packed_sequences.query_responses) // args.world_size
            )  # essentially doing `drop_last=True`, which is fine.
            collated_data = []
            for i in range(args.world_size):
                per_device_packed_query_responses = packed_sequences.query_responses[B * i : B * (i + 1)]
                per_device_packed_tool_masks = packed_sequences.tool_masks[B * i : B * (i + 1)]
                per_device_packed_attention_masks = packed_sequences.attention_masks[B * i : B * (i + 1)]
                per_device_packed_position_ids = packed_sequences.position_ids[B * i : B * (i + 1)]
                per_device_packed_advantages = packed_sequences.advantages[B * i : B * (i + 1)]
                per_device_packed_response_masks = packed_sequences.response_masks[B * i : B * (i + 1)]
                per_device_packed_vllm_logprobs = packed_sequences.vllm_logprobs[B * i : B * (i + 1)]

                # Shuffle the batch and collate the data
                b_inds = np.random.permutation(len(per_device_packed_query_responses))
                collated_query_responses = []
                collated_tool_masks = []
                collated_attention_masks = []
                collated_position_ids = []
                collated_response_masks = []
                collated_advantages = []
                collated_vllm_logprobs = []
                for j in range(0, len(per_device_packed_query_responses), args.per_device_train_batch_size):
                    micro_range = b_inds[j : j + args.per_device_train_batch_size]
                    collated_query_responses.append(
                        collate_fn(
                            [per_device_packed_query_responses[idx] for idx in micro_range], tokenizer.pad_token_id
                        )
                    )
                    collated_tool_masks.append(
                        collate_fn([per_device_packed_tool_masks[idx] for idx in micro_range], 0)
                    )
                    collated_attention_masks.append(
                        collate_fn([per_device_packed_attention_masks[idx] for idx in micro_range], 0)
                    )
                    collated_position_ids.append(
                        collate_fn([per_device_packed_position_ids[idx] for idx in micro_range], 0)
                    )
                    collated_response_masks.append(
                        collate_fn([per_device_packed_response_masks[idx] for idx in micro_range], 0)
                    )
                    collated_advantages.append(
                        collate_fn([per_device_packed_advantages[idx] for idx in micro_range], 0)
                    )
                    collated_vllm_logprobs.append(
                        collate_fn([per_device_packed_vllm_logprobs[idx] for idx in micro_range], 0)
                    )
                collated_data.append(
                    {
                        "collated_query_responses": collated_query_responses,
                        "collated_tool_masks": collated_tool_masks,
                        "collated_attention_masks": collated_attention_masks,
                        "collated_position_ids": collated_position_ids,
                        "collated_advantages": collated_advantages,
                        "collated_response_masks": collated_response_masks,
                        "collated_vllm_logprobs": collated_vllm_logprobs,
                    }
                )

        # Create a result package with metrics and data
        if len(responses) == 0:
            # Handle empty responses case
            # in this case, we won't log metrics, so it should be fine.
            metrics = {}
        else:
            sequence_lengths = np.array([len(response) for response in responses])
            sequence_length_solved = (
                np.array([]) if np.all(scores == 0) else np.array(sequence_lengths[scores == max_possible_score])
            )
            sequence_length_unsolved = (
                np.array([]) if np.all(scores == max_possible_score) else np.array(sequence_lengths[scores == 0])
            )

            # Use the already calculated reward summary metrics for wandb
            all_zero_groups_ratio = all_zero_groups / total_groups if total_groups > 0 else 0

            metrics = {
                "scores": np.array(scores).mean(),
                "real_batch_size_ratio": real_batch_size_ratio,
                "unsolved_batch_size_ratio": unsolved_batch_size_ratio,
                "packed_ratio": len(packed_sequences.query_responses) / len(responses) if len(responses) > 0 else 0,
                "val/all_zero_reward_groups": all_zero_groups,
                "val/all_zero_reward_groups_ratio": all_zero_groups_ratio,
                "val/total_reward_groups": total_groups,
                "val/sequence_lengths": sequence_lengths.mean(),
                "val/sequence_lengths_min": sequence_lengths.min(),
                "val/sequence_lengths_max": sequence_lengths.max(),
                "val/sequence_lengths_unsolved": (
                    0 if len(sequence_length_unsolved) == 0 else sequence_length_unsolved.mean()
                ),
                "val/sequence_lengths_solved": (
                    0 if len(sequence_length_solved) == 0 else sequence_length_solved.mean()
                ),
                "val/sequence_lengths_unsolved_hist": sequence_length_unsolved,
                "val/sequence_lengths_solved_hist": sequence_length_solved,
                "val/stop_rate": stop_rate,
                "val/advantages_mean": advantages.mean(),
                "val/advantages_min": advantages.min(),
                "val/advantages_max": advantages.max(),
                "val/advantages_hist": advantages,
                "val/num_calls_rate": np.array(result.request_info.num_calls).mean(),
                "val/timeouts_rate": np.array(result.request_info.timeouts).mean(),
                "val/tool_errors_rate": np.array([len(item) > 0 for item in result.request_info.tool_errors]).mean(),
                "val/good_outputs_rate": np.array(good_outputs).mean(),
                "val/tool_runtimes_rate": np.array(result.request_info.tool_runtimes).mean(),
                "val/tool_calleds_rate": np.array(result.request_info.tool_calleds).mean(),
                "time/getting_response": getting_response_time,
                **reward_metrics,
            }

            total_tokens = result.token_statistics.num_prompt_tokens + result.token_statistics.num_response_tokens
            metrics["val/actor_tokens_per_second"] = total_tokens / result.token_statistics.generation_time

        if args.save_traces:
            traces = {
                "scores": scores.tolist(),
                "finish_reasons": finish_reasons,
                "responses": responses,
                "training_step": training_step,
                **asdict(batch),  # Unpack all batch fields
                **reward_metrics,
            }
            os.makedirs(args.output_dir, exist_ok=True)
            with open(f"{args.output_dir}/traces_{args.run_name}.jsonl", "a") as f:
                json.dump(traces, f)
                f.write("\n")

        if len(responses) == 0:
            logger.warning(f"No responses in batch {training_step}.")

        # Put the packed sequences and metrics into the output queue
        packed_sequences_Q.put(
            {
                "packed_sequences": packed_sequences,  # for debugging purposes
                "collated_data": collated_data,
                "metrics": metrics,
                "responses_count": len(responses),
                "num_new_tokens": num_new_tokens,
                "B": B,
                "prompt_lengths": prompt_lengths,
                "response_lengths": response_lengths,
            }
        )


def setup_runtime_variables(args: Args) -> Args:
    """Set up runtime variables for the experiment."""
    args.run_name = f"{args.exp_name}__{args.seed}__{int(time.time())}"
    args.output_dir = os.path.join(args.output_dir, args.run_name)
    args.dataset_local_cache_dir = os.path.abspath(args.dataset_local_cache_dir)
    if is_beaker_job():
        args.dataset_local_cache_dir = "/weka/oe-adapt-default/allennlp/deletable_open_instruct_dataset_cache"
    args.world_size = sum(args.num_learners_per_node)
    args.num_training_steps = args.total_episodes // (
        args.num_unique_prompts_rollout * args.num_samples_per_prompt_rollout
    )
    args.try_launch_beaker_eval_jobs_on_weka = args.try_launch_beaker_eval_jobs_on_weka and is_beaker_job()
    if args.push_to_hub:
        if args.hf_repo_id is None:  # auto-generate one
            args.hf_repo_id = "open_instruct_dev"
        if args.hf_entity is None:  # first try to use AI2 entity
            args.hf_entity = maybe_use_ai2_hf_entity()
        if args.hf_entity is None:  # then try to use the user's entity
            args.hf_entity = HfApi().whoami()["name"]
        args.hf_repo_id = f"{args.hf_entity}/{args.hf_repo_id}"
        if args.hf_repo_revision is None:  # auto-generate one
            args.hf_repo_revision = args.run_name
        args.hf_repo_url = f"https://huggingface.co/{args.hf_repo_id}/tree/{args.hf_repo_revision}"
    if args.with_tracking:
        if args.wandb_entity is None:
            args.wandb_entity = maybe_use_ai2_wandb_entity()
    args.tool_use = args.tools is not None and len(args.tools) > 0
    return args


def setup_experiment_tracking(args: Args, tc: TokenizerConfig, model_config: ModelConfig):
    """Setup experiment tracking and seeds."""
    all_configs = {}
    beaker_config = None
    if is_beaker_job():
        beaker_config = maybe_get_beaker_config()
        all_configs.update(vars(beaker_config))
    all_configs.update(**asdict(args), **asdict(tc), **asdict(model_config))

    wandb_url = None
    if args.with_tracking:
        wandb.init(
            project=args.wandb_project_name,
            entity=args.wandb_entity,
            config=all_configs,
            name=args.run_name,
            save_code=True,
            tags=[args.exp_name] + get_wandb_tags(),
        )
        wandb_url = wandb.run.get_url()
        maybe_update_beaker_description(wandb_url=wandb_url)

    return beaker_config, wandb_url


def setup_datasets(args: Args, tc: TokenizerConfig, tokenizer: PreTrainedTokenizer):
    # load system prompt override if provided
    system_prompt_override = None
    if args.system_prompt_override_file is not None:
        logger.info(f"Loading system prompt override from {args.system_prompt_override_file}")
        with open(args.system_prompt_override_file, "r") as f:
            system_prompt_override = f.read().strip()
        logger.info(f"System prompt overriden to:\n#####\n{system_prompt_override}\n#####\n")

    """Set up training and evaluation datasets."""
    system_prompt_override = None
    if args.system_prompt_override_file is not None:
        logger.info(f"Loading system prompt override from {args.system_prompt_override_file}")
        with open(args.system_prompt_override_file, "r") as f:
            system_prompt_override = f.read().strip()
        logger.info(f"System prompt overriden to:\n#####\n{system_prompt_override}\n#####\n")

    transform_fn_args = [
        {"system_prompt_override": system_prompt_override},
        {"max_prompt_token_length": args.max_prompt_token_length},
    ]
    train_dataset = get_cached_dataset_tulu(
        dataset_mixer_list=args.dataset_mixer_list,
        dataset_mixer_list_splits=args.dataset_mixer_list_splits,
        tc=tc,
        dataset_transform_fn=args.dataset_transform_fn,
        transform_fn_args=transform_fn_args,
        dataset_cache_mode=args.dataset_cache_mode,
        dataset_config_hash=args.dataset_config_hash,
        hf_entity=args.hf_entity,
        dataset_local_cache_dir=args.dataset_local_cache_dir,
        dataset_skip_cache=args.dataset_skip_cache,
        system_prompt_override=system_prompt_override,
    )
    train_dataset = train_dataset.shuffle(seed=args.seed)

    eval_dataset = None
    if len(args.dataset_mixer_eval_list) > 0:
        eval_dataset = get_cached_dataset_tulu(
            dataset_mixer_list=args.dataset_mixer_eval_list,
            dataset_mixer_list_splits=args.dataset_mixer_eval_list_splits,
            tc=tc,
            dataset_transform_fn=args.dataset_transform_fn,
            transform_fn_args=transform_fn_args,
<<<<<<< HEAD
=======
            hf_entity=args.hf_entity,
>>>>>>> 3a9a97e4
            dataset_cache_mode=args.dataset_cache_mode,
            dataset_config_hash=args.dataset_config_eval_hash,
            hf_entity=args.hf_entity,
            dataset_local_cache_dir=args.dataset_local_cache_dir,
            dataset_skip_cache=args.dataset_skip_cache,
            system_prompt_override=system_prompt_override,
        )
        if args.shuffle_eval_dataset:
            eval_dataset = eval_dataset.shuffle(seed=args.seed)

    visualize_token(train_dataset[0][INPUT_IDS_PROMPT_KEY], tokenizer)

    return train_dataset, eval_dataset


def create_model_and_optimizer(
    args: Args,
    tc: TokenizerConfig,
    model_config: ModelConfig,
    beaker_config: BeakerRuntimeConfig,
    wandb_url: str,
    tokenizer: PreTrainedTokenizer,
    inference_results_Q: ray_queue.Queue,
    param_prompt_Q: ray_queue.Queue,
    evaluation_inference_results_Q: ray_queue.Queue,
) -> tuple[ModelGroup, list[vllm_utils.LLMRayActor], dict, int, int]:
    """Create the model, optimizer, and vLLM engines."""
    # Create placement group
    bundles = [{"GPU": actor_num_gpus, "CPU": actor_num_gpus * 10} for actor_num_gpus in args.num_learners_per_node]
    pg = placement_group(bundles, strategy="STRICT_SPREAD")
    ray_get_with_progress([pg.ready()], desc="Waiting for placement group")
    inits = []
    policy_group = ModelGroup(pg, PolicyTrainerRayProcess, args.num_learners_per_node, args.single_gpu_mode)
    wandb_url = wandb.run.get_url() if args.with_tracking else None
    inits.extend(
        model.from_pretrained.remote(args, model_config, beaker_config, wandb_url, tokenizer)
        for model in policy_group.models
    )

    # Set up tools
    max_len = args.max_prompt_token_length + args.response_length
    tool_objects = {}
    tool_max_conc = args.tool_max_concurrency

    def _register_actor_backed_tool(class_path: str, init_kwargs: dict):
        actor = ToolActor.options(max_concurrency=tool_max_conc).remote(class_path=class_path, init_kwargs=init_kwargs)
        start = ray.get(actor.get_start_str.remote())
        stop_strings = ray.get(actor.get_stop_strings.remote())
        # If the tool provides multiple stop strings, register each as an entry.
        for end_str in stop_strings:
            tool_objects[end_str] = ToolProxy(actor_handle=actor, start_str=start, end_str=end_str)
            # Add tool end string to stop_strings
            args.stop_strings.append(end_str)

    # Register tools via actors
    if args.tools:
        for tool in args.tools:
            class_path = TOOL_CLASS_REGISTRY.get(tool.lower(), None)
            if class_path is None:
                raise ValueError(f"Unknown tool: {tool}")
            # Pass the entire args namespace; ToolActor will filter valid kwargs
            _register_actor_backed_tool(class_path=class_path, init_kwargs=vars(args))

    queues_to_monitor = {
        "Inference Results Queue": inference_results_Q,
        "Param Prompt Queue": param_prompt_Q,
        "Evaluation Queue": evaluation_inference_results_Q,
    }
    actor_manager = ray.remote(ActorManager).remote(queues_to_monitor, args)

    # Create vLLM engines with queues
    vllm_engines = vllm_utils.create_vllm_engines(
        args.vllm_num_engines,
        args.vllm_tensor_parallel_size,
        args.vllm_enforce_eager,
        tc.tokenizer_name_or_path,
        model_config.model_name_or_path,
        model_config.model_revision,
        args.seed,
        args.vllm_enable_prefix_caching,
        max_len,
        args.vllm_gpu_memory_utilization,
        args.single_gpu_mode,
        pg=pg if args.single_gpu_mode else None,
        tools=tool_objects,
        max_tool_calls=args.max_tool_calls,
        prompt_queue=param_prompt_Q,
        results_queue=inference_results_Q,
        eval_results_queue=evaluation_inference_results_Q,
        actor_manager=actor_manager,
        inference_batch_size=args.inference_batch_size,
        use_fp8_kv_cache=args.use_fp8_kv_cache,
        inflight_updates=args.inflight_updates,
    )

    results, _ = ray_get_with_progress(inits, desc="Initializing models")
    resume_training_step = results[0] + 1
    episode = (resume_training_step - 1) * args.num_unique_prompts_rollout * args.num_samples_per_prompt_rollout
    logger.info("======== ✅ all models and vLLM engines initialized =========")

    # Get and set KV cache max concurrency from the first engine (all engines have the same config)
    # fp8 kv cache for now forces v0 engine and breaks this.
    if vllm_engines and not args.use_fp8_kv_cache:
        kv_cache_max_concurrency = ray.get(vllm_engines[0].get_kv_cache_info.remote())
        ray.get(actor_manager.set_kv_cache_max_concurrency.remote(kv_cache_max_concurrency))
    else:
        # dummy value
        ray.get(actor_manager.set_kv_cache_max_concurrency.remote(-1))

    ray_get_with_progress(
        [m.setup_model_update_group.remote(vllm_engines=vllm_engines) for m in policy_group.models],
        desc="Setting up model update group",
    )
    logger.info("======== ✅ model update group setup successfully =========")

    return policy_group, vllm_engines, tool_objects, resume_training_step, episode, actor_manager


def create_generation_configs(args: Args):
    """Create generation configs for training and evaluation."""
    generation_config = vllm.SamplingParams(
        temperature=args.temperature,
        top_p=args.vllm_top_p,  # prevent rare out-of-vocab tokens with qwen
        max_tokens=args.response_length,
        include_stop_str_in_output=True,
        skip_special_tokens=False,
        n=args.num_samples_per_prompt_rollout,
        stop=args.stop_strings,
        seed=args.seed,
        logprobs=1,  # Enable logprobs to compare with local calculations
        # IMPORTANT: Set output_kind to FINAL_ONLY to ensure vLLM V1 properly handles n>1
        # With the default CUMULATIVE mode, vLLM V1 returns separate outputs for each
        # completion, making it difficult to aggregate them correctly. FINAL_ONLY mode
        # ensures all n completions are returned together in a single output.
        output_kind=vllm.sampling_params.RequestOutputKind.FINAL_ONLY,
    )
    eval_generation_config = generation_config.clone()
    eval_generation_config.temperature = 0.0
    eval_generation_config.n = 1
    return {"train": generation_config, "eval": eval_generation_config}


def split_and_insert_batch(
    batch: Batch,
    epoch_number: int,
    training_step: int,
    pending_queries_map: PendingQueriesMap,
    param_prompt_Q: ray_queue.Queue,
    generation_config,
    is_eval: bool,
) -> None:
    """Split a batch into multiple inference batches and insert individual prompts into queues and mapping."""
    for idx, query, ground_truth, dataset, raw_query in zip(
        batch.indices, batch.queries, batch.ground_truths, batch.datasets, batch.raw_queries
    ):
        pending_queries_map.insert(idx, query, ground_truth, dataset, raw_query)
        param_prompt_Q.put(
            PromptRequest(
                prompt=query,
                generation_config=generation_config,
                epoch_number=epoch_number,
                training_step=training_step,
                dataset_index=idx,
                is_eval=is_eval,
            )
        )


def load_data_from_packing_thread(
    packed_sequences_Q: Queue, num_total_tokens: int, stop_event: threading.Event, health_check_fn: Callable[[], None]
):
    """Get the packed sequences with advantages from the packing thread."""
    with Timer("[Main Thread] 📦 Getting packed sequences from thread") as timer:
        while True:
            if stop_event.is_set():
                logger.warning("[Main Thread] Stop event detected while waiting for packed sequences")
                return None, {}, num_total_tokens, 0
            try:
                packed_data = packed_sequences_Q.get(timeout=30.0)
                break
            except Empty:
                # check that everything is still alive
                health_check_fn()
                logger.warning("[Main Thread] Timeout waiting for packed sequences. Retrying...")
        data_thread_metrics = packed_data["metrics"]
        B = packed_data["B"]
        collated_data = packed_data["collated_data"]
        num_step_tokens = packed_data["num_new_tokens"]
        num_total_tokens += num_step_tokens
        prompt_lengths = packed_data["prompt_lengths"]
        response_lengths = packed_data["response_lengths"]

    data_thread_metrics["time/trainer_idling"] = timer.duration
    if B == 0:
        logger.warning("[Main Thread] 🤡 After packing, there is not enough data to train")
        return None, data_thread_metrics, num_total_tokens, 0, None, None
    return collated_data, data_thread_metrics, num_total_tokens, num_step_tokens, prompt_lengths, response_lengths


def weight_sync_thread(
    args: Args,
    stop_event: threading.Event,
    weight_sync_trigger_event: threading.Event,
    policy_group: ModelGroup,
    actor_manager: ActorManager,
    weight_sync_metrics_Q: Queue,
    resume_training_step: int = 1,
):
    """Thread function that handles weight sync operations and actor manager coordination."""
    logger.info("[Weight Sync Thread] 🚀 Starting weight sync thread")
    if resume_training_step > 1:
        weight_sync_trigger_event.set()

    while not stop_event.is_set():
        # Wait for weight sync trigger from main thread
        if not weight_sync_trigger_event.wait(timeout=1.0):
            continue

        # Clear the event for next iteration
        weight_sync_trigger_event.clear()

        with Timer("[Weight Sync]") as timer:
            logger.debug("[Weight Sync Thread] Starting weight sync")

            # Set actors to stop
            ray.get(actor_manager.set_should_stop.remote(True))
            logger.debug("[Weight Sync Thread] Set should_stop to True for weight sync")

            # Broadcast weights to vLLM engines
            # First get the futures
            weight_broadcast_futures: List[ray.ObjectRef] = [m.broadcast_to_vllm.remote() for m in policy_group.models]

            # Wait for all weight updates to complete and collect individual timings
            _, actor_sync_times = ray_get_with_progress(
                weight_broadcast_futures,
                desc="[Weight Sync Thread] Waiting for weight updates to complete",
                enable=args.verbose,
            )

            # Allow actors to resume
            ray.get(actor_manager.set_should_stop.remote(False))
            logger.debug("[Weight Sync Thread] Set should_stop to False after weight sync")

        # Calculate distribution statistics
        sync_time_stats = {
            "time/weight_sync": timer.duration,
            "time/weight_sync_mean": np.mean(actor_sync_times),
            "time/weight_sync_min": np.min(actor_sync_times),
            "time/weight_sync_max": np.max(actor_sync_times),
            "time/weight_sync_median": np.median(actor_sync_times),
        }

        try:
            weight_sync_metrics_Q.put_nowait(sync_time_stats)
        except Full:
            logger.warning("[Weight Sync Thread] weight sync metrics queue full, skipping metric")

    logger.info("[Weight Sync Thread] 🛑 Stopping weight sync thread")


def one_training_step(
    args: Args,
    policy_group: ModelGroup,
    collated_data,
    tokenizer,
    data_thread_metrics,
    episode,
    training_step,
    num_total_tokens,
    num_step_tokens,
    start_time,
    train_dataset,
    training_start_time,
    wandb_url,
    chat_template_name,
    model_dims: utils.ModelDims,
    prompt_lengths: list[int],
    response_lengths: list[int],
    actor_manager=None,
    iter_dataloader=None,
):
    """Train the model for one step."""
    update_ref_policy_future = []
    with Timer("[Main Thread] 🗡️ Training") as train_timer:
        metrics_list, _ = ray_get_with_progress(
            [
                policy_group.models[i].train.remote(
                    **collated_data[i], pad_token_id=tokenizer.pad_token_id, num_mini_batches=args.num_mini_batches
                )
                for i in range(args.world_size)
            ],
            desc=f"Running training step {training_step}",
        )
        if (
            args.ref_policy_update_freq is not None
            and training_step % args.ref_policy_update_freq == 0
            and args.alpha > 0
        ):
            update_ref_policy_future.extend(
                [policy_group.models[i].update_ref_policy.remote() for i in range(args.world_size)]
            )

    save_time = 0
    if args.save_freq > 0 and training_step % args.save_freq == 0 and (args.eval_on_step_0 or training_step > 1):
        with Timer("[Main Thread] 🗡️ Saving model") as timer:
            checkpoint_dir = f"{args.output_dir}_checkpoints"
            step_dir = os.path.join(checkpoint_dir, f"step_{training_step}")
            logger.info(f"Saving model at step {training_step} to {step_dir}")
            ray_get_with_progress(
                [
                    policy_group.models[i].save_model.remote(step_dir, chat_template_name, tokenizer)
                    for i in range(args.world_size)
                ],
                desc=f"Saving model at step {training_step}",
            )
            if args.try_launch_beaker_eval_jobs_on_weka and is_beaker_job():
                leaderboard_name = f"{args.hf_repo_revision}_step_{training_step}"
                for i in range(args.world_size):
                    policy_group.models[i].launch_ai2_evals_on_weka_wrapper.remote(
                        step_dir, leaderboard_name, wandb_url, training_step
                    )
        save_time += timer.duration

    if len(update_ref_policy_future) > 0:
        with Timer("[Main Thread] 🔃 Updating reference policy"):
            ray_get_with_progress(update_ref_policy_future, desc="Updating reference policy")

    ray.get(actor_manager.report_training_step_time.remote(train_timer.duration))

    average_metrics = {k: sum(m[k] for m in metrics_list) / len(metrics_list) for k in metrics_list[0]}
    step_time = time.perf_counter() - start_time
    total_training_time = time.perf_counter() - training_start_time

    num_actor_gpus = args.vllm_num_engines * args.vllm_tensor_parallel_size
    total_generation_time = data_thread_metrics["time/getting_response"]

    utilization_metrics = calculate_utilization_metrics(
        model_dims=model_dims,
        prompt_lengths=prompt_lengths,
        response_lengths=response_lengths,
        total_generation_time=total_generation_time,
        samples_per_prompt=args.num_samples_per_prompt_rollout,
        num_inference_gpus=num_actor_gpus,
        training_time=train_timer.duration,
        num_training_gpus=args.world_size,
    )

    metrics = {
        "episode": episode,
        "global_step": episode,
        "training_step": training_step,
        "val/num_total_tokens": num_total_tokens,
        "val/num_step_tokens": num_step_tokens,
        "epoch": episode / args.num_samples_per_prompt_rollout / len(train_dataset),
        "learner_tokens_per_second_overall": num_total_tokens / total_training_time,
        "learner_tokens_per_second_step": num_step_tokens / step_time,
        "time/total": step_time,
        "time/training": train_timer.duration,
        "time/saving": save_time,
        **data_thread_metrics,
        **average_metrics,
        **utilization_metrics,
    }
    # Print only scalar metrics
    scalar_metrics = {k: v for k, v in metrics.items() if isinstance(v, (float, int))}
    print_rich_single_line_metrics(scalar_metrics)

    if args.with_tracking:
        # Convert array/list metrics to wandb histograms for logging
        for key, value in metrics.items():
            if isinstance(value, np.ndarray) or isinstance(value, list):
                if len(value) > 0:
                    metrics[key] = wandb.Histogram(value)
        wandb.log(metrics, step=episode)


def maybe_evaluate(
    args: Args,
    training_step: int,
    evaluation_inference_results_Q: ray_queue.Queue,  # Ray queue
    tokenizer,
    reward_fn,
    episode,
    eval_pending_queries_map: PendingQueriesMap,
    eval_generation_config,
    generate_metrics_Q: Queue,
    num_eval_prompts: int,
    model_dims: utils.ModelDims,
    actor_manager=None,
):
    """Optionally evaluate the model."""
    try:
        # timeout 0.01 if this is the last training step or we're not evaluating
        # otherwise, wait to get the last evaluation generations (long timeout just in case)
        timeout = 0.01 if (training_step < args.num_training_steps or args.local_eval_every < 0) else 100

        # Accumulate evaluation results from all vLLM engines
        eval_result, eval_batch, _, _ = accumulate_inference_batches(
            evaluation_inference_results_Q,
            eval_pending_queries_map,
            args,
            eval_generation_config,
            num_prompts=num_eval_prompts,
            model_dims=model_dims,
            actor_manager=actor_manager,
            timeout=timeout,
        )

        logger.info("[Main Thread] 📊 Evaluation responses received")

        eval_generate_metrics = {}
        try:
            eval_generate_metrics = generate_metrics_Q.get_nowait()
        except Empty:
            logger.info("[Main Thread] didn't get eval generation metrics")

        eval_sequence_lengths = np.array([len(response) for response in eval_result.responses])
        eval_decoded_responses = tokenizer.batch_decode(eval_result.responses, skip_special_tokens=True)
        eval_stop_rate = sum(int(finish_reason == "stop") for finish_reason in eval_result.finish_reasons) / len(
            eval_result.finish_reasons
        )

        # get and log evaluation metrics
        eval_scores, eval_reward_metrics = asyncio.run(
            reward_fn(
                eval_result.responses,
                eval_decoded_responses,
                eval_batch if eval_batch else Batch(queries=[], ground_truths=[], datasets=[], indices=None),
                eval_result.finish_reasons,
                eval_result.request_info,
            )
        )
        eval_reward_metrics = {f"eval/{key}": val for key, val in eval_reward_metrics.items()}
        eval_metrics = {
            "eval/scores": np.array(eval_scores).mean(),
            "eval/sequence_lengths": eval_sequence_lengths.mean(),
            "eval/sequence_lengths_min": eval_sequence_lengths.min(),
            "eval/sequence_lengths_max": eval_sequence_lengths.max(),
            "eval/stop_rate": eval_stop_rate,
            **eval_reward_metrics,
        }
        if "time/generation" in eval_generate_metrics:
            eval_metrics["eval/generation_time"] = eval_generate_metrics["time/generation"]

        total_tokens = (
            eval_result.token_statistics.num_prompt_tokens + eval_result.token_statistics.num_response_tokens
        )
        eval_metrics["eval/actor_tokens_per_second"] = total_tokens / eval_result.token_statistics.generation_time

        print_rich_single_line_metrics(eval_metrics)

        table = {}
        table["prompt"] = tokenizer.batch_decode(eval_batch.queries if eval_batch else [])
        table["response"] = eval_decoded_responses
        table["response"] = [item.replace(tokenizer.pad_token, "") for item in table["response"]]
        table["scores"] = eval_scores
        table["ground_truth"] = eval_batch.ground_truths if eval_batch else []
        df = pd.DataFrame(table)

        if args.with_tracking:
            eval_metrics["sample_completions"] = wandb.Table(dataframe=df)
            wandb.log(eval_metrics, step=episode)
        else:
            print_rich_table(df.iloc[:1])
        del table
    except Empty:
        logger.warning("[Main Thread] 🙈 Evaluation responses not received")


def save_final_model(
    args: Args,
    policy_group: ModelGroup,
    tokenizer: PreTrainedTokenizer,
    training_step: int,
    wandb_url: str,
    chat_template_name: str,
):
    """Save the final model and launch evaluation jobs if configured."""
    logger.info(f"Saving final model at step {training_step} to {args.output_dir}")
    with Timer("[Main Thread] 🗡️ Saving model"):
        ray_get_with_progress(
            [
                policy_group.models[i].save_model.remote(args.output_dir, chat_template_name, tokenizer)
                for i in range(args.world_size)
            ],
            desc="Saving final model",
        )
        if args.try_launch_beaker_eval_jobs_on_weka and is_beaker_job():
            leaderboard_name = args.hf_repo_revision
            for i in range(args.world_size):
                policy_group.models[i].launch_ai2_evals_on_weka_wrapper.remote(
                    args.output_dir, leaderboard_name, wandb_url, training_step
                )


def make_tokenizer(tc: TokenizerConfig, model_config: ModelConfig):
    """Setup tokenizer with appropriate configuration."""
    tc.tokenizer_revision = model_config.model_revision if tc.tokenizer_revision is None else tc.tokenizer_revision
    tc.tokenizer_name_or_path = (
        model_config.model_name_or_path if tc.tokenizer_name_or_path is None else tc.tokenizer_name_or_path
    )
    if (
        tc.tokenizer_revision != model_config.model_revision
        and tc.tokenizer_name_or_path != model_config.model_name_or_path
    ):
        # Warn user if tokenizer and model use different revisions; this is an unusual
        # use case.
        warning = f"""Requested tokenizer revision `{tc.tokenizer_revision=}` is different
                   from the model revision `{model_config.model_revision=}` or the tokenizer name `{tc.tokenizer_name_or_path=}`
                   is different from the model name `{model_config.model_name_or_path=}`."""
        logger.warning(warning)
    return tc.tokenizer


def make_reward_fn(args: Args) -> Callable:
    """Create a reward function based on the provided arguments."""
    reward_fn_mapping = build_all_verifiers(args)

    async def reward_fn(
        responses: List[torch.Tensor],
        decoded_responses: List[str],
        batch: Batch,
        finish_reasons: List[str],
        infos: List[List[int]],
        queries: Optional[List[str]] = None,
    ) -> List[float]:
        timeouts = infos.timeouts
        tool_errors = infos.tool_errors
        tool_outputs = infos.tool_outputs
        tool_calleds = infos.tool_calleds
        good_outputs = [
            len(tool_outputs[i]) > 0 and tool_calleds[i] and not timeouts[i] and not tool_errors[i]
            for i in range(len(tool_outputs))
        ]
        scores = [0] * len(decoded_responses)
        metrics = {}

        if args.apply_r1_style_format_reward:
            with Timer("[Data Preparation Thread] Calculating rewards -- 🧮 Calculating format reward"):
                format_scores = soft_format_reward_func(decoded_responses, args.r1_style_format_reward)
                if len(format_scores) != len(scores):
                    raise ValueError(f"{len(format_scores)=} != {len(scores)=}")
                for i in range(len(format_scores)):
                    scores[i] = format_scores[i] + scores[i]
                metrics["val/format_scores"] = np.array(format_scores).mean()

        if args.apply_verifiable_reward:
            with Timer("[Data Preparation Thread] Calculating rewards -- 🏆 Applying verifiable reward"):
                verifiable_rewards, per_func_rewards = await apply_verifiable_reward(
                    reward_fn_mapping,
                    responses,
                    decoded_responses,
                    batch,
                    reward_mult=args.verification_reward,
                    queries=queries,
                )
                if len(verifiable_rewards) != len(scores):
                    raise ValueError(f"{len(verifiable_rewards)=} != {len(scores)=}")
                # slightly complex combo of good outputs and additive format reward
                for i in range(len(verifiable_rewards)):
                    if not args.only_reward_good_outputs or (good_outputs[i] and args.only_reward_good_outputs):
                        if args.apply_r1_style_format_reward and args.additive_format_reward:
                            scores[i] = verifiable_rewards[i] + scores[i]
                        elif args.apply_r1_style_format_reward and not args.additive_format_reward:
                            scores[i] = verifiable_rewards[i] if format_scores[i] == 1 else 0
                        else:
                            scores[i] = verifiable_rewards[i]
                np_verifiable_rewards = np.array(verifiable_rewards)
                metrics["objective/verifiable_reward"] = np_verifiable_rewards.mean()
                metrics["objective/verifiable_correct_rate"] = (np_verifiable_rewards > 0.0).mean()
                # reshuffle around per_func rewards
                per_func_lists = defaultdict(list)
                for reward_dict in per_func_rewards:
                    for key, value in reward_dict.items():
                        per_func_lists[key].append(value)
                # log per function rewards
                for key, value in per_func_lists.items():
                    np_value = np.array(value)
                    metrics[f"objective/{key}_reward"] = np_value.mean()
                    metrics[f"objective/{key}_correct_rate"] = (np_value > 0.0).mean()

        # this gets applied at the very end since it replaces (rather than adds to) the existing reward.
        if args.non_stop_penalty:
            with Timer("[Data Preparation Thread] Calculating rewards -- 🦖 Applying non stop penalty"):
                assert len(finish_reasons) == len(scores)
                for i in range(len(finish_reasons)):
                    if finish_reasons[i] != "stop":
                        scores[i] = args.non_stop_penalty_value

        return scores, metrics

    return reward_fn


def cleanup_judge_clients():
    """Cleans up all LLM judge clients."""
    asyncio.run(cleanup_all_llm_judge_clients())
    logger.info("✅ LLM judge clients cleaned up")


def cleanup_training_resources(
    stop_event: threading.Event,
    executor: futures.ThreadPoolExecutor,
    queues: list[ray_queue.Queue],
    actor_manager: ActorManager,
) -> None:
    """Clean up all training resources including threads and Ray queues."""
    stop_event.set()

    logger.info("Signaling all actors to stop...")
    ray.get(actor_manager.set_should_stop.remote(True))
    logger.info("✅ Signaled all actors to stop")

    # Clean up ActorManager resources
    logger.info("Cleaning up ActorManager resources...")
    ray.get(actor_manager.cleanup.remote())
    logger.info("✅ ActorManager resources cleaned up")

    logger.info("Pushing shutdown sentinel to queues...")
    # Push sentinel to the first queue (inference_results_Q)
    if queues and len(queues) > 0:
        queues[0].put(ShutdownSentinel(), timeout=1)

    logger.info("Shutting down Ray queues...")
    if queues and len(queues) > 0:
        [queue.shutdown() for queue in queues]
    logger.info("Shutting down thread pool executor...")
    executor.shutdown(wait=True)

    # Clean up judge clients
    cleanup_judge_clients()

    # Shutdown Ray only from the main process (rank 0) or when DDP isn't initialized
    try:
        is_ddp = dist.is_available() and dist.is_initialized()
        is_rank0 = (not is_ddp) or (dist.get_rank() == 0)
        if is_rank0 and ray.is_initialized():
            logger.info("Shutting down Ray...")
            ray.shutdown()
            logger.info("✅ Ray shut down")
    except Exception as e:
        logger.warning(f"Ray shutdown failed: {e}")

    # Clean up distributed process group if it was initialized
    if dist.is_initialized():
        logger.info("Destroying process group...")
        dist.destroy_process_group()
        logger.info("✅ Process group destroyed")


def run_training(
    args,
    tokenizer,
    train_dataset,
    eval_batch,
    policy_group,
    vllm_engines,
    generation_configs,
    iter_dataloader,
    reward_fn,
    resume_training_step,
    episode,
    wandb_url,
    tc,
    stop_event,
    executor,
    inference_results_Q,
    param_prompt_Q,
    evaluation_inference_results_Q,
    packed_sequences_Q,
    pending_queries_map,
    eval_pending_queries_map,
    generate_metrics_Q,
    weight_sync_metrics_Q,
    actor_manager: ActorManager,
    model_dims: utils.ModelDims,
    checkpoint_state=None,
):
    if resume_training_step > 1:
        logger.info(f"[Main Thread] Resuming training from step {resume_training_step}")

    logger.info("======== ✅ weight sync thread starts =========")
    weight_sync_trigger_event = threading.Event()
    weight_sync_thread_future = executor.submit(
        weight_sync_thread,
        args,
        stop_event,
        weight_sync_trigger_event,
        policy_group,
        actor_manager,
        weight_sync_metrics_Q,
        resume_training_step,
    )

    """Run the main training loop with worker threads."""
    ray_get_with_progress(
        [engine.ready.remote() for engine in vllm_engines], "Checking engines are ready to work", timeout=300
    )

    logger.info("======== ✅ data preparation thread starts =========")
    packing_future = executor.submit(
        data_preparation_thread,
        reward_fn,
        inference_results_Q,
        packed_sequences_Q,
        pending_queries_map,
        args,
        tokenizer,
        args.num_training_steps,
        generation_configs["train"],
        resume_training_step,
        actor_manager,
        model_dims,
    )

    def health_check_fn():
        [f.result() for f in [packing_future, weight_sync_thread_future] if f.done()]
        ray_get_with_progress(
            [engine.check_background_threads.remote() for engine in vllm_engines],
            desc="Checking vLLM engine health",
            enable=False,
        )

    # Send initial data to ensure we have a N-step offset.
    for _ in range(args.async_steps):
        dataset_indices = next(iter_dataloader)
        batch = next_batch(dataset_indices, train_dataset)
        split_and_insert_batch(
            batch,
            iter_dataloader.epoch_number,
            resume_training_step,
            pending_queries_map,
            param_prompt_Q,
            generation_configs["train"],
            is_eval=False,
        )
    if checkpoint_state and "num_total_tokens" in checkpoint_state:
        num_total_tokens = checkpoint_state["num_total_tokens"]
        logger.info(f"Restored num_total_tokens: {num_total_tokens}")
    else:
        num_total_tokens = 0

    training_start_time = time.perf_counter()  # Track overall training start time
    for training_step in range(resume_training_step, args.num_training_steps + 1):
        start_time = time.perf_counter()

        if (
            training_step == resume_training_step
            or training_step % args.update_progress_every == 0
            or training_step == args.num_training_steps
        ):
            maybe_update_beaker_description(
                current_step=training_step,
                total_steps=args.num_training_steps,
                start_time=training_start_time,
                wandb_url=wandb_url,
            )

        # Check if any of the threads have raised an exception.
        health_check_start = time.perf_counter()
        health_check_fn()
        health_check_time = time.perf_counter() - health_check_start

        logger.debug(f"[Main Thread] Triggered weight sync for step {training_step}")
        weight_sync_trigger_event.set()

        episode += args.num_unique_prompts_rollout * args.num_samples_per_prompt_rollout
        batch = next_batch(next(iter_dataloader), train_dataset)
        split_and_insert_batch(
            batch,
            iter_dataloader.epoch_number,
            training_step,
            pending_queries_map,
            param_prompt_Q,
            generation_configs["train"],
            is_eval=False,
        )
        if (
            training_step % args.local_eval_every == 0
            and eval_batch is not None
            and (args.eval_on_step_0 or training_step > 1)
        ):
            split_and_insert_batch(
                eval_batch,
                iter_dataloader.epoch_number,
                training_step,
                eval_pending_queries_map,
                param_prompt_Q,
                generation_configs["eval"],
                is_eval=True,
            )

        collated_data, data_thread_metrics, num_total_tokens, num_step_tokens, prompt_lengths, response_lengths = (
            load_data_from_packing_thread(packed_sequences_Q, num_total_tokens, stop_event, health_check_fn)
        )
        if collated_data is None:
            continue

        for metrics_Q in [generate_metrics_Q, weight_sync_metrics_Q]:
            try:
                data_thread_metrics |= metrics_Q.get_nowait()
            except Empty:
                logger.info("[Main Thread] didn't get train generation metrics")

        data_thread_metrics["time/health_check"] = health_check_time

        one_training_step(
            args,
            policy_group,
            collated_data,
            tokenizer,
            data_thread_metrics,
            episode,
            training_step,
            num_total_tokens,
            num_step_tokens,
            start_time,
            train_dataset,
            training_start_time,
            wandb_url,
            tc.chat_template_name,
            model_dims,
            prompt_lengths,
            response_lengths,
            actor_manager,
            iter_dataloader,
        )

        # Checkpoint after one_training_step (or even if it was skipped)
        # This ensures we checkpoint progress even if the exact checkpoint step has no data
        if (
            args.checkpoint_state_freq > 0
            and training_step % args.checkpoint_state_freq == 0
            and args.checkpoint_state_dir is not None
        ):
            with Timer("[Main Thread] 🗡️ Saving checkpoint state"):
                # Save comprehensive client state including ShufflingIterator state
                client_state = {
                    "training_step": training_step,
                    "episode": episode,
                    "num_total_tokens": num_total_tokens,
                }

                # Save ShufflingIterator state
                if iter_dataloader is not None:
                    client_state["shuffling_iterator_state"] = iter_dataloader.get_state()

                ray_get_with_progress(
                    [
                        policy_group.models[i].save_checkpoint_state.remote(args.checkpoint_state_dir, client_state)
                        for i in range(args.world_size)
                    ],
                    desc=f"Saving checkpoint state at step {training_step}",
                )
                logger.info(f"Saved checkpoint state at step {training_step} to {args.checkpoint_state_dir}")

        maybe_evaluate(
            args,
            training_step,
            evaluation_inference_results_Q,
            tokenizer,
            reward_fn,
            episode,
            eval_pending_queries_map,
            generation_configs["eval"],
            generate_metrics_Q,
            len(eval_batch.queries) if eval_batch else 0,
            model_dims,
            actor_manager,
        )

    if resume_training_step > args.num_training_steps:
        raise ValueError(f"Training didn't run since {resume_training_step=} > {args.num_training_steps=}")

    save_final_model(args, policy_group, tokenizer, training_step, wandb_url, tc.chat_template_name)


def main(args: Args, tc: TokenizerConfig, model_config: ModelConfig):
    tokenizer = make_tokenizer(tc, model_config)
    args = setup_runtime_variables(args)

    if args.verbose:
        logging.getLogger().setLevel(logging.DEBUG)
        for handler in logging.getLogger().handlers:
            handler.setLevel(logging.DEBUG)

    beaker_config, wandb_url = setup_experiment_tracking(args, tc, model_config)

    train_dataset, eval_dataset = setup_datasets(args, tc, tokenizer)

    if len(train_dataset) < (needed := max(args.async_steps, 1) * args.num_unique_prompts_rollout):
        raise ValueError(
            f"Train dataset is too small! Is {len(train_dataset)} prompts, but {needed} are needed to have enough prompts for bsz and prefill. Try reducing async_steps or num_unique_prompts_rollout, or increasing the dataset size."
        )

    if args.cache_dataset_only:
        return

    pprint([args, model_config])

    # Initialize Ray before creating Ray objects
    ray.init(dashboard_host="0.0.0.0", runtime_env={"excludes": [".git/"]})

    # Create Ray queues.
    # Since we now send/receive individual prompts, queue size should accommodate
    # all prompts from async_steps + 1 training steps
    queue_size = (args.async_steps + 1) * args.num_unique_prompts_rollout
    inference_results_Q = ray_queue.Queue(maxsize=queue_size)
    param_prompt_Q = ray_queue.Queue(maxsize=queue_size)
    # We don't care if we ever hit the max, so we let the queue be unbounded.
    evaluation_inference_results_Q = ray_queue.Queue()

    policy_group, vllm_engines, tool_objects, resume_training_step, episode, actor_manager = (
        create_model_and_optimizer(
            args,
            tc,
            model_config,
            beaker_config,
            wandb_url,
            tokenizer,
            inference_results_Q,
            param_prompt_Q,
            evaluation_inference_results_Q,
        )
    )

    # Get the model dimensions from one of the engines without loading weights
    model_dims_dict = ray.get(vllm_engines[0].get_model_dims_dict.remote())
    model_dims = utils.ModelDims(**model_dims_dict)

    generation_configs = create_generation_configs(args)

    checkpoint_state = None
    if args.checkpoint_state_dir and os.path.exists(args.checkpoint_state_dir):
        # Try to load the checkpoint state from the first rank
        checkpoint_path = os.path.join(args.checkpoint_state_dir, "global_0", "state.pt")
        if os.path.exists(checkpoint_path):
            checkpoint_state = torch.load(checkpoint_path, map_location="cpu", weights_only=False)
            logger.info(f"Loaded checkpoint state from {checkpoint_path}")

            episode = checkpoint_state["episode"]
            logger.info(f"Restored episode count: {episode}")

    train_dataset_idxs = np.arange(len(train_dataset))
    iter_dataloader = ShufflingIterator(train_dataset_idxs, args.num_unique_prompts_rollout, seed=args.seed)

    if checkpoint_state and "shuffling_iterator_state" in checkpoint_state:
        iter_dataloader.set_state(checkpoint_state["shuffling_iterator_state"])
        logger.info("Restored ShufflingIterator state from checkpoint")

    # Create additional queues (main queues already created above)
    packed_sequences_Q = Queue(maxsize=args.async_steps)
    pending_queries_map = PendingQueriesMap()
    eval_pending_queries_map = PendingQueriesMap()
    generate_metrics_Q = Queue(maxsize=args.async_steps)
    weight_sync_metrics_Q = Queue(maxsize=args.async_steps)

    if eval_dataset is None:
        eval_batch = None
    else:
        eval_dataset_indices = list(range(len(eval_dataset)))
        eval_batch = next_batch(eval_dataset_indices, eval_dataset)
    reward_fn = make_reward_fn(args)

    stop_event = threading.Event()
    executor = futures.ThreadPoolExecutor(max_workers=3, thread_name_prefix="grpo")

    try:
        episode = run_training(
            args,
            tokenizer,
            train_dataset,
            eval_batch,
            policy_group,
            vllm_engines,
            generation_configs,
            iter_dataloader,
            reward_fn,
            resume_training_step,
            episode,
            wandb_url,
            tc,
            stop_event,
            executor,
            inference_results_Q,
            param_prompt_Q,
            evaluation_inference_results_Q,
            packed_sequences_Q,
            pending_queries_map,
            eval_pending_queries_map,
            generate_metrics_Q,
            weight_sync_metrics_Q,
            actor_manager,
            model_dims,
            checkpoint_state,
        )
    finally:
        cleanup_training_resources(
            stop_event, executor, [inference_results_Q, param_prompt_Q, evaluation_inference_results_Q], actor_manager
        )

    # Ai2 logic: we use /output to store the artifacts of the job, so we
    # make a copy of the model to `/output` in the end.
    if (
        args.try_auto_save_to_beaker
        and is_beaker_job()
        and len(beaker_config.beaker_dataset_id_urls) > 0
        and args.output_dir.rstrip("/") != "/output"
        and os.path.isdir(args.output_dir)
    ):
        shutil.copytree(args.output_dir, "/output", dirs_exist_ok=True)
    logger.info("finished training")

    accelerator = Namespace()
    accelerator.is_main_process = True  # hack
    if args.push_to_hub:
        logger.info("Pushing model to hub")
        push_folder_to_hub(accelerator, args.output_dir, args.hf_repo_id, args.hf_repo_revision)

    # Check for runtime leaks before exiting
    logger.info("Checking for runtime leaks...")

    utils.check_runtime_leaks()


if __name__ == "__main__":
    utils.check_oe_eval_internal()

    parser = ArgumentParserPlus((Args, TokenizerConfig, ModelConfig))
    args, tokenizer_config, model_config = parser.parse_args_into_dataclasses()
    assert isinstance(args, Args)
    assert isinstance(tokenizer_config, TokenizerConfig)
    assert isinstance(model_config, ModelConfig)

    main(args, tokenizer_config, model_config)<|MERGE_RESOLUTION|>--- conflicted
+++ resolved
@@ -2182,10 +2182,6 @@
             tc=tc,
             dataset_transform_fn=args.dataset_transform_fn,
             transform_fn_args=transform_fn_args,
-<<<<<<< HEAD
-=======
-            hf_entity=args.hf_entity,
->>>>>>> 3a9a97e4
             dataset_cache_mode=args.dataset_cache_mode,
             dataset_config_hash=args.dataset_config_eval_hash,
             hf_entity=args.hf_entity,
