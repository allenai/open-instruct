--- conflicted
+++ resolved
@@ -319,7 +319,7 @@
     # NOTE: For gantry args here and below, random numbers like #42 are added to the env variables because they need to be unique names. The numbers are ignored.
     # Build gantry args
     if [ "$EVALUATE_ON_WEKA" == "true" ]; then
-        GANTRY_ARGS="{\"env-secret\": \"OPENAI_API_KEY=openai_api_key\", \"weka\": \"oe-adapt-default:/weka/oe-adapt-default\", \"weka#44\": \"oe-training-default:/weka/oe-training-default\", \"env#132\":\"VLLM_ALLOW_LONG_MAX_MODEL_LEN=1\", \"env-secret#42\": \"AZURE_EVAL_API_KEY=azure_eval_api_key\"${MAX_TOKENS_ARG}}"
+        GANTRY_ARGS="{\"env-secret\": \"OPENAI_API_KEY=openai_api_key\", \"weka\": \"oe-adapt-default:/weka/oe-adapt-default\", \"weka#44\": \"oe-training-default:/weka/oe-training-default\", \"env#132\":\"VLLM_ALLOW_LONG_MAX_MODEL_LEN=1\", \"env-secret#42\": \"AZURE_EVAL_API_KEY=azure_eval_api_key\"${MAX_TOKENS_ARG}, \"env-secret#2":"HF_TOKEN=HF_TOKEN\"}"
     else
         GANTRY_ARGS="{\"env-secret\": \"OPENAI_API_KEY=openai_api_key\", \"env-secret#43\": \"AZURE_EVAL_API_KEY=azure_eval_api_key\", \"env\":\"VLLM_ALLOW_LONG_MAX_MODEL_LEN=1\", \"env-secret#2\":\"HF_TOKEN=HF_TOKEN\", \"mount\": \"/mnt/filestore_1:/filestore\", \"env#111\": \"HF_HOME=/filestore/.cache/huggingface\", \"env#112\": \"HF_DATASETS_CACHE=/filestore/.cache/huggingface\", \"env#113\": \"HF_HUB_CACHE=/filestore/.cache/hub\"${MAX_TOKENS_ARG}}"
     fi
@@ -337,11 +337,7 @@
             --task-args "{ \"generation_kwargs\": { \"max_gen_toks\": ${MAX_LENGTH}, \"truncate_context\": false${STOP_SEQUENCES_JSON} } }" \
             ${HF_UPLOAD_ARG} \
             --gpus "$GPU_COUNT" \
-<<<<<<< HEAD
-            --gantry-args '{"env-secret": "OPENAI_API_KEY=openai_api_key", "weka": "oe-adapt-default:/weka/oe-adapt-default", "env#132":"VLLM_ALLOW_LONG_MAX_MODEL_LEN=1", "env-secret#42": "AZURE_EVAL_API_KEY=azure_eval_api_key", "env-secret#2":"HF_TOKEN=HF_TOKEN"}' \
-=======
             --gantry-args "$GANTRY_ARGS" \
->>>>>>> 68274f61
             ${REVISION_ARG} \
             --cluster "$CLUSTER" \
             --beaker-retries 2 \
