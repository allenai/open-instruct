--- conflicted
+++ resolved
@@ -28,11 +28,8 @@
     "wandb==0.18.1",
     "langdetect==1.0.9",
     "immutabledict==1.2.0",
-<<<<<<< HEAD
     "torchrl>=0.7",
-=======
     "pytest-xdist==3.8.0",
->>>>>>> b245fb7c
 ]
 
 [build-system]
