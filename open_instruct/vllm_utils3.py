# Taken and modified from https://github.com/huggingface/trl
# Copyright 2024 The AllenAI Team. All rights reserved.
#
# Licensed under the Apache License, Version 2.0 (the "License");
# you may not use this file except in compliance with the License.
# You may obtain a copy of the License at
#
#     http://www.apache.org/licenses/LICENSE-2.0
#
# Unless required by applicable law or agreed to in writing, software
# distributed under the License is distributed on an "AS IS" BASIS,
# WITHOUT WARRANTIES OR CONDITIONS OF ANY KIND, either express or implied.
# See the License for the specific language governing permissions and
# limitations under the License.

"""This file is copied from https://github.com/OpenRLHF/OpenRLHF"""

import copy
import logging
import os
import queue
from collections import defaultdict
from concurrent.futures import ThreadPoolExecutor
from datetime import timedelta
from typing import Any, Dict, List, Optional, Union

import ray
import torch
import torch.distributed
import vllm
from ray.util.placement_group import placement_group
from ray.util.scheduling_strategies import PlacementGroupSchedulingStrategy
from torch.distributed.distributed_c10d import (
    Backend,
    PrefixStore,
    Store,
    _new_process_group_helper,
    _world,
    default_pg_timeout,
    rendezvous,
)

from open_instruct.queue_types import GenerationResult, RequestInfo
from open_instruct.tool_utils.tool_vllm import MaxCallsExceededTool, Tool
from open_instruct.utils import ray_get_with_progress

logger = logging.getLogger(__name__)


def _init_tool_tracking():
    """Initialize tracking variables for tool mode."""
    return {
        "num_calls": defaultdict(int),
        "timeout": defaultdict(bool),
        "tool_error": defaultdict(str),
        "tool_output": defaultdict(str),
        "tool_runtime": defaultdict(float),
        "tool_called": defaultdict(bool),
        "concat_outputs": {},
        "masks": defaultdict(list),
        "pending_tool_futures": {},
    }


def _handle_output(output, tools, tracking, sampling_params, max_tool_calls, executor):
    """
    Handle a finished output. Returns the output if it should be added to results,
    or None if it's being held for tool processing.

    This is a free function to keep the processing logic separate from the actor state.
    """
    if not tools:
        return output

<<<<<<< HEAD
    responses: List[List[int]]
    finish_reasons: List[str]
    masks: List[List[int]]
    request_info: RequestInfo
    dataset_index: Optional[List[int]] = None
=======
    assert len(output.outputs) <= 1  # In tool mode, sampling_params.n == 1
    o = output.outputs[0]
>>>>>>> 6a4bf5b4

    # Update concatenated outputs
    if output.request_id in tracking["concat_outputs"]:
        tracking["concat_outputs"][output.request_id].outputs[0].token_ids.extend(o.token_ids)
    else:
        tracking["concat_outputs"][output.request_id] = output

    tracking["masks"][output.request_id].extend([1] * len(o.token_ids))

<<<<<<< HEAD
    prompts: List[List[int]]
    sampling_params: vllm.SamplingParams
    training_step: Optional[int] = None
    dataset_index: Optional[List[int]] = None
    is_eval: bool = False
=======
    # Check for tool calls
    for stop_str in sampling_params.stop:
        if stop_str in tools and o.text.endswith(stop_str):
            if tracking["num_calls"][output.request_id] < max_tool_calls.get(stop_str, 0):
                tool = tools[stop_str]
            else:
                tool = MaxCallsExceededTool(start_str="<tool>", end_str="</tool>")

            future = executor.submit(tool, o.text)
            tracking["pending_tool_futures"][output.request_id] = (future, o, output)

            return None  # Output is being held for tool processing

    return output


def _process_outputs(
    outputs: List[vllm.RequestOutput], dataset_index: Optional[List[int]] = None
) -> "GenerationResult":
    """Process vLLM RequestOutputs into GenerationResult format."""
    response_ids = [list(out.token_ids) for output in outputs for out in output.outputs]
    finish_reasons = [out.finish_reason for output in outputs for out in output.outputs]

    masks = [[1] * len(resp) for resp in response_ids]
    num_calls = [0] * len(response_ids)
    timeouts = [0] * len(response_ids)
    tool_errors = [""] * len(response_ids)
    tool_outputs = [""] * len(response_ids)
    tool_runtimes = [0] * len(response_ids)
    tool_calleds = [False] * len(response_ids)

    request_info = RequestInfo(
        num_calls=num_calls,
        timeouts=timeouts,
        tool_errors=tool_errors,
        tool_outputs=tool_outputs,
        tool_runtimes=tool_runtimes,
        tool_calleds=tool_calleds,
    )

    result = GenerationResult(
        responses=response_ids,
        finish_reasons=finish_reasons,
        masks=masks,
        request_info=request_info,
        dataset_index=dataset_index,
    )

    return result


def _process_outputs_with_tools(
    outputs: List[vllm.RequestOutput], dataset_index: Optional[List[int]] = None
) -> "GenerationResult":
    """Process vLLM RequestOutputs into GenerationResult format with tool information."""
    response_ids = [list(out.token_ids) for output in outputs for out in output.outputs]
    finish_reasons = [out.finish_reason for output in outputs for out in output.outputs]

    masks = [out.mask for output in outputs for out in output.outputs]
    num_calls = [out.num_calls for output in outputs for out in output.outputs]
    timeouts = [out.timeout for output in outputs for out in output.outputs]
    tool_errors = [out.tool_error for output in outputs for out in output.outputs]
    tool_outputs = [out.tool_output for output in outputs for out in output.outputs]
    tool_runtimes = [out.tool_runtime for output in outputs for out in output.outputs]
    tool_calleds = [out.tool_called for output in outputs for out in output.outputs]

    request_info = RequestInfo(
        num_calls=num_calls,
        timeouts=timeouts,
        tool_errors=tool_errors,
        tool_outputs=tool_outputs,
        tool_runtimes=tool_runtimes,
        tool_calleds=tool_calleds,
    )

    result = GenerationResult(
        responses=response_ids,
        finish_reasons=finish_reasons,
        masks=masks,
        request_info=request_info,
        dataset_index=dataset_index,
    )

    return result


def _finalize_outputs(outputs, tracking, dataset_index, tools):
    """Prepare final outputs based on whether tools were used."""
    if not tools:
        outputs.sort(key=lambda x: int(x.request_id.split("_")[-1]))
        return _process_outputs(outputs, dataset_index=dataset_index)

    # Tool mode: add metadata and merge completions
    for req_id in tracking["masks"]:
        assert req_id in tracking["concat_outputs"], f"req_id {req_id} not in concat_outputs!"
        output = tracking["concat_outputs"][req_id].outputs[0]
        setattr(output, "mask", tracking["masks"][req_id])
        setattr(output, "num_calls", tracking["num_calls"][req_id])
        setattr(output, "timeout", tracking["timeout"][req_id])
        setattr(output, "tool_error", tracking["tool_error"][req_id])
        setattr(output, "tool_output", tracking["tool_output"][req_id])
        setattr(output, "tool_runtime", tracking["tool_runtime"][req_id])
        setattr(output, "tool_called", tracking["tool_called"][req_id])

    # Merge n completions into the same outputs
    merged_outputs = {}
    for req_id in tracking["concat_outputs"]:
        real_req_id, _ = req_id.split("-")
        if real_req_id not in merged_outputs:
            merged_outputs[real_req_id] = tracking["concat_outputs"][req_id]
        else:
            merged_outputs[real_req_id].outputs.append(tracking["concat_outputs"][req_id].outputs[0])

    final_outputs = sorted(
        merged_outputs.values(), key=lambda x: (int(x.request_id.split("-")[0]), int(x.request_id.split("-")[1]))
    )

    return _process_outputs_with_tools(final_outputs, dataset_index=dataset_index)
>>>>>>> 6a4bf5b4


def ray_noset_visible_devices(env_vars=os.environ):
    # Refer to
    # https://github.com/ray-project/ray/blob/161849364a784442cc659fb9780f1a6adee85fce/python/ray/_private/accelerators/nvidia_gpu.py#L95-L96
    # https://github.com/ray-project/ray/blob/161849364a784442cc659fb9780f1a6adee85fce/python/ray/_private/accelerators/amd_gpu.py#L102-L103
    # https://github.com/ray-project/ray/blob/161849364a784442cc659fb9780f1a6adee85fce/python/ray/_private/accelerators/npu.py#L94-L95
    # https://github.com/ray-project/ray/blob/161849364a784442cc659fb9780f1a6adee85fce/python/ray/_private/accelerators/hpu.py#L116-L117
    # https://github.com/ray-project/ray/blob/161849364a784442cc659fb9780f1a6adee85fce/python/ray/_private/accelerators/neuron.py#L108-L109
    # https://github.com/ray-project/ray/blob/161849364a784442cc659fb9780f1a6adee85fce/python/ray/_private/accelerators/tpu.py#L171-L172
    # https://github.com/ray-project/ray/blob/161849364a784442cc659fb9780f1a6adee85fce/python/ray/_private/accelerators/intel_gpu.py#L97-L98
    NOSET_VISIBLE_DEVICES_ENV_VARS_LIST = [
        "RAY_EXPERIMENTAL_NOSET_CUDA_VISIBLE_DEVICES",
        "RAY_EXPERIMENTAL_NOSET_ROCR_VISIBLE_DEVICES",
        "RAY_EXPERIMENTAL_NOSET_ASCEND_RT_VISIBLE_DEVICES",
        "RAY_EXPERIMENTAL_NOSET_HABANA_VISIBLE_MODULES",
        "RAY_EXPERIMENTAL_NOSET_NEURON_RT_VISIBLE_CORES",
        "RAY_EXPERIMENTAL_NOSET_TPU_VISIBLE_CHIPS",
        "RAY_EXPERIMENTAL_NOSET_ONEAPI_DEVICE_SELECTOR",
    ]
    return any(env_vars.get(env_var) for env_var in NOSET_VISIBLE_DEVICES_ENV_VARS_LIST)


# Copy from pytorch to allow creating multiple main groups.
# https://github.com/pytorch/pytorch/blob/main/torch/distributed/distributed_c10d.py
def init_process_group(
    backend: Union[str, Backend] = None,
    init_method: Optional[str] = None,
    timeout: Optional[timedelta] = None,
    world_size: int = -1,
    rank: int = -1,
    store: Optional[Store] = None,
    group_name: str = None,
    pg_options: Optional[Any] = None,
):
    assert (store is None) or (init_method is None), "Cannot specify both init_method and store."

    if store is not None:
        assert world_size > 0, "world_size must be positive if using store"
        assert rank >= 0, "rank must be non-negative if using store"
    elif init_method is None:
        init_method = "env://"

    if backend:
        backend = Backend(backend)
    else:
        backend = Backend("undefined")

    if timeout is None:
        timeout = default_pg_timeout

    # backward compatible API
    if store is None:
        rendezvous_iterator = rendezvous(init_method, rank, world_size, timeout=timeout)
        store, rank, world_size = next(rendezvous_iterator)
        store.set_timeout(timeout)

        # Use a PrefixStore to avoid accidental overrides of keys used by
        # different systems (e.g. RPC) in case the store is multi-tenant.
        store = PrefixStore(group_name, store)

    # NOTE: The pg_options parameter was renamed into backend_options in PyTorch 2.6.0
    # https://github.com/pytorch/pytorch/commit/a0c7029a75628cd5fa8df83c0de0ea98ee7fd844
    # We need to determine the appropriate parameter name based on PyTorch version
    pg_options_param_name = "backend_options" if str(torch.__version__) >= "2.6" else "pg_options"
    pg, _ = _new_process_group_helper(
        world_size,
        rank,
        [],
        backend,
        store,
        group_name=group_name,
        **{pg_options_param_name: pg_options},
        timeout=timeout,
    )

    _world.pg_group_ranks[pg] = {i: i for i in range(world_size)}

    return pg


@ray.remote
class ActorManager:
    """Centralized manager for controlling evaluation and weight updates across all LLMRayActors."""

    def __init__(self):
        self._should_stop = False

    def set_should_stop(self, should_stop: bool):
        """Set whether actors should stop processing."""
        self._should_stop = should_stop

    def should_stop(self) -> bool:
        """Check if actors should stop processing."""
        return self._should_stop


<<<<<<< HEAD
@ray.remote
=======
>>>>>>> 6a4bf5b4
class LLMRayActor:
    """Ray actor for LLM generation with optional tool support."""

    def __init__(
        self,
        *args,
        tools: Optional[Dict[str, Tool]] = None,
        max_tool_calls: Optional[Dict[str, int]] = None,
        bundle_indices: list = None,
        prompt_queue=None,
        results_queue=None,
        eval_results_queue=None,
        actor_manager=None,
<<<<<<< HEAD
        inference_batch_size: int = 1,
        **kwargs,
    ):
=======
        **kwargs,
    ):
        self.tools = tools or {}
        self.max_tool_calls = max_tool_calls or {}

        if self.tools:
            self.executor = ThreadPoolExecutor(max_workers=20)
        else:
            self.executor = None

>>>>>>> 6a4bf5b4
        noset_visible_devices = kwargs.pop("noset_visible_devices")
        if kwargs.get("distributed_executor_backend") == "ray":
            # a hack to make the script work.
            # stop ray from manipulating *_VISIBLE_DEVICES
            # at the top-level when the distributed_executor_backend is ray.
            os.environ.pop("CUDA_VISIBLE_DEVICES", None)
            os.environ.pop("ROCR_VISIBLE_DEVICES", None)
        elif noset_visible_devices:
            # We need to set CUDA_VISIBLE_DEVICES to the ray assigned GPU
            # when the distributed_executor_backend is not ray and
            # RAY_EXPERIMENTAL_NOSET_*_VISIBLE_DEVICES is set.
            os.environ["CUDA_VISIBLE_DEVICES"] = str(ray.get_gpu_ids()[0])

        num_gpus = kwargs.pop("num_gpus")
        if bundle_indices is not None:
            os.environ["VLLM_RAY_PER_WORKER_GPUS"] = str(num_gpus)
            os.environ["VLLM_RAY_BUNDLE_INDICES"] = ",".join(map(str, bundle_indices))
            print(f"creating LLM with bundle_indices={bundle_indices}")

<<<<<<< HEAD
        # Pop update_weights_inflight before passing kwargs to vLLM
        self.update_weights_inflight = kwargs.pop("update_weights_inflight", False)

        if tool_use:
            # TODO: Need to update ToolUseLLM to use LLMEngine as well
            from open_instruct.tool_utils.tool_vllm import ToolUseLLM

            self.llm = ToolUseLLM(*args, **kwargs)
            self.llm_engine = self.llm.llm_engine
        else:
            # Create EngineArgs and initialize LLMEngine
            engine_args = vllm.EngineArgs(*args, **kwargs)
            self.llm_engine = vllm.LLMEngine.from_engine_args(engine_args)
            self.llm = None  # Set llm to None when using engine directly
=======
        self.llm_engine = vllm.LLMEngine.from_engine_args(vllm.EngineArgs(*args, **kwargs))
>>>>>>> 6a4bf5b4

        self.prompt_queue = prompt_queue
        self.results_queue = results_queue
        self.eval_results_queue = eval_results_queue
        self.logger = logging.getLogger(__name__)
        self.actor_manager = actor_manager
<<<<<<< HEAD
        self.inference_batch_size = inference_batch_size

    def _tool_generation_loop(self, timeout: float = 60.0):
        while True:
            if ray.get(self.actor_manager.should_stop.remote()):
                self.logger.info("[LLMRayActor] Actor manager signaled to stop. Exiting generation loop.")
                return
            try:
                request = self.prompt_queue.get(timeout=timeout)
                outputs = self.llm.generate(
                    sampling_params=request.sampling_params, prompt_token_ids=request.prompts, use_tqdm=False
                )
                result = self._process_outputs(outputs, dataset_index=request.dataset_index)
                if request.is_eval:
                    self.eval_results_queue.put(result)
                else:
                    self.results_queue.put(result)
            except queue.Empty:
                pass
            except queue.Full:
                self.logger.warning("Results queue is full, discarding result.")

    def _maybe_add_requests(
        self,
        prompt_queue,
        llm_engine,
        pending_requests,
        active_request_count,
        request_counter,
        inference_batch_size,
        should_stop,
        timeout,
    ):
        """Pull requests off the queue and add them to the engine until we have inference_batch_size requests queued.

        Returns updated (active_request_count, request_counter).
        """
        while active_request_count < inference_batch_size and not should_stop:
            try:
                # Try to get a request with very short timeout to avoid blocking
                request = prompt_queue.get(timeout=0.001 if active_request_count > 0 else timeout)

                # Add each prompt in the request to the engine
                for prompt_idx, prompt in enumerate(request.prompts):
                    request_id = f"req_{request_counter}_{prompt_idx}"
                    tokens_prompt = vllm.TokensPrompt(prompt_token_ids=prompt)
                    llm_engine.add_request(request_id, tokens_prompt, request.sampling_params)

                    # Track this request
                    pending_requests[request_id] = (request, prompt_idx)
                    active_request_count += 1

                request_counter += 1

            except queue.Empty:
                # No more requests available
                break

        return active_request_count, request_counter

    def _run_generation_loop(self, timeout: float = 60.0):
        """Run generation loop using LLMEngine directly."""
        # Track pending requests and their metadata
        pending_requests = {}  # request_id -> (original_request, prompt_index_in_request)
        active_request_count = 0
        request_counter = 0

        while True:
            # Check if we should stop
            should_stop = ray.get(self.actor_manager.should_stop.remote())

            # Exit conditions
            if should_stop and self.update_weights_inflight:
                self.logger.info(
                    "[LLMRayActor] Actor manager signaled to stop (update_weights_inflight=True). Exiting immediately."
                )
                return

            if should_stop and not self.llm_engine.has_unfinished_requests():
                self.logger.info("[LLMRayActor] Actor manager signaled to stop. Exiting generation loop.")
                return

            # Pull requests off the queue and add them to the engine
            active_request_count, request_counter = self._maybe_add_requests(
                self.prompt_queue,
                self.llm_engine,
                pending_requests,
                active_request_count,
                request_counter,
                self.inference_batch_size,
                should_stop,
                timeout,
            )

            # Process each output
            for output in self.llm_engine.step():
                processed_count = self._process_single_output(output, pending_requests)
                active_request_count -= processed_count

    def _process_single_output(self, output, pending_requests):
        """Process a single vLLM RequestOutput and handle it completely.

        Returns the number of requests that were processed (0 or 1).
        """
        # Only process finished outputs
        if not output.finished:
            return 0

        request_id = output.request_id
        if request_id not in pending_requests:
            return 0

        original_request, prompt_idx = pending_requests[request_id]

        # Extract response data from the output
        response_ids = [list(out.token_ids) for out in output.outputs]
        finish_reasons = [out.finish_reason for out in output.outputs]

        if self.tool_use:
            masks = [out.mask for out in output.outputs]
            num_calls = [out.num_calls for out in output.outputs]
            timeouts = [out.timeout for out in output.outputs]
            tool_errors = [out.tool_error for out in output.outputs]
            tool_outputs = [out.tool_output for out in output.outputs]
            tool_runtimes = [out.tool_runtime for out in output.outputs]
            tool_calleds = [out.tool_called for out in output.outputs]
        else:
            masks = [[1] * len(resp) for resp in response_ids]
            num_calls = [0] * len(response_ids)
            timeouts = [0] * len(response_ids)
            tool_errors = [""] * len(response_ids)
            tool_outputs = [""] * len(response_ids)
            tool_runtimes = [0] * len(response_ids)
            tool_calleds = [False] * len(response_ids)

        request_info = RequestInfo(
            num_calls=num_calls,
            timeouts=timeouts,
            tool_errors=tool_errors,
            tool_outputs=tool_outputs,
            tool_runtimes=tool_runtimes,
            tool_calleds=tool_calleds,
        )

        # Get the appropriate dataset index for this prompt
        dataset_index = None
        if original_request.dataset_index:
            # If we have dataset indices, extract the one for this prompt
            if prompt_idx < len(original_request.dataset_index):
                dataset_index = [original_request.dataset_index[prompt_idx]]

        result = GenerationResult(
            responses=response_ids,
            finish_reasons=finish_reasons,
            masks=masks,
            request_info=request_info,
            dataset_index=dataset_index,
        )

        # Send result to appropriate queue
        try:
            if original_request.is_eval:
                self.eval_results_queue.put(result, timeout=1)
            else:
                self.results_queue.put(result, timeout=1)
        except queue.Full:
            self.logger.warning("Results queue is full, discarding result.")

        # Clean up the pending request
        del pending_requests[request_id]

        return 1

    def process_from_queue(self, timeout=0.1):
        """Process a single element from the queue."""
        if self.tool_use:
            self.run_tool_generation_loop(timeout)
        else:
            self._run_generation_loop(timeout)

    def _process_outputs(
        self,
        outputs: List[Any],  # List of vllm.RequestOutput objects
        dataset_index: Optional[List[int]] = None,
    ) -> GenerationResult:
        """Process vLLM RequestOutputs into GenerationResult format."""
        # Debug logging
        self.logger.info(
            f"[_process_outputs] Processing {len(outputs)} RequestOutputs, dataset_indices={dataset_index}"
        )
        for i, output in enumerate(outputs):
            self.logger.info(
                f"[_process_outputs] Output {i}: request_id={output.request_id}, num_completions={len(output.outputs)}"
            )

        # Process outputs
        response_ids = [list(out.token_ids) for output in outputs for out in output.outputs]
        finish_reasons = [out.finish_reason for output in outputs for out in output.outputs]

        if self.tool_use:
            masks = [out.mask for output in outputs for out in output.outputs]
            num_calls = [out.num_calls for output in outputs for out in output.outputs]
            timeouts = [out.timeout for output in outputs for out in output.outputs]
            tool_errors = [out.tool_error for output in outputs for out in output.outputs]
            tool_outputs = [out.tool_output for output in outputs for out in output.outputs]
            tool_runtimes = [out.tool_runtime for output in outputs for out in output.outputs]
            tool_calleds = [out.tool_called for output in outputs for out in output.outputs]
        else:
            masks = [[1] * len(resp) for resp in response_ids]
            num_calls = [0] * len(response_ids)
            timeouts = [0] * len(response_ids)
            tool_errors = [""] * len(response_ids)
            tool_outputs = [""] * len(response_ids)
            tool_runtimes = [0] * len(response_ids)
            tool_calleds = [False] * len(response_ids)

        request_info = RequestInfo(
            num_calls=num_calls,
            timeouts=timeouts,
            tool_errors=tool_errors,
            tool_outputs=tool_outputs,
            tool_runtimes=tool_runtimes,
            tool_calleds=tool_calleds,
        )

        result = GenerationResult(
            responses=response_ids,
            finish_reasons=finish_reasons,
            masks=masks,
            request_info=request_info,
            dataset_index=dataset_index,
        )
=======

    def process_from_queue(self, timeout: float = 60.0):
        """Run generation loop using LLMEngine directly, with optional tool support.

        Returns:
            int: Number of requests processed (0 or 1)
        """
        while True:
            # Non-blocking check for should_stop using ray.wait
            should_stop_ref = self.actor_manager.should_stop.remote()
            ready_refs, _ = ray.wait([should_stop_ref], timeout=0.1)
            if ready_refs and ray.get(ready_refs[0]):
                self.logger.info("[LLMRayActor] Actor manager signaled to stop. Exiting generation loop.")
                return 0

            try:
                request = self.prompt_queue.get(timeout=timeout)
            except queue.Empty:
                return 0

            result = self._process_request(request)

            try:
                if request.is_eval:
                    self.eval_results_queue.put(result, timeout=10)
                else:
                    self.results_queue.put(result, timeout=10)
                return 1  # Successfully processed one request
            except queue.Full:
                self.logger.warning("Results queue is full, discarding result.")
                return 0

    def _process_request(self, request):
        """Unified processing for both tool and non-tool generation."""
        prompts = request.prompts
        sampling_params = request.generation_config

        self.logger.info(f"[LLMRayActor] Processing request with {len(prompts)} prompts, tools={bool(self.tools)}")

        if self.tools:
            # Need n=1 for individual tool tracking
            sampling_params = copy.deepcopy(sampling_params)
            original_n = request.generation_config.n
            sampling_params.n = 1
            tracking = _init_tool_tracking()
            tokenizer = self.llm_engine.tokenizer
        else:
            original_n = 1
            tracking = None
            tokenizer = None

        self._add_initial_requests(prompts, sampling_params, original_n, request.training_step)

        outputs = []
        iteration = 0

        while True:
            iteration += 1

            # Poll tool futures first (matching ToolUseLLM order)
            if tracking and tracking.get("pending_tool_futures"):
                self._poll_tool_futures(tracking, sampling_params, tokenizer)

            # Process engine steps - ONLY if there are unfinished requests (matching ToolUseLLM)
            if self.llm_engine.has_unfinished_requests():
                step_outputs = list(self.llm_engine.step())
                if iteration % 100 == 1 and step_outputs:
                    self.logger.info(f"[LLMRayActor] Got {len(step_outputs)} outputs from engine.step()")

                for output in step_outputs:
                    if output.finished:
                        result = _handle_output(
                            output, self.tools, tracking, sampling_params, self.max_tool_calls, self.executor
                        )
                        if result is not None:
                            outputs.append(result)
                            self.logger.info(f"[LLMRayActor] Added output {output.request_id} to results")

            # Check termination condition (matching ToolUseLLM exactly)
            pending_count = len(tracking["pending_tool_futures"]) if tracking else 0
            if not self.llm_engine.has_unfinished_requests() and pending_count == 0:
                self.logger.info(f"[LLMRayActor] Terminating after {iteration} iterations with {len(outputs)} outputs")
                break

        result = _finalize_outputs(outputs, tracking, request.dataset_index, self.tools)
        return result

    def _add_initial_requests(self, prompts, sampling_params, n_samples, training_step):
        """Add initial requests to the engine."""
        for i, prompt in enumerate(prompts):
            if self.tools:
                # Create individual requests for each sample when using tools
                for j in range(n_samples):
                    request_id = f"{training_step}_{i}-{j}"
                    tokens_prompt = vllm.TokensPrompt(prompt_token_ids=prompt)
                    self.llm_engine.add_request(request_id, tokens_prompt, sampling_params)
            else:
                # Standard request format for non-tool mode
                request_id = f"batch_{training_step}_{i}"
                tokens_prompt = vllm.TokensPrompt(prompt_token_ids=prompt)
                self.llm_engine.add_request(request_id, tokens_prompt, sampling_params)

    def _poll_tool_futures(self, tracking, sampling_params, tokenizer):
        """Poll and handle completed tool executions."""
        if not self.tools or not tracking["pending_tool_futures"]:
            return

        dict_keys_to_delete = []

        for req_id, (future, last_o, last_output) in tracking["pending_tool_futures"].items():
            if not future.done():
                continue

            # Tool future is done, process it
            tool_result = future.result()  # Get the tool result

            last_prompt_token_ids = last_output.prompt_token_ids
            last_token_ids = last_o.token_ids
            tool_output_token_ids = tokenizer.encode(
                "<output>\n" + tool_result.output + "</output>\n", add_special_tokens=False
            )
            tracking["timeout"][req_id] = tool_result.timeout
            tracking["tool_error"][req_id] += "" if tool_result.error is None else tool_result.error
            tracking["tool_output"][req_id] += tool_result.output
            tracking["tool_runtime"][req_id] += tool_result.runtime
            tracking["tool_called"][req_id] = True

            # Edge case 1: clip against model context length
            prompt_and_tool_output_token = last_prompt_token_ids + last_token_ids + tool_output_token_ids
            tracking["num_calls"][req_id] += 1
            excess = len(prompt_and_tool_output_token) - self.llm_engine.model_config.max_model_len
            if excess > 0:
                tool_output_token_ids = tool_output_token_ids[:-excess]
                can_make_new_request = False
            else:
                can_make_new_request = True

            # Edge case 2: clip against per-request max_tokens
            remaining = sampling_params.max_tokens - len(tracking["masks"][req_id])
            if remaining <= 0:
                tool_output_token_ids = []
            elif len(tool_output_token_ids) > remaining:
                tool_output_token_ids = tool_output_token_ids[:remaining]

            tracking["concat_outputs"][req_id].outputs[0].token_ids.extend(tool_output_token_ids)
            tracking["masks"][req_id].extend([0] * len(tool_output_token_ids))
            new_sample_tokens = sampling_params.max_tokens - len(tracking["masks"][req_id])
            can_make_new_request = can_make_new_request and new_sample_tokens > 0

            if can_make_new_request:
                new_sampling_params = copy.deepcopy(sampling_params)
                new_sampling_params.max_tokens = new_sample_tokens

                try:
                    self.llm_engine.add_request(
                        req_id, vllm.TokensPrompt(prompt_token_ids=prompt_and_tool_output_token), new_sampling_params
                    )
                except Exception as e:
                    # Match original ToolUseLLM behavior - just log and continue
                    self.logger.error(f"[_poll_tool_futures] Error adding request {req_id}: {e}")

            dict_keys_to_delete.append(req_id)

        for req_id in dict_keys_to_delete:
            if req_id in tracking["pending_tool_futures"]:
                del tracking["pending_tool_futures"][req_id]
>>>>>>> 6a4bf5b4

        # Debug logging
        self.logger.info(
            f"[_process_outputs] Returning GenerationResult with {len(result.responses)} responses "
            f"for {len(dataset_index) if dataset_index else 0} dataset indices"
        )

        return result

    def init_process_group(
        self,
        master_address,
        master_port,
        rank_offset,
        world_size,
        group_name,
        backend,
        use_ray=False,
        timeout_minutes=120,
    ):
        return self.llm_engine.collective_rpc(
            "init_process_group",
            args=(master_address, master_port, rank_offset, world_size, group_name, backend, use_ray, timeout_minutes),
        )

    def update_weight(self, name, dtype, shape, empty_cache=False):
        return self.llm_engine.collective_rpc("update_weight", args=(name, dtype, shape, empty_cache))

    def update_weight_cuda_ipc(self, name, dtype, shape, ipc_handles, empty_cache=False):
        return self.llm_engine.collective_rpc(
            "update_weight_cuda_ipc", args=(name, dtype, shape, ipc_handles, empty_cache)
        )

    def reset_prefix_cache(self):
        self.llm_engine.reset_prefix_cache()

    def sleep(self, level=1):
        self.llm_engine.sleep(level=level)

    def wake_up(self, tags: Optional[list[str]] = None):
        self.llm_engine.wake_up(tags)

    def ready(self):
        return True


def get_cuda_arch_list() -> str:
    """Get CUDA compute capabilities and format them for TORCH_CUDA_ARCH_LIST."""
    if not torch.cuda.is_available():
        return ""

    cuda_capabilities = []
    for i in range(torch.cuda.device_count()):
        major, minor = torch.cuda.get_device_capability(i)
        cuda_capabilities.append(f"{major}.{minor}")

    # Remove duplicates and sort
    cuda_capabilities = sorted(set(cuda_capabilities))
    cuda_arch_list = ";".join(cuda_capabilities)
    print(f"Detected CUDA compute capabilities: {cuda_capabilities}, setting TORCH_CUDA_ARCH_LIST={cuda_arch_list}")
    return cuda_arch_list


def create_vllm_engines(
    num_engines: int,
    tensor_parallel_size: int,
    enforce_eager: bool,
    tokenizer_name_or_path: str,
    pretrain: str,
    revision: str,
    seed: int,
    enable_prefix_caching: bool,
    max_model_len: int,
    vllm_gpu_memory_utilization: float,
    single_gpu_mode: bool,
    inference_batch_size: int,
    pg: Optional[ray.util.placement_group] = None,
    vllm_enable_sleep=False,
    tools: Optional[Dict[str, Tool]] = None,
    max_tool_calls: List[int] = [5],
    prompt_queue=None,
    results_queue=None,
    eval_results_queue=None,
    actor_manager=None,
<<<<<<< HEAD
    update_weights_inflight: bool = False,
=======
>>>>>>> 6a4bf5b4
) -> list[LLMRayActor]:
    # Convert max_tool_calls to a dict mapping tool end strings to their limits
    if tools:
        assert len(max_tool_calls) == 1 or len(max_tool_calls) == len(tools), (
            "max_tool_calls must have length 1 (applies to all tools) or same length as tools (per-tool limit)"
        )
        # tool key is the end_str
        if len(max_tool_calls) == 1:
            max_tool_calls_dict = {end_str: max_tool_calls[0] for end_str in tools.keys()}
        else:
            max_tool_calls_dict = {end_str: limit for end_str, limit in zip(tools.keys(), max_tool_calls)}
    else:
        max_tool_calls_dict = {}

    vllm_engines = []
    distributed_executor_backend = "uni" if tensor_parallel_size == 1 else "ray"
    use_hybrid_engine = pg is not None
    num_gpus = int(tensor_parallel_size == 1)
    if use_hybrid_engine and tensor_parallel_size == 1 and single_gpu_mode:
        # every worker will use 0.5 GPU, so that we can schedule
        # 2 instances on the same GPUs.
        num_gpus = 0.5

    print(f"num_gpus: {num_gpus}")

    if not use_hybrid_engine:
        # Create a big placement group to ensure that all engines are packed
        bundles = [{"GPU": 1, "CPU": 1} for _ in range(num_engines * tensor_parallel_size)]
        pg = placement_group(bundles, strategy="PACK")
        ray.get(pg.ready())

    for i in range(num_engines):
        bundle_indices = None
        if tensor_parallel_size > 1:
            bundle_indices = list(range(i * tensor_parallel_size, (i + 1) * tensor_parallel_size))

        scheduling_strategy = PlacementGroupSchedulingStrategy(
            placement_group=pg,
            placement_group_capture_child_tasks=True,
            placement_group_bundle_index=i * tensor_parallel_size,
        )

        vllm_engines.append(
            ray.remote(LLMRayActor)
            .options(
                num_cpus=num_gpus,
                num_gpus=num_gpus,
                scheduling_strategy=scheduling_strategy,
                # VLLM v1 multiprocessing is required due to https://github.com/vllm-project/vllm/issues/15349
                runtime_env=ray.runtime_env.RuntimeEnv(
                    env_vars={"VLLM_ENABLE_V1_MULTIPROCESSING": "0", "TORCH_CUDA_ARCH_LIST": get_cuda_arch_list()}
                ),
            )
            .remote(
                model=pretrain,
                revision=revision,
                tokenizer=tokenizer_name_or_path,
                tokenizer_revision=revision,
                trust_remote_code=True,
                worker_extension_cls="open_instruct.vllm_utils_workerwrap.WorkerWrap",
                tensor_parallel_size=tensor_parallel_size,
                enforce_eager=enforce_eager,
                dtype="bfloat16",
                seed=seed + i,
                distributed_executor_backend=distributed_executor_backend,
                enable_prefix_caching=enable_prefix_caching,
                max_model_len=max_model_len,
                gpu_memory_utilization=vllm_gpu_memory_utilization,
                bundle_indices=bundle_indices,
                num_gpus=0.2 if use_hybrid_engine else 1,
                enable_sleep_mode=vllm_enable_sleep,
                noset_visible_devices=ray_noset_visible_devices(),
                prompt_queue=prompt_queue,
                results_queue=results_queue,
                eval_results_queue=eval_results_queue,
                actor_manager=actor_manager,
<<<<<<< HEAD
                inference_batch_size=inference_batch_size,
                update_weights_inflight=update_weights_inflight,
                **additional_kwargs,
=======
                tools=tools,
                max_tool_calls=max_tool_calls_dict,
>>>>>>> 6a4bf5b4
            )
        )

    # Verify engines initialized successfully
    try:
        ray_get_with_progress(
            [engine.ready.remote() for engine in vllm_engines], "Initializing vLLM engines", timeout=300
        )
    except TimeoutError as e:
        logger.error(f"vLLM engines failed to initialize: {e}")
        # Kill partially initialized actors before raising
        for engine in vllm_engines:
            ray.kill(engine)
        raise RuntimeError(f"vLLM engine initialization timed out: {e}")

    if vllm_enable_sleep:
        batch_vllm_engine_call(vllm_engines, "sleep", rank_0_only=False)

    return vllm_engines


def batch_vllm_engine_call(engines: List[Any], method_name: str, *args, rank_0_only: bool = True, **kwargs):
    """
    Batch call a method on multiple vLLM engines.
    Args:
        engines: List of vLLM engine instances
        method_name: Name of the method to call
        rank_0_only: Only execute on rank 0 if True
        *args: Positional arguments to pass to the method
        **kwargs: Keyword arguments to pass to the method
    Returns:
        List of results from ray.get() if on rank 0, None otherwise
    """
    import torch

    if rank_0_only and torch.distributed.get_rank() != 0:
        return None

    refs = []
    for engine in engines:
        method = getattr(engine, method_name)
        refs.append(method.remote(*args, **kwargs))

    return ray.get(refs)


if __name__ == "__main__":
    num_engines = 1
    tensor_parallel_size = 1
    world_size = num_engines * tensor_parallel_size + 1
    vllm_engines = create_vllm_engines(
        num_engines=num_engines,
        tensor_parallel_size=tensor_parallel_size,
        enforce_eager=True,
        pretrain="facebook/opt-125m",
        revision="main",
        seed=42,
        enable_prefix_caching=False,
        max_model_len=1024,
    )
    llm = vllm_engines[0]
    from vllm.utils import get_ip, get_open_port

    master_address = get_ip()
    master_port = get_open_port()
    backend = "gloo"

    refs = [
        engine.init_process_group.remote(
            master_address, master_port, i * tensor_parallel_size + 1, world_size, "openrlhf", backend=backend
        )
        for i, engine in enumerate(vllm_engines)
    ]
    model_update_group = init_process_group(
        backend=backend,
        init_method=f"tcp://{master_address}:{master_port}",
        world_size=world_size,
        rank=0,
        group_name="openrlhf",
    )
    ray.get(refs)
    output = ray.get(llm.generate.remote("San Franciso is a"))
    print(f"output: {output}")<|MERGE_RESOLUTION|>--- conflicted
+++ resolved
@@ -72,32 +72,18 @@
     if not tools:
         return output
 
-<<<<<<< HEAD
-    responses: List[List[int]]
-    finish_reasons: List[str]
-    masks: List[List[int]]
-    request_info: RequestInfo
-    dataset_index: Optional[List[int]] = None
-=======
     assert len(output.outputs) <= 1  # In tool mode, sampling_params.n == 1
     o = output.outputs[0]
->>>>>>> 6a4bf5b4
 
     # Update concatenated outputs
     if output.request_id in tracking["concat_outputs"]:
         tracking["concat_outputs"][output.request_id].outputs[0].token_ids.extend(o.token_ids)
+        
     else:
         tracking["concat_outputs"][output.request_id] = output
 
     tracking["masks"][output.request_id].extend([1] * len(o.token_ids))
 
-<<<<<<< HEAD
-    prompts: List[List[int]]
-    sampling_params: vllm.SamplingParams
-    training_step: Optional[int] = None
-    dataset_index: Optional[List[int]] = None
-    is_eval: bool = False
-=======
     # Check for tool calls
     for stop_str in sampling_params.stop:
         if stop_str in tools and o.text.endswith(stop_str):
@@ -216,7 +202,6 @@
     )
 
     return _process_outputs_with_tools(final_outputs, dataset_index=dataset_index)
->>>>>>> 6a4bf5b4
 
 
 def ray_noset_visible_devices(env_vars=os.environ):
@@ -314,10 +299,6 @@
         return self._should_stop
 
 
-<<<<<<< HEAD
-@ray.remote
-=======
->>>>>>> 6a4bf5b4
 class LLMRayActor:
     """Ray actor for LLM generation with optional tool support."""
 
@@ -331,11 +312,7 @@
         results_queue=None,
         eval_results_queue=None,
         actor_manager=None,
-<<<<<<< HEAD
         inference_batch_size: int = 1,
-        **kwargs,
-    ):
-=======
         **kwargs,
     ):
         self.tools = tools or {}
@@ -346,7 +323,6 @@
         else:
             self.executor = None
 
->>>>>>> 6a4bf5b4
         noset_visible_devices = kwargs.pop("noset_visible_devices")
         if kwargs.get("distributed_executor_backend") == "ray":
             # a hack to make the script work.
@@ -366,264 +342,17 @@
             os.environ["VLLM_RAY_BUNDLE_INDICES"] = ",".join(map(str, bundle_indices))
             print(f"creating LLM with bundle_indices={bundle_indices}")
 
-<<<<<<< HEAD
         # Pop update_weights_inflight before passing kwargs to vLLM
         self.update_weights_inflight = kwargs.pop("update_weights_inflight", False)
 
-        if tool_use:
-            # TODO: Need to update ToolUseLLM to use LLMEngine as well
-            from open_instruct.tool_utils.tool_vllm import ToolUseLLM
-
-            self.llm = ToolUseLLM(*args, **kwargs)
-            self.llm_engine = self.llm.llm_engine
-        else:
-            # Create EngineArgs and initialize LLMEngine
-            engine_args = vllm.EngineArgs(*args, **kwargs)
-            self.llm_engine = vllm.LLMEngine.from_engine_args(engine_args)
-            self.llm = None  # Set llm to None when using engine directly
-=======
         self.llm_engine = vllm.LLMEngine.from_engine_args(vllm.EngineArgs(*args, **kwargs))
->>>>>>> 6a4bf5b4
 
         self.prompt_queue = prompt_queue
         self.results_queue = results_queue
         self.eval_results_queue = eval_results_queue
         self.logger = logging.getLogger(__name__)
         self.actor_manager = actor_manager
-<<<<<<< HEAD
         self.inference_batch_size = inference_batch_size
-
-    def _tool_generation_loop(self, timeout: float = 60.0):
-        while True:
-            if ray.get(self.actor_manager.should_stop.remote()):
-                self.logger.info("[LLMRayActor] Actor manager signaled to stop. Exiting generation loop.")
-                return
-            try:
-                request = self.prompt_queue.get(timeout=timeout)
-                outputs = self.llm.generate(
-                    sampling_params=request.sampling_params, prompt_token_ids=request.prompts, use_tqdm=False
-                )
-                result = self._process_outputs(outputs, dataset_index=request.dataset_index)
-                if request.is_eval:
-                    self.eval_results_queue.put(result)
-                else:
-                    self.results_queue.put(result)
-            except queue.Empty:
-                pass
-            except queue.Full:
-                self.logger.warning("Results queue is full, discarding result.")
-
-    def _maybe_add_requests(
-        self,
-        prompt_queue,
-        llm_engine,
-        pending_requests,
-        active_request_count,
-        request_counter,
-        inference_batch_size,
-        should_stop,
-        timeout,
-    ):
-        """Pull requests off the queue and add them to the engine until we have inference_batch_size requests queued.
-
-        Returns updated (active_request_count, request_counter).
-        """
-        while active_request_count < inference_batch_size and not should_stop:
-            try:
-                # Try to get a request with very short timeout to avoid blocking
-                request = prompt_queue.get(timeout=0.001 if active_request_count > 0 else timeout)
-
-                # Add each prompt in the request to the engine
-                for prompt_idx, prompt in enumerate(request.prompts):
-                    request_id = f"req_{request_counter}_{prompt_idx}"
-                    tokens_prompt = vllm.TokensPrompt(prompt_token_ids=prompt)
-                    llm_engine.add_request(request_id, tokens_prompt, request.sampling_params)
-
-                    # Track this request
-                    pending_requests[request_id] = (request, prompt_idx)
-                    active_request_count += 1
-
-                request_counter += 1
-
-            except queue.Empty:
-                # No more requests available
-                break
-
-        return active_request_count, request_counter
-
-    def _run_generation_loop(self, timeout: float = 60.0):
-        """Run generation loop using LLMEngine directly."""
-        # Track pending requests and their metadata
-        pending_requests = {}  # request_id -> (original_request, prompt_index_in_request)
-        active_request_count = 0
-        request_counter = 0
-
-        while True:
-            # Check if we should stop
-            should_stop = ray.get(self.actor_manager.should_stop.remote())
-
-            # Exit conditions
-            if should_stop and self.update_weights_inflight:
-                self.logger.info(
-                    "[LLMRayActor] Actor manager signaled to stop (update_weights_inflight=True). Exiting immediately."
-                )
-                return
-
-            if should_stop and not self.llm_engine.has_unfinished_requests():
-                self.logger.info("[LLMRayActor] Actor manager signaled to stop. Exiting generation loop.")
-                return
-
-            # Pull requests off the queue and add them to the engine
-            active_request_count, request_counter = self._maybe_add_requests(
-                self.prompt_queue,
-                self.llm_engine,
-                pending_requests,
-                active_request_count,
-                request_counter,
-                self.inference_batch_size,
-                should_stop,
-                timeout,
-            )
-
-            # Process each output
-            for output in self.llm_engine.step():
-                processed_count = self._process_single_output(output, pending_requests)
-                active_request_count -= processed_count
-
-    def _process_single_output(self, output, pending_requests):
-        """Process a single vLLM RequestOutput and handle it completely.
-
-        Returns the number of requests that were processed (0 or 1).
-        """
-        # Only process finished outputs
-        if not output.finished:
-            return 0
-
-        request_id = output.request_id
-        if request_id not in pending_requests:
-            return 0
-
-        original_request, prompt_idx = pending_requests[request_id]
-
-        # Extract response data from the output
-        response_ids = [list(out.token_ids) for out in output.outputs]
-        finish_reasons = [out.finish_reason for out in output.outputs]
-
-        if self.tool_use:
-            masks = [out.mask for out in output.outputs]
-            num_calls = [out.num_calls for out in output.outputs]
-            timeouts = [out.timeout for out in output.outputs]
-            tool_errors = [out.tool_error for out in output.outputs]
-            tool_outputs = [out.tool_output for out in output.outputs]
-            tool_runtimes = [out.tool_runtime for out in output.outputs]
-            tool_calleds = [out.tool_called for out in output.outputs]
-        else:
-            masks = [[1] * len(resp) for resp in response_ids]
-            num_calls = [0] * len(response_ids)
-            timeouts = [0] * len(response_ids)
-            tool_errors = [""] * len(response_ids)
-            tool_outputs = [""] * len(response_ids)
-            tool_runtimes = [0] * len(response_ids)
-            tool_calleds = [False] * len(response_ids)
-
-        request_info = RequestInfo(
-            num_calls=num_calls,
-            timeouts=timeouts,
-            tool_errors=tool_errors,
-            tool_outputs=tool_outputs,
-            tool_runtimes=tool_runtimes,
-            tool_calleds=tool_calleds,
-        )
-
-        # Get the appropriate dataset index for this prompt
-        dataset_index = None
-        if original_request.dataset_index:
-            # If we have dataset indices, extract the one for this prompt
-            if prompt_idx < len(original_request.dataset_index):
-                dataset_index = [original_request.dataset_index[prompt_idx]]
-
-        result = GenerationResult(
-            responses=response_ids,
-            finish_reasons=finish_reasons,
-            masks=masks,
-            request_info=request_info,
-            dataset_index=dataset_index,
-        )
-
-        # Send result to appropriate queue
-        try:
-            if original_request.is_eval:
-                self.eval_results_queue.put(result, timeout=1)
-            else:
-                self.results_queue.put(result, timeout=1)
-        except queue.Full:
-            self.logger.warning("Results queue is full, discarding result.")
-
-        # Clean up the pending request
-        del pending_requests[request_id]
-
-        return 1
-
-    def process_from_queue(self, timeout=0.1):
-        """Process a single element from the queue."""
-        if self.tool_use:
-            self.run_tool_generation_loop(timeout)
-        else:
-            self._run_generation_loop(timeout)
-
-    def _process_outputs(
-        self,
-        outputs: List[Any],  # List of vllm.RequestOutput objects
-        dataset_index: Optional[List[int]] = None,
-    ) -> GenerationResult:
-        """Process vLLM RequestOutputs into GenerationResult format."""
-        # Debug logging
-        self.logger.info(
-            f"[_process_outputs] Processing {len(outputs)} RequestOutputs, dataset_indices={dataset_index}"
-        )
-        for i, output in enumerate(outputs):
-            self.logger.info(
-                f"[_process_outputs] Output {i}: request_id={output.request_id}, num_completions={len(output.outputs)}"
-            )
-
-        # Process outputs
-        response_ids = [list(out.token_ids) for output in outputs for out in output.outputs]
-        finish_reasons = [out.finish_reason for output in outputs for out in output.outputs]
-
-        if self.tool_use:
-            masks = [out.mask for output in outputs for out in output.outputs]
-            num_calls = [out.num_calls for output in outputs for out in output.outputs]
-            timeouts = [out.timeout for output in outputs for out in output.outputs]
-            tool_errors = [out.tool_error for output in outputs for out in output.outputs]
-            tool_outputs = [out.tool_output for output in outputs for out in output.outputs]
-            tool_runtimes = [out.tool_runtime for output in outputs for out in output.outputs]
-            tool_calleds = [out.tool_called for output in outputs for out in output.outputs]
-        else:
-            masks = [[1] * len(resp) for resp in response_ids]
-            num_calls = [0] * len(response_ids)
-            timeouts = [0] * len(response_ids)
-            tool_errors = [""] * len(response_ids)
-            tool_outputs = [""] * len(response_ids)
-            tool_runtimes = [0] * len(response_ids)
-            tool_calleds = [False] * len(response_ids)
-
-        request_info = RequestInfo(
-            num_calls=num_calls,
-            timeouts=timeouts,
-            tool_errors=tool_errors,
-            tool_outputs=tool_outputs,
-            tool_runtimes=tool_runtimes,
-            tool_calleds=tool_calleds,
-        )
-
-        result = GenerationResult(
-            responses=response_ids,
-            finish_reasons=finish_reasons,
-            masks=masks,
-            request_info=request_info,
-            dataset_index=dataset_index,
-        )
-=======
 
     def process_from_queue(self, timeout: float = 60.0):
         """Run generation loop using LLMEngine directly, with optional tool support.
@@ -788,9 +517,7 @@
             dict_keys_to_delete.append(req_id)
 
         for req_id in dict_keys_to_delete:
-            if req_id in tracking["pending_tool_futures"]:
-                del tracking["pending_tool_futures"][req_id]
->>>>>>> 6a4bf5b4
+            tracking["pending_tool_futures"].pop(req_id, None)
 
         # Debug logging
         self.logger.info(
@@ -875,10 +602,7 @@
     results_queue=None,
     eval_results_queue=None,
     actor_manager=None,
-<<<<<<< HEAD
     update_weights_inflight: bool = False,
-=======
->>>>>>> 6a4bf5b4
 ) -> list[LLMRayActor]:
     # Convert max_tool_calls to a dict mapping tool end strings to their limits
     if tools:
@@ -955,14 +679,10 @@
                 results_queue=results_queue,
                 eval_results_queue=eval_results_queue,
                 actor_manager=actor_manager,
-<<<<<<< HEAD
                 inference_batch_size=inference_batch_size,
                 update_weights_inflight=update_weights_inflight,
-                **additional_kwargs,
-=======
                 tools=tools,
                 max_tool_calls=max_tool_calls_dict,
->>>>>>> 6a4bf5b4
             )
         )
 
