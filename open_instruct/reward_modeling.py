--- conflicted
+++ resolved
@@ -77,11 +77,8 @@
     """The directory to save the local dataset cache to."""
     dataset_config_hash: Optional[str] = None
     """The hash of the dataset configuration."""
-<<<<<<< HEAD
-=======
     dataset_config_eval_hash: Optional[str] = None
     """The hash of the dataset configuration for evaluation."""
->>>>>>> 4edd2935
     dataset_skip_cache: bool = False
     """Whether to skip the cache."""
     max_token_length: int = 512
@@ -157,13 +154,10 @@
     output_dir: str = "output"
     """Where to save the model"""
 
-<<<<<<< HEAD
-=======
     # Ai2 specific settings
     gs_bucket_path: Optional[str] = None
     """The path to the gs bucket to save the model to"""
 
->>>>>>> 4edd2935
 
 def layer_init(layer: nn.Module, std: float):
     torch.nn.init.normal_(layer.weight, std=std)
@@ -296,11 +290,7 @@
                 transform_fn_args,
                 hf_entity=args.hf_entity,
                 dataset_cache_mode=args.dataset_cache_mode,
-<<<<<<< HEAD
-                dataset_config_hash=args.dataset_config_hash,
-=======
                 dataset_config_hash=args.dataset_config_eval_hash,
->>>>>>> 4edd2935
                 dataset_local_cache_dir=args.dataset_local_cache_dir,
                 dataset_skip_cache=args.dataset_skip_cache,
             )
