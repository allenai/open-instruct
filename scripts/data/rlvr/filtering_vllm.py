--- conflicted
+++ resolved
@@ -1,12 +1,7 @@
 '''
 python mason.py \
-<<<<<<< HEAD
-  --cluster ai2/saturn ai2/neptune --image nathanl/open_instruct_auto \
-  --workspace ai2/oe-adapt-code \
-=======
   --cluster ai2/jupiter --image nathanl/open_instruct_auto \
   --workspace ai2/tulu-thinker \
->>>>>>> 69fb6d93
   --priority high \
   --preemptible \
   --gpus 0 \
