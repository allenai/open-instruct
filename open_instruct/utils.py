--- conflicted
+++ resolved
@@ -754,11 +754,7 @@
 
         return outputs
 
-<<<<<<< HEAD
-    def parse(self):
-=======
     def parse(self) -> Union[DataClassType, Tuple[DataClassType]]:
->>>>>>> c91c2cb3
         if len(sys.argv) == 2 and sys.argv[1].endswith(".yaml"):
             # If we pass only one argument to the script and it's the path to a YAML file,
             # let's parse it to get our arguments.
