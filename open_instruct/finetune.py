--- conflicted
+++ resolved
@@ -404,16 +404,13 @@
 
     # ------------------------------------------------------------
     # Set up runtime variables
-<<<<<<< HEAD
     now = datetime.now().strftime("%m%d%Y%H%M%S")
     args.run_name = f"{args.exp_name}__{args.seed}__{now}"
-=======
 
     if args.add_seed_and_date_to_exp_name:
-        args.exp_name = f"{args.exp_name}__{args.seed}__{int(time.time())}"
+        args.exp_name = f"{args.exp_name}__{args.seed}__{now}"
     else:
         args.exp_name = args.exp_name
->>>>>>> d741b16a
     if not args.do_not_randomize_output_dir:
         args.output_dir = os.path.join(args.output_dir, args.exp_name)
     logger.info("using the output directory: %s", args.output_dir)
