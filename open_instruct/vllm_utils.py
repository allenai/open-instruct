# Taken and modified from https://github.com/huggingface/trl
# Copyright 2024 The AllenAI Team. All rights reserved.
#
# Licensed under the Apache License, Version 2.0 (the "License");
# you may not use this file except in compliance with the License.
# You may obtain a copy of the License at
#
#     http://www.apache.org/licenses/LICENSE-2.0
#
# Unless required by applicable law or agreed to in writing, software
# distributed under the License is distributed on an "AS IS" BASIS,
# WITHOUT WARRANTIES OR CONDITIONS OF ANY KIND, either express or implied.
# See the License for the specific language governing permissions and
# limitations under the License.

"""This file is copied from https://github.com/OpenRLHF/OpenRLHF"""

import argparse
import asyncio
import dataclasses
import os
import queue
import socket
import sys
import threading
import time
from collections import defaultdict
from collections.abc import Awaitable
from concurrent import futures
from datetime import timedelta
from typing import Any

import aiohttp
import backoff
import datasets
import openai
import ray
import torch
import torch.distributed
import vllm
from ray.util import queue as ray_queue
from ray.util.placement_group import PlacementGroup, placement_group
from ray.util.scheduling_strategies import PlacementGroupSchedulingStrategy
from torch.distributed.distributed_c10d import (
    Backend,
    PrefixStore,
    ProcessGroup,
    Store,
    _new_process_group_helper,
    _world,
    default_pg_timeout,
    rendezvous,
)
from vllm.entrypoints.launcher import serve_http
from vllm.entrypoints.openai.api_server import build_app, init_app_state
from vllm.entrypoints.openai.cli_args import make_arg_parser
from vllm.utils import FlexibleArgumentParser
from vllm.v1.core import kv_cache_utils

from open_instruct import logger_utils
from open_instruct.data_types import GenerationResult, PromptRequest, RequestInfo, TokenStatistics
from open_instruct.dataset_transformation import GROUND_TRUTHS_KEY, RAW_PROMPT_KEY, VERIFIER_SOURCE_KEY
from open_instruct.ground_truth_utils import RewardConfig
from open_instruct.tool_utils.tools import MaxCallsExceededTool, Tool
from open_instruct.utils import ModelDims, ray_get_with_progress

logger = logger_utils.setup_logger(__name__)

NUM_PREFETCH_WORKERS = 2
NUM_TOOL_WORKERS = 20
DRAIN_ACTIVE_TASKS_SLEEP_S = 1
SHOULD_STOP_TIMEOUT_S = 0.1
INFERENCE_INIT_TIMEOUT_S = 1200


@dataclasses.dataclass
class SamplingConfig:
    temperature: float = 0.7
    top_p: float = 1.0
    max_tokens: int = 256
    n: int = 1
    stop: list[str] | None = None
    seed: int | None = None
    logprobs: int | None = 1


@dataclasses.dataclass
class CompletionOutput:
    index: int
    token_ids: list[int]
    logprobs: list[float]
    finish_reason: str
    cumulative_logprob: float = 0.0
    mask: list[int] | None = None
    num_calls: int = 0
    timeout: bool = False
    tool_error: str = ""
    tool_output: str = ""
    tool_runtime: float = 0.0
    tool_called: bool = False


@dataclasses.dataclass
class RequestOutput:
    request_id: str
    prompt_token_ids: list[int]
    outputs: list[CompletionOutput]
    finished: bool = True


def assert_threaded_actor(instance):
    """Assert that an instance's class is suitable for use in a threaded (non-async) Ray actor.

    This function performs two checks:
      1. The class must not define any `async def` methods
         (including async generators, staticmethods, or classmethods).
      2. There must not be a running asyncio event loop in the current thread.

    Args:
        instance: The instance whose class to inspect.

    Raises:
        AssertionError: If the class defines one or more async methods, or a running asyncio event loop is detected.
    """
    try:
        loop = asyncio.get_running_loop()
        raise AssertionError(
            f"{instance.__class__.__name__} must run in a threaded Ray actor (no running event loop). "
            f"Detected RUNNING loop={loop!r} on thread='{threading.current_thread().name}'. "
            f"Python={sys.version.split()[0]}."
        )
    except RuntimeError:
        return


def truncate_tool_output_tokens(
    tool_output_token_ids: list[int],
    current_prompt_len: int,
    current_response_len: int,
    max_model_len: int,
    max_tokens: int,
) -> tuple[list[int], int]:
    """Truncate tool output tokens to fit within max_model_len and max_tokens.
<<<<<<< HEAD

    Args:
        tool_output_token_ids: Token IDs from the tool output to potentially truncate.
        current_prompt_len: Number of tokens in the current prompt (original + accumulated).
        current_response_len: Number of tokens in the response so far (for max_tokens check).
        max_model_len: Maximum total sequence length the model can handle.
        max_tokens: Maximum number of response tokens allowed.

    Returns:
        A tuple of (truncated_tokens, excess) where excess is the number of tokens
        that exceeded max_model_len (0 if no truncation due to max_model_len).
    """
    total_len = current_prompt_len + len(tool_output_token_ids)
    excess = max(0, total_len - max_model_len)
    if excess > 0:
        tool_output_token_ids = tool_output_token_ids[:-excess] if excess < len(tool_output_token_ids) else []

    remaining = max(0, max_tokens - current_response_len)
    return tool_output_token_ids[:remaining], excess


async def process_request_async(
    actor: "LLMRayActor", sub_request_id: str, base_request_id: str, sampling_params: vllm.SamplingParams
):
    """Process a single async request with tool support, awaiting tools inline."""
    tokens = list(actor.request_metadata[base_request_id]["prompt_token_ids"])
    prompt_len = len(tokens)
    logprobs = []
    masks = []
    num_calls = 0
    timeout = False
    tool_error = ""
    tool_output = ""
    tool_runtime = 0.0
    tool_called = False
    current_sampling_params = sampling_params.clone()
    iteration = 0

    while True:
        iteration_request_id = f"{sub_request_id}_iter{iteration}"
        outputs = [
            o
            async for o in actor.llm_engine.generate(
                vllm.TokensPrompt(prompt_token_ids=tokens, cache_salt=base_request_id),
                current_sampling_params,
                iteration_request_id,
            )
            if o.finished
        ]
        assert len(outputs) == 1, f"Expected exactly 1 output, got {len(outputs)} for request {iteration_request_id}"
        request_output = outputs[0]
        iteration += 1
        output = request_output.outputs[0]

        tokens.extend(output.token_ids)
        logprobs.extend(output.logprobs)
        masks.extend([1] * len(output.token_ids))

        if not actor.tools or not actor.max_tool_calls:
            break

        triggered_tool, stop_str = get_triggered_tool(
            output.text, actor.tools, actor.max_tool_calls, num_calls, sampling_params
        )
        if triggered_tool is None:
            break

        assert actor.executor is not None, f"executor is None for request {sub_request_id}"

        loop = asyncio.get_running_loop()
        tool_result = await loop.run_in_executor(actor.executor, triggered_tool, output.text)

        tool_called = True
        num_calls += 1
        timeout = timeout or tool_result.timeout
        tool_error += "" if tool_result.error is None else tool_result.error
        tool_output += tool_result.output
        tool_runtime += tool_result.runtime

        tool_output_token_ids = actor.llm_engine.tokenizer.encode(
            "<output>\n" + tool_result.output + "</output>\n", add_special_tokens=False
        )

        tool_output_token_ids, excess = truncate_tool_output_tokens(
            tool_output_token_ids,
            current_prompt_len=len(tokens),
            current_response_len=len(masks),
            max_model_len=actor.llm_engine.model_config.max_model_len,
            max_tokens=sampling_params.max_tokens,
        )

        tokens.extend(tool_output_token_ids)
        logprobs.extend([{token_id: types.SimpleNamespace(logprob=0.0)} for token_id in tool_output_token_ids])
        masks.extend([0 if actor.mask_tool_use else 1] * len(tool_output_token_ids))
=======

    Args:
        tool_output_token_ids: Token IDs from the tool output to potentially truncate.
        current_prompt_len: Number of tokens in the current prompt (original + accumulated).
        current_response_len: Number of tokens in the response so far (for max_tokens check).
        max_model_len: Maximum total sequence length the model can handle.
        max_tokens: Maximum number of response tokens allowed.
>>>>>>> 6c568434

    Returns:
        A tuple of (truncated_tokens, excess) where excess is the number of tokens
        that exceeded max_model_len (0 if no truncation due to max_model_len).
    """
    total_len = current_prompt_len + len(tool_output_token_ids)
    excess = max(0, total_len - max_model_len)
    if excess > 0:
        tool_output_token_ids = tool_output_token_ids[:-excess] if excess < len(tool_output_token_ids) else []

<<<<<<< HEAD
        current_sampling_params = sampling_params.clone()
        current_sampling_params.max_tokens = new_sample_tokens

    complete_output = vllm.CompletionOutput(
        index=split_request_id(sub_request_id)["request_index"],
        text="",
        token_ids=tokens[prompt_len:],
        cumulative_logprob=output.cumulative_logprob,
        logprobs=logprobs,
        finish_reason=output.finish_reason,
        stop_reason=output.stop_reason,
    )

    if actor.tools:
        complete_output.mask = masks
        complete_output.num_calls = num_calls
        complete_output.timeout = timeout
        complete_output.tool_error = tool_error
        complete_output.tool_output = tool_output
        complete_output.tool_runtime = tool_runtime
        complete_output.tool_called = tool_called

    actor.active_tasks.pop(sub_request_id, None)

    actor.completion_queue.put(
        {
            "base_request_id": base_request_id,
            "expected_n": actor.request_metadata[base_request_id]["original_sampling_params"].n,
            "request_output": vllm.RequestOutput(
                request_id=sub_request_id,
                prompt=request_output.prompt,
                prompt_token_ids=tokens,
                outputs=[complete_output],
                finished=True,
                prompt_logprobs=None,  # not used but required for init.
            ),
            "tools": actor.tools,
        }
    )
=======
    remaining = max(0, max_tokens - current_response_len)
    return tool_output_token_ids[:remaining], excess
>>>>>>> 6c568434


# Edited from: https://github.com/OpenRLHF/OpenRLHF/pull/971/files
# Turns out Ray doesnt necessarily place bundles together,
# so this function is used to get the bundle indices of a placement group
# and ensure that the bundles placed on the same node are grouped together.
# avoids unnecessary communication for TP>1 with vllm.
def get_bundle_indices_list(placement_group: ray.util.placement_group) -> list[int]:
    pg_infos = ray.util.placement_group_table(placement_group)

    node_id_to_bundles = defaultdict(list)
    for bundle, node_id in pg_infos["bundles_to_node_id"].items():
        node_id_to_bundles[node_id].append(bundle)

    flattened_bundle_indices = []
    for bundles in node_id_to_bundles.values():
        flattened_bundle_indices.extend(bundles)
    return flattened_bundle_indices


def make_request_id(request: PromptRequest) -> str:
    """Generate a unique tracking key for a request."""
    prefix = "eval" if request.is_eval else "train"
    return f"{prefix}_{request.prompt_id}"


def split_request_id(full_request_id: str) -> dict:
    """Split request ID into base ID and request index.

    >>> split_request_id("train_0_43039_0")
    {'base_id': 'train_0_43039', 'request_index': 0}
    >>> split_request_id("eval_0_12345_2")
    {'base_id': 'eval_0_12345', 'request_index': 2}
    """
    parts = full_request_id.split("_")
    return {"base_id": "_".join(parts[:-1]), "request_index": int(parts[-1])}


def get_triggered_tool(
    output_text: str,
    tools: dict[str, Tool],
    max_tool_calls: dict[str, int],
    num_calls: int,
    sampling_params: SamplingConfig,
) -> tuple[Tool | None, str | None]:
    """Check if any tool was triggered and return the tool and stop_str if found.

    Args:
        output_text: The generated text to check for tool triggers
        tools: Dictionary mapping stop strings to Tool instances
        max_tool_calls: Dictionary mapping stop strings to their call limits
        num_calls: Current number of tool calls for this request
        sampling_params: Sampling parameters containing stop strings

    Returns:
        Tuple of (tool, stop_str) if a tool was triggered, (None, None) otherwise.
    """
    if not sampling_params.stop:
        return None, None

    for stop_str in sampling_params.stop:
        if stop_str in tools and output_text.endswith(stop_str):
            if num_calls < max_tool_calls.get(stop_str, 0):
                return tools[stop_str], stop_str
            else:
                return MaxCallsExceededTool(start_str="<tool>", end_str="</tool>"), stop_str
    return None, None


def process_completed_request(request_id, outs, current_time, tools, request_metadata):
    """Process a completed request with all its samples and return the result.

    Args:
        request_id: The base request ID
        outs: List of RequestOutput objects for all sub-requests
        current_time: Current timestamp for performance metrics
        tools: Dictionary of available tools (may be None or empty)
        request_metadata: Dictionary containing metadata for all requests

    Returns:
        Tuple of (result, is_eval) where result is a GenerationResult and is_eval is a boolean
    """
    final_output = RequestOutput(
        request_id=request_id,
        prompt_token_ids=outs[0].prompt_token_ids,
        outputs=[completion for out in outs for completion in out.outputs],
    )

    total_generation_tokens = sum(len(completion.token_ids) for out in outs for completion in out.outputs)
    metadata = request_metadata[request_id]

    response_ids = [list(out.token_ids) for out in final_output.outputs]
    finish_reasons = [out.finish_reason for out in final_output.outputs]
    use_tools = bool(tools)

    logprobs = []
    for idx, out in enumerate(final_output.outputs):
        assert len(out.token_ids) == len(out.logprobs), (
            f"CompletionOutput {idx}: token_ids length ({len(out.token_ids)}) != logprobs length ({len(out.logprobs)})"
        )
        logprobs.append(out.logprobs)

    # Extract attributes based on whether tools are used
    if use_tools:
        # Extract tool-specific attributes from outputs
        masks = [getattr(out, "mask", [1] * len(out.token_ids)) for out in final_output.outputs]
        num_calls = [getattr(out, "num_calls", 0) for out in final_output.outputs]
        timeouts = [getattr(out, "timeout", False) for out in final_output.outputs]
        tool_errors = [getattr(out, "tool_error", "") for out in final_output.outputs]
        tool_outputs = [getattr(out, "tool_output", "") for out in final_output.outputs]
        tool_runtimes = [getattr(out, "tool_runtime", 0.0) for out in final_output.outputs]
        tool_calleds = [getattr(out, "tool_called", False) for out in final_output.outputs]
    else:
        # Use default values when tools are not used
        masks = [[1] * len(resp) for resp in response_ids]
        num_calls = [0] * len(response_ids)
        timeouts = [False] * len(response_ids)
        tool_errors = [""] * len(response_ids)
        tool_outputs = [""] * len(response_ids)
        tool_runtimes = [0.0] * len(response_ids)
        tool_calleds = [False] * len(response_ids)

    result = GenerationResult(
        responses=response_ids,
        finish_reasons=finish_reasons,
        masks=masks,
        request_info=RequestInfo(
            num_calls=num_calls,
            timeouts=timeouts,
            tool_errors=tool_errors,
            tool_outputs=tool_outputs,
            tool_runtimes=tool_runtimes,
            tool_calleds=tool_calleds,
        ),
        dataset_index=metadata["dataset_index"],
        prompt_id=metadata["prompt_id"],
        token_statistics=TokenStatistics(
            num_prompt_tokens=len(metadata["prompt_token_ids"]),
            num_response_tokens=total_generation_tokens,
            generation_time=current_time - metadata["start_time"],
        ),
        start_time=metadata["start_time"],
        logprobs=logprobs,
    )
    return result, metadata["is_eval"]


def ray_noset_visible_devices(env_vars=os.environ):
    # Refer to
    # https://github.com/ray-project/ray/blob/161849364a784442cc659fb9780f1a6adee85fce/python/ray/_private/accelerators/nvidia_gpu.py#L95-L96
    # https://github.com/ray-project/ray/blob/161849364a784442cc659fb9780f1a6adee85fce/python/ray/_private/accelerators/amd_gpu.py#L102-L103
    # https://github.com/ray-project/ray/blob/161849364a784442cc659fb9780f1a6adee85fce/python/ray/_private/accelerators/npu.py#L94-L95
    # https://github.com/ray-project/ray/blob/161849364a784442cc659fb9780f1a6adee85fce/python/ray/_private/accelerators/hpu.py#L116-L117
    # https://github.com/ray-project/ray/blob/161849364a784442cc659fb9780f1a6adee85fce/python/ray/_private/accelerators/neuron.py#L108-L109
    # https://github.com/ray-project/ray/blob/161849364a784442cc659fb9780f1a6adee85fce/python/ray/_private/accelerators/tpu.py#L171-L172
    # https://github.com/ray-project/ray/blob/161849364a784442cc659fb9780f1a6adee85fce/python/ray/_private/accelerators/intel_gpu.py#L97-L98
    NOSET_VISIBLE_DEVICES_ENV_VARS_LIST = [
        "RAY_EXPERIMENTAL_NOSET_CUDA_VISIBLE_DEVICES",
        "RAY_EXPERIMENTAL_NOSET_ROCR_VISIBLE_DEVICES",
        "RAY_EXPERIMENTAL_NOSET_ASCEND_RT_VISIBLE_DEVICES",
        "RAY_EXPERIMENTAL_NOSET_HABANA_VISIBLE_MODULES",
        "RAY_EXPERIMENTAL_NOSET_NEURON_RT_VISIBLE_CORES",
        "RAY_EXPERIMENTAL_NOSET_TPU_VISIBLE_CHIPS",
        "RAY_EXPERIMENTAL_NOSET_ONEAPI_DEVICE_SELECTOR",
    ]
    return any(env_vars.get(env_var) for env_var in NOSET_VISIBLE_DEVICES_ENV_VARS_LIST)


# Copy from pytorch to allow creating multiple main groups.
# https://github.com/pytorch/pytorch/blob/main/torch/distributed/distributed_c10d.py
def init_process_group(
    backend: str | Backend = None,
    init_method: str | None = None,
    timeout: timedelta | None = None,
    world_size: int = -1,
    rank: int = -1,
    store: Store | None = None,
    group_name: str | None = None,
    pg_options: Any | None = None,
) -> ProcessGroup:
    assert (store is None) or (init_method is None), "Cannot specify both init_method and store."

    if store is not None:
        assert world_size > 0, "world_size must be positive if using store"
        assert rank >= 0, "rank must be non-negative if using store"
    elif init_method is None:
        init_method = "env://"

    backend = Backend(backend) if backend else Backend("undefined")

    if timeout is None:
        timeout = default_pg_timeout

    # backward compatible API
    if store is None:
        rendezvous_iterator = rendezvous(init_method, rank, world_size, timeout=timeout)
        store, rank, world_size = next(rendezvous_iterator)
        store.set_timeout(timeout)

        # Use a PrefixStore to avoid accidental overrides of keys used by
        # different systems (e.g. RPC) in case the store is multi-tenant.
        store = PrefixStore(group_name, store)

    # NOTE: The pg_options parameter was renamed into backend_options in PyTorch 2.6.0
    # https://github.com/pytorch/pytorch/commit/a0c7029a75628cd5fa8df83c0de0ea98ee7fd844
    # We need to determine the appropriate parameter name based on PyTorch version
    pg_options_param_name = "backend_options" if str(torch.__version__) >= "2.6" else "pg_options"
    pg, _ = _new_process_group_helper(
        world_size,
        rank,
        [],
        backend,
        store,
        group_name=group_name,
        **{pg_options_param_name: pg_options},
        timeout=timeout,
    )

    _world.pg_group_ranks[pg] = {i: i for i in range(world_size)}

    return pg


@backoff.on_exception(backoff.constant, (aiohttp.ClientError, RuntimeError), max_time=60, interval=0.5)
async def _check_health(port: int) -> None:
    async with (
        aiohttp.ClientSession() as session,
        session.get(f"http://127.0.0.1:{port}/health", timeout=aiohttp.ClientTimeout(total=2.0)) as response,
    ):
        if response.status != 200:
            raise RuntimeError(f"vLLM server health check failed with status {response.status}")


def _prefetch_worker(actor: "LLMRayActor") -> None:
    while True:
        if actor._should_stop() or len(actor.active_tasks) >= actor.inference_batch_size:
            time.sleep(DRAIN_ACTIVE_TASKS_SLEEP_S)
            continue

        request = actor.prompt_queue.get()
        add_request(actor, request)


def add_request(actor: "LLMRayActor", request: PromptRequest) -> None:
    request_id = make_request_id(request)
    sampling_params = dataclasses.replace(request.generation_config, n=1)

    actor.request_metadata[request_id] = {
        "is_eval": request.is_eval,
        "dataset_index": request.dataset_index,
        "prompt_id": request.prompt_id,
        "sampling_params": sampling_params,
        "original_sampling_params": request.generation_config,
        "prompt_token_ids": list(request.prompt),
        "start_time": time.perf_counter(),
    }

    for j in range(request.generation_config.n):
        seed = request.generation_config.seed + j if request.generation_config.seed is not None else None
        sub_sampling_params = dataclasses.replace(sampling_params, seed=seed)
        sub_request_id = f"{request_id}_{j}"
        actor.active_tasks[sub_request_id] = asyncio.run_coroutine_threadsafe(
<<<<<<< HEAD
            process_request_async(actor, sub_request_id, request_id, sub_sampling_params), actor.loop
=======
            process_request(actor, sub_request_id, sub_sampling_params), actor.loop
>>>>>>> 6c568434
        )


def _create_server_args(model_path: str) -> argparse.Namespace:
    parser = FlexibleArgumentParser()
    parser = make_arg_parser(parser)
    args = parser.parse_args(["--model", model_path])
    args.disable_fastapi_docs = True
    return args


def accumulate_completions(actor: "LLMRayActor", sub_request: dict) -> None:
    base_request_id = sub_request["base_request_id"]
    expected_n = sub_request["expected_n"]

    if base_request_id not in actor.request_outputs:
        actor.request_outputs[base_request_id] = {
            "outputs": [],
            "expected_n": expected_n,
            "tools": sub_request["tools"],
        }

    actor.request_outputs[base_request_id]["outputs"].append(sub_request["request_output"])

    if len(actor.request_outputs[base_request_id]["outputs"]) == expected_n:
        asyncio.run_coroutine_threadsafe(finalize_completed_request(actor, base_request_id), actor.loop)


async def finalize_completed_request(actor: "LLMRayActor", base_request_id: str) -> None:
    outputs = actor.request_outputs[base_request_id]["outputs"]
    ordered_outs = sorted(outputs, key=lambda x: split_request_id(x.request_id)["request_index"])

    current_time = time.perf_counter()
    result, is_eval = process_completed_request(
        base_request_id,
        ordered_outs,
        current_time,
        actor.request_outputs[base_request_id]["tools"],
        actor.request_metadata,
    )

    actor.request_outputs.pop(base_request_id)
    actor.request_metadata.pop(base_request_id, None)

    dataset = actor.eval_dataset if is_eval else actor.train_dataset
    result.reward_scores, result.reward_metrics = await compute_rewards(actor, result, dataset, is_eval)
    results_queue = actor.eval_results_queue if is_eval else actor.results_queue
    results_queue.put(result)


async def compute_rewards(
    actor: "LLMRayActor", result: GenerationResult, dataset: datasets.Dataset, is_eval: bool
) -> tuple[list[float], dict]:
    example = dataset[result.dataset_index]
    decoded_responses = actor.llm_engine.tokenizer.batch_decode(result.responses, skip_special_tokens=True)

    k = len(result.responses)
    k_ground_truths = [example[GROUND_TRUTHS_KEY]] * k
    k_datasets = [example[VERIFIER_SOURCE_KEY]] * k
    k_raw_queries = [example[RAW_PROMPT_KEY]] * k

    scores, metrics = await actor.reward_fn(
        result.responses,
        decoded_responses,
        k_ground_truths,
        k_datasets,
        result.finish_reasons,
        result.request_info,
        k_raw_queries,
    )
    return scores, metrics


class LLMRayActor:
    """Ray actor for LLM generation with optional tool support."""

    def __init__(
        self,
        *args,
        tools: dict[str, Tool] | None = None,
        max_tool_calls: dict[str, int] | None = None,
        mask_tool_use: bool = True,
        bundle_indices: list[int] | None = None,
        prompt_queue: ray_queue.Queue,
        results_queue: ray_queue.Queue,
        eval_results_queue: ray_queue.Queue,
        actor_manager: ray.actor.ActorHandle,
        inflight_updates: bool,
        reward_config: RewardConfig | None = None,
        train_dataset=None,
        eval_dataset=None,
        **kwargs,
    ):
        assert_threaded_actor(self)
        self._init_config(
            tools, max_tool_calls, mask_tool_use, inflight_updates, reward_config, train_dataset, eval_dataset
        )
        self._init_queues(prompt_queue, results_queue, eval_results_queue, actor_manager)

        noset_visible_devices = kwargs.pop("noset_visible_devices")
        distributed_executor_backend = kwargs.get("distributed_executor_backend")
        self._setup_gpu_visibility(noset_visible_devices, distributed_executor_backend)
        self._setup_and_start_async_engine(args, bundle_indices, kwargs)
        self._init_openai_client()
        self.inference_batch_size = self.get_kv_cache_info()
        self._init_executor()

    def _init_config(
        self,
        tools: dict[str, Tool] | None,
        max_tool_calls: dict[str, int] | None,
        mask_tool_use: bool,
        inflight_updates: bool,
        reward_config: RewardConfig | None,
        train_dataset,
        eval_dataset,
    ) -> None:
        self.tools = tools or {}
        self.max_tool_calls = max_tool_calls or {}
        self.mask_tool_use = mask_tool_use
        self.inflight_updates = inflight_updates
        self.request_metadata = {}
        self.active_tasks = {}
        self.request_outputs = {}
        self.reward_config = reward_config
        self.train_dataset = train_dataset
        self.eval_dataset = eval_dataset
        self.reward_fn = reward_config.build() if reward_config else None

    def _init_queues(self, prompt_queue, results_queue, eval_results_queue, actor_manager) -> None:
        self.completion_queue = queue.Queue()
        self.prompt_queue = prompt_queue
        self.results_queue = results_queue
        self.eval_results_queue = eval_results_queue
        self.actor_manager = actor_manager

        # For caching should_stop status.
        self._last_should_stop_update = float("-inf")
        self._should_stop_value = False

    def _init_executor(self) -> None:
        max_workers = NUM_PREFETCH_WORKERS + (NUM_TOOL_WORKERS if self.tools else 0)
        self.executor = futures.ThreadPoolExecutor(max_workers=max_workers)
        self._prefetch_future = self.executor.submit(_prefetch_worker, self)
        self._process_future = self.executor.submit(self.process_from_queue)

    def _setup_gpu_visibility(self, noset_visible_devices: bool, distributed_executor_backend: str) -> None:
        # a hack to make the script work.
        # stop ray from manipulating *_VISIBLE_DEVICES
        # at the top-level when the distributed_executor_backend is ray.
        if distributed_executor_backend == "ray":
            os.environ.pop("CUDA_VISIBLE_DEVICES", None)
            os.environ.pop("ROCR_VISIBLE_DEVICES", None)
        elif noset_visible_devices:
            # We need to set CUDA_VISIBLE_DEVICES to the ray assigned GPU
            # when the distributed_executor_backend is not ray and
            # RAY_EXPERIMENTAL_NOSET_*_VISIBLE_DEVICES is set.
            os.environ["CUDA_VISIBLE_DEVICES"] = str(ray.get_gpu_ids()[0])

    def _setup_and_start_async_engine(self, args, bundle_indices, kwargs) -> None:
        num_gpus = kwargs.pop("num_gpus")
        if bundle_indices is not None:
            os.environ["VLLM_RAY_PER_WORKER_GPUS"] = str(num_gpus)
            os.environ["VLLM_RAY_BUNDLE_INDICES"] = ",".join(map(str, bundle_indices))
            logger.debug(f"creating LLM with bundle_indices={bundle_indices}")

        engine_args = vllm.AsyncEngineArgs(*args, **kwargs)
        engine_args.disable_log_stats = True
        engine_args.disable_cascade_attn = True

        init_complete = threading.Event()
        self.loop = None
        self.llm_engine = None
        self.client = None
        self.server_port = None

        async def _init_engine_and_server():
            running_loop = asyncio.get_running_loop()
            assert running_loop == self.loop, f"Loop mismatch! running={running_loop}, actor.loop={self.loop}"

            engine_client = vllm.AsyncLLMEngine.from_engine_args(engine_args, start_engine_loop=False)

            args = _create_server_args(engine_client.vllm_config.model_config.model)
            app = build_app(args)
            await init_app_state(engine_client, engine_client.vllm_config, app.state, args)

            # Create a socket and bind to port 0 to let the OS assign an available port.
            # We pass the socket to serve_http to avoid race conditions where another
            # process could claim the port between bind() and server startup.
            sock = socket.socket(socket.AF_INET, socket.SOCK_STREAM)
            sock.bind(("127.0.0.1", 0))
            sock.listen(1)
            self.server_port = sock.getsockname()[1]

            logger.info(f"Starting vLLM OpenAI API server on port {self.server_port}")

            asyncio.create_task(
                serve_http(app, sock=sock, host="127.0.0.1", port=self.server_port, log_level="warning")
            )

            # Yield control to allow the server task to start before returning.
            await asyncio.sleep(0.1)

            return engine_client

        def _run_loop():
            try:
                self.loop = asyncio.new_event_loop()
                asyncio.set_event_loop(self.loop)
                self.llm_engine = self.loop.run_until_complete(_init_engine_and_server())
            finally:
                # Signal completion to the waiting main thread even if init failed.
                init_complete.set()
            self.loop.run_forever()

        self.loop_thread = threading.Thread(target=_run_loop, daemon=True)
        self.loop_thread.start()

        if init_complete.wait(timeout=INFERENCE_INIT_TIMEOUT_S):
            if self.llm_engine is None:
                raise RuntimeError("vLLM engine initialization failed. Check Ray worker logs for details.")
            return
        message = "timed out" if self.loop_thread.is_alive() else "thread died before completing"
        raise RuntimeError(f"vLLM engine {message}")

    def _init_openai_client(self) -> None:
        base_url = f"http://127.0.0.1:{self.server_port}/v1"
        self.client = openai.AsyncOpenAI(base_url=base_url, api_key="EMPTY", timeout=60.0)
        self.model_name = self.llm_engine.vllm_config.model_config.model

        logger.info(f"Waiting for vLLM OpenAI API server to be ready at {base_url}")

        asyncio.run(_check_health(self.server_port))
        logger.info("vLLM OpenAI API server is ready")

    def get_model_dims(self):
        """Get only the model dimensions without loading weights."""
        return ModelDims.from_vllm_config(self.llm_engine.vllm_config)

    def _should_stop(self) -> bool:
        if self.actor_manager is None:
            return self._should_stop_value
        if (time.perf_counter() - self._last_should_stop_update) > SHOULD_STOP_TIMEOUT_S:
            should_stop_ref = self.actor_manager.should_stop.remote()
            ready_refs, _ = ray.wait([should_stop_ref], timeout=SHOULD_STOP_TIMEOUT_S)
            if ready_refs:
                self._should_stop_value = ray.get(ready_refs[0])
                self._last_should_stop_update = time.perf_counter()
            else:
                ray.cancel(should_stop_ref)
        return self._should_stop_value

    def process_from_queue(self) -> None:
        while True:
            accumulate_completions(self, self.completion_queue.get())

    def init_process_group(
        self,
        master_address: str,
        master_port: int,
        rank_offset: int,
        world_size: int,
        group_name: str,
        backend: str,
        use_ray: bool = False,
        timeout_minutes: int = 120,
    ) -> None:
        future = asyncio.run_coroutine_threadsafe(
            self.llm_engine.collective_rpc(
                "init_process_group",
                args=(
                    master_address,
                    master_port,
                    rank_offset,
                    world_size,
                    group_name,
                    backend,
                    use_ray,
                    timeout_minutes,
                ),
            ),
            self.loop,
        )
        return future.result(timeout=timeout_minutes * 60)

    def _run_async(self, coro: Awaitable[Any]) -> Any:
        future = asyncio.run_coroutine_threadsafe(coro, self.loop)
        return future.result()

    def _prepare_weight_update(self, name: str, dtype: str) -> None:
        # Wait for all active requests to complete.
        while not self.inflight_updates and len(self.active_tasks) > 0:
            self.check_background_threads()
            time.sleep(DRAIN_ACTIVE_TASKS_SLEEP_S)

        expected_dtype = str(self.llm_engine.model_config.dtype)
        assert dtype == expected_dtype, f"Mismatched dtype for {name}: received {dtype!r}, expected {expected_dtype!r}"

    def update_weight(self, name: str, dtype: str, shape: tuple[int, ...], empty_cache: bool = False) -> None:
        self._prepare_weight_update(name, dtype)
        return self._run_async(self.llm_engine.collective_rpc("update_weight", args=(name, dtype, shape, empty_cache)))

    def update_weight_cuda_ipc(
        self, name: str, dtype: str, shape: tuple[int, ...], ipc_handles: list[Any], empty_cache: bool = False
    ) -> None:
        self._prepare_weight_update(name, dtype)
        return self._run_async(
            self.llm_engine.collective_rpc(
                "update_weight_cuda_ipc", args=(name, dtype, shape, ipc_handles, empty_cache)
            )
        )

    def reset_prefix_cache(self) -> None:
        return self._run_async(self.llm_engine.reset_prefix_cache())

    def ready(self) -> bool:
        return True

    def check_background_threads(self) -> None:
        if self._prefetch_future.done():
            self._prefetch_future.result()
        if self._process_future.done():
            self._process_future.result()
        for task in self.active_tasks.values():
            if task.done():
                task.result()
        if not self.loop_thread.is_alive():
            raise RuntimeError(
                "vLLM engine loop thread has died. Check logs for errors in EngineCore or async engine."
            )

    def get_kv_cache_info(self) -> int:
        """Get KV cache max concurrency from the vLLM engine."""
        kv_cache_specs = self._run_async(self.llm_engine.collective_rpc("get_kv_cache_spec"))

        vllm_config = self.llm_engine.vllm_config
        gpu_memory_utilization = vllm_config.cache_config.gpu_memory_utilization
        total_gpu_memory = torch.cuda.get_device_properties(0).total_memory
        available_memory = int(gpu_memory_utilization * total_gpu_memory)

        kv_cache_groups = kv_cache_utils.get_kv_cache_groups(vllm_config, kv_cache_specs[0])

        kv_cache_config = kv_cache_utils.get_kv_cache_config_from_groups(
            vllm_config, kv_cache_groups, kv_cache_specs[0], available_memory
        )

        max_concurrency = kv_cache_utils.get_max_concurrency_for_kv_cache_config(vllm_config, kv_cache_config)

        return int(max_concurrency)


async def process_request(actor: LLMRayActor, sub_request_id: str, sampling_params: SamplingConfig):
    """Process a single async request with tool support, awaiting tools inline."""
    await _check_health(actor.server_port)
    response_tokens = []
    response_logprobs = []
    response_masks = []
    cumulative_logprob = 0.0
    num_calls = 0
    timeout = False
    tool_error = ""
    tool_output = ""
    tool_runtime = 0.0
    tool_called = False

    base_request_id = split_request_id(sub_request_id)["base_id"]
    original_prompt = actor.request_metadata[base_request_id]["prompt_token_ids"]
    current_prompt = list(original_prompt)
    max_model_len = actor.llm_engine.model_config.max_model_len
    current_max_tokens = sampling_params.max_tokens

    while True:
        current_sampling_params = dataclasses.replace(sampling_params, max_tokens=current_max_tokens)
        api_response = await actor.client.completions.create(
            model=actor.model_name,
            prompt=current_prompt,
            extra_body={
                "return_token_ids": True,
                "cache_salt": base_request_id,
                "include_stop_str_in_output": True,
                "skip_special_tokens": False,
            },
            **dataclasses.asdict(current_sampling_params),
        )

        output = api_response.choices[0]
        model_tokens = list(output.token_ids)

        response_tokens.extend(model_tokens)
        current_prompt.extend(model_tokens)

        assert output.logprobs and output.logprobs.token_logprobs, "logprobs must be available"
        for logprob in output.logprobs.token_logprobs:
            response_logprobs.append(logprob)
            cumulative_logprob += logprob

        response_masks.extend([1] * len(model_tokens))

        if not actor.tools or not actor.max_tool_calls:
            break

        triggered_tool, stop_str = get_triggered_tool(
            output.text, actor.tools, actor.max_tool_calls, num_calls, sampling_params
        )
        if triggered_tool is None:
            break

        assert actor.executor is not None, f"executor is None for request {sub_request_id}"

        loop = asyncio.get_running_loop()
        tool_result = await loop.run_in_executor(actor.executor, triggered_tool, output.text)

        tool_called = True
        num_calls += 1
        timeout = timeout or tool_result.timeout
        tool_error += "" if tool_result.error is None else tool_result.error
        tool_output += tool_result.output
        tool_runtime += tool_result.runtime

        tool_tokens = actor.llm_engine.tokenizer.encode(
            "<output>\n" + tool_result.output + "</output>\n", add_special_tokens=False
        )

        tool_tokens, excess = truncate_tool_output_tokens(
            tool_tokens,
            current_prompt_len=len(current_prompt),
            current_response_len=len(response_masks),
            max_model_len=max_model_len,
            max_tokens=sampling_params.max_tokens,
        )

        response_tokens.extend(tool_tokens)
        response_logprobs.extend([0.0] * len(tool_tokens))
        response_masks.extend([0 if actor.mask_tool_use else 1] * len(tool_tokens))
        current_prompt.extend(tool_tokens)

        current_max_tokens = sampling_params.max_tokens - len(response_masks)
        if excess > 0 or current_max_tokens <= 0:
            break

    complete_output = CompletionOutput(
        index=split_request_id(sub_request_id)["request_index"],
        token_ids=response_tokens,
        cumulative_logprob=cumulative_logprob,
        logprobs=response_logprobs,
        finish_reason=output.finish_reason,
    )
    if actor.tools:
        complete_output.mask = response_masks
        complete_output.num_calls = num_calls
        complete_output.timeout = timeout
        complete_output.tool_error = tool_error
        complete_output.tool_output = tool_output
        complete_output.tool_runtime = tool_runtime
        complete_output.tool_called = tool_called

    actor.active_tasks.pop(sub_request_id, None)

    actor.completion_queue.put(
        {
            "base_request_id": base_request_id,
            "expected_n": actor.request_metadata[base_request_id]["original_sampling_params"].n,
            "request_output": RequestOutput(
                request_id=sub_request_id,
                prompt_token_ids=actor.request_metadata[base_request_id]["prompt_token_ids"],
                outputs=[complete_output],
            ),
            "tools": actor.tools,
        }
    )


def get_cuda_arch_list() -> str:
    """Get CUDA compute capabilities and format them for TORCH_CUDA_ARCH_LIST."""
    if not torch.cuda.is_available():
        return ""

    cuda_capabilities = []
    for i in range(torch.cuda.device_count()):
        major, minor = torch.cuda.get_device_capability(i)
        cuda_capabilities.append(f"{major}.{minor}")

    # Remove duplicates and sort
    cuda_capabilities = sorted(set(cuda_capabilities))
    cuda_arch_list = ";".join(cuda_capabilities)
    logger.info(
        f"Detected CUDA compute capabilities: {cuda_capabilities}, setting TORCH_CUDA_ARCH_LIST={cuda_arch_list}"
    )
    return cuda_arch_list


def create_vllm_engines(
    num_engines: int,
    tensor_parallel_size: int,
    enforce_eager: bool,
    tokenizer_name_or_path: str,
    pretrain: str,
    revision: str,
    seed: int,
    enable_prefix_caching: bool,
    max_model_len: int,
    vllm_gpu_memory_utilization: float = 0.9,
    single_gpu_mode: bool = False,
    pg: PlacementGroup | None = None,
    tools: dict[str, Tool] | None = None,
    max_tool_calls: tuple[int, ...] = (5,),
    mask_tool_use: bool = True,
    prompt_queue=None,
    results_queue=None,
    eval_results_queue=None,
    actor_manager=None,
    use_fp8_kv_cache=False,
    inflight_updates: bool = False,
    reward_config: RewardConfig | None = None,
    train_dataset=None,
    eval_dataset=None,
) -> list[LLMRayActor]:
    # Convert max_tool_calls to a dict mapping tool end strings to their limits
    if tools:
        assert len(max_tool_calls) == 1 or len(max_tool_calls) == len(tools), (
            "max_tool_calls must have length 1 (applies to all tools) or same length as tools (per-tool limit)"
        )
        # tool key is the end_str
        if len(max_tool_calls) == 1:
            max_tool_calls_dict = {end_str: max_tool_calls[0] for end_str in tools}
        else:
            max_tool_calls_dict = {end_str: limit for end_str, limit in zip(tools.keys(), max_tool_calls)}
    else:
        max_tool_calls_dict = {}

    vllm_engines = []
    distributed_executor_backend = "uni" if tensor_parallel_size == 1 else "ray"
    use_hybrid_engine = pg is not None
    num_gpus = int(tensor_parallel_size == 1)
    if use_hybrid_engine and tensor_parallel_size == 1 and single_gpu_mode:
        # every worker will use 0.5 GPU, so that we can schedule
        # 2 instances on the same GPUs.
        num_gpus = 0.5

    logger.info(f"num_gpus: {num_gpus}")

    if not use_hybrid_engine:
        # Create a big placement group to ensure that all engines are packed
        bundles = [{"GPU": 1, "CPU": 1} for _ in range(num_engines * tensor_parallel_size)]
        pg = placement_group(bundles, strategy="PACK")
        ray.get(pg.ready())

    # ensure we use bundles on the same node where possible if tp>1.
    bundle_indices_list = get_bundle_indices_list(pg)

    for i in range(num_engines):
        bundle_indices = None
        bundle_indices = bundle_indices_list[i * tensor_parallel_size : (i + 1) * tensor_parallel_size]

        scheduling_strategy = PlacementGroupSchedulingStrategy(
            placement_group=pg,
            placement_group_capture_child_tasks=True,
            placement_group_bundle_index=bundle_indices[0],
        )

        vllm_engines.append(
            ray.remote(LLMRayActor)
            .options(
                num_cpus=num_gpus,
                num_gpus=num_gpus,
                scheduling_strategy=scheduling_strategy,
                runtime_env=ray.runtime_env.RuntimeEnv(
                    env_vars={"VLLM_ENABLE_V1_MULTIPROCESSING": "0", "TORCH_CUDA_ARCH_LIST": get_cuda_arch_list()}
                ),
            )
            .remote(
                model=pretrain,
                revision=revision,
                tokenizer=tokenizer_name_or_path,
                tokenizer_revision=revision,
                worker_extension_cls="open_instruct.vllm_utils_workerwrap.WorkerWrap",
                tensor_parallel_size=tensor_parallel_size,
                enforce_eager=enforce_eager,
                dtype="bfloat16",
                seed=seed + i,
                distributed_executor_backend=distributed_executor_backend,
                enable_prefix_caching=enable_prefix_caching,
                max_model_len=max_model_len,
                gpu_memory_utilization=vllm_gpu_memory_utilization,
                bundle_indices=bundle_indices,
                num_gpus=0.2 if use_hybrid_engine else 1,
                noset_visible_devices=ray_noset_visible_devices(),
                prompt_queue=prompt_queue,
                results_queue=results_queue,
                eval_results_queue=eval_results_queue,
                actor_manager=actor_manager,
                tools=tools,
                max_tool_calls=max_tool_calls_dict,
                mask_tool_use=mask_tool_use,
                inflight_updates=inflight_updates,
                kv_cache_dtype="auto" if not use_fp8_kv_cache else "fp8",
                calculate_kv_scales=use_fp8_kv_cache,
                reward_config=reward_config,
                train_dataset=train_dataset,
                eval_dataset=eval_dataset,
            )
        )

    ray_get_with_progress(
        [engine.ready.remote() for engine in vllm_engines], "Initializing vLLM engines", timeout=1200
    )

    return vllm_engines<|MERGE_RESOLUTION|>--- conflicted
+++ resolved
@@ -141,7 +141,6 @@
     max_tokens: int,
 ) -> tuple[list[int], int]:
     """Truncate tool output tokens to fit within max_model_len and max_tokens.
-<<<<<<< HEAD
 
     Args:
         tool_output_token_ids: Token IDs from the tool output to potentially truncate.
@@ -236,26 +235,6 @@
         tokens.extend(tool_output_token_ids)
         logprobs.extend([{token_id: types.SimpleNamespace(logprob=0.0)} for token_id in tool_output_token_ids])
         masks.extend([0 if actor.mask_tool_use else 1] * len(tool_output_token_ids))
-=======
-
-    Args:
-        tool_output_token_ids: Token IDs from the tool output to potentially truncate.
-        current_prompt_len: Number of tokens in the current prompt (original + accumulated).
-        current_response_len: Number of tokens in the response so far (for max_tokens check).
-        max_model_len: Maximum total sequence length the model can handle.
-        max_tokens: Maximum number of response tokens allowed.
->>>>>>> 6c568434
-
-    Returns:
-        A tuple of (truncated_tokens, excess) where excess is the number of tokens
-        that exceeded max_model_len (0 if no truncation due to max_model_len).
-    """
-    total_len = current_prompt_len + len(tool_output_token_ids)
-    excess = max(0, total_len - max_model_len)
-    if excess > 0:
-        tool_output_token_ids = tool_output_token_ids[:-excess] if excess < len(tool_output_token_ids) else []
-
-<<<<<<< HEAD
         current_sampling_params = sampling_params.clone()
         current_sampling_params.max_tokens = new_sample_tokens
 
@@ -295,10 +274,6 @@
             "tools": actor.tools,
         }
     )
-=======
-    remaining = max(0, max_tokens - current_response_len)
-    return tool_output_token_ids[:remaining], excess
->>>>>>> 6c568434
 
 
 # Edited from: https://github.com/OpenRLHF/OpenRLHF/pull/971/files
@@ -561,11 +536,7 @@
         sub_sampling_params = dataclasses.replace(sampling_params, seed=seed)
         sub_request_id = f"{request_id}_{j}"
         actor.active_tasks[sub_request_id] = asyncio.run_coroutine_threadsafe(
-<<<<<<< HEAD
-            process_request_async(actor, sub_request_id, request_id, sub_sampling_params), actor.loop
-=======
             process_request(actor, sub_request_id, sub_sampling_params), actor.loop
->>>>>>> 6c568434
         )
 
 
