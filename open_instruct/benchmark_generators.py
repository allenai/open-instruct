--- conflicted
+++ resolved
@@ -162,20 +162,11 @@
         "total_generation_time": total_generation_time,
         "generation_time_percentage": (total_generation_time / total_time) * 100,
         "total_tokens": total_tokens,
-<<<<<<< HEAD
-        "overall_tokens_per_second": overall_tokens_per_second,
-        "overall_mfu": overall_mfu,
-        "avg_tokens_per_second_per_batch": avg_results["tokens_per_second"],
-        "avg_mfu_per_batch": avg_results["mfu"],
-        "avg_generation_time_per_batch": avg_results["generation_time"],
-        "avg_new_tokens_per_sample": avg_results["num_new_tokens"],
-=======
         "avg_tokens_per_second": true_avg_tokens_per_second,
         "avg_mfu": avg_results["avg_mfu"],
         "avg_generation_time_per_batch": avg_results["avg_generation_time"],
         "avg_new_tokens_per_sample": total_tokens
         / (len(results) * args.num_unique_prompts_rollout * args.num_samples_per_prompt_rollout),
->>>>>>> efb19658
     }
 
     # Check if file exists to determine if we need to write headers
@@ -643,12 +634,6 @@
     """Print benchmark summary statistics."""
 
     # Calculate metrics only for the main benchmark batches (excluding warmup)
-<<<<<<< HEAD
-    total_tokens = sum(r["num_new_tokens"] for r in results)
-
-    # Average over the main benchmark results only
-=======
->>>>>>> efb19658
     avg_results = average_results(results)
     total_tokens = avg_results["total_num_new_tokens"]
     total_generation_time = avg_results["total_generation_time"]
@@ -674,19 +659,11 @@
     print(f"Total new tokens generated: {total_tokens}")
     print(f"Overall tokens/second: {overall_tokens_per_second:.2f}")
     print("-" * 60)
-<<<<<<< HEAD
-    print("Per-batch statistics (for debugging):")
-    print(f"Average tokens/second per batch: {avg_results['tokens_per_second']:.2f}")
-    print(f"Average MFU per batch: {avg_results['mfu']:.2f}%")
-    print(f"Average generation time per batch: {avg_results['generation_time']:.2f}s")
-    print(f"Average new tokens per sample: {avg_results['num_new_tokens']} tokens")
-=======
     print(f"Average results over {len(results)} main benchmark batches:")
     print(f"Average tokens/second: {true_avg_tokens_per_second:.2f}")
     print(f"Average MFU: {avg_results['avg_mfu']:.2f}%")
     print(f"Average generation time per batch: {avg_results['avg_generation_time']:.2f}s")
     print(f"Average new tokens per sample: {avg_new_tokens_per_sample:.2f} tokens")
->>>>>>> efb19658
 
     max_length = np.max(avg_results["response_lengths"])
     mean_length = np.mean(avg_results["response_lengths"])
