--- conflicted
+++ resolved
@@ -113,7 +113,8 @@
     maybe_use_ai2_wandb_entity,
     sync_gs_bucket,
 )
-from open_instruct.vllm_utils3 import create_vllm_engines, init_process_group
+from open_instruct.vllm_utils2 import LLMRayActor, create_vllm_engines, init_process_group
+from open_instruct.tool_utils.tool_vllm import ToolUseLLM
 
 api = HfApi()
 INVALID_LOGPROB = 1.0
@@ -323,6 +324,23 @@
     eval_priority: Literal["low", "normal", "high", "urgent"] = "normal"
     """the priority of auto-launched evaluation jobs"""
 
+    # tool settings
+    tools: Optional[List[str]] = None
+    """If set, use the tool mapped to the string. Currently only supports `search` and `code`"""
+    max_tool_calls: int = 5
+    """What tools to use"""
+    mask_tool_use: bool = True
+    """Whether to mask the tool output. By default on."""
+
+    # rl-rag specific settngs
+    number_documents_to_search: int = 3
+    """The maximum number of documents to retrieve for each query."""
+    search_api_endpoint: Optional[str] = None
+    """The API endpoint for the search engine."""
+
+    # code-tool specific settings
+    code_tool_api_endpoint: Optional[str] = None
+
     def __post_init__(self):
         assert self.num_samples_per_prompt_rollout > 0, "Number of samples per prompt must be greater than 0!"
         if self.num_samples_per_prompt_rollout == 1:
@@ -347,6 +365,11 @@
             download_latest_checkpoint_from_gs(self.gs_checkpoint_state_dir, self.checkpoint_state_dir)
         if self.checkpoint_state_dir is not None:
             calibrate_checkpoint_state_dir(self.checkpoint_state_dir)
+        if self.tools is not None and len(self.tools) > 0:
+            for tool in self.tools:
+                if tool not in ["search", "code"]:
+                    raise ValueError(f"Tool {tool} is not supported. Supported tools are: search, code")
+            assert len(self.tools) == len(set(self.tools)), "Duplicate tools are not allowed"
 
 
 def get_train_ds_config(
@@ -833,6 +856,7 @@
     def train(
         self,
         collated_query_responses,
+        collated_tool_masks,
         collated_attention_masks,
         collated_position_ids,
         collated_advantages,
@@ -842,6 +866,7 @@
     ):
         args = self.args
         to_device_inplace(collated_query_responses, self.device)
+        to_device_inplace(collated_tool_masks, self.device)
         to_device_inplace(collated_attention_masks, self.device)
         to_device_inplace(collated_position_ids, self.device)
         to_device_inplace(collated_advantages, self.device)
@@ -854,6 +879,7 @@
             with torch.no_grad():
                 for i in range(len(collated_query_responses)):
                     query_response = collated_query_responses[i]
+                    tool_mask = collated_tool_masks[i]
                     attention_mask = collated_attention_masks[i]
                     position_id = collated_position_ids[i]
                     response_mask = collated_response_masks[i]
@@ -865,7 +891,12 @@
                         pad_token_id,
                         args.temperature,
                     )
-                    ref_logprob = torch.masked_fill(ref_logprob, ~response_mask[:, 1:].bool(), INVALID_LOGPROB)
+                    if args.mask_tool_use and args.tool_use:
+                        # mask logprobs for tool tokens
+                        response_mask = response_mask.bool() & tool_mask.bool()
+                    else:
+                        response_mask = response_mask.bool()
+                    ref_logprob = torch.masked_fill(ref_logprob, ~response_mask[:, 1:], INVALID_LOGPROB)
                     collated_ref_logprobs.append(ref_logprob)
                     torch.cuda.empty_cache()
         local_step = 0
@@ -885,9 +916,13 @@
                 for i in range(len(collated_query_responses)):
                     mb_ref_logprob = collated_ref_logprobs[i]
                     mb_query_responses = collated_query_responses[i]
+                    mb_tool_mask = collated_tool_masks[i]
                     mb_advantages = collated_advantages[i]
                     mb_response_masks = collated_response_masks[i]
                     mb_response_masks_bool = mb_response_masks[:, 1:].bool()
+                    # if masking snippets, do it here.
+                    if args.mask_tool_use and args.tool_use:
+                        mb_response_masks_bool = mb_response_masks[:, 1:].bool() & mb_tool_mask[:, 1:].bool()
                     mb_attention_mask = collated_attention_masks[i]
                     mb_position_id = collated_position_ids[i]
                     mb_new_logprobs = self.forward(
@@ -1123,7 +1158,6 @@
     eval_prompt_token_ids: Optional[List[int]],
     evaluation_inference_results_Q: Queue,
     eval_freq: int,
-    num_evals: int,
     resume_training_step: int = 1,
 ):
     def generate_with_engines(prompts: List[List[int]], sampling_params: SamplingParams):
@@ -1139,12 +1173,16 @@
         all_outputs = ray.get(futures)
         response_ids = []
         finish_reasons = []  # either "stop" or "length"
-        tool_masks = []
+        masks = []
         for outputs in all_outputs:
             response_ids.extend([list(out.token_ids) for output in outputs for out in output.outputs])
             finish_reasons.extend([out.finish_reason for output in outputs for out in output.outputs])
-            tool_masks.extend([out.mask for output in outputs for out in output.outputs])
-        return response_ids, tool_masks, finish_reasons
+            if args.tool_use:
+                masks.extend([out.mask for output in outputs for out in output.outputs])
+        # if not using the tool, mask is all 1s
+        if not args.tool_use:
+            masks = [1] * len(response_ids)
+        return response_ids, finish_reasons, masks
 
     for training_step in range(resume_training_step, num_training_steps + 1):
         items = param_prompt_Q.get()
@@ -1153,23 +1191,13 @@
         _, g_queries_list = items
 
         with Timer("🔥 Generation time"):
-            response_ids, tool_masks, finish_reasons = generate_with_engines(g_queries_list, generation_config)
-        inference_results_Q.put((response_ids, tool_masks, finish_reasons))
+            response_ids, finish_reasons, masks = generate_with_engines(g_queries_list, generation_config)
+        inference_results_Q.put((response_ids, finish_reasons, masks))
 
         # Evaluate the model
-<<<<<<< HEAD
         if eval_prompt_token_ids is not None and (training_step - 1) % eval_freq == 0:
-            response_ids, tool_masks, finish_reasons = generate_with_engines(eval_prompt_token_ids, eval_generation_config)
-            evaluation_inference_results_Q.put((response_ids, tool_masks, finish_reasons))
-=======
-        if (
-            eval_prompt_token_ids is not None
-            and num_evals > 0
-            and ((training_step - 1) % eval_freq == 0 or training_step == num_training_steps)
-        ):
-            response_ids, finish_reasons = generate_with_engines(eval_prompt_token_ids, eval_generation_config)
-            evaluation_inference_results_Q.put((response_ids, finish_reasons))
->>>>>>> 4ce14fe5
+            response_ids, finish_reasons, masks = generate_with_engines(eval_prompt_token_ids, eval_generation_config)
+            evaluation_inference_results_Q.put((response_ids, finish_reasons, masks))
 
 
 def data_preparation_thread(
@@ -1193,11 +1221,14 @@
             ground_truths = [item for item in ground_truths for _ in range(args.num_samples_per_prompt_rollout)]
             datasets = [item for item in datasets for _ in range(args.num_samples_per_prompt_rollout)]
         with Timer("🚀 [Data Preparation Thread] Getting response ids"):
-            responses, tool_masks, finish_reasons = inference_results_Q.get()
-            print(f"{len(responses)=}, {len(tool_masks)=}, {len(finish_reasons)=}")
-            # for i in range(len(finish_reasons)):
-            #     if finish_reasons[i] == "stop" and responses[i][-1] != tokenizer.eos_token_id:
-            #         responses[i].append(tokenizer.eos_token_id)
+            responses, finish_reasons, masks = inference_results_Q.get()
+            for i in range(len(finish_reasons)):
+                # edge case with RL-rag agent: sometimes it outputs eos immediately, and we get an empty response
+                # in that case, we need to add the eos token to the response
+                # note that this also adds eos to the end of reponses that stopped for other reasons.
+                if finish_reasons[i] == "stop" and (len(responses[i]) == 0 or responses[i][-1] != tokenizer.eos_token_id):
+                        responses[i].append(tokenizer.eos_token_id)
+                        masks[i].append(1) # never mask the eos token for now?
 
         with Timer("🔥 [Data Preparation Thread] Decoding responses", noop=True):
             decoded_responses = tokenizer.batch_decode(responses, skip_special_tokens=True)
@@ -1235,18 +1266,18 @@
             advantages = advantages[non_zero_gradient_index]
             scores = scores[non_zero_gradient_index]
             responses = [responses[i] for i in non_zero_gradient_index]
+            masks = [masks[i] for i in non_zero_gradient_index]
             queries = [queries[i] for i in non_zero_gradient_index]
             ground_truths = [ground_truths[i] for i in non_zero_gradient_index]
             datasets = [datasets[i] for i in non_zero_gradient_index]
-            tool_masks = [tool_masks[i] for i in non_zero_gradient_index]
 
         with Timer("📦 [Data Preparation Thread] Packing sequences"):
             packed_sequences = pack_sequences(
                 queries=queries,
                 responses=responses,
+                masks=masks,
                 pack_length=args.pack_length,
                 pad_token_id=tokenizer.pad_token_id,
-                tool_masks=tool_masks,
             )
             num_new_tokens = sum(len(seq) for seq in packed_sequences.query_responses)
             # Vectorized advantage calculation: create a lookup array where each index corresponds to a response mask value
@@ -1266,6 +1297,7 @@
             collated_data = []
             for i in range(args.world_size):
                 per_device_packed_query_responses = packed_sequences.query_responses[B * i : B * (i + 1)]
+                per_device_packed_tool_masks = packed_sequences.tool_masks[B * i : B * (i + 1)]
                 per_device_packed_attention_masks = packed_sequences.attention_masks[B * i : B * (i + 1)]
                 per_device_packed_position_ids = packed_sequences.position_ids[B * i : B * (i + 1)]
                 per_device_packed_advantages = packed_sequences.advantages[B * i : B * (i + 1)]
@@ -1274,6 +1306,7 @@
                 # Shuffle the batch and collate the data
                 b_inds = np.random.permutation(len(per_device_packed_query_responses))
                 collated_query_responses = []
+                collated_tool_masks = []
                 collated_attention_masks = []
                 collated_position_ids = []
                 collated_response_masks = []
@@ -1284,6 +1317,9 @@
                         collate_fn(
                             [per_device_packed_query_responses[idx] for idx in micro_range], tokenizer.pad_token_id
                         )
+                    )
+                    collated_tool_masks.append(
+                        collate_fn([per_device_packed_tool_masks[idx] for idx in micro_range], 0)
                     )
                     collated_attention_masks.append(
                         collate_fn([per_device_packed_attention_masks[idx] for idx in micro_range], 0)
@@ -1300,6 +1336,7 @@
                 collated_data.append(
                     {
                         "collated_query_responses": collated_query_responses,
+                        "collated_tool_masks": collated_tool_masks,
                         "collated_attention_masks": collated_attention_masks,
                         "collated_position_ids": collated_position_ids,
                         "collated_advantages": collated_advantages,
@@ -1318,12 +1355,8 @@
         metrics = {
             "scores": np.array(scores).mean(),
             "real_batch_size_ratio": real_batch_size_ratio,
-<<<<<<< HEAD
-            "packed_ratio": len(packed_sequences.query_responses) / max(1, len(responses)),
-=======
             "unsolved_batch_size_ratio": unsolved_batch_size_ratio,
             "packed_ratio": len(packed_sequences.query_responses) / len(responses),
->>>>>>> 4ce14fe5
             "val/sequence_lengths": sequence_lengths.mean(),
             "val/sequence_lengths_min": sequence_lengths.min(),
             "val/sequence_lengths_max": sequence_lengths.max(),
@@ -1416,6 +1449,7 @@
     if args.with_tracking:
         if args.wandb_entity is None:
             args.wandb_entity = maybe_use_ai2_wandb_entity()
+    args.tool_use = args.tools is not None and len(args.tools) > 0
 
     # ------------------------------------------------------------
     # Setup experiment tracking and seeds
@@ -1479,13 +1513,9 @@
             dataset_local_cache_dir=args.dataset_local_cache_dir,
             dataset_skip_cache=args.dataset_skip_cache,
         )
-<<<<<<< HEAD
-        eval_dataset = eval_dataset.shuffle(seed=args.seed)
-    visualize_token(train_dataset[0][INPUT_IDS_PROMPT_KEY], tokenizer)
-=======
         if args.shuffle_eval_dataset:
             eval_dataset = eval_dataset.shuffle(seed=args.seed)
->>>>>>> 4ce14fe5
+    visualize_token(train_dataset[0][INPUT_IDS_PROMPT_KEY], tokenizer)
     if args.cache_dataset_only:
         return
 
@@ -1512,13 +1542,31 @@
         for model in policy_group.models
     )
     max_len = args.max_prompt_token_length + args.response_length
-
-    from open_instruct.tool_utils.tool_vllm import PythonCodeTool
-    python_code_tool = PythonCodeTool(api_endpoint="http://phobos-cs-aus-452.reviz.ai2.in:1212/execute", start_str="<code>", end_str="</code>")
-    tools = {
-        python_code_tool.end_str: python_code_tool,
-    }
-    stop_strings = [item.end_str for item in tools.values()]
+    # make tool list
+    tool_objects = {}
+    for tool in args.tools:
+        if tool.lower() == "search":
+            from open_instruct.search_utils.search_tool import SearchTool
+            tool = SearchTool(
+                start_str="<query>",
+                end_str="</query>",
+                api_endpoint=args.search_api_endpoint,
+                number_documents_to_search=args.number_documents_to_search,
+            )
+            tool_objects[tool.end_str] = tool
+        elif tool.lower() == "code":
+            from open_instruct.tool_utils.tool_vllm import PythonCodeTool
+            tool = PythonCodeTool(
+                start_str="<code>",
+                end_str="</code>",
+                api_endpoint=args.code_api_endpoint,
+                max_tool_calls=args.max_tool_calls,
+            )
+            tool_objects[tool.end_str] = tool
+        else:
+            raise ValueError(f"Unknown tool: {tool}")
+
+    stop_strings = [item.end_str for item in tool_objects.values()]
     if args.stop_strings is not None:
         stop_strings += args.stop_strings
     vllm_engines = create_vllm_engines(
@@ -1533,7 +1581,8 @@
         args.vllm_gpu_memory_utilization,
         args.single_gpu_mode,
         pg=pg if args.single_gpu_mode else None,
-        tools=tools,
+        tools=tool_objects,
+        max_tool_calls=args.max_tool_calls,
     )
     resume_training_step = ray.get(inits)[0] + 1
     episode = (resume_training_step - 1) * args.num_unique_prompts_rollout * args.num_samples_per_prompt_rollout
@@ -1547,23 +1596,25 @@
             ray.get([m.broadcast_to_vllm.remote() for m in policy_group.models])
 
     # Setup training
+    if args.tool_use:
+        args.stop_strings += tool_objects.keys()
     generation_config = SamplingParams(
         temperature=args.temperature,
-        top_p=1.0,
+        top_p=.98,  # prevent rare out-of-vocab tokens with qwen
         max_tokens=args.response_length,
         include_stop_str_in_output=True,
         skip_special_tokens=False,
         n=args.num_samples_per_prompt_rollout,
-        stop=stop_strings,
+        stop=args.stop_strings,
     )
     eval_generation_config = SamplingParams(
         temperature=0.0,
-        top_p=1.0,
+        top_p=.98,   # prevent rare out-of-vocab tokens with qwen
         max_tokens=args.response_length,
         include_stop_str_in_output=True,
         skip_special_tokens=False,
         n=1,  # since we are doing greedy sampling, don't need to generate more
-        stop=stop_strings,
+        stop=args.stop_strings,
     )
     train_dataset_idxs = np.arange(len(train_dataset))
     iter_dataloader = ShufflingIterator(train_dataset_idxs, args.num_unique_prompts_rollout, seed=args.seed)
@@ -1593,7 +1644,6 @@
             eval_prompt_token_ids,
             evaluation_inference_results_Q,
             args.eval_freq,
-            args.num_evals,
             resume_training_step,
         ),
     )
@@ -1633,28 +1683,6 @@
             )  # each sample is an episode
 
             # ------------------------------------------------------------------------------------------------
-<<<<<<< HEAD
-            # Optionally evaluate the model
-            try:
-                evaluation_responses, _, _ = evaluation_inference_results_Q.get(timeout=0.01)
-                print("[Main Thread] 📊 Evaluation responses received")
-                table = {}
-                table["prompt"] = tokenizer.batch_decode(eval_prompt_token_ids)
-                table["response"] = tokenizer.batch_decode(evaluation_responses)
-                table["response"] = [item.replace(tokenizer.pad_token, "") for item in table["response"]]
-                table["ground_truth"] = eval_ground_truths
-                df = pd.DataFrame(table)
-                if args.with_tracking:
-                    wandb.log({"sample_completions": wandb.Table(dataframe=df)})
-                else:
-                    print_rich_table(df.iloc[:1])
-                del table
-            except Empty:
-                print("[Main Thread] 🙈 Evaluation responses not received")
-
-            # ------------------------------------------------------------------------------------------------
-=======
->>>>>>> 4ce14fe5
             # Sync weights and send the next batch of prompts to vLLM
             if args.async_mode:
                 if training_step != 1:
@@ -1773,7 +1801,7 @@
                 # timeout 0.01 if this is the last training step or we're not evaluating
                 # otherwise, wait to get the last evaluation generations (long timeout just in case)
                 timeout = 0.01 if (training_step < args.num_training_steps or args.eval_freq < 0) else 100
-                eval_responses, eval_finish_reasons = evaluation_inference_results_Q.get(timeout=timeout)
+                eval_responses, eval_finish_reasons, masks = evaluation_inference_results_Q.get(timeout=timeout)
                 print("[Main Thread] 📊 Evaluation responses received")
 
                 eval_sequence_lengths = np.array([len(response) for response in eval_responses])
