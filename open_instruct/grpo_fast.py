--- conflicted
+++ resolved
@@ -763,6 +763,8 @@
                 checkpoint_path=self.ref_policy_checkpoint_path
                 if hasattr(self, "ref_policy_checkpoint_path")
                 else None,
+                ref_policy_update_freq=args.ref_policy_update_freq,
+                alpha=args.alpha,
             )
         self.local_metrics = utils.MetricsTracker(device=self.device)
         return optimization_steps_done, checkpoint_state
@@ -813,38 +815,7 @@
                 logger.info(
                     f"{self.rank=}: Loaded checkpoint from {args.checkpoint_state_dir} with {optimization_steps_done=}"
                 )
-<<<<<<< HEAD
         return checkpoint_state, optimization_steps_done
-=======
-        self.model.train()
-
-        # reference model
-        if args.load_ref_policy:
-            ds_config, self.ref_policy_hf_ds_config = get_eval_ds_config(
-                offload=False,
-                # inference model only has stage 3 (sharding) or stage 0 (no sharding)
-                # stage 2 is optimizer sharding which doesn't apply to inference
-                stage=args.deepspeed_stage if args.deepspeed_stage == 3 else 0,
-                bf16=True,
-                per_device_train_batch_size=args.per_device_train_batch_size,
-            )
-
-            self.ref_policy: PreTrainedModel = load_ref_policy(
-                model_config=model_config,
-                ds_config=ds_config,
-                deepspeed_stage=args.deepspeed_stage,
-                local_rank=self.local_rank,
-                device=self.device,
-                rank=self.rank,
-                checkpoint_path=self.ref_policy_checkpoint_path
-                if hasattr(self, "ref_policy_checkpoint_path")
-                else None,
-                ref_policy_update_freq=args.ref_policy_update_freq,
-                alpha=args.alpha,
-            )
-        self.local_metrics = utils.MetricsTracker(device=self.device)
-        return optimization_steps_done
->>>>>>> d526c5d1
 
     def forward(
         self,
