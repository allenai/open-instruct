--- conflicted
+++ resolved
@@ -348,51 +348,6 @@
         raise ValueError("Input must be either a string or a dictionary")
 
 
-<<<<<<< HEAD
-def calculate_runtime_args(args: Args, model_config: ModelConfig):
-    """calculate (in-place) runtime args such as the effective batch size, word size, etc."""
-    # accelerator = Accelerator(gradient_accumulation_steps=args.gradient_accumulation_steps)
-    # args.world_size = accelerator.num_processes
-    args.run_name = f"{args.exp_name}__{args.seed}__{int(time.time())}"
-    args.output_dir = os.path.join(args.output_dir, args.run_name)
-    args.gradient_accumulation_steps = exact_div(
-        args.local_mini_batch_size,
-        args.per_device_train_batch_size,
-        "`local_mini_batch_size` must be a multiple of `per_device_train_batch_size`",
-    )
-    args.world_size = sum(args.actor_num_gpus_per_node)
-    args.micro_batch_size = int(args.per_device_train_batch_size * args.world_size)
-    args.local_total_prompts = args.local_rollout_batch_size * args.number_samples_per_prompt
-    args.rollout_batch_size = int(args.local_rollout_batch_size * args.world_size)
-    args.mini_batch_size = int(args.local_mini_batch_size * args.world_size)
-    args.num_mini_batches = exact_div((args.rollout_batch_size * args.number_samples_per_prompt), args.mini_batch_size)
-    args.num_training_steps = args.total_episodes // (args.rollout_batch_size * args.number_samples_per_prompt)
-    args.eval_freq = max(1, args.num_training_steps // args.num_evals)
-    # PPO logic: do checks and set up dataloader batch size
-    if args.whiten_rewards:
-        assert (
-            args.local_mini_batch_size >= 8
-        ), f"Per-rank minibatch size {args.local_mini_batch_size} is insufficient for whitening"
-    args.local_dataloader_batch_size = args.rollout_batch_size
-    if args.push_to_hub:
-        if args.hf_repo_id is None:  # auto-generate one
-            args.hf_repo_id = "open_instruct_dev"
-        if args.hf_entity is None:  # first try to use AI2 entity
-            args.hf_entity = maybe_use_ai2_hf_entity()
-        if args.hf_entity is None:  # then try to use the user's entity
-            args.hf_entity = HfApi().whoami()["name"]
-        args.hf_repo_id = f"{args.hf_entity}/{args.hf_repo_id}"
-        if args.hf_repo_revision is None:  # auto-generate one
-            args.hf_repo_revision = args.run_name
-        args.hf_repo_url = f"https://huggingface.co/{args.hf_repo_id}/tree/{args.hf_repo_revision}"
-
-    if args.with_tracking:
-        if args.wandb_entity is None:
-            args.wandb_entity = maybe_use_ai2_wandb_entity()
-
-
-=======
->>>>>>> c504c306
 def get_train_ds_config(
     offload,
     adam_offload=False,
