--- conflicted
+++ resolved
@@ -30,11 +30,7 @@
     "immutabledict==1.2.0",
     "flash-attn>=2.8.0.post2; platform_system != 'Darwin'",
     "liger-kernel>=0.5.4; platform_system != 'Darwin'",
-<<<<<<< HEAD
-    "flashinfer-python==0.2.8; platform_system == 'Linux' and platform_machine == 'x86_64'",
     "torchrl>=0.9.2",
-=======
->>>>>>> bb98dbca
 ]
 
 [build-system]
