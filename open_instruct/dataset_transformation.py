# this file deals with dataset pre-processing before training

# 1. PPO (prompt)
# 2. SFT (prompt + demonstration), there is also packing.
# 3. ✅ RM / DPO (chosen and rejected)
# 4. ✅ Visualization of length distributions?
# 5. ✅ Filter?
# 6. ✅ dataset_num_proc
# 7. ✅ check EOS token
# 8. dataset mixer?
# 9. ✅ pretty print that show tokenization?
# 10. ✅ hashable tokneization?
# 11. inputs / labels / attention_mask
# 12. ✅ always set a `tokenizer.pad_token_id`?
# 13. a new DataCollatorForLanguageModeling?
# 14. ✅ `add_bos_token` and `add_eos_token`? E.g., LLAMA models
# 15. ✅ generate properties: has eos_token, bos_token (through chat template)

# ✅ get tokenizer revision
# ✅ get dataset revision
# create a cached tokenized dataset, with tokenized revision, dataset revision, tokenization function name.

# too many names related to "maximum length":
# * `max_seq_length` in SFT
# * `max_length`, `max_target_length` in RM / DPO,
# * `max_prompt_length` in DPO

# TODO: note that tokenizer doesn't change but model name does change. Should be mindful of this.
"""
This file contains the utility to transform and cache datasets with different configurations.
The main things we are looking for are:
* handle dataset mixing
* handle different tokenization functions
* **cache** the tokenized dataset so we don't have to re-tokenize every time
    * This is especially important when we have 405B SFT models: 32 nodes are just spending like
    5 minutes to tokenize the dataset. This translates to 32 * 5 * 8 = 1280 minutes = 21 hours of
    wasted H100 time.
    * Sometimes we also launch on places that don't have a shared cache (e.g., GCP), so we would
    download individual datasets 32 times, and wait for concatenation and tokenization (actually
    twice because the `with accelerator.main_process_first()` function assumes a shared cache)
"""

import copy
import hashlib
import json
import multiprocessing
import os
from dataclasses import asdict, dataclass, field
from functools import cached_property
from typing import Any, Dict, List, Literal, Optional

import torch
import transformers
from datasets import Dataset, concatenate_datasets, load_dataset
from huggingface_hub import ModelCard, revision_exists
from rich.console import Console
from rich.text import Text
from transformers import (
    AutoConfig,
    AutoTokenizer,
    GPTNeoXTokenizerFast,
    LlamaTokenizer,
    LlamaTokenizerFast,
    PreTrainedTokenizer,
)
from transformers.utils.hub import (
    _CACHED_NO_EXIST,
    TRANSFORMERS_CACHE,
    extract_commit_hash,
    try_to_load_from_cache,
)

from open_instruct.utils import hf_whoami


# ----------------------------------------------------------------------------
# Utilities
def custom_cached_file(
    model_name_or_path: str,
    filename: str,
    revision: str = None,
    repo_type: str = "model",
):
    """@vwxyzjn: HF's `cached_file` no longer works for `repo_type="dataset"`."""
    # local_file = os.path.join(model_name_or_path, filename)

    if os.path.isdir(model_name_or_path):
        resolved_file = os.path.join(model_name_or_path, filename)
        if os.path.isfile(resolved_file):
            return resolved_file
        else:
            return None
    else:
        resolved_file = try_to_load_from_cache(
            model_name_or_path,
            filename,
            cache_dir=TRANSFORMERS_CACHE,
            revision=revision,
            repo_type=repo_type,
        )
        # special return value from try_to_load_from_cache
        if resolved_file == _CACHED_NO_EXIST:
            return None
        return resolved_file


def get_commit_hash(
    model_name_or_path: str,
    revision: str,
    filename: str = "config.json",
    repo_type: str = "model",
) -> str:
    file = custom_cached_file(model_name_or_path, filename, revision=revision, repo_type=repo_type)
    commit_hash = extract_commit_hash(file, None)
    return commit_hash


def get_file_hash(
    model_name_or_path: str,
    revision: str,
    filename: str = "config.json",
    repo_type: str = "model",
) -> str:
    file = custom_cached_file(model_name_or_path, filename, revision=revision, repo_type=repo_type)
    if isinstance(file, str):
        with open(file, "rb") as f:
            return hashlib.sha256(f.read()).hexdigest()
    elif file is _CACHED_NO_EXIST:
        return f"{filename} not found"
    elif file is None:
        return f"{filename} not found"
    else:
        raise ValueError(f"Unexpected file type: {type(file)}")


def get_files_hash_if_exists(
    model_name_or_path: str,
    revision: str,
    filenames: List[str],
    repo_type: str = "model",
) -> List[str]:
    return [get_file_hash(model_name_or_path, revision, filename, repo_type) for filename in filenames]


# Performance tuning. Some rough numbers:
APPLY_CHAT_TEMPLATE_EXAMPLE_PER_SECOND_PER_CPU = 400
FILTER_EXAMPLE_PER_SECOND_PER_CPU = 1130


def get_num_proc(dataset_len: int, num_available_cpus: int, example_per_second_per_cpu) -> int:
    num_required_cpus = max(1, dataset_len // example_per_second_per_cpu)
    return min(num_required_cpus, num_available_cpus)


COLORS = ["on red", "on green", "on blue", "on yellow", "on magenta"]


def visualize_token(tokens: list[int], tokenizer: PreTrainedTokenizer):
    i = 0
    console = Console()
    rich_text = Text()
    for i, token in enumerate(tokens):
        color = COLORS[i % len(COLORS)]
        decoded_token = tokenizer.decode(token)
        rich_text.append(f"{decoded_token}", style=color)
    console.print(rich_text)


def visualize_token_role(tokens: list[int], masks: list[int], tokenizer: PreTrainedTokenizer):
    i = 0
    console = Console()
    rich_text = Text()
    # for i, token in enumerate():
    for i in range(min(len(tokens), len(masks))):
        token = tokens[i]
        color = COLORS[masks[i] % len(COLORS)]
        decoded_token = tokenizer.decode(token)
        rich_text.append(f"{decoded_token}", style=color)
    console.print(rich_text)


# ----------------------------------------------------------------------------
# Tokenization
# Chat templates
# flake8: noqa
# note we added `{% if loop.last and not add_generation_prompt %}{{ eos_token }}{% endif %}`
# because we want the template to not output eos_token if `add_generation_prompt=True`
CHAT_TEMPLATES = {
    "simple_concat_with_space": (
        "{% for message in messages %}"
        "{{ ' ' if not loop.first else '' }}"
        "{{ message['content'] }}"
        "{% if loop.last and not add_generation_prompt %}{{ eos_token }}{% endif %}"
        "{% endfor %}"
    ),
    "simple_concat_with_new_line": (
        "{% for message in messages %}"
        "{{ '\n' if not loop.first else '' }}"
        "{{ message['content'] }}"
        "{% if loop.last and not add_generation_prompt %}{{ eos_token }}{% endif %}"
        "{% endfor %}"
    ),
    "simple_chat": (
        "{% for message in messages %}"
        "{{ '\n\n' if not loop.first else '' }}"
        "{{ message['role'].capitalize() + ': ' + message['content'] }}"
        "{% if loop.last and not add_generation_prompt %}{{ eos_token }}{% endif %}"
        "{% endfor %}"
    ),
    "assistant_message_only": (
        "{% for message in messages %}"
        "{% if message['role'] == 'assistant' %}"
        "{{ message['content'] }}"
        "{% endif %}"
        "{% endfor %}"
    ),
    "zephyr": (
        "{% for message in messages %}"
        "{% if message['role'] == 'user' %}"
        "{{ '<|user|>\n' + message['content'] + eos_token + '\n' }}"
        "{% elif message['role'] == 'system' %}"
        "{{ '<|system|>\n' + message['content'] + eos_token + '\n' }}"
        "{% elif message['role'] == 'assistant' %}"
        "{{ '<|assistant|>\n'  + message['content'] + eos_token + '\n' }}"
        "{% endif %}"
        "{% if loop.last and add_generation_prompt %}"
        "{{ '<|assistant|>\n' }}"
        "{% endif %}"
        "{% endfor %}"
    ),
    "tulu": (
        "{% for message in messages %}"
        "{% if message['role'] == 'system' %}"
        "{{ '<|system|>\n' + message['content'] + '\n' }}"
        "{% elif message['role'] == 'user' %}"
        "{{ '<|user|>\n' + message['content'] + '\n' }}"
        "{% elif message['role'] == 'assistant' %}"
        "{% if not loop.last %}"
        "{{ '<|assistant|>\n'  + message['content'] + eos_token + '\n' }}"
        "{% else %}"
        "{{ '<|assistant|>\n'  + message['content'] + eos_token }}"
        "{% endif %}"
        "{% endif %}"
        "{% if loop.last and add_generation_prompt %}"
        "{{ '<|assistant|>\n' }}"
        "{% endif %}"
        "{% endfor %}"
    ),
    "tulu_thinker": (
        "{% for message in messages %}"
        "{% if message['role'] == 'system' %}"
        "{{ '<|system|>\n' + message['content'] + '\n' }}"
        "{% elif message['role'] == 'user' %}"
        "{{ '<|user|>\n' + message['content'] + '\n' }}"
        "{% elif message['role'] == 'assistant' %}"
        "{% set content = message['content'] %}"
        "{% if not loop.last %}"
        "{{ '<|assistant|>\n' + content + eos_token + '\n' }}"
        "{% else %}"
        "{{ '<|assistant|>\n' + content + eos_token }}"
        "{% endif %}"
        "{% endif %}"
        "{% if loop.last and add_generation_prompt %}"
        "{{ '<|assistant|>\n<think>' }}"
        "{% endif %}"
        "{% endfor %}"
    ),
    "tulu_thinker_r1_style": (
        "A conversation between User and Assistant. "
        "The user asks a question, and the Assistant solves it. "
        "The assistant first thinks about the reasoning process in "
        "the mind and then provides the user with the answer. "
        "The reasoning process and answer are enclosed within <think> </think> "
        "and <answer> </answer> tags, respectively, "
        "i.e., <think> reasoning process here </think> "
        "<answer> answer here </answer>."
        "\n\n"
        "{% for message in messages %}"
        "{% if message['role'] == 'system' %}"
        "{{ '<|system|>\n' + message['content'] + '\n' }}"
        "{% elif message['role'] == 'user' %}"
        "{{ '<|user|>\n' + message['content'] + '\n' }}"
        "{% elif message['role'] == 'assistant' %}"
        "{% set content = message['content'] %}"
        "{% if '</think>' in content %}"
        "{% set content = content.split('</think>')[-1] %}"
        "{% endif %}"
        "{% if not loop.last %}"
        "{{ '<|assistant|>\n' + content + eos_token + '\n' }}"
        "{% else %}"
        "{{ '<|assistant|>\n' + content + eos_token }}"
        "{% endif %}"
        "{% endif %}"
        "{% if loop.last and add_generation_prompt %}"
        "{{ '<|assistant|>\n<think>' }}"
        "{% endif %}"
        "{% endfor %}"
    ),
    # template is taken from https://arxiv.org/abs/2501.12948.
    "r1_simple_chat": (
        "A conversation between User and Assistant. "
        "The user asks a question, and the Assistant solves it. "
        "The assistant first thinks about the reasoning process in "
        "the mind and then provides the user with the answer. "
        "The reasoning process and answer are enclosed within <think> </think> "
        "and <answer> </answer> tags, respectively, "
        "i.e., <think> reasoning process here </think> "
        "<answer> answer here </answer>."
        "\n\n"
        "{% for message in messages %}"
        "{{ '\n\n' if not loop.first else '' }}"
        "{{ message['role'].capitalize() + ': ' + message['content'] + '\n' }}"
        "{% if loop.last and add_generation_prompt %}"
        "{{ 'Assistant:' }}"
        "{% endif %}"
        "{% endfor %}"
    ),
    "r1_simple_chat_postpend_think": (
        "A conversation between User and Assistant. "
        "The user asks a question, and the Assistant solves it. "
        "The assistant first thinks about the reasoning process in "
        "the mind and then provides the user with the answer. "
        "The reasoning process and answer are enclosed within <think> </think> "
        "and <answer> </answer> tags, respectively, "
        "i.e., <think> reasoning process here </think> "
        "<answer> answer here </answer>."
        "\n\n"
        "{% for message in messages %}"
        "{{ '\n\n' if not loop.first else '' }}"
        "{{ message['role'].capitalize() + ': ' + message['content'] + '\n' }}"
        "{% if loop.last and add_generation_prompt %}"
        "{{ 'Assistant: <think>' }}"
        "{% endif %}"
        "{% endfor %}"
    ),
    "toolu": (
        "{% for message in messages %}"
        "{% if message['role'] == 'system' %}"
            "{% if message.get('functions', none) is not none %}"
                "{{ '<|system|>\n' + message['content'] + '\n' + '<functions>' + message['functions'] + '</functions>' + '\n' }}"
            "{% else %}"
                "{{ '<|system|>\n' + message['content']  + '\n' }}"
            "{% endif %}"
        "{% elif message['role'] == 'user' %}"
            "{% if message.get('functions', none) is not none %}"
                "{{ '<|user|>\n' + message['content'] + '\n' + '<functions>' + message['functions'] + '</functions>' + '\n' }}"
            "{% else %}"
                "{{ '<|user|>\n' + message['content'] + '\n' }}"
            "{% endif %}"
        "{% elif message['role'] == 'assistant' %}"
            "{{ '<|assistant|>\n' }}"
            "{% if message.get('content', none) is not none %}"
                "{{ message['content'] }}"
            "{% endif %}"
            "{% if message.get('function_calls', none) is not none %}"
                "{{ '<function_calls>' + message['function_calls'] + '</function_calls>' }}"
            "{% endif %}"
            "{% if not loop.last %}"
                "{{ eos_token + '\n' }}"
            "{% else %}"
                "{{ eos_token }}"
            "{% endif %}"
        "{% elif message['role'] == 'environment' %}"
            "{{ '<|environment|>\n' + message['content'] + '\n' }}"
        "{% endif %}"
        "{% if loop.last and add_generation_prompt %}"
            "{{ '<|assistant|>\n' }}"
        "{% endif %}"
        "{% endfor %}"
    ),
    "toolu_thinker_r1_style": (
        "{% for message in messages %}"
        "{% if message['role'] == 'system' %}"
            "{% if message.get('functions', none) is not none %}"
                "{{ '<|system|>\n' + message['content'] + '\n' + '<functions>' + message['functions'] + '</functions>' + '\n' }}"
            "{% else %}"
                "{{ '<|system|>\n' + message['content']  + '\n' }}"
            "{% endif %}"
        "{% elif message['role'] == 'user' %}"
            "{% if message.get('functions', none) is not none %}"
                "{{ '<|user|>\n' + message['content'] + '\n' + '<functions>' + message['functions'] + '</functions>' + '\n' }}"
            "{% else %}"
                "{{ '<|user|>\n' + message['content'] + '\n' }}"
            "{% endif %}"
        "{% elif message['role'] == 'assistant' %}"
            "{{ '<|assistant|>\n' }}"
            "{% if message.get('content', none) is not none %}"
                "{% if message.get('function_calls', none) is not none %}"
                    "<think>{{ message['content'] }}</think>"
                "{% else %}"
                    "{{ message['content'] }}"
                "{% endif %}"
            "{% endif %}"
            "{% if message.get('function_calls', none) is not none %}"
                "{{ '<function_calls>' + message['function_calls'] + '</function_calls>' }}"
            "{% endif %}"
            "{% if not loop.last %}"
                "{{ eos_token + '\n' }}"
            "{% else %}"
                "{{ eos_token }}"
            "{% endif %}"
        "{% elif message['role'] == 'environment' %}"
            "{{ '<|environment|>\n' + message['content'] + '\n' }}"
        "{% endif %}"
        "{% if loop.last and add_generation_prompt %}"
            "{{ '<|assistant|>\n' }}"
        "{% endif %}"
        "{% endfor %}"
    ),
    "r1_simple_chat_postpend_think_orz_style": (
        "A conversation between User and Assistant. "
        "The user asks a question, and the Assistant solves it. "
        "The assistant first thinks about the reasoning process in "
        "the mind and then provides the user with the answer. "
        "The reasoning process and answer are enclosed within <think> </think> "
        "and <answer> </answer> tags, respectively, "
        "i.e., <think> reasoning process here </think> "
        "<answer> answer here </answer>."
        "\n\n"
        "{% for message in messages %}"
        "{{ '\n\n' if not loop.first else '' }}"
        "{{ message['role'].capitalize() + ': You must put your answer inside <answer> </answer> tags, i.e., <answer> answer here </answer>. And your final answer will be extracted automatically by the \\\\boxed{} tag. This is the problem: ' + message['content'] + '\n' }}"  # \\\\boxed{} is for jinja template escape
        "{% if loop.last and add_generation_prompt %}"
        "{{ 'Assistant: <think>' }}"
        "{% endif %}"
        "{% endfor %}"
    ),
    "r1_simple_chat_postpend_think_tool_vllm": (
        "A conversation between User and Assistant. "
        "The User asks a question, and the Assistant solves it. "
        "The Assistant first thinks about the reasoning process in "
        "the mind and then provides the User with the answer. "
        "\n\n"
        "When given a question, the Assistant must conduct reasoning inside the <think> "
        "and </think> tags. During reasoning, the Assistant may write and execute python "
        "code using the <code> </code> tag, in order to solve the problem or verify the answer. "
        "Then the Assistant will get the stdout and stderr in the <output> and </output> tags. "
        "For example, the code could be\n"
        "<code>\n"
        "x, y = 1, 2\n"
        "result = x + y\n"
        "print(result)\n"
        "</code>\n"
        "or\n"
        "<code>\n"
        "import sympy as sp\n"
        "from sympy import Symbol\n"
        "x = Symbol('x')\n"
        "y = Symbol('y')\n"
        "solution = sp.solve(x**2 + y**2 - 1, (x, y))\n"
        "print(solution)\n"
        "</code>\n"
        "The Assistant will always `print` the result of the code execution in order to see it in the <output> tag. "
        "The Assistant may use the <code> </code> tag multiple times. "
        "When the Assistant is done reasoning, it should provide the answer inside the <answer> "
        "and </answer> tag."
        "\n\n"
        "{% for message in messages %}"
        "{{ '\n\n' if not loop.first else '' }}"
        "{{ message['role'].capitalize() + ': You must put your answer inside <answer> </answer> tags, i.e., <answer> answer here </answer>. And your final answer will be extracted automatically by the \\\\boxed{} tag. This is the problem: ' + message['content'] + '\n' }}"  # \\\\boxed{} is for jinjia template escape
        "{% if loop.last and add_generation_prompt %}"
        "{{ 'Assistant: <think>' }}"
        "{% endif %}"
        "{% endfor %}"
    ),
}
# flake8: noqa


def get_tokenizer_simple_v1(tc: "TokenizerConfig"):
    tokenizer = AutoTokenizer.from_pretrained(
        tc.tokenizer_name_or_path,
        revision=tc.tokenizer_revision,
        trust_remote_code=tc.trust_remote_code,
        use_fast=tc.use_fast,
    )
    return tokenizer


def get_tokenizer_tulu_v1(tc: "TokenizerConfig"):
    tokenizer = AutoTokenizer.from_pretrained(
        tc.tokenizer_name_or_path,
        revision=tc.tokenizer_revision,
        trust_remote_code=tc.trust_remote_code,
        use_fast=tc.use_fast,
    )
    # no default pad token for llama!
    # here we add all special tokens again, because the default ones are not in the special_tokens_map
    # only add if the pad token is not present already.
    if isinstance(tokenizer, LlamaTokenizer) or isinstance(tokenizer, LlamaTokenizerFast):
        num_added_tokens = tokenizer.add_special_tokens(
            {
                "bos_token": "<s>",
                "eos_token": "</s>",
                "unk_token": "<unk>",
                "pad_token": "<pad>",
            }
        )
        assert num_added_tokens in [
            0,
            1,
        ], "LlamaTokenizer should only add one special token - the pad_token, or no tokens if pad token present."
    elif isinstance(tokenizer, GPTNeoXTokenizerFast):
        # OLMo newer models use this tokenizer
        if tokenizer.bos_token is None:
            tokenizer.bos_token = tokenizer.eos_token
            assert tc.add_bos, "For OLMo with GPTNeoX, you must add bos token to the beginning of the input sequence."
        # else, pythia / other models
        else:
            num_added_tokens = tokenizer.add_special_tokens(
                {
                    "pad_token": "<pad>",
                }
            )
            assert (
                num_added_tokens <= 1
            ), "GPTNeoXTokenizer should only add one special token - the pad_token (or no tokens if already set in SFT)."
    # NOTE: (Costa) I just commented the `OPTForCausalLM` because we are not likely to use it.
    # elif isinstance(tokenizer, GPT2Tokenizer) and isinstance(model, OPTForCausalLM):
    #     num_added_tokens = tokenizer.add_special_tokens({"unk_token": "<unk>"})
    elif isinstance(tokenizer, transformers.PreTrainedTokenizerFast) and tokenizer.pad_token is None:
        num_added_tokens = tokenizer.add_special_tokens({"pad_token": "<pad>"})
        assert num_added_tokens == 1, "We detected no padding token but add_special_tokens did not add one."

    # set the tokenizer chat template to the training format
    # this will be used for encoding the training examples
    # and saved together with the tokenizer to be used later.
    if tc.chat_template_name in CHAT_TEMPLATES:
        tokenizer.chat_template = CHAT_TEMPLATES[tc.chat_template_name]
    else:
        try:
            tokenizer.chat_template = AutoTokenizer.from_pretrained(
                tc.tokenizer_name_or_path, revision=tc.tokenizer_revision
            ).chat_template
        except Exception:
            raise ValueError(f"Could not find chat template for {tc.tokenizer_name_or_path}.")

    if tc.add_bos:
        if tokenizer.chat_template.startswith("{{ bos_token }}") or (
            tokenizer.bos_token is not None and tokenizer.chat_template.startswith(tokenizer.bos_token)
        ):
            raise ValueError(
                "You specified add_bos=True, but the chat template already has a bos_token at the beginning."
            )
        # also add bos in the chat template if not already there
        tokenizer.chat_template = "{{ bos_token }}" + tokenizer.chat_template

    return tokenizer


def get_tokenizer_tulu_v2_1(tc: "TokenizerConfig"):
    tokenizer = AutoTokenizer.from_pretrained(
        tc.tokenizer_name_or_path,
        revision=tc.tokenizer_revision,
        trust_remote_code=tc.trust_remote_code,
        use_fast=tc.use_fast,
    )
    # no default pad token for llama!
    # here we add all special tokens again, because the default ones are not in the special_tokens_map
    # only add if the pad token is not present already, or if the current one is set to eos_token_id.
    if tokenizer.pad_token_id is None or tokenizer.pad_token_id == tokenizer.eos_token_id:
        if isinstance(tokenizer, LlamaTokenizer) or isinstance(tokenizer, LlamaTokenizerFast):
            num_added_tokens = tokenizer.add_special_tokens({"pad_token": "<pad>"})
            assert num_added_tokens in [
                0,
                1,
            ], "LlamaTokenizer should only add one special token - the pad_token, or no tokens if pad token present."
        elif isinstance(tokenizer, GPTNeoXTokenizerFast):
            # OLMo newer models use this tokenizer
            if tokenizer.bos_token is None:
                tokenizer.bos_token = tokenizer.eos_token
                assert (
                    tc.add_bos
                ), "For OLMo with GPTNeoX, you must add bos token to the beginning of the input sequence."
            # else, pythia / other models
            else:
                num_added_tokens = tokenizer.add_special_tokens(
                    {
                        "pad_token": "<pad>",
                    }
                )
                assert (
                    num_added_tokens <= 1
                ), "GPTNeoXTokenizer should only add one special token - the pad_token (or no tokens if already set in SFT)."
        # NOTE: (Costa) I just commented the `OPTForCausalLM` because we are not likely to use it.
        # elif isinstance(tokenizer, GPT2Tokenizer) and isinstance(model, OPTForCausalLM):
        #     num_added_tokens = tokenizer.add_special_tokens({"unk_token": "<unk>"})
        elif isinstance(tokenizer, transformers.PreTrainedTokenizerFast):
            num_added_tokens = tokenizer.add_special_tokens({"pad_token": "<pad>"})
            assert num_added_tokens == 1, "We detected no padding token but add_special_tokens did not add one."

    assert (
        tokenizer.pad_token_id != tokenizer.eos_token_id
    ), "pad token and eos token matching causes issues in our setup."

    # set the tokenizer chat template to the training format
    # this will be used for encoding the training examples
    # and saved together with the tokenizer to be used later.
    if tc.chat_template_name in CHAT_TEMPLATES:
        tokenizer.chat_template = CHAT_TEMPLATES[tc.chat_template_name]
    else:
        try:
            tokenizer.chat_template = AutoTokenizer.from_pretrained(
                tc.tokenizer_name_or_path, revision=tc.tokenizer_revision
            ).chat_template
        except Exception:
            raise ValueError(f"Could not find chat template for {tc.tokenizer_name_or_path}.")

    if tc.add_bos:
        if tokenizer.chat_template.startswith("{{ bos_token }}") or (
            tokenizer.bos_token is not None and tokenizer.chat_template.startswith(tokenizer.bos_token)
        ):
            raise ValueError(
                "You specified add_bos=True, but the chat template already has a bos_token at the beginning."
            )
        # also add bos in the chat template if not already there
        tokenizer.chat_template = "{{ bos_token }}" + tokenizer.chat_template

    return tokenizer


def get_tokenizer_tulu_v2_2(tc: "TokenizerConfig"):
    config = AutoConfig.from_pretrained(tc.tokenizer_name_or_path, revision=tc.tokenizer_revision)
    # @vwxyzjn: "olmo" handles both `olmo2` and `olmoe`.
    if "olmo" in config.model_type:
        assert tc.add_bos, "For OLMo, you must run with `--add_bos`."
        assert tc.use_fast, "For OLMo, you must use fast tokenizer."

    tokenizer = AutoTokenizer.from_pretrained(
        tc.tokenizer_name_or_path,
        revision=tc.tokenizer_revision,
        trust_remote_code=tc.trust_remote_code,
        use_fast=tc.use_fast,
    )
    # no default pad token for llama!
    # here we add all special tokens again, because the default ones are not in the special_tokens_map
    # only add if the pad token is not present already, or if the current one is set to eos_token_id.
    if tokenizer.pad_token_id is None or tokenizer.pad_token_id == tokenizer.eos_token_id:
        if isinstance(tokenizer, LlamaTokenizer) or isinstance(tokenizer, LlamaTokenizerFast):
            num_added_tokens = tokenizer.add_special_tokens({"pad_token": "<pad>"})
            assert num_added_tokens in [
                0,
                1,
            ], "LlamaTokenizer should only add one special token - the pad_token, or no tokens if pad token present."
        elif isinstance(tokenizer, GPTNeoXTokenizerFast):
            # OLMo newer models use this tokenizer
            if tokenizer.bos_token is None:
                tokenizer.bos_token = tokenizer.eos_token
                assert (
                    tc.add_bos
                ), "For OLMo with GPTNeoX, you must add bos token to the beginning of the input sequence."
            # else, pythia / other models
            else:
                num_added_tokens = tokenizer.add_special_tokens(
                    {
                        "pad_token": "<pad>",
                    }
                )
                assert (
                    num_added_tokens <= 1
                ), "GPTNeoXTokenizer should only add one special token - the pad_token (or no tokens if already set in SFT)."
        # NOTE: (Costa) I just commented the `OPTForCausalLM` because we are not likely to use it.
        # elif isinstance(tokenizer, GPT2Tokenizer) and isinstance(model, OPTForCausalLM):
        #     num_added_tokens = tokenizer.add_special_tokens({"unk_token": "<unk>"})
        elif isinstance(tokenizer, transformers.PreTrainedTokenizerFast):
            num_added_tokens = tokenizer.add_special_tokens({"pad_token": "<pad>"})
            assert num_added_tokens == 1, "We detected no padding token but add_special_tokens did not add one."

    assert (
        tokenizer.pad_token_id != tokenizer.eos_token_id
    ), "pad token and eos token matching causes issues in our setup."

    # set the tokenizer chat template to the training format
    # this will be used for encoding the training examples
    # and saved together with the tokenizer to be used later.
    if tc.chat_template_name in CHAT_TEMPLATES:
        tokenizer.chat_template = CHAT_TEMPLATES[tc.chat_template_name]
    else:
        try:
            tokenizer.chat_template = AutoTokenizer.from_pretrained(
                tc.tokenizer_name_or_path, revision=tc.tokenizer_revision
            ).chat_template
        except Exception:
            raise ValueError(f"Could not find chat template for {tc.tokenizer_name_or_path}.")

    if tc.add_bos:
        if tokenizer.chat_template.startswith("{{ bos_token }}") or (
            tokenizer.bos_token is not None and tokenizer.chat_template.startswith(tokenizer.bos_token)
        ):
            raise ValueError(
                "You specified add_bos=True, but the chat template already has a bos_token at the beginning."
            )
        # also add bos in the chat template if not already there
        tokenizer.chat_template = "{{ bos_token }}" + tokenizer.chat_template

    return tokenizer


GET_TOKENIZER_FN = {
    "get_tokenizer_simple_v1": get_tokenizer_simple_v1,
    "get_tokenizer_tulu_v1": get_tokenizer_tulu_v1,  # old version, see https://github.com/allenai/open-instruct/pull/570
    "get_tokenizer_tulu_v2_1": get_tokenizer_tulu_v2_1,
    "get_tokenizer_tulu_v2_2": get_tokenizer_tulu_v2_2,
}

DEFAULT_SFT_MESSAGES_KEY = "messages"
GROUND_TRUTHS_KEY = "ground_truth"
DATASET_SOURCE_KEY = "dataset"


@dataclass
class TokenizerConfig:
    tokenizer_name_or_path: Optional[str] = None
    tokenizer_revision: Optional[str] = None
    trust_remote_code: bool = False
    use_fast: bool = True
    chat_template_name: str = "tulu"  # TODO: should I give an option to force override?
    add_bos: bool = False
    get_tokenizer_fn: str = "get_tokenizer_tulu_v2_2"

    # for tracking purposes
    tokenizer_files_hash: Optional[List[str]] = None

    # backward compatibility to make sure script runs
    use_slow_tokenizer: bool = False  # completely ignored
    tokenizer_name: Optional[str] = None
    ground_truths_key: str = GROUND_TRUTHS_KEY
    """columns name for the ground truth"""
    sft_messages_key: str = DEFAULT_SFT_MESSAGES_KEY
    """columns name for the sft messages"""

    @cached_property
    def tokenizer(self):
        files_hash = get_files_hash_if_exists(
            self.tokenizer_name_or_path,
            self.tokenizer_revision,
            filenames=[
                "tokenizer_config.json",
                "tokenizer.json",
                "special_tokens_map.json",
                "vocab.json",
            ],
        )
        self.tokenizer_files_hash = ",".join(files_hash)
        if self.tokenizer_name is not None and self.tokenizer_name_or_path is None:
            if self.tokenizer_name != self.tokenizer_name_or_path:
                raise ValueError(
                    f"tokenizer_name and tokenizer_name_or_path are different: {self.tokenizer_name=} != {self.tokenizer_name_or_path=},"
                    " you should use only `--tokenizer_name_or_path` in the future as `tokenizer_name` is deprecated."
                )
            self.tokenizer_name_or_path = self.tokenizer_name
        return GET_TOKENIZER_FN[self.get_tokenizer_fn](self)


# TODO: for testing, we should load the tokenizer from the sft / dpo / rl and make sure they are all the same.


# ----------------------------------------------------------------------------
# Dataset Transformation
# SFT dataset
INPUT_IDS_KEY = "input_ids"
ATTENTION_MASK_KEY = "attention_mask"
LABELS_KEY = "labels"
TOKENIZED_SFT_DATASET_KEYS = [
    INPUT_IDS_KEY,
    ATTENTION_MASK_KEY,
    LABELS_KEY,
]

# Preference dataset
# NOTE (Costa): the `INPUT_IDS_PROMPT_KEY` is just for visualization purposes only
# also we don't really need `CHOSEN_ATTENTION_MASK_KEY` and `REJECTED_ATTENTION_MASK_KEY`
# since we are always padding from the right with a collator; however they might become
# more useful if we want to do some sort of packing in the future. The nice thing is
# that the tokenization logic would work for both DPO and RM training.
DEFAULT_CHOSEN_KEY = "chosen"
DEFAULT_REJECTED_KEY = "rejected"
CHOSEN_INPUT_IDS_KEY = "chosen_input_ids"
CHOSEN_ATTENTION_MASK_KEY = "chosen_attention_mask"
CHOSEN_LABELS_KEY = "chosen_labels"
REJECTED_INPUT_IDS_KEY = "rejected_input_ids"
REJECTED_ATTENTION_MASK_KEY = "rejected_attention_mask"
REJECTED_LABELS_KEY = "rejected_labels"

INPUT_IDS_PROMPT_KEY = "input_ids_prompt"
ATTENTION_MASK_PROMPT_KEY = "attention_mask_prompt"

TOKENIZED_PREFERENCE_DATASET_KEYS = [
    CHOSEN_INPUT_IDS_KEY,
    CHOSEN_LABELS_KEY,
    CHOSEN_ATTENTION_MASK_KEY,
    REJECTED_INPUT_IDS_KEY,
    REJECTED_LABELS_KEY,
    REJECTED_ATTENTION_MASK_KEY,
]


# TODO: allow passing in sft_message key, so we can train on "chosen" of pref dataset.
def sft_tokenize_v1(
    row: Dict[str, Any],
    tokenizer: PreTrainedTokenizer,
    sft_messages_key: str = DEFAULT_SFT_MESSAGES_KEY,
):
    if len(row[sft_messages_key]) == 1:
        prompt = row[sft_messages_key]
    else:
        prompt = row[sft_messages_key][:-1]

    row[INPUT_IDS_PROMPT_KEY] = tokenizer.apply_chat_template(
        prompt,
        add_generation_prompt=True,
    )
    row[INPUT_IDS_KEY] = tokenizer.apply_chat_template(row[sft_messages_key])
    row[ATTENTION_MASK_KEY] = [1] * len(row[INPUT_IDS_KEY])
    labels = copy.deepcopy(row[INPUT_IDS_KEY])
    row[LABELS_KEY] = labels
    return row


def sft_tokenize_mask_out_prompt_v1(
    row: Dict[str, Any],
    tokenizer: PreTrainedTokenizer,
    sft_messages_key: str = DEFAULT_SFT_MESSAGES_KEY,
):
    """mask out the prompt tokens by manipulating labels"""
    if len(row[sft_messages_key]) == 1:
        prompt = row[sft_messages_key]
    else:
        prompt = row[sft_messages_key][:-1]

    row[INPUT_IDS_PROMPT_KEY] = tokenizer.apply_chat_template(
        prompt,
        add_generation_prompt=True,
    )
    row[INPUT_IDS_KEY] = tokenizer.apply_chat_template(row[sft_messages_key])
    row[ATTENTION_MASK_KEY] = [1] * len(row[INPUT_IDS_KEY])
    labels = copy.deepcopy(row[INPUT_IDS_KEY])
    labels[: len(row[INPUT_IDS_PROMPT_KEY])] = [-100] * len(row[INPUT_IDS_PROMPT_KEY])
    row[LABELS_KEY] = labels
    return row


def sft_filter_v1(
    row: Dict[str, Any],
    tokenizer: PreTrainedTokenizer,
    max_prompt_token_length: Optional[int] = None,
    max_token_length: Optional[int] = None,
    need_contain_labels: bool = True,
):
    max_prompt_token_length_ok = True
    if max_prompt_token_length is not None:
        max_prompt_token_length_ok = len(row[INPUT_IDS_PROMPT_KEY]) <= max_prompt_token_length

    max_token_length_ok = True
    if max_token_length is not None:
        max_token_length_ok = len(row[INPUT_IDS_KEY]) <= max_token_length

    contain_some_labels = any(x != -100 for x in row[LABELS_KEY])
    return max_prompt_token_length_ok and max_token_length_ok and (contain_some_labels or not need_contain_labels)


def sft_tulu_tokenize_and_truncate_v1(row: Dict[str, Any], tokenizer: PreTrainedTokenizer, max_seq_length: int):
    """taken directly from https://github.com/allenai/open-instruct/blob/ba11286e5b9eb00d4ce5b40ef4cac1389888416a/open_instruct/finetune.py#L385"""
    messages = row["messages"]
    if len(messages) == 0:
        raise ValueError("messages field is empty.")
    input_ids = tokenizer.apply_chat_template(
        conversation=messages,
        tokenize=True,
        return_tensors="pt",
        padding=False,
        truncation=True,
        max_length=max_seq_length,
        add_generation_prompt=False,
    )
    labels = input_ids.clone()
    # mask the non-assistant part for avoiding loss
    for message_idx, message in enumerate(messages):
        if message["role"] != "assistant":
            # we calculate the start index of this non-assistant message
            if message_idx == 0:
                message_start_idx = 0
            else:
                message_start_idx = tokenizer.apply_chat_template(
                    conversation=messages[:message_idx],  # here marks the end of the previous messages
                    tokenize=True,
                    return_tensors="pt",
                    padding=False,
                    truncation=True,
                    max_length=max_seq_length,
                    add_generation_prompt=False,
                ).shape[1]
            # next, we calculate the end index of this non-assistant message
            if message_idx < len(messages) - 1 and messages[message_idx + 1]["role"] == "assistant":
                # for intermediate messages that follow with an assistant message, we need to
                # set `add_generation_prompt=True` to avoid the assistant generation prefix being included in the loss
                # (e.g., `<|assistant|>`)
                message_end_idx = tokenizer.apply_chat_template(
                    conversation=messages[: message_idx + 1],
                    tokenize=True,
                    return_tensors="pt",
                    padding=False,
                    truncation=True,
                    max_length=max_seq_length,
                    add_generation_prompt=True,
                ).shape[1]
            else:
                # for the last message or the message that doesn't follow with an assistant message,
                # we don't need to add the assistant generation prefix
                message_end_idx = tokenizer.apply_chat_template(
                    conversation=messages[: message_idx + 1],
                    tokenize=True,
                    return_tensors="pt",
                    padding=False,
                    truncation=True,
                    max_length=max_seq_length,
                    add_generation_prompt=False,
                ).shape[1]
            # set the label to -100 for the non-assistant part
            labels[:, message_start_idx:message_end_idx] = -100
            if max_seq_length and message_end_idx >= max_seq_length:
                break
    attention_mask = torch.ones_like(input_ids)
    row[INPUT_IDS_KEY] = input_ids.flatten()
    row[LABELS_KEY] = labels.flatten()
    row[ATTENTION_MASK_KEY] = attention_mask.flatten()
    return row


def last_turn_tulu_tokenize_and_truncate_v1(row: Dict[str, Any], tokenizer: PreTrainedTokenizer, max_seq_length: int):
    """taken directly from https://github.com/allenai/open-instruct/blob/ba11286e5b9eb00d4ce5b40ef4cac1389888416a/open_instruct/finetune.py#L385"""
    messages = row["messages"]
    if len(messages) == 0:
        raise ValueError("messages field is empty.")
    input_ids = tokenizer.apply_chat_template(
        conversation=messages,
        tokenize=True,
        return_tensors="pt",
        padding=False,
        truncation=True,
        max_length=max_seq_length,
        add_generation_prompt=False,
    )
    labels = input_ids.clone()
    # mask all turns but the last for avoiding loss
    for message_idx, message in enumerate(messages):
        if message_idx < len(messages) - 1:
            # we calculate the start index of this non-assistant message
            if message_idx == 0:
                message_start_idx = 0
            else:
                message_start_idx = tokenizer.apply_chat_template(
                    conversation=messages[:message_idx],  # here marks the end of the previous messages
                    tokenize=True,
                    return_tensors="pt",
                    padding=False,
                    truncation=True,
                    max_length=max_seq_length,
                    add_generation_prompt=False,
                ).shape[1]
            # next, we calculate the end index of this non-assistant message
            if message_idx < len(messages) - 1 and messages[message_idx + 1]["role"] == "assistant":
                # for intermediate messages that follow with an assistant message, we need to
                # set `add_generation_prompt=True` to avoid the assistant generation prefix being included in the loss
                # (e.g., `<|assistant|>`)
                message_end_idx = tokenizer.apply_chat_template(
                    conversation=messages[: message_idx + 1],
                    tokenize=True,
                    return_tensors="pt",
                    padding=False,
                    truncation=True,
                    max_length=max_seq_length,
                    add_generation_prompt=True,
                ).shape[1]
            else:
                # for the last message or the message that doesn't follow with an assistant message,
                # we don't need to add the assistant generation prefix
                message_end_idx = tokenizer.apply_chat_template(
                    conversation=messages[: message_idx + 1],
                    tokenize=True,
                    return_tensors="pt",
                    padding=False,
                    truncation=True,
                    max_length=max_seq_length,
                    add_generation_prompt=False,
                ).shape[1]
            # set the label to -100 for the non-assistant part
            labels[:, message_start_idx:message_end_idx] = -100
            if max_seq_length and message_end_idx >= max_seq_length:
                break
    attention_mask = torch.ones_like(input_ids)
    row[INPUT_IDS_KEY] = input_ids.flatten()
    row[LABELS_KEY] = labels.flatten()
    row[ATTENTION_MASK_KEY] = attention_mask.flatten()
    return row


def sft_tulu_filter_v1(row: Dict[str, Any], tokenizer: PreTrainedTokenizer):
    return any(x != -100 for x in row[LABELS_KEY])


def preference_tokenize_v1(row: Dict[str, Any], tokenizer: PreTrainedTokenizer):
    # Extract prompt (all messages except the last one)
    prompt = row["chosen"][:-1]

    # Tokenize prompt
    row[INPUT_IDS_PROMPT_KEY] = tokenizer.apply_chat_template(
        prompt,
        add_generation_prompt=True,
    )
    row[ATTENTION_MASK_PROMPT_KEY] = [1] * len(row[INPUT_IDS_PROMPT_KEY])

    # Tokenize chosen completion
    row[CHOSEN_INPUT_IDS_KEY] = tokenizer.apply_chat_template(row["chosen"])
    row[CHOSEN_ATTENTION_MASK_KEY] = [1] * len(row[CHOSEN_INPUT_IDS_KEY])

    # Tokenize rejected completion
    row[REJECTED_INPUT_IDS_KEY] = tokenizer.apply_chat_template(row["rejected"])
    row[REJECTED_ATTENTION_MASK_KEY] = [1] * len(row[REJECTED_INPUT_IDS_KEY])

    return row


def preference_filter_v1(
    row: Dict[str, Any],
    tokenizer: PreTrainedTokenizer,
    max_prompt_token_length: Optional[int] = None,
    max_token_length: Optional[int] = None,
):
    # Check prompt length if specified
    if max_prompt_token_length is not None:
        if len(row[INPUT_IDS_PROMPT_KEY]) > max_prompt_token_length:
            return False

    # Check total sequence lengths if specified
    if max_token_length is not None:
        if len(row[CHOSEN_INPUT_IDS_KEY]) > max_token_length:
            return False
        if len(row[REJECTED_INPUT_IDS_KEY]) > max_token_length:
            return False

    return True


def preference_tulu_tokenize_and_truncate_v1(
    row: Dict[str, Any],
    tokenizer: PreTrainedTokenizer,
    max_seq_length: int,
    chosen_key: str = DEFAULT_CHOSEN_KEY,
    rejected_key: str = DEFAULT_REJECTED_KEY,
):
    """
    Here we assume each example has a rejected and chosen field, both of which are a list of messages.
    Each message is a dict with 'role' and 'content' fields.
    We assume only the last message is different, and the prompt is contained in the list of messages.
    """
    chosen_messages = row[chosen_key]
    rejected_messages = row[rejected_key]
    if len(chosen_messages) == 0:
        raise ValueError("chosen messages field is empty.")
    if len(rejected_messages) == 0:
        raise ValueError("rejected messages field is empty.")

    chosen_encoded = sft_tulu_tokenize_and_truncate_v1(
        {DEFAULT_SFT_MESSAGES_KEY: chosen_messages}, tokenizer, max_seq_length
    )
    rejected_encoded = sft_tulu_tokenize_and_truncate_v1(
        {DEFAULT_SFT_MESSAGES_KEY: rejected_messages}, tokenizer, max_seq_length
    )

    return {
        CHOSEN_INPUT_IDS_KEY: chosen_encoded["input_ids"],
        CHOSEN_LABELS_KEY: chosen_encoded["labels"],
        CHOSEN_ATTENTION_MASK_KEY: chosen_encoded["attention_mask"],
        REJECTED_INPUT_IDS_KEY: rejected_encoded["input_ids"],
        REJECTED_LABELS_KEY: rejected_encoded["labels"],
        REJECTED_ATTENTION_MASK_KEY: rejected_encoded["attention_mask"],
    }


def preference_tulu_tokenize_and_truncate_v1_2(
    row: Dict[str, Any],
    tokenizer: PreTrainedTokenizer,
    max_seq_length: int,
    chosen_key: str = DEFAULT_CHOSEN_KEY,
    rejected_key: str = DEFAULT_REJECTED_KEY,
):
    """
    Here we assume each example has a rejected and chosen field, both of which are a list of messages.
    Each message is a dict with 'role' and 'content' fields.
    We assume only the last message is different, and the prompt is contained in the list of messages.
    """
    chosen_messages = row[chosen_key]
    rejected_messages = row[rejected_key]
    if len(chosen_messages) == 0:
        raise ValueError("chosen messages field is empty.")
    if len(rejected_messages) == 0:
        raise ValueError("rejected messages field is empty.")

    chosen_encoded = last_turn_tulu_tokenize_and_truncate_v1(
        {DEFAULT_SFT_MESSAGES_KEY: chosen_messages}, tokenizer, max_seq_length
    )
    rejected_encoded = last_turn_tulu_tokenize_and_truncate_v1(
        {DEFAULT_SFT_MESSAGES_KEY: rejected_messages}, tokenizer, max_seq_length
    )

    return {
        CHOSEN_INPUT_IDS_KEY: chosen_encoded["input_ids"],
        CHOSEN_LABELS_KEY: chosen_encoded["labels"],
        CHOSEN_ATTENTION_MASK_KEY: chosen_encoded["attention_mask"],
        REJECTED_INPUT_IDS_KEY: rejected_encoded["input_ids"],
        REJECTED_LABELS_KEY: rejected_encoded["labels"],
        REJECTED_ATTENTION_MASK_KEY: rejected_encoded["attention_mask"],
    }


def preference_tulu_filter_v1(row: Dict[str, Any], tokenizer: PreTrainedTokenizer):
    return any(x != -100 for x in row[CHOSEN_LABELS_KEY]) and any(x != -100 for x in row[REJECTED_LABELS_KEY])


def rlvr_tokenize_v1(
    row: Dict[str, Any],
    tokenizer: PreTrainedTokenizer,
    sft_messages_key: str = DEFAULT_SFT_MESSAGES_KEY,
    ground_truths_key: str = GROUND_TRUTHS_KEY,
    dataset_source_key: str = DATASET_SOURCE_KEY,
):
    if len(row[sft_messages_key]) == 1:
        prompt = row[sft_messages_key]
    else:
        prompt = row[sft_messages_key][:-1]
    row[INPUT_IDS_PROMPT_KEY] = tokenizer.apply_chat_template(
        prompt,
        add_generation_prompt=True,
    )
    row[INPUT_IDS_KEY] = tokenizer.apply_chat_template(row[sft_messages_key])
    row[ATTENTION_MASK_KEY] = [1] * len(row[INPUT_IDS_KEY])
    labels = copy.deepcopy(row[INPUT_IDS_KEY])
    row[LABELS_KEY] = labels
    row[GROUND_TRUTHS_KEY] = row[ground_truths_key]
    row[DATASET_SOURCE_KEY] = row[dataset_source_key]
    return row


def rlvr_tokenize_v2(
    row: Dict[str, Any],
    tokenizer: PreTrainedTokenizer,
    sft_messages_key: str = DEFAULT_SFT_MESSAGES_KEY,
    ground_truths_key: str = GROUND_TRUTHS_KEY,
    dataset_source_key: str = DATASET_SOURCE_KEY,
):
    if len(row[sft_messages_key]) == 1:
        prompt = row[sft_messages_key]
    else:
        prompt = row[sft_messages_key][:-1]
    row[INPUT_IDS_PROMPT_KEY] = tokenizer.apply_chat_template(
        prompt,
        add_generation_prompt=True,
    )
    row[INPUT_IDS_KEY] = tokenizer.apply_chat_template(row[sft_messages_key])
    # weird issue with qwen: sometimes the padding token ends up in the input ids?
    # ill look into this more later, for now this guard should be enough
    if tokenizer.pad_token_id in row[INPUT_IDS_KEY]:
        row[INPUT_IDS_KEY] = [x for x in row[INPUT_IDS_KEY] if x != tokenizer.pad_token_id]
    if tokenizer.pad_token_id in row[INPUT_IDS_PROMPT_KEY]:
        row[INPUT_IDS_PROMPT_KEY] = [x for x in row[INPUT_IDS_PROMPT_KEY] if x != tokenizer.pad_token_id]
    row[ATTENTION_MASK_KEY] = [1] * len(row[INPUT_IDS_KEY])
    labels = copy.deepcopy(row[INPUT_IDS_KEY])
    row[LABELS_KEY] = labels
    row[GROUND_TRUTHS_KEY] = row[ground_truths_key]
    row[DATASET_SOURCE_KEY] = row[dataset_source_key]
    # some basic transformations:
    # if ground truths is a string, make it a list
    if isinstance(row[ground_truths_key], str):
        row[ground_truths_key] = [row[ground_truths_key]]
    # if dataset source is a string, make it a list
    if isinstance(row[dataset_source_key], str):
        row[dataset_source_key] = [row[dataset_source_key]]
    # drop the messages field as it often causes issues.
    row.pop(sft_messages_key)
    return row


def rlvr_filter_v1(
    row: Dict[str, Any],
    tokenizer: PreTrainedTokenizer,
    need_contain_labels: bool = True,
    max_prompt_token_length: Optional[int] = None,
    max_token_length: Optional[int] = None,
):
    max_prompt_token_length_ok = True
    if max_prompt_token_length is not None:
        max_prompt_token_length_ok = len(row[INPUT_IDS_PROMPT_KEY]) <= max_prompt_token_length

    max_token_length_ok = True
    if max_token_length is not None:
        max_token_length_ok = len(row[INPUT_IDS_KEY]) <= max_token_length

    contain_some_labels = any(x != -100 for x in row[LABELS_KEY])
    return max_prompt_token_length_ok and max_token_length_ok and (contain_some_labels or not need_contain_labels)


TRANSFORM_FNS = {
    "sft_tokenize_v1": (sft_tokenize_v1, "map"),
    "sft_tokenize_mask_out_prompt_v1": (sft_tokenize_mask_out_prompt_v1, "map"),
    "sft_filter_v1": (sft_filter_v1, "filter"),
    "sft_tulu_tokenize_and_truncate_v1": (sft_tulu_tokenize_and_truncate_v1, "map"),
    "sft_tulu_filter_v1": (sft_tulu_filter_v1, "filter"),
    "preference_tokenize_v1": (preference_tokenize_v1, "map"),
    "preference_filter_v1": (preference_filter_v1, "filter"),
<<<<<<< HEAD
    "preference_tulu_tokenize_and_truncate_v1": (
        preference_tulu_tokenize_and_truncate_v1,
        "map",
    ),
=======
    "preference_tulu_tokenize_and_truncate_v1": (preference_tulu_tokenize_and_truncate_v1_2, "map"),
>>>>>>> 82632ddc
    "preference_tulu_filter_v1": (preference_tulu_filter_v1, "filter"),
    "rlvr_tokenize_v1": (rlvr_tokenize_v2, "map"),
    "rlvr_filter_v1": (rlvr_filter_v1, "filter"),
}


class SimplePreferenceCollator:
    def __init__(self, pad_token_id: int):
        """Simple collator for preference dataset (always pad from the RIGHT)"""
        self.pad_token_id = pad_token_id

    def __call__(self, batch: List[Dict[str, int]]):
        """the input will have input_ids_chosen, input_ids_rejected"""
        # Find max length in the batch
        max_length_chosen = -1
        max_length_rejected = -1
        for i in range(len(batch)):
            max_length_chosen = max(max_length_chosen, len(batch[i][CHOSEN_INPUT_IDS_KEY]))
            max_length_rejected = max(max_length_rejected, len(batch[i][REJECTED_INPUT_IDS_KEY]))
        max_length = max(max_length_chosen, max_length_rejected)
        assert max_length > 0, "the dataset is empty"

        # Initialize lists to store padded sequences and attention masks
        padded_sequences_chosen = []
        padded_sequences_rejected = []

        for i in range(len(batch)):
            # Calculate padding length
            pad_length_chosen = max_length - len(batch[i][CHOSEN_INPUT_IDS_KEY])
            pad_length_rejected = max_length - len(batch[i][REJECTED_INPUT_IDS_KEY])

            # Pad from the right
            padding_chosen = [self.pad_token_id] * pad_length_chosen
            padding_rejected = [self.pad_token_id] * pad_length_rejected
            padded_sequence_chosen = batch[i][CHOSEN_INPUT_IDS_KEY] + padding_chosen
            padded_sequence_rejected = batch[i][REJECTED_INPUT_IDS_KEY] + padding_rejected
            padded_sequences_chosen.append(padded_sequence_chosen)
            padded_sequences_rejected.append(padded_sequence_rejected)

        # Convert to tensors
        padded_sequences_chosen = torch.tensor(padded_sequences_chosen)
        padded_sequences_rejected = torch.tensor(padded_sequences_rejected)

        return {
            CHOSEN_INPUT_IDS_KEY: padded_sequences_chosen,
            REJECTED_INPUT_IDS_KEY: padded_sequences_rejected,
        }


# ----------------------------------------------------------------------------
# Dataset Configuration and Caching
@dataclass
class DatasetConfig:
    dataset_name: str
    dataset_split: str
    dataset_revision: str
    dataset_range: Optional[int] = None
    transform_fn: List[str] = field(default_factory=list)
    transform_fn_args: List[Dict[str, Any]] = field(default_factory=list)
    target_columns: Optional[List[str]] = None

    # for tracking purposes
    dataset_commit_hash: Optional[str] = None

    def __post_init__(self):
        # if the file exists locally, use the local file
        if os.path.exists(self.dataset_name) and self.dataset_name.endswith(".jsonl"):
            assert self.dataset_split == "train", "Only train split is supported for local jsonl files."
            self.dataset = load_dataset(
                "json",
                data_files=self.dataset_name,
                split=self.dataset_split,
            )
        else:
            # commit hash only works for hf datasets
            self.dataset_commit_hash = get_commit_hash(
                self.dataset_name, self.dataset_revision, "README.md", "dataset"
            )
            self.dataset = load_dataset(
                self.dataset_name,
                split=self.dataset_split,
                revision=self.dataset_revision,
            )
        if self.dataset_range is None:
            dataset_range = len(self.dataset)
            self.update_range(dataset_range)

    def update_range(self, dataset_range: int):
        self.dataset_range = dataset_range
        if self.dataset_range > len(self.dataset):
            raise ValueError("Dataset range exceeds dataset length")
        self.dataset = self.dataset.select(range(self.dataset_range))


def get_dataset_v1(dc: DatasetConfig, tc: TokenizerConfig):
    assert len(dc.transform_fn) == len(
        dc.transform_fn_args
    ), f"transform_fn and transform_fn_args must have the same length: {dc.transform_fn=} != {dc.transform_fn_args=}"
    # beaker specific logic; we may get assigned 15.5 CPU, so we convert it to float then int
    num_proc = int(float(os.environ.get("BEAKER_ASSIGNED_CPU_COUNT", multiprocessing.cpu_count())))

    tokenizer = tc.tokenizer
    dataset = dc.dataset
    for fn_name, fn_args in zip(dc.transform_fn, dc.transform_fn_args):
        fn, fn_type = TRANSFORM_FNS[fn_name]
        # always pass in tokenizer and other args if needed
        fn_kwargs = {"tokenizer": tokenizer}
        fn_kwargs.update(fn_args)

        # perform the transformation
        target_columns = dataset.column_names if dc.target_columns is None else dc.target_columns
        if fn_type == "map":
            dataset = dataset.map(
                fn,
                fn_kwargs=fn_kwargs,
                remove_columns=[col for col in dataset.column_names if col not in target_columns],
                num_proc=get_num_proc(
                    len(dataset),
                    num_proc,
                    APPLY_CHAT_TEMPLATE_EXAMPLE_PER_SECOND_PER_CPU,
                ),
            )
        elif fn_type == "filter":
            dataset = dataset.filter(
                fn,
                fn_kwargs=fn_kwargs,
                num_proc=get_num_proc(len(dataset), num_proc, FILTER_EXAMPLE_PER_SECOND_PER_CPU),
            )
        # NOTE: elif we can implement packing here to create a packed SFT dataset. Low priority for now.
        else:
            raise ValueError(f"Unknown transform function type: {fn_type}")

    if len(dataset) == 0:
        raise ValueError("No examples left after transformation")
    return dataset


def compute_config_hash(dcs: List[DatasetConfig], tc: TokenizerConfig) -> str:
    """Compute a deterministic hash of both configs for caching."""
    dc_dicts = [{k: v for k, v in asdict(dc).items() if v is not None} for dc in dcs]
    tc_dict = {k: v for k, v in asdict(tc).items() if v is not None}
    combined_dict = {"dataset_configs": dc_dicts, "tokenizer_config": tc_dict}
    config_str = json.dumps(combined_dict, sort_keys=True)
    return hashlib.sha256(config_str.encode()).hexdigest()[:10]


class DatasetTransformationCache:
    def __init__(self, config_hash: str, hf_entity: Optional[str] = None):
        self.config_hash = config_hash
        self.hf_entity = hf_entity or hf_whoami()["name"]

    def load_or_transform_dataset(
        self,
        dcs: List[DatasetConfig],
        tc: TokenizerConfig,
        dataset_skip_cache: bool = False,
    ) -> Dataset:
        """Load dataset from cache if it exists, otherwise transform and cache it."""
        repo_name = f"{self.hf_entity}/dataset-mix-cached"

        # NOTE: the cached dataset is always train split
        DEFAULT_SPLIT_FOR_CACHED_DATASET = "train"

        # Check if the revision exists
        if revision_exists(repo_name, self.config_hash, repo_type="dataset"):
            print(f"✅ Found cached dataset at https://huggingface.co/datasets/{repo_name}/tree/{self.config_hash}")
            if dataset_skip_cache:
                print("dataset_skip_cache is True, so we will not load the dataset from cache")
            else:
                # Use the split from the first dataset config as default
                return load_dataset(
                    repo_name,
                    split=DEFAULT_SPLIT_FOR_CACHED_DATASET,
                    revision=self.config_hash,
                )

        print(f"Cache not found, transforming datasets...")

        # Transform each dataset
        transformed_datasets = []
        for dc in dcs:
            dataset = get_dataset_v1(dc, tc)
            transformed_datasets.append(dataset)

        # Combine datasets
        combined_dataset = concatenate_datasets(transformed_datasets)
        if dataset_skip_cache:
            return combined_dataset

        # Push to hub with config hash as revision
        combined_dataset.push_to_hub(
            repo_name,
            private=True,
            revision=self.config_hash,
            commit_message=f"Cache combined dataset with configs hash: {self.config_hash}",
        )
        print(f"🚀 Pushed transformed dataset to https://huggingface.co/datasets/{repo_name}/tree/{self.config_hash}")

        model_card = ModelCard(
            f"""\
---
tags: [open-instruct]
---

# Cached Tokenized Datasets

## Summary

This is a cached dataset produced by https://github.com/allenai/open-instruct

## Configuration

`TokenizerConfig`:
```json
{json.dumps(asdict(tc), indent=2)}
```

`List[DatasetConfig]`:
```json
{json.dumps([asdict(dc) for dc in dcs], indent=2)}
```
"""
        )
        model_card.push_to_hub(repo_name, repo_type="dataset", revision=self.config_hash)

        # NOTE: Load the dataset again to make sure it's downloaded to the HF cache
        print(f"✅ Found cached dataset at https://huggingface.co/datasets/{repo_name}/tree/{self.config_hash}")
        return load_dataset(repo_name, split=DEFAULT_SPLIT_FOR_CACHED_DATASET, revision=self.config_hash)


class LocalDatasetTransformationCache:
    def __init__(self, config_hash: str, dataset_local_cache_dir: str):
        """Initialize the local cache with a directory path."""
        self.config_hash = config_hash
        self.dataset_local_cache_dir = dataset_local_cache_dir
        os.makedirs(dataset_local_cache_dir, exist_ok=True)

    def get_cache_path(self) -> str:
        """Get the path to the cached dataset."""
        return os.path.join(self.dataset_local_cache_dir, self.config_hash)

    def save_config(self, config_hash: str, dcs: List[DatasetConfig], tc: TokenizerConfig):
        """Save the configuration to a JSON file."""
        config_path = os.path.join(self.get_cache_path(), "config.json")
        os.makedirs(os.path.dirname(config_path), exist_ok=True)

        config_dict = {
            "tokenizer_config": asdict(tc),
            "dataset_configs": [asdict(dc) for dc in dcs],
            "config_hash": config_hash,
        }
        with open(config_path, "w") as f:
            json.dump(config_dict, f, indent=2)

    def load_or_transform_dataset(
        self,
        dcs: List[DatasetConfig],
        tc: TokenizerConfig,
        dataset_skip_cache: bool = False,
    ) -> Dataset:
        """Load dataset from local cache if it exists, otherwise transform and cache it locally."""
        cache_path = self.get_cache_path()

        # Check if the cache exists
        if os.path.exists(cache_path) and not dataset_skip_cache:
            print(f"✅ Found cached dataset at {cache_path}")
            return Dataset.load_from_disk(cache_path, keep_in_memory=True)

        print(f"Cache not found or invalid, transforming datasets...")

        # Transform each dataset
        transformed_datasets = []
        for dc in dcs:
            dataset = get_dataset_v1(dc, tc)
            transformed_datasets.append(dataset)

        # Combine datasets
        combined_dataset = concatenate_datasets(transformed_datasets)
        if dataset_skip_cache:
            return combined_dataset

        # Save to local cache
        combined_dataset.save_to_disk(cache_path)
        self.save_config(self.config_hash, dcs, tc)
        print(f"🚀 Saved transformed dataset to {cache_path}")
        print(f"✅ Found cached dataset at {cache_path}")
        return Dataset.load_from_disk(cache_path, keep_in_memory=True)


def get_cached_dataset(
    dcs: List[DatasetConfig],
    tc: TokenizerConfig,
    hf_entity: Optional[str] = None,
    dataset_local_cache_dir: Optional[str] = None,
    dataset_skip_cache: bool = False,
) -> Dataset:
    if dataset_local_cache_dir is not None:
        cache = LocalDatasetTransformationCache(dataset_local_cache_dir=dataset_local_cache_dir)
    else:
        cache = DatasetTransformationCache(hf_entity=hf_entity)
    return cache.load_or_transform_dataset(dcs, tc, dataset_skip_cache=dataset_skip_cache)


def get_cached_dataset_tulu(
    dataset_mixer_list: List[str],
    dataset_mixer_list_splits: List[str],
    tc: TokenizerConfig,
    dataset_transform_fn: List[str],
    transform_fn_args: List[Dict[str, Any]],
    target_columns: Optional[List[str]] = None,
    dataset_cache_mode: Literal["hf", "local"] = "local",
    dataset_config_hash: Optional[str] = None,
    hf_entity: Optional[str] = None,
    dataset_local_cache_dir: str = "local_dataset_cache",
    dataset_skip_cache: bool = False,
) -> Dataset:
    dcs = []
    if dataset_config_hash is None:
        if len(dataset_mixer_list_splits) == 1:
            print("by default, we will use the same split for all datasets")
            dataset_mixer_list_splits = [dataset_mixer_list_splits[0]] * len(dataset_mixer_list)
        else:
            if len(dataset_mixer_list_splits) != len(dataset_mixer_list):
                raise ValueError(
                    f"dataset_mixer_list_splits length must be the same as dataset_mixer_list: {len(dataset_mixer_list_splits)=} != {len(dataset_mixer_list)=}"
                )
        assert len(dataset_mixer_list) % 2 == 0, f"Data mixer list length is not even: {dataset_mixer_list}"
        for i in range(0, len(dataset_mixer_list), 2):
            dataset_name = dataset_mixer_list[i]
            frac_or_num_samples = dataset_mixer_list[i + 1]
            if "." in frac_or_num_samples:
                frac_or_num_samples = float(frac_or_num_samples)
            else:
                frac_or_num_samples = int(frac_or_num_samples)

            dataset_config = DatasetConfig(
                dataset_name=dataset_name,
                dataset_split=dataset_mixer_list_splits[i],
                dataset_revision="main",
                transform_fn=dataset_transform_fn,
                transform_fn_args=transform_fn_args,
                target_columns=target_columns,
            )
            if frac_or_num_samples > 1.0:
                new_range = int(frac_or_num_samples)
            else:
                new_range = int(frac_or_num_samples * len(dataset_config.dataset))
            dataset_config.update_range(new_range)
            dcs.append(dataset_config)
        dataset_config_hash = compute_config_hash(dcs, tc)
    if dataset_cache_mode == "local":
        cache = LocalDatasetTransformationCache(
            config_hash=dataset_config_hash,
            dataset_local_cache_dir=dataset_local_cache_dir,
        )
    elif dataset_cache_mode == "hf":
        cache = DatasetTransformationCache(config_hash=dataset_config_hash, hf_entity=hf_entity)
    return cache.load_or_transform_dataset(dcs, tc, dataset_skip_cache=dataset_skip_cache)


def test_sft_dpo_same_tokenizer():
    base_to_sft_tc = TokenizerConfig(
        tokenizer_name_or_path="meta-llama/Llama-3.1-8B",
        tokenizer_revision="main",
        chat_template_name="tulu",
    )
    sft_to_dpo_tc = TokenizerConfig(
        tokenizer_name_or_path="allenai/Llama-3.1-Tulu-3-8B-SFT",
        tokenizer_revision="main",
        chat_template_name="tulu",
    )
    dpo_to_rl_tc = TokenizerConfig(
        tokenizer_name_or_path="allenai/Llama-3.1-Tulu-3-8B-DPO",
        tokenizer_revision="main",
        chat_template_name="tulu",
    )

    def equal_tokenizer(tc1, tc2):
        tok1 = tc1.tokenizer
        tok2 = tc2.tokenizer
        assert tok1.vocab_size == tok2.vocab_size, "Vocab size should be the same"
        assert tok1.model_max_length == tok2.model_max_length, "Model max length should be the same"
        assert tok1.is_fast == tok2.is_fast, "is_fast should be the same"
        assert tok1.padding_side == tok2.padding_side, "padding_side should be the same"
        assert tok1.truncation_side == tok2.truncation_side, "truncation_side should be the same"
        assert (
            tok1.clean_up_tokenization_spaces == tok2.clean_up_tokenization_spaces
        ), "clean_up_tokenization_spaces should be the same"
        assert tok1.added_tokens_decoder == tok2.added_tokens_decoder, "added_tokens_decoder should be the same"

    equal_tokenizer(base_to_sft_tc, sft_to_dpo_tc)
    equal_tokenizer(sft_to_dpo_tc, dpo_to_rl_tc)
    equal_tokenizer(base_to_sft_tc, dpo_to_rl_tc)


def test_sft_dpo_same_tokenizer_olmo():
    base_to_sft_tc = TokenizerConfig(
        tokenizer_name_or_path="allenai/OLMo-2-1124-7B",
        tokenizer_revision="main",
        chat_template_name="tulu",
        add_bos=True,
    )
    sft_to_dpo_tc = TokenizerConfig(
        tokenizer_name_or_path="allenai/OLMo-2-1124-7B-SFT",
        tokenizer_revision="main",
        chat_template_name="tulu",
        add_bos=True,
    )
    dpo_to_rl_tc = TokenizerConfig(
        tokenizer_name_or_path="allenai/OLMo-2-1124-7B-DPO",
        tokenizer_revision="main",
        chat_template_name="tulu",
        add_bos=True,
    )
    print(
        "vocab size",
        base_to_sft_tc.tokenizer.vocab_size,
        len(base_to_sft_tc.tokenizer.vocab),
    )

    def equal_tokenizer(tc1, tc2):
        tok1 = tc1.tokenizer
        tok2 = tc2.tokenizer
        assert tok1.vocab_size == tok2.vocab_size, "Vocab size should be the same"
        assert tok1.model_max_length == tok2.model_max_length, "Model max length should be the same"
        assert tok1.is_fast == tok2.is_fast, "is_fast should be the same"
        assert tok1.padding_side == tok2.padding_side, "padding_side should be the same"
        assert tok1.truncation_side == tok2.truncation_side, "truncation_side should be the same"
        assert (
            tok1.clean_up_tokenization_spaces == tok2.clean_up_tokenization_spaces
        ), "clean_up_tokenization_spaces should be the same"
        assert tok1.added_tokens_decoder == tok2.added_tokens_decoder, "added_tokens_decoder should be the same"

    equal_tokenizer(base_to_sft_tc, sft_to_dpo_tc)
    equal_tokenizer(sft_to_dpo_tc, dpo_to_rl_tc)
    equal_tokenizer(base_to_sft_tc, dpo_to_rl_tc)


def test_config_hash_different():
    """Test that different configurations produce different hashes."""
    tc = TokenizerConfig(
        tokenizer_name_or_path="meta-llama/Llama-3.1-8B",
        tokenizer_revision="main",
        chat_template_name="tulu",
    )

    dcs1 = [
        DatasetConfig(
            dataset_name="allenai/tulu-3-sft-personas-algebra",
            dataset_split="train",
            dataset_revision="main",
            transform_fn=["sft_tokenize_v1"],
            transform_fn_args={},
        )
    ]

    dcs2 = [
        DatasetConfig(
            dataset_name="allenai/tulu-3-sft-personas-algebra",
            dataset_split="train",
            dataset_revision="main",
            transform_fn=["sft_tokenize_mask_out_prompt_v1"],
            transform_fn_args={},
        )
    ]
    hash1 = compute_config_hash(dcs1, tc)
    hash2 = compute_config_hash(dcs2, tc)
    assert hash1 != hash2, "Different configs should have different hashes"


def test_get_cached_dataset_tulu_sft():
    tc = TokenizerConfig(
        tokenizer_name_or_path="meta-llama/Llama-3.1-8B",
        tokenizer_revision="main",
        use_fast=True,
        chat_template_name="tulu",
        add_bos=False,
    )
    dataset_mixer_list = ["allenai/tulu-3-sft-mixture", "1.0"]
    dataset_mixer_list_splits = ["train"]
    dataset_transform_fn = ["sft_tulu_tokenize_and_truncate_v1", "sft_tulu_filter_v1"]

    # our standard tulu setting
    transform_fn_args = [
        {"max_seq_length": 4096},
        {},
    ]
    dataset = get_cached_dataset_tulu(
        dataset_mixer_list,
        dataset_mixer_list_splits,
        tc,
        dataset_transform_fn,
        transform_fn_args,
        TOKENIZED_SFT_DATASET_KEYS,
        dataset_skip_cache=True,
    )

    gold_tokenized_dataset = load_dataset("allenai/dataset-mix-cached", split="train", revision="61ac38e052")
    assert len(dataset) == len(gold_tokenized_dataset)
    for i in range(len(dataset)):
        assert dataset[i]["input_ids"] == gold_tokenized_dataset[i]["input_ids"]
    return True


def test_get_cached_dataset_tulu_preference():
    tc = TokenizerConfig(
        tokenizer_name_or_path="allenai/Llama-3.1-Tulu-3-8B-SFT",
        tokenizer_revision="main",
        use_fast=False,
        chat_template_name="tulu",
        add_bos=False,
    )
    dataset_mixer_list = ["allenai/llama-3.1-tulu-3-8b-preference-mixture", "1.0"]
    dataset_mixer_list_splits = ["train"]
    dataset_transform_fn = [
        "preference_tulu_tokenize_and_truncate_v1",
        "preference_tulu_filter_v1",
    ]
    transform_fn_args = [
        {"max_seq_length": 2048},
        {},
    ]
    dataset = get_cached_dataset_tulu(
        dataset_mixer_list,
        dataset_mixer_list_splits,
        tc,
        dataset_transform_fn,
        transform_fn_args,
        TOKENIZED_PREFERENCE_DATASET_KEYS,
        dataset_skip_cache=True,
    )
    gold_tokenized_dataset = load_dataset("allenai/dataset-mix-cached", split="train", revision="9415479293")
    assert len(dataset) == len(gold_tokenized_dataset)
    for i in range(len(dataset)):
        assert dataset[i]["chosen_input_ids"] == gold_tokenized_dataset[i]["chosen_input_ids"]
    return True


def test_get_cached_dataset_tulu_rlvr():
    tc = TokenizerConfig(
        tokenizer_name_or_path="allenai/Llama-3.1-Tulu-3-8B-DPO",
        tokenizer_revision="main",
        use_fast=False,
        chat_template_name="tulu",
        add_bos=False,
    )
    dataset_mixer_list = ["allenai/RLVR-GSM-MATH-IF-Mixed-Constraints", "1.0"]
    dataset_mixer_list_splits = ["train"]
    dataset_transform_fn = ["rlvr_tokenize_v1", "rlvr_filter_v1"]
    transform_fn_args = [
        {},
        {
            "max_token_length": 2048,
            "max_prompt_token_length": 2048,
        },
    ]
    # allenai/dataset-mix-cached/tree/0ff0043e56
    dataset = get_cached_dataset_tulu(
        dataset_mixer_list,
        dataset_mixer_list_splits,
        tc,
        dataset_transform_fn,
        transform_fn_args,
        dataset_skip_cache=True,
    )
    gold_tokenized_dataset = load_dataset("allenai/dataset-mix-cached", split="train", revision="0ff0043e56")
    assert len(dataset) == len(gold_tokenized_dataset)
    for i in range(len(dataset)):
        assert dataset[i][INPUT_IDS_PROMPT_KEY] == gold_tokenized_dataset[i][INPUT_IDS_PROMPT_KEY]
    return True


if __name__ == "__main__":
    test_sft_dpo_same_tokenizer()
    test_sft_dpo_same_tokenizer_olmo()
    test_config_hash_different()
    # test_get_cached_dataset_tulu_sft() # takes a long time to run
    # test_get_cached_dataset_tulu_preference() # takes a long time to run
    # test_get_cached_dataset_tulu_rlvr() # takes ~ 30 seconds
    print("All tests passed!")<|MERGE_RESOLUTION|>--- conflicted
+++ resolved
@@ -1208,14 +1208,7 @@
     "sft_tulu_filter_v1": (sft_tulu_filter_v1, "filter"),
     "preference_tokenize_v1": (preference_tokenize_v1, "map"),
     "preference_filter_v1": (preference_filter_v1, "filter"),
-<<<<<<< HEAD
-    "preference_tulu_tokenize_and_truncate_v1": (
-        preference_tulu_tokenize_and_truncate_v1,
-        "map",
-    ),
-=======
     "preference_tulu_tokenize_and_truncate_v1": (preference_tulu_tokenize_and_truncate_v1_2, "map"),
->>>>>>> 82632ddc
     "preference_tulu_filter_v1": (preference_tulu_filter_v1, "filter"),
     "rlvr_tokenize_v1": (rlvr_tokenize_v2, "map"),
     "rlvr_filter_v1": (rlvr_filter_v1, "filter"),
