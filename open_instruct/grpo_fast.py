--- conflicted
+++ resolved
@@ -507,12 +507,9 @@
                 self.gs_checkpoint_state_dir = f"{self.gs_bucket_path}/{beaker_users}/{checkpoint_dir_name}"
             else:
                 self.gs_checkpoint_state_dir = f"{self.gs_bucket_path}/{checkpoint_dir_name}"
-<<<<<<< HEAD
-=======
             # On GCP, all checkpointing must happen on filestore.
             # TODO(finbarrtimbers): Chanage this so we can checkpoint to GCS.
             # TODO(finbarrtimbers): Move this logic to mason.py once we refactor config.
->>>>>>> c4c1b1c8
             if not checkpoint_dir_name.startswith("/filestore"):
                 self.checkpoint_state_dir = f"/filestore{self.checkpoint_state_dir}"
 
@@ -1365,26 +1362,10 @@
                         # We also clamp the KL loss to avoid numerical instability
                         # https://chatgpt.com/share/679d0ed9-8f48-8011-926e-e274b15ae8ae
                         ref_logprobs_diff = (mb_new_logprobs - mb_ref_logprob).clamp(-40.0, 40.0)
-<<<<<<< HEAD
-                        kl1 = ref_logprobs_diff
-                        kl2 = (ref_logprobs_diff) ** 2 / 2
-                        kl3 = torch.expm1(-ref_logprobs_diff) + ref_logprobs_diff  # this is more numerically stable
-                        kl4 = ratio * ref_logprobs_diff
-                        if args.kl_estimator == "kl1":
-                            kl = kl1
-                        elif args.kl_estimator == "kl2":
-                            kl = kl2
-                        elif args.kl_estimator == "kl3":
-                            kl = kl3
-                        elif args.kl_estimator == "kl4":
-                            kl = kl4
-                   
-                    if args.sequence_parallel_size == 1:
-=======
                         kl_4BT = estimate_kl(ref_logprobs_diff, ratio)
                         kl = kl_4BT[args.kl_estimator]
                         # grpo change: directly subtract KL in loss (add)
->>>>>>> c4c1b1c8
+                    if args.sequence_parallel_size == 1:
                         loss = masked_mean(
                             pg_loss_max + (args.beta * kl),
                             mb_response_masks_bool,
@@ -1417,29 +1398,13 @@
                         self.model.step()
                     local_step += 1
                     with torch.no_grad():
-<<<<<<< HEAD
                         if args.sequence_parallel_size == 1:
                             if args.load_ref_policy:
-                                kl1_stats[i] = masked_mean(
-                                    kl1, mb_response_masks_bool, args.masked_mean_axis, args.masked_mean_denominator
+                                # NOTE: in packed implementation, kl calculation are averages over response tokens
+                                kl_stats_4M[:, i] = masked_mean(
+                                    kl_4BT, mb_response_masks_bool, args.masked_mean_axis, args.masked_mean_denominator
                                 ).float()
-                                kl2_stats[i] = masked_mean(
-                                    kl2, mb_response_masks_bool, args.masked_mean_axis, args.masked_mean_denominator
-                                ).float()
-                                kl3_stats[i] = masked_mean(
-                                    kl3, mb_response_masks_bool, args.masked_mean_axis, args.masked_mean_denominator
-                                ).float()
-                                kl4_stats[i] = masked_mean(
-                                    kl4, mb_response_masks_bool, args.masked_mean_axis, args.masked_mean_denominator
-                                ).float()
-                                if args.kl_estimator == "kl1":
-                                    kl_loss_stats[i] = kl1_stats[i] * args.beta
-                                elif args.kl_estimator == "kl2":
-                                    kl_loss_stats[i] = kl2_stats[i] * args.beta
-                                elif args.kl_estimator == "kl3":
-                                    kl_loss_stats[i] = kl3_stats[i] * args.beta
-                                elif args.kl_estimator == "kl4":
-                                    kl_loss_stats[i] = kl4_stats[i] * args.beta
+                                kl_loss_stats[i] = kl_stats_4M[args.kl_estimator, i] * args.beta
                             pg_clipfrac_stats[i] = masked_mean(
                                 (pg_losses2 > pg_losses).float(),
                                 mb_response_masks_bool,
@@ -1480,19 +1445,9 @@
                                 else:
                                     return torch.tensor(0.0, device=local_stats_sum.device)
                             if args.load_ref_policy:
-                                kl1_stats[i] = gather_mean_stats(kl1, mb_response_masks_bool)
-                                kl2_stats[i] = gather_mean_stats(kl2, mb_response_masks_bool)
-                                kl3_stats[i] = gather_mean_stats(kl3, mb_response_masks_bool)
-                                kl4_stats[i] = gather_mean_stats(kl4, mb_response_masks_bool)
-                                # multiply by beta
-                                if args.kl_estimator == "kl1":
-                                    kl_loss_stats[i] = kl1_stats[i] * args.beta
-                                elif args.kl_estimator == "kl2":
-                                    kl_loss_stats[i] = kl2_stats[i] * args.beta
-                                elif args.kl_estimator == "kl3":
-                                    kl_loss_stats[i] = kl3_stats[i] * args.beta
-                                elif args.kl_estimator == "kl4":
-                                    kl_loss_stats[i] = kl4_stats[i] * args.beta
+                                for j in range(4):
+                                    kl_stats_4M[j, i] = gather_mean_stats(kl_4BT[j], mb_response_masks_bool)
+                                kl_loss_stats[i] = kl_stats_4M[args.kl_estimator, i] * args.beta
                             pg_clipfrac_stats[i] = gather_mean_stats(
                                 (pg_losses2 > pg_losses).float(), mb_response_masks_bool
                             )
@@ -1501,33 +1456,6 @@
                             ratio_stats[i] = gather_mean_stats(ratio, mb_response_masks_bool)
                             if args.record_entropy:
                                 entropy_stats[i] = gather_mean_stats(mb_entropy, mb_response_masks_bool)
-=======
-                        if args.load_ref_policy:
-                            # NOTE: in packed implementation, kl calculation are averages over response tokens
-                            kl_stats_4M[:, i] = masked_mean(
-                                kl_4BT, mb_response_masks_bool, args.masked_mean_axis, args.masked_mean_denominator
-                            ).float()
-                            kl_loss_stats[i] = kl_stats_4M[args.kl_estimator, i] * args.beta
-                        pg_clipfrac_stats[i] = masked_mean(
-                            (pg_losses2 > pg_losses).float(),
-                            mb_response_masks_bool,
-                            args.masked_mean_axis,
-                            args.masked_mean_denominator,
-                        )
-                        pg_loss_stats[i] = masked_mean(
-                            pg_loss_max, mb_response_masks_bool, args.masked_mean_axis, args.masked_mean_denominator
-                        )
-                        loss_stats[i] = loss
-                        ratio_stats[i] = masked_mean(
-                            ratio, mb_response_masks_bool, args.masked_mean_axis, args.masked_mean_denominator
-                        )
-                        if args.record_entropy:
-                            # Calculate entropy statistics
-                            entropy_stats[i] = masked_mean(
-                                mb_entropy, mb_response_masks_bool, args.masked_mean_axis, args.masked_mean_denominator
-                            ).float()
-
->>>>>>> c4c1b1c8
             with torch.no_grad():
                 if args.load_ref_policy:
                     for j in range(4):
