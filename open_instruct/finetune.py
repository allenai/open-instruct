--- conflicted
+++ resolved
@@ -100,7 +100,9 @@
     )
     config_name: Optional[str] = field(
         default=None,
-        metadata={"help": "Pretrained config name or path if not the same as model_name"},
+        metadata={
+            "help": "Pretrained config name or path if not the same as model_name"
+        },
     )
     use_flash_attn: bool = field(
         default=True,
@@ -108,7 +110,9 @@
     )
     model_revision: Optional[str] = field(
         default=None,
-        metadata={"help": "The specific model version to use (can be a branch name, tag name or commit id)."},
+        metadata={
+            "help": "The specific model version to use (can be a branch name, tag name or commit id)."
+        },
     )
     low_cpu_mem_usage: bool = field(
         default=False,
@@ -128,15 +132,22 @@
         default=None,
         metadata={"help": "A dictionary of datasets (local or HF) to sample from."},
     )
-    dataset_mixer_list: List[str] = field(default_factory=lambda: ["allenai/tulu-3-sft-personas-algebra", "1.0"])
+    dataset_mixer_list: List[str] = field(
+        default_factory=lambda: ["allenai/tulu-3-sft-personas-algebra", "1.0"]
+    )
     """A list of datasets (local or HF) to sample from."""
     dataset_mixer_list_splits: List[str] = field(default_factory=lambda: ["train"])
     """The dataset splits to use for training"""
     dataset_transform_fn: list[str] = field(
-        default_factory=lambda: ["sft_tulu_tokenize_and_truncate_v1", "sft_tulu_filter_v1"]
+        default_factory=lambda: [
+            "sft_tulu_tokenize_and_truncate_v1",
+            "sft_tulu_filter_v1",
+        ]
     )
     """The list of transform functions to apply to the dataset."""
-    dataset_target_columns: List[str] = field(default_factory=lambda: TOKENIZED_SFT_DATASET_KEYS)
+    dataset_target_columns: List[str] = field(
+        default_factory=lambda: TOKENIZED_SFT_DATASET_KEYS
+    )
     """The columns to use for the dataset."""
     dataset_cache_mode: Literal["hf", "local"] = "local"
     """The mode to use for caching the dataset."""
@@ -152,7 +163,9 @@
     )
     dataset_config_name: Optional[str] = field(
         default=None,
-        metadata={"help": "The configuration name of the dataset to use (via the datasets library)."},
+        metadata={
+            "help": "The configuration name of the dataset to use (via the datasets library)."
+        },
     )
     max_train_samples: Optional[int] = field(
         default=None,
@@ -182,11 +195,15 @@
     )
     clip_grad_norm: float = field(
         default=-1,
-        metadata={"help": "Clip gradient norm. Not compatible with deepspeed (use deepspeed config instead)."},
+        metadata={
+            "help": "Clip gradient norm. Not compatible with deepspeed (use deepspeed config instead)."
+        },
     )
     gradient_accumulation_steps: int = field(
         default=1,
-        metadata={"help": "Number of updates steps to accumulate before performing a backward/update pass."},
+        metadata={
+            "help": "Number of updates steps to accumulate before performing a backward/update pass."
+        },
     )
     learning_rate: float = field(
         default=2e-5,
@@ -194,7 +211,9 @@
     )
     logging_steps: Optional[int] = field(
         default=None,
-        metadata={"help": "Log the training loss and learning rate every logging_steps steps."},
+        metadata={
+            "help": "Log the training loss and learning rate every logging_steps steps."
+        },
     )
     lora_rank: int = field(
         default=64,
@@ -228,7 +247,9 @@
     )
     output_dir: str = field(
         default="output/",
-        metadata={"help": "The output directory where the model predictions and checkpoints will be written."},
+        metadata={
+            "help": "The output directory where the model predictions and checkpoints will be written."
+        },
     )
     per_device_train_batch_size: int = field(
         default=8,
@@ -236,15 +257,21 @@
     )
     use_lora: bool = field(
         default=False,
-        metadata={"help": "If True, will use LORA (low-rank parameter-efficient training) to train the model."},
+        metadata={
+            "help": "If True, will use LORA (low-rank parameter-efficient training) to train the model."
+        },
     )
     use_qlora: bool = field(
         default=False,
-        metadata={"help": "Use qLoRA training - initializes model in quantized form. Not compatible with deepspeed."},
+        metadata={
+            "help": "Use qLoRA training - initializes model in quantized form. Not compatible with deepspeed."
+        },
     )
     use_8bit_optimizer: bool = field(
         default=False,
-        metadata={"help": "Use 8bit optimizer from bitsandbytes. Not compatible with deepspeed."},
+        metadata={
+            "help": "Use 8bit optimizer from bitsandbytes. Not compatible with deepspeed."
+        },
     )
     warmup_ratio: float = field(
         default=0.03,
@@ -283,11 +310,15 @@
     )
     save_to_hub: Optional[str] = field(
         default=None,
-        metadata={"help": "Save the model to the Hub under this name. E.g allenai/your-model"},
+        metadata={
+            "help": "Save the model to the Hub under this name. E.g allenai/your-model"
+        },
     )
     gradient_checkpointing: bool = field(
         default=False,
-        metadata={"help": "Turn on gradient checkpointing. Saves memory but slows training."},
+        metadata={
+            "help": "Turn on gradient checkpointing. Saves memory but slows training."
+        },
     )
     use_liger_kernel: bool = field(
         default=False,
@@ -295,7 +326,9 @@
     )
     max_train_steps: Optional[int] = field(
         default=None,
-        metadata={"help": "If set, overrides the number of training steps. Otherwise, num_train_epochs is used."},
+        metadata={
+            "help": "If set, overrides the number of training steps. Otherwise, num_train_epochs is used."
+        },
     )
     seed: int = field(
         default=42,
@@ -309,7 +342,9 @@
     )
     keep_last_n_checkpoints: int = field(
         default=3,
-        metadata={"help": "How many checkpoints to keep in the output directory. -1 for all."},
+        metadata={
+            "help": "How many checkpoints to keep in the output directory. -1 for all."
+        },
     )
     fused_optimizer: bool = field(
         default=True,
@@ -365,16 +400,30 @@
     def __post_init__(self):
         if self.reduce_loss not in ["mean", "sum"]:
             raise ValueError("reduce_loss must be either 'mean' or 'sum'")
-        if self.dataset_name is None and self.dataset_mixer is None and self.dataset_mixer_list is None:
-            raise ValueError("Need either a dataset name, dataset mixer, or dataset mixer list.")
         if (
-            (self.dataset_name is not None and (self.dataset_mixer is not None or self.dataset_mixer_list is not None))
+            self.dataset_name is None
+            and self.dataset_mixer is None
+            and self.dataset_mixer_list is None
+        ):
+            raise ValueError(
+                "Need either a dataset name, dataset mixer, or dataset mixer list."
+            )
+        if (
+            (
+                self.dataset_name is not None
+                and (
+                    self.dataset_mixer is not None
+                    or self.dataset_mixer_list is not None
+                )
+            )
             or (self.dataset_name is not None)
             or (self.dataset_mixer is not None and self.dataset_mixer_list is not None)
         ):
             raise ValueError("Cannot provide two dataset selection mechanisms.")
         if self.try_launch_beaker_eval_jobs and not self.push_to_hub:
-            raise ValueError("Cannot launch Beaker evaluation jobs without pushing to the Hub.")
+            raise ValueError(
+                "Cannot launch Beaker evaluation jobs without pushing to the Hub."
+            )
 
 
 def main(args: FlatArguments, tc: TokenizerConfig):
@@ -398,11 +447,18 @@
 
     # ------------------------------------------------------------
     # Setup tokenizer
-    tc.tokenizer_revision = args.model_revision if tc.tokenizer_revision is None else tc.tokenizer_revision
+    tc.tokenizer_revision = (
+        args.model_revision if tc.tokenizer_revision is None else tc.tokenizer_revision
+    )
     tc.tokenizer_name_or_path = (
-        args.model_name_or_path if tc.tokenizer_name_or_path is None else tc.tokenizer_name_or_path
-    )
-    if tc.tokenizer_revision != args.model_revision and tc.tokenizer_name_or_path != args.model_name_or_path:
+        args.model_name_or_path
+        if tc.tokenizer_name_or_path is None
+        else tc.tokenizer_name_or_path
+    )
+    if (
+        tc.tokenizer_revision != args.model_revision
+        and tc.tokenizer_name_or_path != args.model_name_or_path
+    ):
         # Warn user if tokenizer and model use different revisions; this is an unusual
         # use case.
         warning = f"""Requested tokenizer revision `{tc.tokenizer_revision=}` is different
@@ -413,19 +469,16 @@
 
     # ------------------------------------------------------------
     # Set up runtime variables
-<<<<<<< HEAD
     now = datetime.now().strftime("%m%d%Y%H%M%S")
     args.run_name = f"{args.exp_name}__{args.seed}__{now}"
-    args.output_dir = os.path.join(args.output_dir, args.run_name)
-=======
-    args.run_name = f"{args.exp_name}__{args.seed}__{int(time.time())}"
     if not args.do_not_randomize_output_dir:
         args.output_dir = os.path.join(args.output_dir, args.run_name)
     logger.info("using the output directory: %s", args.output_dir)
->>>>>>> dd8dbb59
     args.dataset_local_cache_dir = os.path.abspath(args.dataset_local_cache_dir)
     if is_beaker_job():
-        args.dataset_local_cache_dir = "/weka/oe-adapt-default/allennlp/deletable_open_instruct_dataset_cache"
+        args.dataset_local_cache_dir = (
+            "/weka/oe-adapt-default/allennlp/deletable_open_instruct_dataset_cache"
+        )
     if args.push_to_hub and accelerator.is_main_process:
         if args.hf_repo_id is None:  # auto-generate one
             args.hf_repo_id = "open_instruct_dev"
@@ -436,7 +489,9 @@
         args.hf_repo_id = f"{args.hf_entity}/{args.hf_repo_id}"
         if args.hf_repo_revision is None:
             args.hf_repo_revision = args.run_name
-        args.hf_repo_url = f"https://huggingface.co/{args.hf_repo_id}/tree/{args.hf_repo_revision}"
+        args.hf_repo_url = (
+            f"https://huggingface.co/{args.hf_repo_id}/tree/{args.hf_repo_revision}"
+        )
         if is_beaker_job():
             beaker_config = maybe_get_beaker_config()
 
@@ -495,7 +550,9 @@
     accelerator.wait_for_everyone()
 
     if args.dataset_mixer is not None:
-        args.dataset_mixer_list = [item for pair in args.dataset_mixer.items() for item in pair]
+        args.dataset_mixer_list = [
+            item for pair in args.dataset_mixer.items() for item in pair
+        ]
     with accelerator.main_process_first():
         transform_fn_args = [
             {"max_seq_length": args.max_seq_length},
@@ -559,13 +616,17 @@
                 quantization_config=bnb_config,
                 device_map=device_map,
                 torch_dtype=torch.bfloat16,
-                attn_implementation="flash_attention_2" if args.use_flash_attn else "eager",
+                attn_implementation=(
+                    "flash_attention_2" if args.use_flash_attn else "eager"
+                ),
             )
         elif args.use_liger_kernel:
             from liger_kernel.transformers import AutoLigerKernelForCausalLM
 
             fused_linear_cross_entropy = args.reduce_loss == "mean"
-            logger.info(f"Attempting to apply liger-kernel. {fused_linear_cross_entropy=}")
+            logger.info(
+                f"Attempting to apply liger-kernel. {fused_linear_cross_entropy=}"
+            )
 
             # Supported models: https://github.com/linkedin/Liger-Kernel/blob/main/src/liger_kernel/transformers/monkey_patch.py#L948
             model = AutoLigerKernelForCausalLM.from_pretrained(
@@ -588,7 +649,9 @@
                 trust_remote_code=tc.trust_remote_code,
                 low_cpu_mem_usage=args.low_cpu_mem_usage,
                 torch_dtype=torch.bfloat16,
-                attn_implementation="flash_attention_2" if args.use_flash_attn else "eager",
+                attn_implementation=(
+                    "flash_attention_2" if args.use_flash_attn else "eager"
+                ),
             )
     else:
         logger.info("Training new model from scratch")
@@ -611,7 +674,9 @@
 
     if args.use_lora:
         if args.use_qlora:
-            model = prepare_model_for_kbit_training(model, use_gradient_checkpointing=args.gradient_checkpointing)
+            model = prepare_model_for_kbit_training(
+                model, use_gradient_checkpointing=args.gradient_checkpointing
+            )
 
         logger.info("Initializing LORA model...")
         peft_config = LoraConfig(
@@ -639,7 +704,9 @@
     train_dataloader = DataLoader(
         train_dataset,
         shuffle=True,
-        collate_fn=DataCollatorForSeq2Seq(tokenizer=tokenizer, model=model, padding="longest"),
+        collate_fn=DataCollatorForSeq2Seq(
+            tokenizer=tokenizer, model=model, padding="longest"
+        ),
         batch_size=args.per_device_train_batch_size,
     )
 
@@ -648,11 +715,19 @@
     no_decay = ["bias", "layer_norm.weight"]
     optimizer_grouped_parameters = [
         {
-            "params": [p for n, p in model.named_parameters() if not any(nd in n for nd in no_decay)],
+            "params": [
+                p
+                for n, p in model.named_parameters()
+                if not any(nd in n for nd in no_decay)
+            ],
             "weight_decay": args.weight_decay,
         },
         {
-            "params": [p for n, p in model.named_parameters() if any(nd in n for nd in no_decay)],
+            "params": [
+                p
+                for n, p in model.named_parameters()
+                if any(nd in n for nd in no_decay)
+            ],
             "weight_decay": 0.0,
         },
     ]
@@ -674,7 +749,9 @@
 
     # Scheduler and math around the number of training steps.
     overrode_max_train_steps = False
-    num_update_steps_per_epoch = math.ceil(len(train_dataloader) / args.gradient_accumulation_steps)
+    num_update_steps_per_epoch = math.ceil(
+        len(train_dataloader) / args.gradient_accumulation_steps
+    )
     if args.max_train_steps is None:
         args.max_train_steps = args.num_train_epochs * num_update_steps_per_epoch
         overrode_max_train_steps = True
@@ -692,7 +769,9 @@
     # num_training_steps by num_processes so that the total number of
     # updates matches the num_training_steps.
     num_training_steps_for_scheduler = (
-        args.max_train_steps if overrode_max_train_steps else args.max_train_steps * accelerator.num_processes
+        args.max_train_steps
+        if overrode_max_train_steps
+        else args.max_train_steps * accelerator.num_processes
     )
     lr_scheduler = get_scheduler(
         name=args.lr_scheduler_type,
@@ -706,7 +785,9 @@
     )
 
     # We need to recalculate our total training steps as the size of the training dataloader may have changed.
-    num_update_steps_per_epoch = math.ceil(len(train_dataloader) / args.gradient_accumulation_steps)
+    num_update_steps_per_epoch = math.ceil(
+        len(train_dataloader) / args.gradient_accumulation_steps
+    )
     if overrode_max_train_steps:
         args.max_train_steps = args.num_train_epochs * num_update_steps_per_epoch
     # Afterwards we recalculate our number of training epochs
@@ -718,16 +799,26 @@
         checkpointing_steps = int(checkpointing_steps)
 
     # Train!
-    total_batch_size = args.per_device_train_batch_size * accelerator.num_processes * args.gradient_accumulation_steps
+    total_batch_size = (
+        args.per_device_train_batch_size
+        * accelerator.num_processes
+        * args.gradient_accumulation_steps
+    )
     logger.info("***** Running training *****")
     logger.info(f"  Num examples = {len(train_dataset)}")
     logger.info(f"  Num Epochs = {args.num_train_epochs}")
-    logger.info(f"  Instantaneous batch size per device = {args.per_device_train_batch_size}")
-    logger.info(f"  Total train batch size (w. parallel, distributed & accumulation) = {total_batch_size}")
+    logger.info(
+        f"  Instantaneous batch size per device = {args.per_device_train_batch_size}"
+    )
+    logger.info(
+        f"  Total train batch size (w. parallel, distributed & accumulation) = {total_batch_size}"
+    )
     logger.info(f"  Gradient Accumulation steps = {args.gradient_accumulation_steps}")
     logger.info(f"  Total optimization steps = {args.max_train_steps}")
     # Only show the progress bar once on each machine.
-    progress_bar = tqdm(range(args.max_train_steps), disable=not accelerator.is_local_main_process)
+    progress_bar = tqdm(
+        range(args.max_train_steps), disable=not accelerator.is_local_main_process
+    )
     completed_steps = 0
     starting_epoch = 0
 
@@ -746,7 +837,10 @@
             completed_steps = starting_epoch * num_update_steps_per_epoch
         else:
             # need to multiply `gradient_accumulation_steps` to reflect real steps
-            resume_step = int(training_difference.replace("step_", "")) * args.gradient_accumulation_steps
+            resume_step = (
+                int(training_difference.replace("step_", ""))
+                * args.gradient_accumulation_steps
+            )
             starting_epoch = resume_step // len(train_dataloader)
             completed_steps = resume_step // args.gradient_accumulation_steps
             resume_step -= starting_epoch * len(train_dataloader)
@@ -755,7 +849,9 @@
     # update the progress_bar if load from checkpoint
     progress_bar.update(completed_steps)
     local_total_tokens = torch.tensor(0, dtype=torch.int64, device=accelerator.device)
-    total_token_including_padding = torch.tensor(0, dtype=torch.int64, device=accelerator.device)
+    total_token_including_padding = torch.tensor(
+        0, dtype=torch.int64, device=accelerator.device
+    )
     start_time = time.time()
     skipped_batches = False
     for epoch in range(starting_epoch, args.num_train_epochs):
@@ -765,7 +861,9 @@
         total_aux_loss = 0
         if last_checkpoint_path and resume_step is not None and not skipped_batches:
             # We skip the first `n` batches in the dataloader when resuming from a checkpoint.
-            active_dataloader = accelerator.skip_first_batches(train_dataloader, resume_step)
+            active_dataloader = accelerator.skip_first_batches(
+                train_dataloader, resume_step
+            )
             # Only perform this skip once
             skipped_batches = True
         else:
@@ -829,12 +927,16 @@
                         / args.logging_steps
                     )
                     total_tokens = accelerator.gather(local_total_tokens).sum().item()
-                    total_tokens_including_padding = accelerator.gather(total_token_including_padding).sum().item()
+                    total_tokens_including_padding = (
+                        accelerator.gather(total_token_including_padding).sum().item()
+                    )
                     metrics_to_log = {
                         "learning_rate": lr_scheduler.get_last_lr()[0],
                         "train_loss": avg_loss,
                         "total_tokens": total_tokens,
-                        "per_device_tps": total_tokens / accelerator.num_processes / (time.time() - start_time),
+                        "per_device_tps": total_tokens
+                        / accelerator.num_processes
+                        / (time.time() - start_time),
                         "total_tokens_including_padding": total_tokens_including_padding,
                         "per_device_tps_including_padding": total_tokens_including_padding
                         / accelerator.num_processes
@@ -876,11 +978,15 @@
                             ),
                             "w",
                         ) as f:
-                            f.write("COMPLETED")  # annoyingly, empty files arent uploaded by beaker.
+                            f.write(
+                                "COMPLETED"
+                            )  # annoyingly, empty files arent uploaded by beaker.
                         if (
                             accelerator.is_local_main_process
                         ):  # TODO: in mason local model this is gonna error out if using something like output/test; because mason used the same shared file ssytem.
-                            clean_last_n_checkpoints(args.output_dir, args.keep_last_n_checkpoints)
+                            clean_last_n_checkpoints(
+                                args.output_dir, args.keep_last_n_checkpoints
+                            )
                         accelerator.wait_for_everyone()
 
                 if completed_steps >= args.max_train_steps:
@@ -893,10 +999,14 @@
             accelerator.save_state(output_dir)
             # use this to mark the checkpoint as completely saved, to avoid restoring from garbled checkpoints
             with open(
-                os.path.join(get_last_checkpoint_path(args, incomplete=True), "COMPLETED"),
+                os.path.join(
+                    get_last_checkpoint_path(args, incomplete=True), "COMPLETED"
+                ),
                 "w",
             ) as f:
-                f.write("COMPLETED")  # annoyingly, empty files arent uploaded by beaker.
+                f.write(
+                    "COMPLETED"
+                )  # annoyingly, empty files arent uploaded by beaker.
             if accelerator.is_local_main_process:
                 clean_last_n_checkpoints(args.output_dir, args.keep_last_n_checkpoints)
             accelerator.wait_for_everyone()
@@ -923,7 +1033,11 @@
     ):
         shutil.copytree(args.output_dir, "/output", dirs_exist_ok=True)
 
-    if is_beaker_job() and accelerator.is_main_process and args.try_launch_beaker_eval_jobs:
+    if (
+        is_beaker_job()
+        and accelerator.is_main_process
+        and args.try_launch_beaker_eval_jobs
+    ):
         launch_ai2_evals_on_weka(
             path=args.output_dir,
             leaderboard_name=args.hf_repo_revision,
