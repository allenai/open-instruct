--- conflicted
+++ resolved
@@ -80,12 +80,8 @@
 from transformers import AutoModelForCausalLM, PreTrainedModel, PreTrainedTokenizer, get_scheduler
 from transformers.integrations import HfDeepSpeedConfig
 
-<<<<<<< HEAD
 import wandb
-from open_instruct import vllm_utils3
-=======
 from open_instruct import logger_utils, vllm_utils3
->>>>>>> 8997c30b
 from open_instruct.dataset_transformation import (
     GROUND_TRUTHS_KEY,
     INPUT_IDS_PROMPT_KEY,
