--- conflicted
+++ resolved
@@ -1453,13 +1453,7 @@
     all_queries = []
     all_ground_truths = []
     all_datasets = []
-<<<<<<< HEAD
-    successful_engines = 0
-    failed_engines = []
-
-=======
     all_raw_queries = []
->>>>>>> c76471b3
     for i in tqdm(
         range(num_prompts),
         total=num_prompts,
@@ -1470,29 +1464,6 @@
         result = inference_results_Q.get(timeout=timeout)
         if isinstance(result, ShutdownSentinel):
             return result, None
-<<<<<<< HEAD
-        dataset_indices = result.dataset_index
-        if dataset_indices is None:
-            raise RuntimeError(f"Dataset indices is None for result {i}")
-
-        expected_responses = len(dataset_indices) * generation_config.n
-        assert len(result.responses) == expected_responses, (
-            f"Mismatch: number of responses ({len(result.responses)}) "
-            f"doesn't match expected ({expected_responses}) for result {i}"
-            f". {generation_config.n=}"
-            f", {len(dataset_indices)=}"
-        )
-
-        batch_queries = []
-        batch_ground_truths = []
-        batch_datasets = []
-        for dataset_idx in dataset_indices:
-            query, ground_truth, dataset = pending_queries_map.pop(dataset_idx)
-            batch_queries.append(query)
-            batch_ground_truths.append(ground_truth)
-            batch_datasets.append(dataset)
-=======
-
         # Validate that each individual result has the expected number of responses
         assert len(result.responses) == generation_config.n, (
             f"Mismatch: individual prompt result has {len(result.responses)} responses "
@@ -1501,7 +1472,6 @@
         )
 
         query, ground_truth, dataset, raw_query = pending_queries_map.pop(result.dataset_index)
->>>>>>> c76471b3
 
         results.append(result)
         all_queries.append(query)
@@ -1513,10 +1483,7 @@
         logger.error("[Data Preparation Thread] No results collected from any engine")
         raise Empty("No results from any engine")
 
-    if failed_engines:
-        logger.warning(
-            f"[Data Preparation Thread] Successfully collected from {successful_engines}/{args.vllm_num_engines} engines. Failed engines: {failed_engines}"
-        )
+    # No engine-level aggregation here; this function processes individual results
 
     # Combine all results into a single GenerationResult
     combined_responses = []
@@ -1543,8 +1510,6 @@
         combined_tool_runtimes.extend(result.request_info.tool_runtimes)
         combined_tool_calleds.extend(result.request_info.tool_calleds)
 
-<<<<<<< HEAD
-=======
         if result.token_statistics:
             accumulated_stats.num_prompt_tokens += result.token_statistics.num_prompt_tokens
             accumulated_stats.num_response_tokens += result.token_statistics.num_response_tokens
@@ -1553,7 +1518,6 @@
             )
 
     # Create combined RequestInfo
->>>>>>> c76471b3
     combined_request_info = RequestInfo(
         num_calls=combined_num_calls,
         timeouts=combined_timeouts,
@@ -1568,12 +1532,6 @@
         finish_reasons=combined_finish_reasons,
         masks=combined_masks,
         request_info=combined_request_info,
-<<<<<<< HEAD
-        dataset_index=None,
-    )
-
-    batch = Batch(queries=all_queries, ground_truths=all_ground_truths, datasets=all_datasets, indices=None)
-=======
         dataset_index=None,  # Not meaningful for combined result
         token_statistics=accumulated_stats,
     )
@@ -1589,7 +1547,6 @@
         raw_queries=all_raw_queries,
         indices=None,  # Not meaningful for combined results
     )
->>>>>>> c76471b3
     return combined_result, batch
 
 
@@ -2217,15 +2174,12 @@
 def split_and_insert_batch(
     batch: Batch,
     training_step: int,
+    vllm_num_engines: int,
     pending_queries_map: PendingQueriesMap,
     param_prompt_Q: ray_queue.Queue,
     generation_config,
-<<<<<<< HEAD
     tool_contexts_next=None,
     is_eval: bool = False,
-=======
-    is_eval: bool,
->>>>>>> c76471b3
 ) -> None:
     """Split a batch into multiple inference batches and insert individual prompts into queues and mapping."""
     for idx, query, ground_truth, dataset, raw_query in zip(
@@ -2239,12 +2193,13 @@
                 training_step=training_step,
                 dataset_index=idx,
                 is_eval=is_eval,
-                tool_contexts=(tool_contexts_next[start_idx:end_idx] if tool_contexts_next is not None else None),
+                tool_contexts=(
+                    [tool_contexts_next[idx]] if tool_contexts_next is not None else None
+                ),
             )
         )
 
 
-<<<<<<< HEAD
 def sync_weights_and_prepare_prompts(
     training_step: int,
     args: Args,
@@ -2311,12 +2266,9 @@
     return batch
 
 
-def load_data_from_packing_thread(packed_sequences_Q: Queue, num_total_tokens: int, stop_event: threading.Event):
-=======
 def load_data_from_packing_thread(
     packed_sequences_Q: Queue, num_total_tokens: int, stop_event: threading.Event, health_check_fn: Callable[[], None]
 ):
->>>>>>> c76471b3
     """Get the packed sequences with advantages from the packing thread."""
     with Timer("[Main Thread] 📦 Getting packed sequences from thread") as timer:
         while True:
