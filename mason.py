--- conflicted
+++ resolved
@@ -6,11 +6,6 @@
 import os
 import secrets
 import string
-<<<<<<< HEAD
-import subprocess
-
-is_open_instruct = False
-=======
 from rich.console import Console
 from rich.text import Text
 
@@ -19,28 +14,15 @@
 
 # ----------------------------------------------------------------------
 # Open Instruct logic
->>>>>>> c504c306
 OPEN_INSTRUCT_COMMANDS = [
     "open_instruct/finetune.py",
     "open_instruct/dpo_tune_cache.py",
     "open_instruct/grpo_fast.py",
     "open_instruct/grpo_vllm_thread_ray_gtrl.py",
     "open_instruct/ppo2.py",
-<<<<<<< HEAD
-    "ppo_vllm_thread_ray_gtrl.py",
-    "reward_modeling.py",
-]
-try:
-    from open_instruct.dataset_transformation import get_commit_hash
-    from open_instruct.utils import download_from_hf, gs_folder_exists, upload_to_gs_bucket
-    is_open_instruct = True
-except ImportError:
-    pass
-=======
     "open_instruct/ppo_vllm_thread_ray_gtrl.py",
     "open_instruct/reward_modeling.py",
 ]
->>>>>>> c504c306
 
 def parse_beaker_dataset(dataset_str):
     splt = dataset_str.split(":")
@@ -508,11 +490,7 @@
     return res
 
 
-<<<<<<< HEAD
-def make_task_spec(args, command: List[str], i: int, beaker_secrets: str, whoami: str, resumable: bool):
-=======
 def make_internal_command(command: List[str], args: argparse.Namespace, whoami: str, is_external_user: bool) -> str:
->>>>>>> c504c306
     # pass through WANDB_ENTITY and WANDB_PROJECT
     if "WANDB_ENTITY" in os.environ:
         command = [f"WANDB_ENTITY={os.environ['WANDB_ENTITY']}"] + command
@@ -521,24 +499,6 @@
     if "WANDB_TAGS" in os.environ:
         command = [f"WANDB_TAGS={os.environ['WANDB_TAGS']}"] + command
 
-<<<<<<< HEAD
-    # Add a check to ensure that the user is using the correct clusters for multi-node jobs
-    if args.num_nodes > 1 and not all(c in INTERCONNECT_CLUSTERS for c in args.cluster):
-        confirmation = False
-        while not confirmation:
-            confirmation = input(f"Interconnect clusters are required for multi-node jobs. Are you sure you want to continue? (y/n)")
-            if confirmation == "y":
-                confirmation = True
-            elif confirmation == "n":
-                raise ValueError(f"Interconnect clusters are required for multi-node jobs; please only use the following clusters: {INTERCONNECT_CLUSTERS}")
-            else:
-                print("Invalid input. Please enter 'y' or 'n'.")
-    if args.image == "ai2/cuda11.8-cudnn8-dev-ubuntu20.04" and any(c in GCP_CLUSTERS for c in args.cluster):
-        raise ValueError("GCP clusters do not have the dev filesystem, please use a proper image")
-
-    if is_open_instruct:
-        is_open_instruct_training = any(cmd in command for cmd in OPEN_INSTRUCT_COMMANDS)
-=======
     is_open_instruct_training = any(cmd in command for cmd in OPEN_INSTRUCT_COMMANDS)
     if is_open_instruct_training:
         from open_instruct.dataset_transformation import get_commit_hash
@@ -614,30 +574,11 @@
                     return_code = result.returncode
                     console.log("✅✅✅ Finished running the caching command")
 
->>>>>>> c504c306
 
         # For Weka clusters, we need to override the output_dir parameter to make auto-evaluation work
         # If the output_dir is already set to a path in /weka/, we'll keep that path
         # Otherwise, we'll set a default path in the user's directory on Weka
         if any(c in WEKA_CLUSTERS for c in args.cluster):
-<<<<<<< HEAD
-            need_to_override_output_dir = True
-            for idx, cmd in enumerate(command):
-                if cmd == "--output_dir":
-                    if "/weka/" in command[idx + 1]:
-                        need_to_override_output_dir = False
-                        break
-            if need_to_override_output_dir and is_open_instruct_training:
-                command.append("--output_dir")
-                command.append(f"/weka/oe-adapt-default/allennlp/deletable_checkpoint/{whoami}/")
-
-        # For GCP clusters, since shared storage is slow, we optimize model loading by:
-        # 1. First downloading the model from HuggingFace to a local path
-        # 2. Uploading it to a Google Storage bucket (if not already there)
-        # 3. Then downloading it from the bucket to the compute node
-        # 4. Finally, replacing the original --model_name_or_path argument with the local path
-        if any(c in GCP_CLUSTERS for c in args.cluster):
-=======
             if len(args.auto_output_dir_path) > 0:
                 need_to_override_output_dir = True
                 for idx, cmd in enumerate(command):
@@ -671,7 +612,6 @@
             # 2. Uploading it to a Google Storage bucket (if not already there)
             # 3. Then downloading it from the bucket to the compute node
             # 4. Finally, replacing the original --model_name_or_path argument with the local path
->>>>>>> c504c306
             model_name_or_path = None
             for idx, cmd in enumerate(command):
                 if cmd == "--model_name_or_path":
@@ -705,16 +645,9 @@
                 "&&", "ls", download_path,
                 "&&",
             ]
-<<<<<<< HEAD
-            command = gs_download_command + command
-            if is_open_instruct_training:
-                command.append("--gs_bucket_path")
-                command.append(f"gs://ai2-llm/post-training/")
-=======
 
             command.append("--gs_bucket_path")
             command.append(f"gs://ai2-llm/post-training/")
->>>>>>> c504c306
 
             # Replace the model_name_or_path with the downloaded path
             for idx, cmd in enumerate(command):
