# Copyright 2024 AllenAI. All rights reserved.
#
# Licensed under the Apache License, Version 2.0 (the "License");
# you may not use this file except in compliance with the License.
# You may obtain a copy of the License at
#
#     http://www.apache.org/licenses/LICENSE-2.0
#
# Unless required by applicable law or agreed to in writing, software
# distributed under the License is distributed on an "AS IS" BASIS,
# WITHOUT WARRANTIES OR CONDITIONS OF ANY KIND, either express or implied.
# See the License for the specific language governing permissions and
# limitations under the License.

import dataclasses
import functools
import json
import logging
import os
import shutil
import subprocess
import sys
import time
from dataclasses import dataclass
from typing import Any, List, NewType, Optional, Tuple, Union

import requests
# from accelerate.logging import get_logger
from datasets import DatasetDict, concatenate_datasets, load_dataset, load_from_disk
from datasets.builder import DatasetGenerationError
from huggingface_hub import HfApi
from transformers import MODEL_FOR_CAUSAL_LM_MAPPING, HfArgumentParser

MODEL_CONFIG_CLASSES = list(MODEL_FOR_CAUSAL_LM_MAPPING.keys())
MODEL_TYPES = tuple(conf.model_type for conf in MODEL_CONFIG_CLASSES)

# logger = get_logger(__name__)

DataClassType = NewType("DataClassType", Any)

"""
Notes:
Inspired by Alignment Handbook Parser and Dataset Mixer
https://github.com/huggingface/alignment-handbook/blob/main/src/alignment/configs.py
https://github.com/huggingface/alignment-handbook/blob/main/src/alignment/data.py

Migrated Args from
https://github.com/allenai/open-instruct/blob/98ccfb460ae4fb98140783b6cf54241926160a06/open_instruct/finetune_trainer.py

Commented out Args not currently used
"""


# ----------------------------------------------------------------------------
# Dataset utilities
def is_openai_format(messages: Any) -> bool:
    """
    Check if the input messages are in OpenAI format.
    Args:
        messages (`Any`):
            Messages to check.
    Returns:
        `bool`: Whether the messages are in OpenAI format.
    """
    if isinstance(messages, list) and all(isinstance(message, dict) for message in messages):
        return all("role" in message and "content" in message for message in messages)
    return False


# functions for handling different formats of messages
def convert_alpaca_gpt4_to_messages(example):
    """
    Convert an instruction in inst-output to a list of messages.
    e.g. vicgalle/alpaca-gpt4"""
    messages = [
        {
            "role": "user",
            "content": (
                "Below is an instruction that describes a task, paired with an input that provides "
                "further context. Write a response that appropriately completes the request.\n\n"
                f"### Instruction:\n{example['instruction']}\n\n"
                f"### Input:\n{example['input']}\n\n"
                "### Response:"
            ),
        },
        {"role": "assistant", "content": example["output"]},
    ]
    example["messages"] = messages
    return example


def convert_codefeedback_single_turn_to_messages(example):
    """
    Convert a query-answer pair to a list of messages.
    e.g. m-a-p/CodeFeedback-Filtered-Instruction"""
    messages = [
        {"role": "user", "content": example["query"]},
        {"role": "assistant", "content": example["answer"]},
    ]
    example["messages"] = messages
    return example


def convert_metamath_qa_to_messages(example):
    """
    Convert a query-response pair to a list of messages.
    e.g. meta-math/MetaMathQA"""
    messages = [
        {"role": "user", "content": example["query"]},
        {"role": "assistant", "content": example["response"]},
    ]
    example["messages"] = messages
    return example


def convert_code_alpaca_to_messages(example):
    """
    Convert a prompt-completion pair to a list of messages.
    e.g. HuggingFaceH4/CodeAlpaca_20K"""
    messages = [
        {"role": "user", "content": example["prompt"]},
        {"role": "assistant", "content": example["completion"]},
    ]
    example["messages"] = messages
    return example


def convert_open_orca_to_messages(example):
    """
    Convert a question-response pair to a list of messages.
    e.g. Open-Orca/OpenOrca"""
    messages = [
        {"role": "system", "content": example["system_prompt"]},
        {"role": "user", "content": example["question"]},
        {"role": "assistant", "content": example["response"]},
    ]
    example["messages"] = messages
    return example


def convert_coconot_to_messages(example):
    """
    Convert a prompt-response pair to a list of messages.
    e.g. Coconot"""
    messages = [
        {"role": "user", "content": example["prompt"]},
        {"role": "assistant", "content": example["response"]},
    ]
    example["messages"] = messages
    return example


def conversations_to_messages(example):
    """
    Convert from conversations format to messages.

    E.g. change "from": "user" to "role": "user"
        and "value" to "content"
        and "gpt" to "assistant"

    WizardLMTeam/WizardLM_evol_instruct_V2_196k
    """
    name_mapping = {
        "gpt": "assistant",
        "Assistant": "assistant",
        "assistant": "assistant",
        "user": "user",
        "User": "user",
        "human": "user",
    }
    messages = [{"role": name_mapping[conv["from"]], "content": conv["value"]} for conv in example["conversations"]]
    example["messages"] = messages
    return example


def convert_rejection_samples_to_messages(example):
    """
    Convert a rejection sampling dataset to messages.
    """
    example["messages"] = example["chosen"]
    return example


def get_datasets(
    dataset_mixer: Union[dict, list],
    splits: Optional[List[str]] = None,
    configs: Optional[List[str]] = None,
    columns_to_keep: Optional[List[str]] = None,
    shuffle: bool = True,
    save_data_dir: Optional[str] = None,
    need_columns: Optional[List[str]] = None,
    keep_ids: bool = False,
) -> DatasetDict:
    """
    Loads and mixes datasets according to proportions specified in `dataset_mixer`.

    Args:
        dataset_mixer (`list` or `dict`):
            Dictionary or list containing the dataset names and their training proportions.
            By default, all test proportions are 1. Lists are formatted as
            `key1 value1 key2 value2 ...` If a list is passed in, it will be converted to a dictionary.
        splits (Optional[List[str]], *optional*, defaults to `None`):
            Dataset splits to load and mix. Assumes the splits exist in
            all datasets and have a `train_` or `test_` prefix.
        configs (Optional[List[str]], *optional*, defaults to `None`):
            List of dataset config names. If given must be the same length as 'dataset_mixer' keys.
        columns_to_keep (Optional[List[str]], *optional*, defaults to `None`):
            Column names to keep in the dataset. Useful in the datamixer to avoid schema conflicts,
            and for cpt this should be (at least) the text column.
        shuffle (`bool`, *optional*, defaults to `True`):
            Whether to shuffle the training and testing/validation data.
        save_data_dir (Optional[str], *optional*, defaults to `None`):
            Optional directory to save training/test mixes on.
        need_columns (Optional[List[str]], *optional*, defaults to `None`):
            Column names that are required to be in the dataset.
            Quick debugging when mixing heterogeneous datasets.
        keep_ids (`bool`, *optional*, defaults to `False`):
            Whether to keep ids for training that are added during mixing.
            Used primarily in mix_data.py for saving, or the saved dataset has IDs already.
    """
    if isinstance(dataset_mixer, list):
        assert len(dataset_mixer) % 2 == 0, f"Data mixer list length is not even: {dataset_mixer}"
        mixer_dict = {}
        i = 0
        while i < len(dataset_mixer) - 1:
            assert isinstance(dataset_mixer[i], str), f"Invalid type in data mixer: {dataset_mixer}"
            if "." in dataset_mixer[i + 1]:
                value = float(dataset_mixer[i + 1])
            else:
                value = int(dataset_mixer[i + 1])
            mixer_dict[dataset_mixer[i]] = value
            i += 2
        dataset_mixer = mixer_dict

    splits = ["train", "test"] if splits is None else splits
    configs = [None] * len(dataset_mixer) if not configs else configs
    columns_to_keep = [] if columns_to_keep is None else columns_to_keep

    if configs is not None and len(configs) != len(dataset_mixer):
        raise ValueError("The number of given dataset config names must be the same as the given number of datasets.")

    # print save location
    if save_data_dir:
        print(f"Saving mixed dataset to {save_data_dir}")

    raw_datasets = DatasetDict()
    raw_train_datasets = []
    raw_val_datasets = []
    frac_or_sample_list = []
    for (ds, frac_or_samples), ds_config in zip(dataset_mixer.items(), configs):
        frac_or_sample_list.append(frac_or_samples)
        for split in splits:
            # if dataset ends with .json or .jsonl, load from file
            if ds.endswith(".json") or ds.endswith(".jsonl"):
                dataset = load_dataset("json", data_files=ds, split=split)
            else:
                try:
                    # Try first if dataset on a Hub repo
                    dataset = load_dataset(ds, ds_config, split=split)
                except DatasetGenerationError:
                    # If not, check local dataset
                    dataset = load_from_disk(os.path.join(ds, split))

            # shuffle dataset if set
            if shuffle:
                dataset = dataset.shuffle(seed=42)

            # assert that needed columns are present
            if need_columns:
                if not all(col in dataset.column_names for col in need_columns):
                    raise ValueError(f"Needed column {need_columns} not found in dataset {dataset.column_names}.")

            # handle per-case conversions
            # if "instruction" and "output" columns are present and "messages" is not, convert to messages
            if (
                "instruction" in dataset.column_names
                and "output" in dataset.column_names
                and "messages" not in dataset.column_names
            ):
                dataset = dataset.map(convert_alpaca_gpt4_to_messages, num_proc=10)
            elif (
                "prompt" in dataset.column_names
                and "completion" in dataset.column_names
                and "messages" not in dataset.column_names
            ):
                dataset = dataset.map(convert_code_alpaca_to_messages, num_proc=10)
            elif "conversations" in dataset.column_names and "messages" not in dataset.column_names:
                dataset = dataset.map(conversations_to_messages, num_proc=10)
            elif (
                "question" in dataset.column_names
                and "response" in dataset.column_names
                and "messages" not in dataset.column_names
            ):
                dataset = dataset.map(convert_open_orca_to_messages, num_proc=10)
            elif (
                "query" in dataset.column_names
                and "answer" in dataset.column_names
                and "messages" not in dataset.column_names
            ):
                dataset = dataset.map(convert_codefeedback_single_turn_to_messages, num_proc=10)
            elif (
                "query" in dataset.column_names
                and "response" in dataset.column_names
                and "messages" not in dataset.column_names
            ):
                dataset = dataset.map(convert_metamath_qa_to_messages, num_proc=10)
            elif (
                "chosen" in dataset.column_names
                and "rejected" in dataset.column_names
                and "reference_completion" in dataset.column_names
                and "messages" not in dataset.column_names
            ):
                dataset = dataset.map(convert_rejection_samples_to_messages, num_proc=10)
            elif (
                "prompt" in dataset.column_names
                and "response" in dataset.column_names
                and "messages" not in dataset.column_names
            ): 
                dataset = dataset.map(convert_coconot_to_messages, num_proc=10)

            # if id not in dataset, create it as ds-{index}
            if "id" not in dataset.column_names:
                id_col = [f"{ds}_{i}" for i in range(len(dataset))]
                dataset = dataset.add_column("id", id_col)

            # Remove redundant columns to avoid schema conflicts on load
            dataset = dataset.remove_columns(
                [col for col in dataset.column_names if col not in (columns_to_keep + ["id"])]
            )

            # add tag to the dataset corresponding to where it was sourced from, for
            if "train" in split:
                raw_train_datasets.append(dataset)
            elif "test" in split:
                raw_val_datasets.append(dataset)
            else:
                raise ValueError(f"Split type {split} not recognized as one of test or train.")

    if len(raw_val_datasets) == 0 and len(raw_train_datasets) == 0:
        raise ValueError("No datasets loaded.")
    elif len(raw_train_datasets) == 0:
        # target features are the features of the first dataset post load
        target_features = raw_val_datasets[0].features
    else:
        # target features are the features of the first dataset post load
        target_features = raw_train_datasets[0].features

    if any(frac_or_samples < 0 for frac_or_samples in frac_or_sample_list):
        raise ValueError("Dataset fractions / lengths cannot be negative.")

    # if any > 1, use count
    if any(frac_or_samples > 1 for frac_or_samples in frac_or_sample_list):
        is_count = True
        # assert that all are integers
        if not all(isinstance(frac_or_samples, int) for frac_or_samples in frac_or_sample_list):
            raise NotImplementedError("Cannot mix fractions and counts, yet.")
    else:
        is_count = False

    if len(raw_train_datasets) > 0:
        train_subsets = []
        # Manage proportions
        for dataset, frac_or_samples in zip(raw_train_datasets, frac_or_sample_list):
            # cast features (TODO, add more feature regularization)
            dataset = dataset.cast(target_features)
            # TODO selection can be randomized.
            if is_count:
                train_subset = dataset.select(range(frac_or_samples))
            else:
                train_subset = dataset.select(range(int(frac_or_samples * len(dataset))))
            train_subsets.append(train_subset)

        raw_datasets["train"] = concatenate_datasets(train_subsets)

    # No subsampling for test datasets to enable fair comparison across models
    if len(raw_val_datasets) > 0:
        for dataset in raw_val_datasets:
            # cast features (TODO, add more feature regularization)
            dataset = dataset.cast(target_features)

        raw_datasets["test"] = concatenate_datasets(raw_val_datasets)

    if len(raw_datasets) == 0:
        raise ValueError(
            f"Dataset {dataset_mixer} not recognized with splits {splits}."
            "Check the dataset has been correctly formatted."
        )

    # optional save
    if save_data_dir:
        for split in raw_datasets:
            raw_datasets[split].to_json(save_data_dir + f"mixed_ds_{split}.json")

    if not keep_ids:
        # remove id column
        if len(raw_train_datasets) > 0:
            if "id" in raw_datasets["train"].column_names:
                raw_datasets["train"] = raw_datasets["train"].remove_columns("id")
        if len(raw_val_datasets) > 0:
            if "id" in raw_datasets["test"].column_names:
                raw_datasets["test"] = raw_datasets["test"].remove_columns("id")

    return raw_datasets


# ----------------------------------------------------------------------------
# Arguments utilities
class ArgumentParserPlus(HfArgumentParser):
    def parse_yaml_and_args(self, yaml_arg: str, other_args: Optional[List[str]] = None) -> List[dataclass]:
        """
        Parse a YAML file and overwrite the default/loaded values with the values provided to the command line.

        Args:
            yaml_arg (`str`):
                The path to the config file used
            other_args (`List[str]`, *optional`):
                A list of strings to parse as command line arguments, e.g. ['--arg=val', '--arg2=val2'].

        Returns:
            [`List[dataclass]`]: a list of dataclasses with the values from the YAML file and the command line
        """
        arg_list = self.parse_yaml_file(os.path.abspath(yaml_arg))

        outputs = []
        # strip other args list into dict of key-value pairs
        other_args = {arg.split("=")[0].strip("-"): arg.split("=")[1] for arg in other_args}
        used_args = {}

        # overwrite the default/loaded value with the value provided to the command line
        # noqa adapted from https://github.com/huggingface/transformers/blob/d0b5002378daabf62769159add3e7d66d3f83c3b/src/transformers/hf_argparser.py#L327
        for data_yaml, data_class in zip(arg_list, self.dataclass_types):
            keys = {f.name for f in dataclasses.fields(data_yaml) if f.init}
            inputs = {k: v for k, v in vars(data_yaml).items() if k in keys}
            for arg, val in other_args.items():
                # add only if in keys

                if arg in keys:
                    base_type = data_yaml.__dataclass_fields__[arg].type
                    inputs[arg] = val

                    # cast type for ints, floats (default to strings)
                    if base_type in [int, float]:
                        inputs[arg] = base_type(val)

                    if base_type == List[str]:
                        inputs[arg] = [str(v) for v in val.split(",")]

                    # bool of a non-empty string is True, so we manually check for bools
                    if base_type == bool:
                        if val in ["true", "True"]:
                            inputs[arg] = True
                        else:
                            inputs[arg] = False

                    # add to used-args so we can check if double add
                    if arg not in used_args:
                        used_args[arg] = val
                    else:
                        raise ValueError(f"Duplicate argument provided: {arg}, may cause unexpected behavior")

            obj = data_class(**inputs)
            outputs.append(obj)

        return outputs

    def parse(self) -> Union[DataClassType, Tuple[DataClassType]]:
        if len(sys.argv) == 2 and sys.argv[1].endswith(".yaml"):
            # If we pass only one argument to the script and it's the path to a YAML file,
            # let's parse it to get our arguments.
            output = self.parse_yaml_file(os.path.abspath(sys.argv[1]))
        # parse command line args and yaml file
        elif len(sys.argv) > 2 and sys.argv[1].endswith(".yaml"):
            output = self.parse_yaml_and_args(os.path.abspath(sys.argv[1]), sys.argv[2:])
        # parse command line args only
        else:
            output = self.parse_args_into_dataclasses()

        if len(output) == 1:
            output = output[0]
        return output


# ----------------------------------------------------------------------------
# Experiment tracking utilities
def get_git_tag() -> str:
    """Try to get the latest Git tag (e.g., `no-tag-404-g98dc659` or `v1.0.0-4-g98dc659`)"""
    git_tag = ""
    try:
        git_tag = (
            subprocess.check_output(["git", "describe", "--tags"], stderr=subprocess.DEVNULL).decode("ascii").strip()
        )
    except subprocess.CalledProcessError as e:
        logging.debug(f"Failed to get Git tag: {e}")

    # If no Git tag found, create a custom tag based on commit count and hash
    if len(git_tag) == 0:
        try:
            count = int(
                subprocess.check_output(["git", "rev-list", "--count", "HEAD"], stderr=subprocess.DEVNULL)
                .decode("ascii")
                .strip()
            )
            hash = (
                subprocess.check_output(["git", "rev-parse", "--short", "HEAD"], stderr=subprocess.DEVNULL)
                .decode("ascii")
                .strip()
            )
            git_tag = f"no-tag-{count}-g{hash}"
        except subprocess.CalledProcessError as e:
            logging.debug(f"Failed to get commit count and hash: {e}")

    return git_tag


def get_pr_tag() -> str:
    """Try to find associated pull request on GitHub (e.g., `pr-123`)"""
    pr_tag = ""
    try:
        git_commit = (
            subprocess.check_output(["git", "rev-parse", "--verify", "HEAD"], stderr=subprocess.DEVNULL)
            .decode("ascii")
            .strip()
        )
        # try finding the pull request number on github
        prs = requests.get(f"https://api.github.com/search/issues?q=repo:allenai/open-instruct+is:pr+{git_commit}")
        if prs.status_code == 200:
            prs = prs.json()
            if len(prs["items"]) > 0:
                pr = prs["items"][0]
                pr_number = pr["number"]
                pr_tag = f"pr-{pr_number}"
    except Exception as e:
        logging.debug(f"Failed to get PR number: {e}")

    return pr_tag


def get_wandb_tags() -> List[str]:
    """Get tags for Weights & Biases (e.g., `no-tag-404-g98dc659,pr-123`)"""
    existing_wandb_tags = os.environ.get("WANDB_TAGS", "")
    git_tag = get_git_tag()
    pr_tag = get_pr_tag()
    non_empty_tags = [tag for tag in [existing_wandb_tags, git_tag, pr_tag] if len(tag) > 0]
    return non_empty_tags


# ----------------------------------------------------------------------------
# Check pointing utilities
def get_last_checkpoint(folder: str, incomplete: bool = False) -> Optional[str]:
    content = os.listdir(folder)
    checkpoint_steps = [path for path in content if path.startswith("step_")]
    checkpoint_epochs = [path for path in content if path.startswith("epoch_")]
    if len(checkpoint_steps) > 0 and len(checkpoint_epochs) > 0:
        # logger.info("Mixed step and epoch checkpoints found. Using step checkpoints.")
        checkpoints = checkpoint_steps
    elif len(checkpoint_steps) == 0:
        checkpoints = checkpoint_epochs
    else:
        checkpoints = checkpoint_steps
    if not incomplete:
        checkpoints = [path for path in checkpoints if os.path.exists(os.path.join(folder, path, "COMPLETED"))]
    if len(checkpoints) == 0:
        return
    return os.path.join(folder, max(checkpoints, key=lambda x: x.split("_")[-1]))


def get_last_checkpoint_path(args, incomplete: bool = False) -> str:
    # if output already exists and user does not allow overwriting, resume from there.
    # otherwise, resume if the user specifies a checkpoint.
    # else, start from scratch.
    # if incomplete is true, include folders without "COMPLETE" in the folder.
    last_checkpoint_path = None
    if args.output_dir and os.path.isdir(args.output_dir) and not args.overwrite_output_dir:
        last_checkpoint_path = get_last_checkpoint(args.output_dir, incomplete=incomplete)
        if last_checkpoint_path is None:
            # logger.warning("Output directory exists but no checkpoint found. Starting from scratch.")
            pass
    elif args.resume_from_checkpoint:
        last_checkpoint_path = args.resume_from_checkpoint
    return last_checkpoint_path


def is_checkpoint_folder(dir: str, folder: str) -> bool:
    return (folder.startswith("step_") or folder.startswith("epoch_")) and os.path.isdir(os.path.join(dir, folder))


def clean_last_n_checkpoints(output_dir: str, keep_last_n_checkpoints: int) -> None:
    # remove the last checkpoint to save space
    folders = [f for f in os.listdir(output_dir) if is_checkpoint_folder(output_dir, f)]
    # find the checkpoint with the largest step
    checkpoints = sorted(folders, key=lambda x: int(x.split("_")[-1]))
    if len(checkpoints) > keep_last_n_checkpoints:
        for checkpoint in checkpoints[: len(checkpoints) - keep_last_n_checkpoints]:
            logger.info(f"Removing checkpoint {checkpoint}")
            shutil.rmtree(os.path.join(output_dir, checkpoint))
    logger.info("Remaining files:" + str(os.listdir(output_dir)))


# ----------------------------------------------------------------------------
# Ai2 user utilities
@dataclass
class BeakerRuntimeConfig:
    beaker_workload_id: str
    beaker_node_hostname: Optional[List[str]] = None
    beaker_experiment_url: Optional[List[str]] = None
    beaker_dataset_ids: Optional[List[str]] = None
    beaker_dataset_id_urls: Optional[List[str]] = None


def is_beaker_job() -> bool:
    return "BEAKER_JOB_ID" in os.environ


def get_beaker_experiment_info(experiment_id: str) -> Optional[dict]:
    get_experiment_command = f"beaker experiment get {experiment_id} --format json"
    process = subprocess.Popen(["bash", "-c", get_experiment_command], stdout=subprocess.PIPE, stderr=subprocess.PIPE)
    stdout, stderr = process.communicate()
    if process.returncode != 0:
        print(f"Failed to get Beaker experiment: {stderr}")
        return None
    return json.loads(stdout)[0]


def beaker_experiment_succeeded(experiment_id: str) -> bool:
    experiment = get_beaker_experiment_info(experiment_id)
    if not experiment:
        return False
    return all(["finalized" in job["status"] and job["status"]["exitCode"] == 0 for job in experiment["jobs"]])


def get_beaker_dataset_ids(experiment_id: str) -> Optional[List[str]]:
    experiment = get_beaker_experiment_info(experiment_id)
    if not experiment:
        return None
    result_ids = [job["result"]["beaker"] for job in experiment["jobs"]]
    dataset_ids = []
    for result_id in result_ids:
        get_dataset_command = f"beaker dataset get {result_id} --format json"
        process = subprocess.Popen(["bash", "-c", get_dataset_command], stdout=subprocess.PIPE, stderr=subprocess.PIPE)
        stdout, stderr = process.communicate()
        if process.returncode != 0:
            print(f"Failed to get Beaker dataset: {stderr}")
            return None
        datasets = json.loads(stdout)
        dataset_ids.extend([dataset["id"] for dataset in datasets])
    return dataset_ids


def get_beaker_whoami() -> Optional[str]:
    get_beaker_whoami_command = "beaker account whoami --format json"
    process = subprocess.Popen(
        ["bash", "-c", get_beaker_whoami_command], stdout=subprocess.PIPE, stderr=subprocess.PIPE
    )
    stdout, stderr = process.communicate()
    if process.returncode != 0:
<<<<<<< HEAD
        # logger.error(f"Failed to get Beaker account: {stderr}")
=======
        print(f"Failed to get Beaker account: {stderr}")
>>>>>>> 20eab95d
        return None
    accounts = json.loads(stdout)
    return accounts[0]["name"]


def maybe_get_beaker_config():
    beaker_dataset_ids = get_beaker_dataset_ids(os.environ["BEAKER_WORKLOAD_ID"])
    # fix condition on basic interactive jobs
    if beaker_dataset_ids is None:
        beaker_dataset_id_urls = []
    else:
        beaker_dataset_id_urls = [f"https://beaker.org/ds/{dataset_id}" for dataset_id in beaker_dataset_ids]
    return BeakerRuntimeConfig(
        beaker_workload_id=os.environ["BEAKER_WORKLOAD_ID"],
        beaker_node_hostname=os.environ["BEAKER_NODE_HOSTNAME"],
        beaker_experiment_url=f"https://beaker.org/ex/{os.environ['BEAKER_WORKLOAD_ID']}/",
        beaker_dataset_ids=get_beaker_dataset_ids(os.environ["BEAKER_WORKLOAD_ID"]),
        beaker_dataset_id_urls=beaker_dataset_id_urls,
    )


def retry_on_exception(max_attempts=4, delay=1, backoff=2):
    """
    Retry a function on exception. Useful for HF API calls that may fail due to
    network issues. E.g., https://beaker.org/ex/01J69P87HJQQ7X5DXE1CPWF974
    `huggingface_hub.utils._errors.HfHubHTTPError: 429 Client Error`

    We can test it with the following code.
    @retry_on_exception(max_attempts=4, delay=1, backoff=2)
    def test():
        raise Exception("Test exception")

    test()
    """

    def decorator(func):
        @functools.wraps(func)
        def wrapper(*args, **kwargs):
            attempts = 0
            local_delay = delay
            while attempts < max_attempts:
                try:
                    return func(*args, **kwargs)
                except Exception as e:
                    attempts += 1
                    if attempts == max_attempts:
                        raise e
                    print(f"Attempt {attempts} failed. Retrying in {local_delay} seconds...")
                    time.sleep(local_delay)
                    local_delay *= backoff
            return None

        return wrapper

    return decorator


@retry_on_exception()
def maybe_use_ai2_wandb_entity() -> Optional[str]:
    """Ai2 internal logic: try use the ai2-llm team if possible. Should not affect external users."""
    import wandb

    wandb.login()
    api = wandb.Api()
    current_user = api.viewer
    teams = current_user.teams
    if "ai2-llm" in teams:
        return "ai2-llm"
    else:
        return None


@retry_on_exception()
def maybe_use_ai2_hf_entity() -> Optional[str]:
    """Ai2 internal logic: try use the allenai entity if possible. Should not affect external users."""
    orgs = HfApi().whoami()
    orgs = [item["name"] for item in orgs["orgs"]]
    if "allenai" in orgs:
        return "allenai"
    else:
        return None


def submit_beaker_eval_jobs(
    model_name: str,
    location: str,
    hf_repo_revision: str = "",
    workspace: str = "tulu-3-results",
    beaker_image: str = "nathanl/open_instruct_auto",
    upload_to_hf: str = "allenai/tulu-3-evals",
    run_oe_eval_experiments: bool = False,
) -> None:
    command = f"""
    python scripts/submit_eval_jobs.py \
        --model_name {model_name} \
        --location {location} \
        --is_tuned \
        --workspace {workspace} \
        --preemptible \
        --use_hf_tokenizer_template \
        --beaker_image {beaker_image} \
    """
    if len(hf_repo_revision) > 0:
        command += f" --hf_revision {hf_repo_revision}"
    if len(upload_to_hf) > 0:
        command += f" --upload_to_hf {upload_to_hf}"
    if run_oe_eval_experiments:
        command += " --run_oe_eval_experiments"

    process = subprocess.Popen(["bash", "-c", command], stdout=subprocess.PIPE, stderr=subprocess.PIPE)
    stdout, stderr = process.communicate()

<<<<<<< HEAD
    # logger.info(f"Beaker evaluation jobs: Stdout:\n{stdout.decode()}")
    # logger.error(f"Beaker evaluation jobs: Stderr:\n{stderr.decode()}")
    # logger.info(f"Beaker evaluation jobs: process return code: {process.returncode}")
=======
    print(f"Beaker evaluation jobs: Stdout:\n{stdout.decode()}")
    print(f"Beaker evaluation jobs: Stderr:\n{stderr.decode()}")
    print(f"Beaker evaluation jobs: process return code: {process.returncode}")
>>>>>>> 20eab95d


@retry_on_exception()
def upload_metadata_to_hf(
    metadata_dict,
    filename,
    hf_dataset_name,
    hf_dataset_save_dir,
):
    # upload a random dict to HF. Originally for uploading metadata to HF
    # about a model for leaderboard displays.
    with open("tmp.json", "w") as f:
        json.dump(metadata_dict, f)
    api = HfApi()
    api.upload_file(
        path_or_fileobj="tmp.json",
        path_in_repo=f"{hf_dataset_save_dir}/{filename}",
        repo_id=hf_dataset_name,
        repo_type="dataset",
    )
    os.remove("tmp.json")<|MERGE_RESOLUTION|>--- conflicted
+++ resolved
@@ -653,11 +653,7 @@
     )
     stdout, stderr = process.communicate()
     if process.returncode != 0:
-<<<<<<< HEAD
-        # logger.error(f"Failed to get Beaker account: {stderr}")
-=======
         print(f"Failed to get Beaker account: {stderr}")
->>>>>>> 20eab95d
         return None
     accounts = json.loads(stdout)
     return accounts[0]["name"]
@@ -770,15 +766,9 @@
     process = subprocess.Popen(["bash", "-c", command], stdout=subprocess.PIPE, stderr=subprocess.PIPE)
     stdout, stderr = process.communicate()
 
-<<<<<<< HEAD
-    # logger.info(f"Beaker evaluation jobs: Stdout:\n{stdout.decode()}")
-    # logger.error(f"Beaker evaluation jobs: Stderr:\n{stderr.decode()}")
-    # logger.info(f"Beaker evaluation jobs: process return code: {process.returncode}")
-=======
     print(f"Beaker evaluation jobs: Stdout:\n{stdout.decode()}")
     print(f"Beaker evaluation jobs: Stderr:\n{stderr.decode()}")
     print(f"Beaker evaluation jobs: process return code: {process.returncode}")
->>>>>>> 20eab95d
 
 
 @retry_on_exception()
