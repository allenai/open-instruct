--- conflicted
+++ resolved
@@ -2075,11 +2075,7 @@
     pending_queries_map: PendingQueriesMap,
     param_prompt_Q: ray_queue.Queue,
     generation_configs: Dict[str, vllm.SamplingParams],
-<<<<<<< HEAD
-    actor_manager: ActorManager,
-=======
     weight_sync_trigger_event: threading.Event,
->>>>>>> c740fadb
 ) -> Batch:
     """Trigger weight sync and prepare the next batch of prompts for vLLM."""
     dataset_indices = next(iter_dataloader)
@@ -2569,12 +2565,9 @@
     pending_queries_map,
     eval_pending_queries_map,
     generate_metrics_Q,
-<<<<<<< HEAD
+    weight_sync_metrics_Q,
     actor_manager: ActorManager,
-=======
-    weight_sync_metrics_Q,
     actor_manager: vllm_utils3.ActorManager,
->>>>>>> c740fadb
     checkpoint_state=None,
 ):
     if resume_training_step > 1:
