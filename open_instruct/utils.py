# Copyright 2024 AllenAI. All rights reserved.
#
# Licensed under the Apache License, Version 2.0 (the "License");
# you may not use this file except in compliance with the License.
# You may obtain a copy of the License at
#
#     http://www.apache.org/licenses/LICENSE-2.0
#
# Unless required by applicable law or agreed to in writing, software
# distributed under the License is distributed on an "AS IS" BASIS,
# WITHOUT WARRANTIES OR CONDITIONS OF ANY KIND, either express or implied.
# See the License for the specific language governing permissions and
# limitations under the License.
# isort: off
import os

# We need to set NCCL_CUMEM_ENABLE=0 for performance reasons; see:
# https://github.com/vllm-project/vllm/issues/5723#issuecomment-2554389656
os.environ["NCCL_CUMEM_ENABLE"] = "0"  # NOQA
try:
    from deepspeed.runtime.zero.partition_parameters import ZeroParamStatus
    from deepspeed.runtime.zero.offload_config import OffloadDeviceEnum
    import deepspeed.comm as dist

    # @vwxyzjn: when importing on CPU-only machines, we get the following error:
    # RuntimeError: 0 active drivers ([]). There should only be one.
    # so we need to catch the exception and do nothing
    # https://github.com/deepspeedai/DeepSpeed/issues/7028
except Exception:
    pass
# isort: on
import dataclasses
import functools
import json
import logging
import multiprocessing as mp
import os
import random
import re
import shutil
import socket
import subprocess
import sys
import threading
import time
from collections import defaultdict
from concurrent import futures
from ctypes import CDLL, POINTER, Structure, c_char_p, c_int, c_ulong, c_void_p
from dataclasses import dataclass
from multiprocessing import resource_tracker as _rt
from typing import Any, Iterable, List, NewType, Optional, Tuple, Union

import beaker
import numpy as np
import ray
import requests
import torch
<<<<<<< HEAD
import torch.nn.functional as F
from accelerate.logging import get_logger
=======
>>>>>>> a916940b
from datasets import DatasetDict, concatenate_datasets, load_dataset, load_from_disk
from datasets.builder import DatasetGenerationError
from dateutil import parser
from huggingface_hub import HfApi
from ray.util import state as ray_state
from rich.pretty import pprint
from tqdm import tqdm
from transformers import MODEL_FOR_CAUSAL_LM_MAPPING, HfArgumentParser

MODEL_CONFIG_CLASSES = list(MODEL_FOR_CAUSAL_LM_MAPPING.keys())
MODEL_TYPES = tuple(conf.model_type for conf in MODEL_CONFIG_CLASSES)

logger = logging.getLogger(__name__)

DataClassType = NewType("DataClassType", Any)


def repeat_each(seq, k):
    """Repeat each element in a sequence k times."""
    return [item for item in seq for _ in range(k)]


def ray_get_with_progress(
    ray_refs: List[ray.ObjectRef], desc: str = "Processing", enable: bool = True, timeout: Optional[float] = None
) -> List[Any]:
    """Execute ray.get() with a progress bar using futures.

    Args:
        ray_refs: List of ray object references
        desc: Description for the progress bar
        enable: Whether to show the progress bar (default: True)
        timeout: Optional timeout in seconds for all operations to complete

    Returns:
        List of results in the same order as ray_refs

    Raises:
        TimeoutError: If timeout is specified and operations don't complete in time
    """
    ray_futures = [ref.future() for ref in ray_refs]
    results = [None] * len(ray_refs)

    futures_iter = futures.as_completed(ray_futures, timeout=timeout)
    if enable:
        futures_iter = tqdm(futures_iter, total=len(ray_futures), desc=desc, bar_format="{l_bar}{bar}{r_bar}\n")

    for future in futures_iter:
        idx = ray_futures.index(future)
        results[idx] = future.result()

    return results


"""
Notes:
Inspired by Alignment Handbook Parser and Dataset Mixer
https://github.com/huggingface/alignment-handbook/blob/main/src/alignment/configs.py
https://github.com/huggingface/alignment-handbook/blob/main/src/alignment/data.py

Migrated Args from
https://github.com/allenai/open-instruct/blob/98ccfb460ae4fb98140783b6cf54241926160a06/open_instruct/finetune_trainer.py

Commented out Args not currently used
"""


# ----------------------------------------------------------------------------
# Dataset utilities
def is_openai_format(messages: Any) -> bool:
    """
    Check if the input messages are in OpenAI format.
    Args:
        messages (`Any`):
            Messages to check.
    Returns:
        `bool`: Whether the messages are in OpenAI format.
    """
    if isinstance(messages, list) and all(isinstance(message, dict) for message in messages):
        return all("role" in message and "content" in message for message in messages)
    return False


# functions for handling different formats of messages
def convert_alpaca_gpt4_to_messages(example):
    """
    Convert an instruction in inst-output to a list of messages.
    e.g. vicgalle/alpaca-gpt4"""
    messages = [
        {
            "role": "user",
            "content": (
                "Below is an instruction that describes a task, paired with an input that provides "
                "further context. Write a response that appropriately completes the request.\n\n"
                f"### Instruction:\n{example['instruction']}\n\n"
                f"### Input:\n{example['input']}\n\n"
                "### Response:"
            ),
        },
        {"role": "assistant", "content": example["output"]},
    ]
    example["messages"] = messages
    return example


def convert_codefeedback_single_turn_to_messages(example):
    """
    Convert a query-answer pair to a list of messages.
    e.g. m-a-p/CodeFeedback-Filtered-Instruction"""
    messages = [{"role": "user", "content": example["query"]}, {"role": "assistant", "content": example["answer"]}]
    example["messages"] = messages
    return example


def convert_metamath_qa_to_messages(example):
    """
    Convert a query-response pair to a list of messages.
    e.g. meta-math/MetaMathQA"""
    messages = [{"role": "user", "content": example["query"]}, {"role": "assistant", "content": example["response"]}]
    example["messages"] = messages
    return example


def convert_code_alpaca_to_messages(example):
    """
    Convert a prompt-completion pair to a list of messages.
    e.g. HuggingFaceH4/CodeAlpaca_20K"""
    messages = [
        {"role": "user", "content": example["prompt"]},
        {"role": "assistant", "content": example["completion"]},
    ]
    example["messages"] = messages
    return example


def convert_open_orca_to_messages(example):
    """
    Convert a question-response pair to a list of messages.
    e.g. Open-Orca/OpenOrca"""
    messages = [
        {"role": "system", "content": example["system_prompt"]},
        {"role": "user", "content": example["question"]},
        {"role": "assistant", "content": example["response"]},
    ]
    example["messages"] = messages
    return example


def conversations_to_messages(example):
    """
    Convert from conversations format to messages.

    E.g. change "from": "user" to "role": "user"
        and "value" to "content"
        and "gpt" to "assistant"

    WizardLMTeam/WizardLM_evol_instruct_V2_196k
    """
    name_mapping = {
        "gpt": "assistant",
        "Assistant": "assistant",
        "assistant": "assistant",
        "user": "user",
        "User": "user",
        "human": "user",
    }
    messages = [{"role": name_mapping[conv["from"]], "content": conv["value"]} for conv in example["conversations"]]
    example["messages"] = messages
    return example


def convert_rejection_samples_to_messages(example):
    """
    Convert a rejection sampling dataset to messages.
    """
    example["messages"] = example["chosen"]
    return example


def get_datasets(
    dataset_mixer: Union[dict, list],
    splits: Optional[List[str]] = None,
    configs: Optional[List[str]] = None,
    columns_to_keep: Optional[List[str]] = None,
    shuffle: bool = True,
    save_data_dir: Optional[str] = None,
    need_columns: Optional[List[str]] = None,
    keep_ids: bool = False,
    add_source_col: bool = False,
) -> DatasetDict:
    """
    Loads and mixes datasets according to proportions specified in `dataset_mixer`.

    Args:
        dataset_mixer (`list` or `dict`):
            Dictionary or list containing the dataset names and their training proportions.
            By default, all test proportions are 1. Lists are formatted as
            `key1 value1 key2 value2 ...` If a list is passed in, it will be converted to a dictionary.
        splits (Optional[List[str]], *optional*, defaults to `None`):
            Dataset splits to load and mix. Assumes the splits exist in
            all datasets and have a `train_` or `test_` prefix.
        configs (Optional[List[str]], *optional*, defaults to `None`):
            List of dataset config names. If given must be the same length as 'dataset_mixer' keys.
        columns_to_keep (Optional[List[str]], *optional*, defaults to `None`):
            Column names to keep in the dataset. Useful in the datamixer to avoid schema conflicts,
            and for cpt this should be (at least) the text column.
        shuffle (`bool`, *optional*, defaults to `True`):
            Whether to shuffle the training and testing/validation data.
        save_data_dir (Optional[str], *optional*, defaults to `None`):
            Optional directory to save training/test mixes on.
        need_columns (Optional[List[str]], *optional*, defaults to `None`):
            Column names that are required to be in the dataset.
            Quick debugging when mixing heterogeneous datasets.
        keep_ids (`bool`, *optional*, defaults to `False`):
            Whether to keep ids for training that are added during mixing.
            Used primarily in mix_data.py for saving, or the saved dataset has IDs already.
        add_source_col (`bool`, *optional*, defaults to `False`):
            Whether to add a column to the dataset that indicates the source of the data explicitly.
    """
    if isinstance(dataset_mixer, list):
        assert len(dataset_mixer) % 2 == 0, f"Data mixer list length is not even: {dataset_mixer}"
        mixer_dict = {}
        i = 0
        while i < len(dataset_mixer) - 1:
            assert isinstance(dataset_mixer[i], str), f"Invalid type in data mixer: {dataset_mixer}"
            if "." in dataset_mixer[i + 1]:
                value = float(dataset_mixer[i + 1])
            else:
                value = int(dataset_mixer[i + 1])
            mixer_dict[dataset_mixer[i]] = value
            i += 2
        dataset_mixer = mixer_dict

    splits = ["train", "test"] if splits is None else splits
    configs = [None] * len(dataset_mixer) if not configs else configs
    columns_to_keep = [] if columns_to_keep is None else columns_to_keep

    if configs is not None and len(configs) != len(dataset_mixer):
        raise ValueError("The number of given dataset config names must be the same as the given number of datasets.")

    # print save location
    if save_data_dir:
        print(f"Saving mixed dataset to {save_data_dir}")

    raw_datasets = DatasetDict()
    raw_train_datasets = []
    raw_val_datasets = []
    frac_or_sample_list = []
    for (ds, frac_or_samples), ds_config in zip(dataset_mixer.items(), configs):
        frac_or_sample_list.append(frac_or_samples)
        for split in splits:
            # if dataset ends with .json or .jsonl, load from file
            if ds.endswith(".json") or ds.endswith(".jsonl"):
                dataset = load_dataset("json", data_files=ds, split=split)
            elif ds.endswith(".parquet"):
                dataset = load_dataset("parquet", data_files=ds, split=split)
            else:
                try:
                    # Try first if dataset on a Hub repo
                    dataset = load_dataset(ds, ds_config, split=split)
                except DatasetGenerationError:
                    # If not, check local dataset
                    dataset = load_from_disk(os.path.join(ds, split))

            # shuffle dataset if set
            if shuffle:
                dataset = dataset.shuffle(seed=42)

            # assert that needed columns are present
            if need_columns:
                if not all(col in dataset.column_names for col in need_columns):
                    raise ValueError(f"Needed column {need_columns} not found in dataset {dataset.column_names}.")

            # handle per-case conversions
            # if "instruction" and "output" columns are present and "messages" is not, convert to messages
            if (
                "instruction" in dataset.column_names
                and "output" in dataset.column_names
                and "messages" not in dataset.column_names
            ):
                dataset = dataset.map(convert_alpaca_gpt4_to_messages, num_proc=10)
            elif (
                "prompt" in dataset.column_names
                and "completion" in dataset.column_names
                and "messages" not in dataset.column_names
            ):
                dataset = dataset.map(convert_code_alpaca_to_messages, num_proc=10)
            elif "conversations" in dataset.column_names and "messages" not in dataset.column_names:
                dataset = dataset.map(conversations_to_messages, num_proc=10)
            elif (
                "question" in dataset.column_names
                and "response" in dataset.column_names
                and "messages" not in dataset.column_names
            ):
                dataset = dataset.map(convert_open_orca_to_messages, num_proc=10)
            elif (
                "query" in dataset.column_names
                and "answer" in dataset.column_names
                and "messages" not in dataset.column_names
            ):
                dataset = dataset.map(convert_codefeedback_single_turn_to_messages, num_proc=10)
            elif (
                "query" in dataset.column_names
                and "response" in dataset.column_names
                and "messages" not in dataset.column_names
            ):
                dataset = dataset.map(convert_metamath_qa_to_messages, num_proc=10)
            elif (
                "chosen" in dataset.column_names
                and "rejected" in dataset.column_names
                and "reference_completion" in dataset.column_names
                and "messages" not in dataset.column_names
            ):
                dataset = dataset.map(convert_rejection_samples_to_messages, num_proc=10)

            # if id not in dataset, create it as ds-{index}
            if "id" not in dataset.column_names:
                id_col = [f"{ds}_{i}" for i in range(len(dataset))]
                dataset = dataset.add_column("id", id_col)

            # Remove redundant columns to avoid schema conflicts on load
            dataset = dataset.remove_columns(
                [col for col in dataset.column_names if col not in (columns_to_keep + ["id"])]
            )

            # if add_source_col, add that column
            if add_source_col:
                source_col = [ds] * len(dataset)
                dataset = dataset.add_column("source", source_col)

            # for cols in columns_to_keep, if one is not present, add "None" to the column
            for col in columns_to_keep:
                if col not in dataset.column_names:
                    dataset = dataset.add_column(col, [None] * len(dataset))

            # add tag to the dataset corresponding to where it was sourced from, for
            if "train" in split:
                raw_train_datasets.append(dataset)
            elif "test" in split:
                raw_val_datasets.append(dataset)
            else:
                raise ValueError(f"Split type {split} not recognized as one of test or train.")

    if len(raw_val_datasets) == 0 and len(raw_train_datasets) == 0:
        raise ValueError("No datasets loaded.")
    elif len(raw_train_datasets) == 0:
        # target features are the features of the first dataset post load
        target_features = raw_val_datasets[0].features
    else:
        # target features are the features of the first dataset post load
        target_features = raw_train_datasets[0].features

    if any(frac_or_samples < 0 for frac_or_samples in frac_or_sample_list):
        raise ValueError("Dataset fractions / lengths cannot be negative.")

    # if any > 1, use count
    if any(frac_or_samples > 1 for frac_or_samples in frac_or_sample_list):
        is_count = True
        # assert that all are integers
        if not all(isinstance(frac_or_samples, int) for frac_or_samples in frac_or_sample_list):
            raise NotImplementedError("Cannot mix fractions and counts, yet.")
    else:
        is_count = False

    if len(raw_train_datasets) > 0:
        train_subsets = []
        # Manage proportions
        for dataset, frac_or_samples in zip(raw_train_datasets, frac_or_sample_list):
            # cast features (TODO, add more feature regularization)
            dataset = dataset.cast(target_features)
            # TODO selection can be randomized.
            if is_count:
                train_subset = dataset.select(range(frac_or_samples))
            else:
                train_subset = dataset.select(range(int(frac_or_samples * len(dataset))))
            train_subsets.append(train_subset)

        raw_datasets["train"] = concatenate_datasets(train_subsets)

    # No subsampling for test datasets to enable fair comparison across models
    if len(raw_val_datasets) > 0:
        for dataset in raw_val_datasets:
            # cast features (TODO, add more feature regularization)
            dataset = dataset.cast(target_features)

        raw_datasets["test"] = concatenate_datasets(raw_val_datasets)

    if len(raw_datasets) == 0:
        raise ValueError(
            f"Dataset {dataset_mixer} not recognized with splits {splits}."
            "Check the dataset has been correctly formatted."
        )

    # optional save
    if save_data_dir:
        for split in raw_datasets:
            raw_datasets[split].to_json(save_data_dir + f"mixed_ds_{split}.json")

    if not keep_ids:
        # remove id column
        if len(raw_train_datasets) > 0:
            if "id" in raw_datasets["train"].column_names:
                raw_datasets["train"] = raw_datasets["train"].remove_columns("id")
        if len(raw_val_datasets) > 0:
            if "id" in raw_datasets["test"].column_names:
                raw_datasets["test"] = raw_datasets["test"].remove_columns("id")

    return raw_datasets


def combine_dataset(
    dataset_mixer: Union[dict, list],
    splits: List[str],
    configs: Optional[List[str]] = None,
    columns_to_keep: Optional[List[str]] = None,
    shuffle: bool = False,
    save_data_dir: Optional[str] = None,
    keep_ids: bool = False,
) -> DatasetDict:
    """
    Loads and mixes datasets according to proportions specified in `dataset_mixer`.

    Args:
        dataset_mixer (`dict`):
            Dictionary containing the dataset names and their training proportions.
        splits (Optional[List[str]], *optional*, defaults to `None`):
            Dataset splits to load and mix. Assumes the splits exist in
            all datasets and have a `train_` or `test_` prefix.
        configs (Optional[List[str]], *optional*, defaults to `None`):
            List of dataset config names. If given must be the same length as 'dataset_mixer' keys.
        columns_to_keep (Optional[List[str]], *optional*, defaults to `None`):
            Column names to keep in the dataset. Useful in the datamixer to avoid schema conflicts,
            and for cpt this should be (at least) the text column.
        shuffle (`bool`, *optional*, defaults to `False`):
            Whether to shuffle the training and testing/validation data.
        save_data_dir (Optional[str], *optional*, defaults to `None`):
            Optional directory to save training/test mixes on.
        keep_ids (`bool`, *optional*, defaults to `False`):
            Whether to keep ids for training that are added during mixing.
            Used primarily in mix_data.py for saving, or the saved dataset has IDs already.
    """
    assert len(splits) == len(dataset_mixer), "Number of splits must match the number of datasets."
    if isinstance(dataset_mixer, list):
        assert len(dataset_mixer) % 2 == 0, f"Data mixer list length is not even: {dataset_mixer}"
        mixer_dict = {}
        i = 0
        while i < len(dataset_mixer) - 1:
            assert isinstance(dataset_mixer[i], str), f"Invalid type in data mixer: {dataset_mixer}"
            if "." in dataset_mixer[i + 1]:
                value = float(dataset_mixer[i + 1])
            else:
                value = int(dataset_mixer[i + 1])
            mixer_dict[dataset_mixer[i]] = value
            i += 2
        dataset_mixer = mixer_dict

    if any(frac_or_samples < 0 for frac_or_samples in dataset_mixer.values()):
        raise ValueError("Dataset fractions / lengths cannot be negative.")

    configs = [None] * len(dataset_mixer) if not configs else configs
    columns_to_keep = [] if columns_to_keep is None else columns_to_keep

    if configs is not None and len(configs) != len(dataset_mixer):
        raise ValueError("The number of given dataset config names must be the same as the given number of datasets.")

    # print save location
    if save_data_dir:
        print(f"Saving mixed dataset to {save_data_dir}")

    datasets = []
    for (ds, frac_or_samples), ds_config, split in zip(dataset_mixer.items(), configs, splits):
        # if dataset ends with .json or .jsonl, load from file
        if ds.endswith(".json") or ds.endswith(".jsonl"):
            dataset = load_dataset("json", data_files=ds, split=split)
        else:
            try:
                # Try first if dataset on a Hub repo
                dataset = load_dataset(ds, ds_config, split=split)
            except DatasetGenerationError:
                # If not, check local dataset
                dataset = load_from_disk(os.path.join(ds, split))

        # shuffle dataset if set
        if shuffle:
            dataset = dataset.shuffle(seed=42)

        # select a fraction of the dataset
        if frac_or_samples > 1.0:
            samples = int(frac_or_samples)
        else:
            samples = int(frac_or_samples * len(dataset))
        dataset = dataset.select(range(samples))

        # if id not in dataset, create it as ds-{index}
        if "id" not in dataset.column_names:
            id_col = [f"{ds}_{i}_{split}" for i in range(len(dataset))]
            dataset = dataset.add_column("id", id_col)

        # Remove redundant columns to avoid schema conflicts on load
        dataset = dataset.remove_columns(
            [col for col in dataset.column_names if col not in (columns_to_keep + ["id"])]
        )
        datasets.append(dataset)

    datasets = concatenate_datasets(datasets)

    # optional save
    if save_data_dir:
        datasets.to_json(save_data_dir + "mixed_ds.json")

    if not keep_ids:
        # remove id column
        if "id" in datasets.column_names:
            datasets = datasets.remove_columns("id")

    return datasets


# ----------------------------------------------------------------------------
# Arguments utilities
class ArgumentParserPlus(HfArgumentParser):
    def parse_yaml_and_args(self, yaml_arg: str, other_args: Optional[List[str]] = None) -> List[dataclass]:
        """
        Parse a YAML file and overwrite the default/loaded values with the values provided to the command line.

        Args:
            yaml_arg (`str`):
                The path to the config file used
            other_args (`List[str]`, *optional`):
                A list of strings to parse as command line arguments, e.g. ['--arg=val', '--arg2=val2'].

        Returns:
            [`List[dataclass]`]: a list of dataclasses with the values from the YAML file and the command line
        """
        arg_list = self.parse_yaml_file(os.path.abspath(yaml_arg))

        outputs = []
        # strip other args list into dict of key-value pairs
        other_args = {arg.split("=")[0].strip("-"): arg.split("=")[1] for arg in other_args}
        used_args = {}

        # overwrite the default/loaded value with the value provided to the command line
        # noqa adapted from https://github.com/huggingface/transformers/blob/d0b5002378daabf62769159add3e7d66d3f83c3b/src/transformers/hf_argparser.py#L327
        for data_yaml, data_class in zip(arg_list, self.dataclass_types):
            keys = {f.name for f in dataclasses.fields(data_yaml) if f.init}
            inputs = {k: v for k, v in vars(data_yaml).items() if k in keys}
            for arg, val in other_args.items():
                # add only if in keys

                if arg in keys:
                    base_type = data_yaml.__dataclass_fields__[arg].type
                    inputs[arg] = val

                    # cast type for ints, floats (default to strings)
                    if base_type in [int, float]:
                        inputs[arg] = base_type(val)

                    if base_type == List[str]:
                        inputs[arg] = [str(v) for v in val.split(",")]

                    # bool of a non-empty string is True, so we manually check for bools
                    if base_type is bool:
                        if val in ["true", "True"]:
                            inputs[arg] = True
                        else:
                            inputs[arg] = False

                    # add to used-args so we can check if double add
                    if arg not in used_args:
                        used_args[arg] = val
                    else:
                        raise ValueError(f"Duplicate argument provided: {arg}, may cause unexpected behavior")

            obj = data_class(**inputs)
            outputs.append(obj)

        return outputs

    def parse(self) -> Union[DataClassType, Tuple[DataClassType]]:
        if len(sys.argv) == 2 and sys.argv[1].endswith(".yaml"):
            # If we pass only one argument to the script and it's the path to a YAML file,
            # let's parse it to get our arguments.
            output = self.parse_yaml_file(os.path.abspath(sys.argv[1]))
        # parse command line args and yaml file
        elif len(sys.argv) > 2 and sys.argv[1].endswith(".yaml"):
            output = self.parse_yaml_and_args(os.path.abspath(sys.argv[1]), sys.argv[2:])
        # parse command line args only
        else:
            output = self.parse_args_into_dataclasses()

        if len(output) == 1:
            output = output[0]
        return output


# ----------------------------------------------------------------------------
# Experiment tracking utilities
def get_wandb_tags() -> List[str]:
    """Get tags for Weights & Biases (e.g., `no-tag-404-g98dc659,pr-123,branch-main`)"""
    tags = [t for t in os.environ.get("WANDB_TAGS", "").split(",") if t != ""]
    if "GIT_COMMIT" in os.environ:
        git_commit = os.environ["GIT_COMMIT"]
        tags.append(f"commit: {git_commit}")
        # try finding the pull request number on github
        prs = requests.get(f"https://api.github.com/search/issues?q=repo:allenai/open-instruct+is:pr+{git_commit}")
        if prs.status_code == 200:
            prs = prs.json()
            if len(prs["items"]):
                pr = prs["items"][0]
                tags.append(f"pr: {pr['number']}")
    if "GIT_BRANCH" in os.environ:
        tags.append(f"branch: {os.environ['GIT_BRANCH']}")
    return tags


# ----------------------------------------------------------------------------
# Check pointing utilities
def get_last_checkpoint(folder: str, incomplete: bool = False) -> Optional[str]:
    content = os.listdir(folder)
    checkpoint_steps = [path for path in content if path.startswith("step_")]
    checkpoint_epochs = [path for path in content if path.startswith("epoch_")]
    if len(checkpoint_steps) > 0 and len(checkpoint_epochs) > 0:
        logger.info("Mixed step and epoch checkpoints found. Using step checkpoints.")
        checkpoints = checkpoint_steps
    elif len(checkpoint_steps) == 0:
        checkpoints = checkpoint_epochs
    else:
        checkpoints = checkpoint_steps
    if not incomplete:
        checkpoints = [path for path in checkpoints if os.path.exists(os.path.join(folder, path, "COMPLETED"))]
    if len(checkpoints) == 0:
        return
    return os.path.join(folder, max(checkpoints, key=lambda x: int(x.split("_")[-1])))


def get_last_checkpoint_path(args, incomplete: bool = False) -> str:
    # if output already exists and user does not allow overwriting, resume from there.
    # otherwise, resume if the user specifies a checkpoint.
    # else, start from scratch.
    # if incomplete is true, include folders without "COMPLETE" in the folder.
    last_checkpoint_path = None
    if args.output_dir and os.path.isdir(args.output_dir):
        last_checkpoint_path = get_last_checkpoint(args.output_dir, incomplete=incomplete)
        if last_checkpoint_path is None:
            logger.warning("Output directory exists but no checkpoint found. Starting from scratch.")
    elif args.resume_from_checkpoint:
        last_checkpoint_path = args.resume_from_checkpoint
    return last_checkpoint_path


def is_checkpoint_folder(dir: str, folder: str) -> bool:
    return (folder.startswith("step_") or folder.startswith("epoch_")) and os.path.isdir(os.path.join(dir, folder))


def clean_last_n_checkpoints(output_dir: str, keep_last_n_checkpoints: int) -> None:
    # remove the last checkpoint to save space
    folders = [f for f in os.listdir(output_dir) if is_checkpoint_folder(output_dir, f)]
    # find the checkpoint with the largest step
    checkpoints = sorted(folders, key=lambda x: int(x.split("_")[-1]))
    if keep_last_n_checkpoints >= 0 and len(checkpoints) > keep_last_n_checkpoints:
        for checkpoint in checkpoints[: len(checkpoints) - keep_last_n_checkpoints]:
            logger.info(f"Removing checkpoint {checkpoint}")
            shutil.rmtree(os.path.join(output_dir, checkpoint))
    logger.info("Remaining files:" + str(os.listdir(output_dir)))


def clean_last_n_checkpoints_deepspeed(output_dir: str, keep_last_n_checkpoints: int) -> None:
    # Identify checkpoint files that follow the pattern global_step{number}
    all_files = os.listdir(output_dir)
    checkpoint_files = []
    for file in all_files:
        if file.startswith("global_step") and file[len("global_step") :].isdigit():
            checkpoint_files.append(file)

    # Sort checkpoints by step number
    checkpoints = sorted(checkpoint_files, key=lambda x: int(x[len("global_step") :]), reverse=True)

    # Keep the N most recent checkpoints and remove the rest
    if keep_last_n_checkpoints >= 0 and len(checkpoints) > keep_last_n_checkpoints:
        for checkpoint in checkpoints[keep_last_n_checkpoints:]:
            print(f"Removing checkpoint {checkpoint}")
            checkpoint_path = os.path.join(output_dir, checkpoint)
            if os.path.isdir(checkpoint_path):
                shutil.rmtree(checkpoint_path)
            elif os.path.isfile(checkpoint_path):
                os.remove(checkpoint_path)

    # Keep special files like zero_to_fp32.py and latest
    print("Remaining files:" + str(os.listdir(output_dir)))


def calibrate_checkpoint_state_dir(checkpoint_state_dir: str) -> None:
    """
    Find the latest valid checkpoint directory and update the 'latest' file.

    Edge case:
    it's possible sometimes the checkpoint save / upload (1) completely or (2) partially failed (i.e., having incomplete files),
    so we should fall back to a checkpoint that actually exists -- we should pick the latest folder which has the most files.
    The folders look like this:
    checkpoint_state_dir/global_step14
    checkpoint_state_dir/global_step15
    ...
    checkpoint_state_dir/global_step20
    we would then update the `checkpoint_state_dir/latest` file
    with the latest global_step number.
    """
    if not os.path.exists(checkpoint_state_dir):
        return

    # Get all checkpoint directories
    checkpoint_dirs = [
        d
        for d in os.listdir(checkpoint_state_dir)
        if d.startswith("global_step") and os.path.isdir(os.path.join(checkpoint_state_dir, d))
    ]

    if not checkpoint_dirs:
        return

    # Create a list of (dir_name, step_number, file_count) tuples
    checkpoint_info = []
    for dir_name in checkpoint_dirs:
        step_number = int(dir_name.replace("global_step", ""))
        dir_path = os.path.join(checkpoint_state_dir, dir_name)
        # Count files in the directory, not directories
        file_count = len(os.listdir(dir_path))
        checkpoint_info.append((dir_name, step_number, file_count))

    # Find the maximum file count
    max_file_count = max(info[2] for info in checkpoint_info)

    # Filter to only include checkpoints with the maximum file count
    valid_checkpoints = [info for info in checkpoint_info if info[2] >= max_file_count]
    invalid_checkpoints = [info for info in checkpoint_info if info[2] < max_file_count]

    # Remove invalid checkpoint directories
    for dir_name, _, _ in invalid_checkpoints:
        checkpoint_path = os.path.join(checkpoint_state_dir, dir_name)
        print(f"Removing incomplete checkpoint: {dir_name}")
        shutil.rmtree(checkpoint_path)

    # Sort by step number (descending)
    valid_checkpoints.sort(key=lambda x: x[1], reverse=True)

    # Get the latest valid checkpoint
    latest_checkpoint, latest_step, file_count = valid_checkpoints[0]

    # Update the 'latest' file
    with open(os.path.join(checkpoint_state_dir, "latest"), "w") as f:
        f.write(f"global_step{latest_step}")

    print(
        f"Found latest checkpoint: {latest_checkpoint} with {file_count} files, "
        f"updated 'latest' file to global_step{latest_step}"
    )


# ----------------------------------------------------------------------------
# Ai2 user utilities
@dataclass
class BeakerRuntimeConfig:
    beaker_workload_id: str
    beaker_node_hostname: Optional[List[str]] = None
    beaker_experiment_url: Optional[List[str]] = None
    beaker_dataset_ids: Optional[List[str]] = None
    beaker_dataset_id_urls: Optional[List[str]] = None


def is_beaker_job() -> bool:
    return "BEAKER_JOB_ID" in os.environ


def get_beaker_experiment_info(experiment_id: str) -> Optional[dict]:
    get_experiment_command = f"beaker experiment get {experiment_id} --format json"
    process = subprocess.Popen(["bash", "-c", get_experiment_command], stdout=subprocess.PIPE, stderr=subprocess.PIPE)
    stdout, stderr = process.communicate()
    if process.returncode != 0:
        print(f"Failed to get Beaker experiment: {stderr}")
        return None
    return json.loads(stdout)[0]


def beaker_experiment_succeeded(experiment_id: str) -> bool:
    experiment = get_beaker_experiment_info(experiment_id)
    if "replicas" in experiment["jobs"][0]["execution"]["spec"]:
        num_replicas = experiment["jobs"][0]["execution"]["spec"]["replicas"]
    else:
        num_replicas = 1
    if not experiment:
        return False
    pprint(experiment)
    finalizeds = [
        "finalized" in job["status"] and "exitCode" in job["status"] and job["status"]["exitCode"] == 0
        for job in experiment["jobs"]
    ]
    pprint(finalizeds)
    return sum(finalizeds) == num_replicas


@dataclass
class DatasetInfo:
    id: str
    committed: Any
    non_empty: bool


def get_beaker_dataset_ids(experiment_id: str, sort=False) -> Optional[List[str]]:
    """if sort is True, the non-empty latest dataset will be availble at the end of the list"""
    experiment = get_beaker_experiment_info(experiment_id)
    if not experiment:
        return None
    result_ids = [job["result"]["beaker"] for job in experiment["jobs"]]
    dataset_infos = []
    for result_id in result_ids:
        get_dataset_command = f"beaker dataset get {result_id} --format json"
        process = subprocess.Popen(["bash", "-c", get_dataset_command], stdout=subprocess.PIPE, stderr=subprocess.PIPE)
        stdout, stderr = process.communicate()
        if process.returncode != 0:
            print(f"Failed to get Beaker dataset: {stderr}")
            return None
        datasets = json.loads(stdout)
        dataset_infos.extend(
            [
                DatasetInfo(
                    id=dataset["id"],
                    committed=dataset["committed"],
                    non_empty=(
                        False if dataset["storage"]["totalSize"] is None else dataset["storage"]["totalSize"] > 0
                    ),
                )
                for dataset in datasets
            ]
        )
    if sort:
        # sort based on empty, then commited
        dataset_infos.sort(key=lambda x: (x.non_empty, parser.parse(x.committed)))
    pprint(dataset_infos)
    return [dataset.id for dataset in dataset_infos]


@functools.lru_cache(maxsize=1)
def get_beaker_whoami() -> Optional[str]:
    get_beaker_whoami_command = "beaker account whoami --format json"
    process = subprocess.Popen(
        ["bash", "-c", get_beaker_whoami_command], stdout=subprocess.PIPE, stderr=subprocess.PIPE
    )
    stdout, stderr = process.communicate()
    if process.returncode != 0:
        print(f"Failed to get Beaker account: {stderr}")
        return None
    accounts = json.loads(stdout)
    return accounts[0]["name"]


def maybe_get_beaker_config():
    beaker_dataset_ids = get_beaker_dataset_ids(os.environ["BEAKER_WORKLOAD_ID"])
    # fix condition on basic interactive jobs
    if beaker_dataset_ids is None:
        beaker_dataset_id_urls = []
    else:
        beaker_dataset_id_urls = [f"https://beaker.org/ds/{dataset_id}" for dataset_id in beaker_dataset_ids]
    return BeakerRuntimeConfig(
        beaker_workload_id=os.environ["BEAKER_WORKLOAD_ID"],
        beaker_node_hostname=os.environ["BEAKER_NODE_HOSTNAME"],
        beaker_experiment_url=f"https://beaker.org/ex/{os.environ['BEAKER_WORKLOAD_ID']}/",
        beaker_dataset_ids=get_beaker_dataset_ids(os.environ["BEAKER_WORKLOAD_ID"]),
        beaker_dataset_id_urls=beaker_dataset_id_urls,
    )


def maybe_update_beaker_description_with_wandb_url(wandb_url: str) -> None:
    """Update Beaker experiment description with wandb URL if running on Beaker."""
    if not is_beaker_job() or wandb_url is None:
        return

    client = beaker.Beaker.from_env()
    try:
        spec = client.experiment.get(os.environ["BEAKER_WORKLOAD_ID"])
    except beaker.exceptions.ExperimentNotFound:
        logger.warning(f"Failed to update Beaker experiment description with wandb URL: {wandb_url}")
        logger.warning("This might be fine if you are e.g. running in an interactive job.")
        return
    current_description = spec.description or ""
    client.experiment.set_description(os.environ["BEAKER_WORKLOAD_ID"], f"{current_description}\n{wandb_url}")


def live_subprocess_output(cmd: List[str]) -> str:
    output_lines = []
    process = subprocess.Popen(cmd, stdout=subprocess.PIPE, stderr=subprocess.STDOUT, text=True, bufsize=1)
    # Display output in real-time and collect it
    for line in iter(process.stdout.readline, ""):
        if line.strip():
            print(line.strip())
            output_lines.append(line.strip())
    process.wait()
    if process.returncode != 0:
        # Get the actual error message from the process
        process_error = process.stderr.read() if process.stderr else "No error message available"
        error_message = f"gsutil command failed with return code {process.returncode}: {process_error}"
        print(error_message)
        raise Exception(error_message)

    return "\n".join(output_lines)


def download_from_hf(model_name_or_path: str, revision: str) -> None:
    cmd = ["huggingface-cli", "download", model_name_or_path, "--revision", revision]
    print(f"Downloading from HF with command: {cmd}")
    output = live_subprocess_output(cmd)
    # for some reason, sometimes the output includes the line including some loading message.
    # so do some minor cleaning.
    if "\n" in output:
        output = output.split("\n")[-1].strip()
    return output


[
    "gsutil",
    "-o",
    "GSUtil:parallel_composite_upload_threshold=150M",
    "cp",
    "-r",
    "/root/.cache/huggingface/hub/models--Qwen--Qwen3-8B/snapshots/9c925d64d72725edaf899c6cb9c377fd0709d9c5",
    "gs://ai2-llm/post-training/deletable_cache_models/Qwen/Qwen3-8B/9c925d64d72725edaf899c6cb9c377fd0709d9c5",
]


def download_from_gs_bucket(src_path: str, dest_path: str) -> None:
    cmd = [
        "gsutil",
        "-o",
        "GSUtil:parallel_thread_count=1",
        "-o",
        "GSUtil:sliced_object_download_threshold=150",
        "-m",
        "cp",
        "-r",
        src_path,
        dest_path,
    ]
    print(f"Downloading from GS bucket with command: {cmd}")
    live_subprocess_output(cmd)


def gs_folder_exists(path: str) -> bool:
    cmd = ["gsutil", "ls", path]
    process = subprocess.Popen(cmd, stdout=subprocess.PIPE, stderr=subprocess.PIPE)
    stdout, stderr = process.communicate()
    # print(f"GS stat command: {cmd}")
    # print(f"GS stat stdout: {stdout}")
    # print(f"GS stat stderr: {stderr}")
    if process.returncode == 0:
        return True
    else:
        return False


def upload_to_gs_bucket(src_path: str, dest_path: str) -> None:
    cmd = ["gsutil", "-o", "GSUtil:parallel_composite_upload_threshold=150M", "cp", "-r", src_path, dest_path]
    print(f"Copying model to GS bucket with command: {cmd}")
    live_subprocess_output(cmd)


def sync_gs_bucket(src_path: str, dest_path: str) -> None:
    cmd = [
        "gsutil",
        "-o",
        "GSUtil:parallel_composite_upload_threshold=150M",
        "-m",
        "rsync",
        "-r",
        "-d",
        src_path,
        dest_path,
    ]
    print(f"Copying model to GS bucket with command: {cmd}")
    live_subprocess_output(cmd)


def download_latest_checkpoint_from_gs(gs_checkpoint_state_dir: str, checkpoint_state_dir: str) -> None:
    """Download the latest checkpoint from GCS and update the latest file."""
    if gs_folder_exists(gs_checkpoint_state_dir):
        os.makedirs(checkpoint_state_dir, exist_ok=True)
        print(f"Downloading model checkpoint from GCS to {checkpoint_state_dir}")
        sync_gs_bucket(gs_checkpoint_state_dir, checkpoint_state_dir)


def launch_ai2_evals_on_weka(
    path: str,
    leaderboard_name: str,
    oe_eval_max_length: Optional[int] = None,
    wandb_url: Optional[str] = None,
    training_step: Optional[int] = None,
    oe_eval_tasks: Optional[List[str]] = None,
    stop_strings: Optional[List[str]] = None,
    gs_bucket_path: Optional[str] = None,
    eval_priority: Optional[str] = "normal",
    beaker_image: Optional[str] = None,
) -> None:
    weka_cluster = "ai2/saturn-cirrascale ai2/neptune-cirrascale"
    gcp_cluster = "ai2/augusta-google-1"
    cluster = weka_cluster if gs_bucket_path is None else gcp_cluster
    beaker_users = get_beaker_whoami()

    if gs_bucket_path is not None:
        if beaker_users is not None:
            gs_saved_path = f"{gs_bucket_path}/{beaker_users}/{path}"
        else:
            gs_saved_path = f"{gs_bucket_path}/{path}"
        # save the model to the gs bucket first
        # TODO: use upload_to_gs_bucket instead
        gs_command = f"""gsutil \\
            -o "GSUtil:parallel_composite_upload_threshold=150M" \\
            cp -r {path} \\
            {gs_saved_path}"""
        print(f"Copying model to GS bucket with command: {gs_command}")
        process = subprocess.Popen(["bash", "-c", gs_command], stdout=subprocess.PIPE, stderr=subprocess.PIPE)
        stdout, stderr = process.communicate()
        print(f"GS bucket copy stdout:\n{stdout.decode()}")
        print(f"GS bucket copy stderr:\n{stderr.decode()}")
        print(f"GS bucket copy process return code: {process.returncode}")

        # Update path to use the GS bucket path for evaluation
        path = gs_saved_path

    command = f"""\
python scripts/submit_eval_jobs.py \
--model_name {leaderboard_name} \
--location {path} \
--cluster {cluster} \
--is_tuned \
--workspace "tulu-3-results" \
--priority {eval_priority} \
--preemptible \
--use_hf_tokenizer_template \
--run_oe_eval_experiments \
--skip_oi_evals"""
    if wandb_url is not None:
        command += f" --run_id {wandb_url}"
    if oe_eval_max_length is not None:
        command += f" --oe_eval_max_length {oe_eval_max_length}"
    if training_step is not None:
        command += f" --step {training_step}"
    if cluster == weka_cluster:
        command += " --evaluate_on_weka"
    if oe_eval_tasks is not None:
        command += f" --oe_eval_tasks {','.join(oe_eval_tasks)}"
    if stop_strings is not None:
        command += f" --oe_eval_stop_sequences '{','.join(stop_strings)}'"
    if beaker_image is not None:
        command += f" --beaker_image {beaker_image}"
    print(f"Launching eval jobs with command: {command}")
    process = subprocess.Popen(["bash", "-c", command], stdout=subprocess.PIPE, stderr=subprocess.PIPE)
    stdout, stderr = process.communicate()
    print(f"Submit jobs after model training is finished - Stdout:\n{stdout.decode()}")
    print(f"Submit jobs after model training is finished - Stderr:\n{stderr.decode()}")
    print(f"Submit jobs after model training is finished - process return code: {process.returncode}")


# ----------------------------------------------------------------------------
# HF utilities


def retry_on_exception(max_attempts=4, delay=1, backoff=2):
    """
    Retry a function on exception. Useful for HF API calls that may fail due to
    network issues. E.g., https://beaker.org/ex/01J69P87HJQQ7X5DXE1CPWF974
    `huggingface_hub.utils._errors.HfHubHTTPError: 429 Client Error`

    We can test it with the following code.
    @retry_on_exception(max_attempts=4, delay=1, backoff=2)
    def test():
        raise Exception("Test exception")

    test()
    """

    def decorator(func):
        @functools.wraps(func)
        def wrapper(*args, **kwargs):
            attempts = 0
            local_delay = delay
            while attempts < max_attempts:
                try:
                    return func(*args, **kwargs)
                except Exception as e:
                    attempts += 1
                    if attempts == max_attempts:
                        raise e
                    print(f"Attempt {attempts} failed. Retrying in {local_delay} seconds...")
                    time.sleep(local_delay)
                    local_delay *= backoff
            return None

        return wrapper

    return decorator


@retry_on_exception()
@functools.lru_cache(maxsize=1)
def maybe_use_ai2_wandb_entity() -> Optional[str]:
    """Ai2 internal logic: try use the ai2-llm team if possible. Should not affect external users."""
    import wandb

    wandb.login()
    api = wandb.Api()
    current_user = api.viewer
    teams = current_user.teams
    if "ai2-llm" in teams:
        return "ai2-llm"
    else:
        return None


@retry_on_exception()
@functools.lru_cache(maxsize=1)
def hf_whoami() -> List[str]:
    return HfApi().whoami()


@functools.lru_cache(maxsize=1)
def maybe_use_ai2_hf_entity() -> Optional[str]:
    """Ai2 internal logic: try use the allenai entity if possible. Should not affect external users."""
    orgs = hf_whoami()
    orgs = [item["name"] for item in orgs["orgs"]]
    if "allenai" in orgs:
        return "allenai"
    else:
        return None


@retry_on_exception()
def upload_metadata_to_hf(metadata_dict, filename, hf_dataset_name, hf_dataset_save_dir):
    # upload a random dict to HF. Originally for uploading metadata to HF
    # about a model for leaderboard displays.
    with open("tmp.json", "w") as f:
        json.dump(metadata_dict, f)
    api = HfApi()
    api.upload_file(
        path_or_fileobj="tmp.json",
        path_in_repo=f"{hf_dataset_save_dir}/{filename}",
        repo_id=hf_dataset_name,
        repo_type="dataset",
    )
    os.remove("tmp.json")


# ----------------------------------------------------------------------------
# Ray utilities
# Taken from https://github.com/Open-Reasoner-Zero/Open-Reasoner-Zero
def get_train_ds_config(
    offload,
    adam_offload=False,
    stage=0,
    bf16=True,
    max_norm=1.0,
    zpg=8,
    grad_accum_dtype=None,
    disable_trace_cache=False,
    sequence_parallel_size=1,
):
    device = "cpu" if offload else "none"
    zero_opt_dict = {
        "stage": stage,
        "offload_param": {"device": device},
        "offload_optimizer": {"device": "cpu" if adam_offload else "none", "pin_memory": True},
        "sub_group_size": "auto",
        "stage3_max_live_parameters": "auto",
        "stage3_max_reuse_distance": "auto",
        "stage3_param_persistence_threshold": "auto",
        "stage3_prefetch_bucket_size": "auto",
        "reduce_bucket_size": "auto",
        # ZeRO++
        "zero_hpz_partition_size": zpg,
        "zero_quantized_weights": False,
        "zero_quantized_gradients": False,
    }
    if disable_trace_cache:
        zero_opt_dict["stage3_prefetch_bucket_size"] = 0
        zero_opt_dict["stage3_max_live_parameters"] = 0
        zero_opt_dict["stage3_max_reuse_distance"] = 0

    config = {
        "steps_per_print": 100,
        "zero_optimization": zero_opt_dict,
        "bf16": {"enabled": bf16},
        "gradient_clipping": max_norm,
        "prescale_gradients": False,
        "wall_clock_breakdown": False,
        "data_types": {"grad_accum_dtype": grad_accum_dtype if grad_accum_dtype else "fp32"},
    }

    if sequence_parallel_size > 1:
        config["sequence_parallel_size"] = sequence_parallel_size

    return config


def get_eval_ds_config(offload, stage=0, bf16=True):
    zero_opt_dict = {
        "stage": stage,
        "stage3_param_persistence_threshold": "auto",
        "offload_param": {"device": "cpu" if offload else "none", "pin_memory": True},
    }
    return {
        "steps_per_print": 100,
        "zero_optimization": zero_opt_dict,
        "bf16": {"enabled": bf16},
        "prescale_gradients": False,
        "wall_clock_breakdown": False,
    }


def get_optimizer_grouped_parameters(
    model: torch.nn.Module,
    weight_decay: float,
    no_decay_name_list=["bias", "layer_norm.weight", "layernorm.weight", "norm.weight", "ln_f.weight"],
):
    optimizer_grouped_parameters = [
        {
            "params": [
                p
                for n, p in model.named_parameters()
                if (not any(nd in n for nd in no_decay_name_list) and p.requires_grad)
            ],
            "weight_decay": weight_decay,
        },
        {
            "params": [
                p
                for n, p in model.named_parameters()
                if (any(nd in n for nd in no_decay_name_list) and p.requires_grad)
            ],
            "weight_decay": 0.0,
        },
    ]
    return optimizer_grouped_parameters


def _z3_params_to_fetch(param_list):
    return [p for p in param_list if hasattr(p, "ds_id") and p.ds_status == ZeroParamStatus.NOT_AVAILABLE]


def get_ray_address() -> Optional[str]:
    """Get the Ray address from the environment variable."""
    return os.environ.get("RAY_ADDRESS")


_SET_AFFINITY = False


class RayProcess:
    def __init__(self, world_size, rank, local_rank, master_addr, master_port):
        logging.basicConfig(
            format="%(asctime)s %(levelname)-8s %(message)s", level=logging.INFO, datefmt="%Y-%m-%d %H:%M:%S"
        )
        self.world_size = world_size
        self.rank = rank
        self.local_rank = local_rank
        self.master_addr = master_addr if master_addr else self.get_current_node_ip()
        self.master_port = master_port if master_port else self.get_free_port()
        os.environ["MASTER_ADDR"] = self.master_addr
        os.environ["MASTER_PORT"] = str(self.master_port)
        os.environ["WORLD_SIZE"] = str(self.world_size)
        os.environ["RANK"] = str(self.rank)
        # NOTE: Ray will automatically set the CUDA_VISIBLE_DEVICES
        # environment variable for each actor, so always set device to 0
        # os.environ["LOCAL_RANK"] = str(self._local_rank)
        os.environ["LOCAL_RANK"] = "0"
        random.seed(self.rank)
        np.random.seed(self.rank)
        torch.manual_seed(self.rank)

    @staticmethod
    def get_current_node_ip():
        address = ray._private.services.get_node_ip_address()
        # strip ipv6 address
        return address.strip("[]")

    @staticmethod
    def get_free_port():
        with socket.socket() as sock:
            sock.bind(("", 0))
            return sock.getsockname()[1]

    def get_master_addr_port(self):
        return self.master_addr, self.master_port

    def empty_cache(self) -> None:
        torch.cuda.empty_cache()

    def _set_numa_affinity(self, rank):
        def local_rank_to_real_gpu_id(local_rank):
            cuda_visible_devices = [
                int(x) for x in os.environ.get("CUDA_VISIBLE_DEVICES", "0,1,2,3,4,5,6,7").split(",")
            ]
            return cuda_visible_devices[local_rank]

        rank = local_rank_to_real_gpu_id(rank)

        global _SET_AFFINITY
        if _SET_AFFINITY:
            return

        from ctypes.util import find_library

        class bitmask_t(Structure):
            _fields_ = [("size", c_ulong), ("maskp", POINTER(c_ulong))]

        LIBNUMA = CDLL(find_library("numa"))
        LIBNUMA.numa_parse_nodestring.argtypes = [c_char_p]
        LIBNUMA.numa_parse_nodestring.restype = POINTER(bitmask_t)
        LIBNUMA.numa_run_on_node_mask.argtypes = [POINTER(bitmask_t)]
        LIBNUMA.numa_run_on_node_mask.restype = c_int
        LIBNUMA.numa_set_membind.argtypes = [POINTER(bitmask_t)]
        LIBNUMA.numa_set_membind.restype = c_void_p
        LIBNUMA.numa_num_configured_nodes.argtypes = []
        LIBNUMA.numa_num_configured_nodes.restype = c_int

        def numa_bind(nid: int):
            bitmask = LIBNUMA.numa_parse_nodestring(bytes(str(nid), "ascii"))
            LIBNUMA.numa_run_on_node_mask(bitmask)
            LIBNUMA.numa_set_membind(bitmask)

        numa_nodes = LIBNUMA.numa_num_configured_nodes()
        num_gpu_pre_numa_node = 8 // numa_nodes
        numa_bind(self.local_rank // num_gpu_pre_numa_node)
        _SET_AFFINITY = True

    def offload_to_cpu(self, model, pin_memory=True, non_blocking=True):
        """This function guaratees the memory are all released (only torch context cache <100M will remain)."""
        self._set_numa_affinity(torch.distributed.get_rank() % torch.cuda.device_count())

        if model.zero_optimization_stage() == 3:
            from deepspeed.runtime.zero.offload_config import OffloadStateTypeEnum

            model.optimizer.offload_states(
                include=[
                    OffloadStateTypeEnum.optim_states,
                    OffloadStateTypeEnum.contiguous_grad_buffer,
                    OffloadStateTypeEnum.hp_params,
                    # OffloadStateTypeEnum.lp_grads,
                    # OffloadStateTypeEnum.lp_params, # dangerous
                ],
                device=OffloadDeviceEnum.cpu,
                pin_memory=pin_memory,
                non_blocking=non_blocking,
            )
            torch.cuda.synchronize()
            return

        raise NotImplementedError("Zero stage 2 is not supported yet")

    def backload_to_gpu(self, model, non_blocking=True):
        # NOTE: this function reloads the weights, ensuring the calculation
        if model.zero_optimization_stage() == 3:
            model.reload_states(non_blocking=non_blocking)
            torch.cuda.synchronize()
            return

        raise NotImplementedError("Zero stage 2 is not supported yet")


def extract_user_query(conversation: str, chat_template_name: str = None) -> str:
    # Define the regex pattern
    # if chat_template_name == "tulu_thinker":
    #     pattern = r"<answer>.*?</answer>\.\n\nUser: (.*?)\nAssistant: <think>"
    # elif chat_template_name == "tulu_thinker_r1_style":
    #     pattern = r"<answer>.*?</answer>\.\n\nUser: (.*?)\n<|assistant|>\n<think>"
    # else:
    #     # runtime error, the template is not supported
    #     raise ValueError(f"Can not extract user query for template {chat_template_name}.")
    pattern = r"\n\n<\|user\|>\n(.*?)\n<\|assistant\|>\n<think>"

    match = re.search(pattern, conversation, re.DOTALL)
    # Return the captured group if found, else return None
    return match.group(1).strip() if match else None


def extract_final_answer(prediction: str) -> str:
    """
    Extract the substring between <answer> and </answer>.
    If no match is found, extract the substring after </think>.
    If neither condition matches, clean the prediction by removing the <|assistant|> tag.
    If none of the above applies, return the original string.

    Args:
        prediction (str): The input string.

    Returns:
        str: The extracted substring or the cleaned/original string.
    """
    answer_match = re.search(r"<answer>(.*?)</answer>", prediction, re.DOTALL)
    if answer_match:
        return answer_match.group(1).strip()

    think_match = re.search(r"</think>(.*)", prediction, re.DOTALL)
    if think_match:
        return think_match.group(1).strip()

    cleaned = re.sub(r"<\|assistant\|>", "", prediction)
    if cleaned != prediction:
        return cleaned.strip()

    return prediction


# ---- Runtime leak detection -----------------------------------------------------------------

DEFAULT_THREAD_ALLOWLIST = {
    "MainThread",
    "pytest-watcher",  # pytest
    "pydevd.",  # debugger
    "IPythonHistorySavingThread",
    "raylet_client",  # ray internal when still up during test body
}

DEFAULT_THREAD_ALLOW_PREFIXES = {
    "ThreadPoolExecutor-",  # executors create transient threads; adjust if you join them
    "ray-",  # ray internal threads
    "grpc-default-executor",  # grpc internal
}


def check_runtime_leaks(
    thread_allowlist: Iterable[str] = DEFAULT_THREAD_ALLOWLIST,
    thread_allow_prefixes: Iterable[str] = DEFAULT_THREAD_ALLOW_PREFIXES,
    include_daemon_threads: bool = False,
) -> None:
    """
    Inspect runtime state for leftovers and log any leaks immediately.
    """
    leak_logger = logging.getLogger(__name__)

    def is_allowed_thread(t):
        return (
            t.name in thread_allowlist
            or any(t.name.startswith(p) for p in thread_allow_prefixes)
            or t is threading.main_thread()
            or (not include_daemon_threads and t.daemon)
            or not t.is_alive()
        )

    bad_threads = [t for t in threading.enumerate() if not is_allowed_thread(t)]
    if bad_threads:
        leak_logger.warning("Leaked threads:")
        for t in bad_threads:
            target = getattr(t, "_target", None)
            tgt_name = getattr(target, "__name__", repr(target)) if target else "?"
            leak_logger.warning(f"  - {t.name} (alive={t.is_alive()}, daemon={t.daemon}, target={tgt_name})")

    bad_processes = [p for p in mp.active_children() if p.is_alive()]
    if bad_processes:
        leak_logger.warning("Leaked multiprocessing children:")
        for p in bad_processes:
            leak_logger.warning(f"  - PID {p.pid} alive={p.is_alive()} name={p.name}")

    if ray_state and ray and ray.is_initialized():
        ray_checks = [
            (
                "Live Ray actors:",
                ray_state.list_actors(filters=[("state", "=", "ALIVE")]),
                lambda a: f"  - {a.get('class_name')} id={a.get('actor_id')}",
            ),
            (
                "Live Ray tasks:",
                ray_state.list_tasks(filters=[("state", "=", "RUNNING")]),
                lambda t: f"  - {t.get('name')} id={t.get('task_id')}",
            ),
            (
                "Live Ray workers:",
                ray_state.list_workers(filters=[("is_alive", "=", True)]),
                lambda w: f"  - pid={w.get('pid')} id={w.get('worker_id')}",
            ),
        ]

        for header, items, formatter in ray_checks:
            if items:
                leak_logger.warning(header)
                for item in items:
                    leak_logger.warning(formatter(item))

    if _rt and hasattr(_rt, "_resource_tracker"):
        cache = getattr(_rt._resource_tracker, "_cache", {})
        for name, (count, rtype) in cache.items():
<<<<<<< HEAD
            if count > 0 and rtype == "semaphore":
                report.leaked_semaphores.append(name)
            if count > 0 and rtype == "shared_memory":
                report.leaked_shm.append(name)

    return report


class UlyssesSPSplitter:
    def __init__(self, sp_rank: int, sp_group, sp_world_size, device, pad_token_id):
        """
        Adapted from the UlyssesSPDataLoaderAdapter
        (https://github.com/deepspeedai/DeepSpeed/blob/master/deepspeed/runtime/sequence_parallel/ulysses_sp.py#L427)
        Rather than wrapping a dataloader, we just want to split a given batch into the shards across sp group.
        """
        self.sp_rank = sp_rank
        self.sp_group = sp_group
        self.sp_world_size = sp_world_size
        self.device = device
        self.pad_token_id = pad_token_id

    def split_batch(self, batch):
        micro_batches = defaultdict(dict)

        # First, find the maximum sequence length across all ranks
        # Handle both tensor and list cases for getting local sequence length
        if torch.is_tensor(batch["input_ids"]):
            # batch["input_ids"] is a tensor of shape [batch_size, seq_len]
            local_seqlen = torch.tensor([batch["input_ids"].shape[1]], dtype=torch.int64, device=self.device)
        else:
            # batch["input_ids"] is a list of tensors - find max length in this rank's data
            max_local_len = 0
            for item in batch["input_ids"]:
                if torch.is_tensor(item):
                    max_local_len = max(max_local_len, item.shape[-1])
            local_seqlen = torch.tensor([max_local_len], dtype=torch.int64, device=self.device)

        # Gather sequence lengths from all ranks
        seqlens = [torch.zeros(1, dtype=torch.int64, device=self.device) for _ in range(self.sp_world_size)]
        dist.all_gather(seqlens, local_seqlen, group=self.sp_group)
        seqlens = [x[0].item() for x in seqlens]

        # Use the maximum sequence length for padding
        max_seqlen = max(seqlens)

        # Ensure max_seqlen is divisible by sp_world_size
        if max_seqlen % self.sp_world_size != 0:
            max_seqlen = ((max_seqlen + self.sp_world_size - 1) // self.sp_world_size) * self.sp_world_size

        # Now pad everything to max_seqlen BEFORE any collective operations
        for k in batch.keys():
            if torch.is_tensor(batch[k]):
                # Single tensor case
                batch[k] = batch[k].to(self.device)

                # Pad the tensor to max_seqlen if needed
                if batch[k].shape[1] < max_seqlen:
                    pad_len = max_seqlen - batch[k].shape[1]
                    if k == "input_ids":
                        batch[k] = F.pad(batch[k], (0, pad_len), value=self.pad_token_id)
                    elif k == "attention_mask":
                        batch[k] = F.pad(batch[k], (0, pad_len), value=0)
                    else:
                        batch[k] = F.pad(batch[k], (0, pad_len), value=-100 if k == "labels" else 0)
            else:
                # List case - pad each tensor in the list to max_seqlen
                for i, item in enumerate(batch[k]):
                    if torch.is_tensor(item):
                        item = item.to(self.device)
                        if item.shape[-1] < max_seqlen:
                            pad_len = max_seqlen - item.shape[-1]
                            if k == "input_ids":
                                item = F.pad(item, (0, pad_len), value=self.pad_token_id)
                            elif k == "attention_mask":
                                item = F.pad(item, (0, pad_len), value=0)
                            else:
                                item = F.pad(item, (0, pad_len), value=-100 if k == "labels" else 0)
                        batch[k][i] = item  # Update the list in place

        # Now that everything is padded to the same length, do the collective operations
        for k in batch.keys():
            if torch.is_tensor(batch[k]):
                with torch.no_grad():
                    tensor_list = [
                        torch.zeros((batch[k].shape[0], max_seqlen), dtype=batch[k].dtype, device=batch[k].device)
                        for _ in range(self.sp_world_size)
                    ]
                    dist.all_gather(tensor_list, batch[k], group=self.sp_group)
            else:
                # Now all tensors in the list should have the same shape
                tensor_list = [None for _ in range(self.sp_world_size)]
                dist.all_gather_object(tensor_list, batch[k], group=self.sp_group)

            for rank, tensor in enumerate(tensor_list):
                micro_batches[rank][k] = tensor

        del tensor_list
        del batch

        batch_shards = []
        for batch_data in micro_batches.values():
            # Determine sequence length based on the structure
            if torch.is_tensor(batch_data["input_ids"]):
                seq_length = batch_data["input_ids"].shape[1]
                batch_size = batch_data["input_ids"].shape[0]
            else:
                # List of tensors
                seq_length = batch_data["input_ids"][0].shape[-1]
                batch_size = len(batch_data["input_ids"])

            if seq_length % self.sp_world_size != 0:
                raise ValueError(f"batch's seqlen={seq_length} isn't divisible by sp-size={self.sp_world_size}")

            chunk_len = seq_length // self.sp_world_size

            # Handle labels if present
            if "labels" in batch_data:
                labels = batch_data.pop("labels")
                if torch.is_tensor(labels):
                    labels = F.pad(labels, (0, 1), value=-100)
                    batch_data["shift_labels"] = labels[..., 1:].contiguous()
                else:
                    # Handle list case
                    shift_labels = []
                    for label in labels:
                        padded_label = F.pad(label, (0, 1), value=-100)
                        shift_labels.append(padded_label[..., 1:].contiguous())
                    batch_data["shift_labels"] = shift_labels
                del labels

            # Batch sharding
            for k in batch_data.keys():
                if not torch.is_tensor(batch_data[k]) and not isinstance(batch_data[k], list):
                    continue

                if torch.is_tensor(batch_data[k]):
                    # Tensor case: shard each item in batch dimension
                    sharded_items = []
                    for idx in range(batch_size):
                        item = batch_data[k][idx]
                        sharded_item = item[chunk_len * self.sp_rank : chunk_len * (self.sp_rank + 1)].cpu()
                        sharded_items.append(sharded_item)
                    batch_data[k] = sharded_items
                else:
                    # List case: shard each tensor in the list
                    sharded_items = []
                    for item in batch_data[k]:
                        if torch.is_tensor(item):
                            # Handle different tensor dimensions appropriately
                            if item.dim() == 1:
                                sharded_item = item[chunk_len * self.sp_rank : chunk_len * (self.sp_rank + 1)].cpu()
                            else:
                                sharded_item = item[:, chunk_len * self.sp_rank : chunk_len * (self.sp_rank + 1)].cpu()
                            sharded_items.append(sharded_item)
                        else:
                            sharded_items.append(item)
                    batch_data[k] = sharded_items

            batch_shards.append(batch_data)

        return batch_shards
=======
            if count > 0:
                leak_logger.warning(f"Leaked {rtype} resources: {count}")
>>>>>>> a916940b
<|MERGE_RESOLUTION|>--- conflicted
+++ resolved
@@ -55,11 +55,7 @@
 import ray
 import requests
 import torch
-<<<<<<< HEAD
 import torch.nn.functional as F
-from accelerate.logging import get_logger
-=======
->>>>>>> a916940b
 from datasets import DatasetDict, concatenate_datasets, load_dataset, load_from_disk
 from datasets.builder import DatasetGenerationError
 from dateutil import parser
@@ -1545,11 +1541,12 @@
     if _rt and hasattr(_rt, "_resource_tracker"):
         cache = getattr(_rt._resource_tracker, "_cache", {})
         for name, (count, rtype) in cache.items():
-<<<<<<< HEAD
             if count > 0 and rtype == "semaphore":
                 report.leaked_semaphores.append(name)
             if count > 0 and rtype == "shared_memory":
                 report.leaked_shm.append(name)
+            if count > 0:
+                leak_logger.warning(f"Leaked {rtype} resources: {count}")
 
     return report
 
@@ -1706,8 +1703,4 @@
 
             batch_shards.append(batch_data)
 
-        return batch_shards
-=======
-            if count > 0:
-                leak_logger.warning(f"Leaked {rtype} resources: {count}")
->>>>>>> a916940b
+        return batch_shards