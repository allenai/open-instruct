# Copyright 2024 AllenAI. All rights reserved.
#
# Licensed under the Apache License, Version 2.0 (the "License");
# you may not use this file except in compliance with the License.
# You may obtain a copy of the License at
#
#     http://www.apache.org/licenses/LICENSE-2.0
#
# Unless required by applicable law or agreed to in writing, software
# distributed under the License is distributed on an "AS IS" BASIS,
# WITHOUT WARRANTIES OR CONDITIONS OF ANY KIND, either express or implied.
# See the License for the specific language governing permissions and
# limitations under the License.
# ---------------------------------------------------------------------
# Part of the code is adapted from https://github.com/OpenRLHF/OpenRLHF
# which has the following license:
# Copyright [yyyy] [name of copyright owner]
#
# Licensed under the Apache License, Version 2.0 (the "License");
# you may not use this file except in compliance with the License.
# You may obtain a copy of the License at
#
#     http://www.apache.org/licenses/LICENSE-2.0
#
# Unless required by applicable law or agreed to in writing, software
# distributed under the License is distributed on an "AS IS" BASIS,
# WITHOUT WARRANTIES OR CONDITIONS OF ANY KIND, either express or implied.
# See the License for the specific language governing permissions and
# limitations under the License.
# isort: off
import contextlib
import os
from concurrent import futures

os.environ["NCCL_CUMEM_ENABLE"] = "0"  # NOQA
with contextlib.suppress(Exception):
    import deepspeed

from open_instruct import streaming_data_loader, utils
from open_instruct.streaming_data_loader import accumulate_inference_batches, add_prompt_to_generator, collate_fn

# isort: on
import asyncio
import logging
import math
import random
import shutil
import socket
import threading
import time
from argparse import Namespace
from collections import defaultdict
from collections.abc import Callable
from dataclasses import asdict, dataclass, field
from datetime import timedelta
from itertools import chain
from queue import Empty, Full, Queue
from typing import Any, Literal

import datasets
import numpy as np
import pandas as pd
import ray
import torch
import torch.distributed as dist
import torch.utils
import torch.utils.data
import vllm
import wandb
from datasets import Dataset
from huggingface_hub import HfApi
from peft import PeftModel, get_peft_model_state_dict
from ray.util import queue as ray_queue
from ray.util.placement_group import PlacementGroup, placement_group
from ray.util.scheduling_strategies import PlacementGroupSchedulingStrategy
from rich.pretty import pprint
from transformers import AutoModelForCausalLM, PreTrainedModel, PreTrainedTokenizer, get_scheduler
from transformers.integrations import HfDeepSpeedConfig

from open_instruct import logger_utils, vllm_utils
from open_instruct.actor_manager import ActorManager
from open_instruct.dataset_transformation import (
    INPUT_IDS_PROMPT_KEY,
    VERIFIER_SOURCE_KEY,
    TokenizerConfig,
    get_cached_dataset_tulu,
    visualize_token,
)
from open_instruct.ground_truth_utils import (
    build_all_verifiers,
    cleanup_all_llm_judge_clients,
    soft_format_reward_func,
)
from open_instruct.model_utils import (
    ModelConfig,
    apply_verifiable_reward,
    disable_dropout_in_model,
    entropy_from_logits,
    get_olmo3_generation_config,
    load_ref_policy,
    log_softmax_and_gather,
    print_rich_single_line_metrics,
    print_rich_table,
    push_folder_to_hub,
)
from open_instruct.queue_types import ShutdownSentinel
from open_instruct.rl_utils import PackedSequences, Timer
from open_instruct.utils import (
    ArgumentParserPlus,
    BeakerRuntimeConfig,
    RayProcess,
    _z3_params_to_fetch,
    calibrate_checkpoint_state_dir,
    clean_last_n_checkpoints_deepspeed,
    download_latest_checkpoint_from_gs,
    get_beaker_whoami,
    get_eval_ds_config,
    get_optimizer_grouped_parameters,
    get_train_ds_config,
    get_wandb_tags,
    is_beaker_job,
    launch_ai2_evals_on_weka,
    maybe_get_beaker_config,
    maybe_update_beaker_description,
    maybe_use_ai2_hf_entity,
    maybe_use_ai2_wandb_entity,
    ray_get_with_progress,
    sync_gs_bucket,
)

logger = logger_utils.setup_logger(__name__)

INVALID_LOGPROB = 1.0


@dataclass
class Args:
    # Dataset
    dataset_mixer_list: list[str] = field(default_factory=lambda: ["ai2-adapt-dev/rlvr_gsm8k_zs", "1.0"])
    """A list of datasets (local or HF) to sample from."""
    dataset_mixer_eval_list: list[str] = field(default_factory=lambda: ["ai2-adapt-dev/rlvr_gsm8k_zs", "1.0"])
    """A list of datasets (local or HF) to sample from for evaluation."""
    dataset_mixer_list_splits: list[str] = field(default_factory=lambda: ["train"])
    """The dataset splits to use for training"""
    dataset_mixer_eval_list_splits: list[str] = field(default_factory=lambda: ["test"])
    """The dataset splits to use for evaluation"""
    dataset_transform_fn: list[str] = field(default_factory=lambda: ["rlvr_tokenize_v1", "rlvr_max_length_filter_v1"])
    """The list of transform functions to apply to the dataset."""
    dataset_cache_mode: Literal["hf", "local"] = "local"
    """The mode to use for caching the dataset."""
    dataset_local_cache_dir: str = "local_dataset_cache"
    """The directory to save the local dataset cache to."""
    dataset_config_hash: str | None = None
    """The hash of the dataset configuration."""
    dataset_config_eval_hash: str | None = None
    """The hash of the dataset configuration for evaluation."""
    dataset_skip_cache: bool = False
    """Whether to skip the cache."""
    shuffle_eval_dataset: bool = False
    """Whether to shuffle the evaluation dataset."""
    system_prompt_override_file: str | None = None
    """Path to a text file containing a system prompt to override the dataset's system prompts"""

    # Experiment
    exp_name: str = os.path.basename(__file__)[: -len(".py")]
    """The name of this experiment"""
    seed: int = 1
    """Seed of the experiment"""
    run_name: str | None = None
    """RUNTIME VALUE: A unique name of this run"""

    # Optimizer
    learning_rate: float = 2e-5
    """The initial learning rate for AdamW optimizer."""
    lr_scheduler_type: Literal[
        "linear", "cosine", "cosine_with_restarts", "polynomial", "constant", "constant_with_warmup"
    ] = "linear"
    """Which scheduler to use"""
    warm_up_steps: int = 0
    """Number of warm up steps for the scheduler"""
    warmup_ratio: float = 0.0
    """Ratio of warmup steps to total steps (takes precedence over `warm_up_steps`)"""
    weight_decay: float = 0.0
    """Weight decay for AdamW if we apply some."""
    set_weight_decay_on_bias_and_norm: bool = True
    """Whether to set weight decay on bias and norm layers"""
    fused_optimizer: bool = False
    """Whether to use fused optimizer"""

    # Batch sizes
    per_device_train_batch_size: int = 1
    """The forward batch size per device (local_micro_batch_size)"""
    total_episodes: int = 100000
    """The total number of episodes in the dataset"""
    world_size: int | None = None
    """RUNTIME VALUE: The number of processes (GPUs) to use"""
    num_training_steps: int | None = None
    """RUNTIME VALUE: The number of training_steps to train"""
    local_eval_every: int = 100
    """Run evaluation after this many training steps. This controls in-loop evals, which reuse the generation/reward verifier setup. Set to -1 to disable."""
    save_freq: int = 200
    """How many train steps to save the model"""
    allow_world_padding: bool = False
    """Whether to allow world padding. This is useful for model sweeps, but wastes compute."""
    backend_timeout: int = 120
    """Timeout for inference/training backends in minutes. Default is 2 hours (120 min)."""

    # Generation
    temperature: float = 0.7
    """the sampling temperature"""
    num_unique_prompts_rollout: int = 16
    """The number of unique prompts during rollout"""
    stop_strings: list[str] | None = None
    """List of strings that stop the generation when they are generated.
    The returned output will not contain the stop strings."""
    # Algorithm
    num_epochs: int = 1
    """the number of epochs to train"""
    num_mini_batches: int = 1
    """Number of minibatches to split a batch into"""
    beta: float = 0.05
    """the beta value of the RLHF objective (KL coefficient)"""
    clip_lower: float = 0.2
    """the lower clip range"""
    clip_higher: float = 0.2
    """the higher clip range. Sometimes we want this to be higher, see DAPO (https://arxiv.org/abs/2503.14476)"""
    truncated_importance_sampling_ratio_cap: float = 0.0
    """The maximum cap for truncated importance sampling ratio (0 means disabled)"""
    inflight_updates: bool = False
    """Enable immediate stopping of request processing when should_stop is set, allowing for quick pausing and resumption"""
    kl_estimator: Literal["kl1", "kl2", "kl3", "kl4"] = "kl3"
    """the KL estimator to use"""
    masked_mean_axis: int | None = None
    """the axis to compute the mean of the masked values"""
    masked_mean_denominator: float | None = None
    """Optional constant denominator for masked_mean; if set, divides by this instead of mask.sum"""
    alpha: float = 0.6
    """The alpha value for doing polyak updates (ref_param = alpha * param + (1 - alpha) * ref_param)
    reference: [TR-DPO](https://huggingface.co/papers/2404.09656), but it's actually pretty commonly
    used. E.g., [TD3](https://arxiv.org/abs/1802.09477) uses https://github.com/vwxyzjn/cleanrl/blob/dcc289fc6f0bda492fa7360a155262cf826b12a5/cleanrl/td3_continuous_action.py#L269
    """
    ref_policy_update_freq: int | None = None
    """How many training steps to take before updating the reference policy."""
    load_ref_policy: bool = True
    """Whether to load and use a reference policy for KL penalty calculation."""

    record_entropy: bool = False
    """whether to record the entropy of the policy during training. Uses extra memory."""
    use_vllm_logprobs: bool = False
    """whether to use vLLM's logprobs for training instead of calculating them via forward pass"""

    # Reward
    # -- r1 style format reward
    apply_r1_style_format_reward: bool = False
    """whether to add the R1 style format reward"""
    r1_style_format_reward: float = 1.0
    """the reward value for R1 style format reward"""
    additive_format_reward: bool = False
    """whether to add the format reward to the final reward"""

    # -- verifiable reward
    apply_verifiable_reward: bool = True
    """whether to apply verifiable reward"""
    verification_reward: float = 10.0
    """the reward value for verifiable responses"""
    remap_verifier: str = None
    """Remap verifier like string_f1=general-quality_ref. Currently can only remap once."""

    # -- llm verifiers
    llm_judge_model: str = "azure/gpt-4o-mini-standard"
    """the model to use for the llm judge"""
    llm_judge_max_tokens: int = 2048
    """the max tokens to use for the llm judge"""
    llm_judge_max_context_length: int = 8192
    """the max context length to use for the llm judge"""
    llm_judge_temperature: float = 1.0
    """the temperature to use for the llm judge"""
    llm_judge_timeout: int = 60
    """the timeout to use for the llm judge"""

    # -- code verifier
    code_api_url: str = os.environ.get("CODE_API_URL", "http://localhost:1234") + "/test_program"
    """the api url to use for the code verifier"""
    code_max_execution_time: float = 1.0
    """the max execution time to use for the code verifier"""
    code_pass_rate_reward_threshold: float = 0.0
    """the pass rate reward threshold for the code verifier. If pass rate is less than this threshold, reward is 0.0, otherwise reward is pass rate"""
    code_apply_perf_penalty: bool = False
    """whether to apply a performance penalty to the code verifier"""

    # -- max length verifier
    max_length_verifier_max_length: int = 32768
    """the max length to use for the max length verifier"""

    # -- non stop penalty
    non_stop_penalty: bool = False
    """whether to penalize responses which did not finish generation"""
    non_stop_penalty_value: float = 0.0
    """the reward value for responses which did not finish generation"""

    # Ray
    single_gpu_mode: bool = False
    """whether to collocate vLLM and actor on the same node (mostly for debugging purposes)"""
    num_learners_per_node: list[int] = field(default_factory=lambda: [1])
    """number of GPU deepspeed learners per node (e.g., --num_learners_per_node 2 4 means 2 learner processes
    on the first node and 4 learner processes on the second node; each process will have 1 GPU)"""
    vllm_num_engines: int = 1
    """number of vLLM Engines, set to 0 to disable vLLM"""
    inference_batch_size: int | None = None
    """inference batch size per vLLM engine. If None, calculated as ceil(num_unique_prompts_rollout / vllm_num_engines) * num_samples_per_prompt_rollout"""
    vllm_tensor_parallel_size: int = 1
    """tensor parallel size of vLLM Engine for multi-GPU inference"""
    vllm_enforce_eager: bool = False
    """whether to enforce eager mode for vLLM -- slow inference but needed for multi-node"""
    vllm_sync_backend: str = "nccl"
    """DeepSpeed -> vLLM weight sync backend"""
    vllm_gpu_memory_utilization: float = 0.9
    """vLLM GPU memory utilization"""
    vllm_enable_prefix_caching: bool = False
    """whether to enable prefix caching"""
    vllm_top_p: float = 1.0
    """vLLM top p for nucleus sampling"""
    deepspeed_stage: int = 0
    """the deepspeed stage"""
    deepspeed_zpg: int = 8
    """the deepspeed zpg value. Higher values are more memory efficient but slower. Set to 1 to disable zpg, which uses less memory but is significantly slower. Ideally is set to the number of GPUs per node (usually 8, default)."""
    deepspeed_offload_param: bool = False
    """whether to offload parameters to CPU (reduces GPU memory usage)"""
    deepspeed_offload_optimizer: bool = False
    """whether to offload optimizer states to CPU (reduces GPU memory usage)"""
    gather_whole_model: bool = True
    """whether to gather the whole model to boardcast (not doable for 70B but can be faster for 8B)"""
    enable_queue_dashboard: bool = True
    """whether to enable the ActorManager queue monitoring dashboard"""
    queue_dashboard_port: int | None = None
    """optional port for the dashboard server (if None, finds a free port automatically)"""

    # Experiment tracking
    verbose: bool = False
    """If toggled, debug output will be shown"""
    update_progress_every: int = 10
    """How often to update the progress bar (in steps)."""
    with_tracking: bool = False
    """If toggled, this experiment will be tracked with Weights and Biases"""
    wandb_project_name: str = "open_instruct_internal"
    """The wandb's project name"""
    wandb_entity: str | None = None
    """The entity (team) of wandb's project"""
    push_to_hub: bool = True
    """Whether to upload the saved model to huggingface"""
    hf_entity: str | None = None
    """The user or org name of the model repository from the Hugging Face Hub"""
    hf_repo_id: str | None = None
    """The id of the saved model in the Hugging Face Hub (can be autoset if not given)"""
    hf_repo_revision: str | None = None
    """The revision of the saved model in the Hugging Face Hub (can be autoset if not given)"""
    hf_repo_url: str | None = None
    """The url of the saved model in the Hugging Face Hub (will be autoset)"""
    output_dir: str = "output"
    """Where to save the model"""
    save_traces: bool = False
    """Whether to save learning data traces"""
    cache_dataset_only: bool = False
    """Immediately exit after caching the dataset"""
    keep_last_n_checkpoints: int = 3
    """How many checkpoints to keep in the output directory. -1 for all."""
    checkpoint_state_freq: int = -1
    """How often to save the model checkpoint, optimizer states, and lr scheduler states (in steps)"""
    checkpoint_state_dir: str | None = None
    """Where to save the model checkpoint (if applicable)"""
    gs_checkpoint_state_dir: str | None = None
    """The actual `checkpoint_state_dir` to use (handling the case where gs_bucket_path is provided)"""

    # Ai2 specific settings
    try_launch_beaker_eval_jobs_on_weka: bool = False
    """Whether to launch beaker evaluation jobs after training on weka"""
    try_auto_save_to_beaker: bool = True
    """Whether to try to save the model to Beaker dataset `/output` after training"""
    gs_bucket_path: str | None = None
    """The path to the gs bucket to save the model to"""
    oe_eval_tasks: list[str] | None = None
    """The beaker evaluation tasks to launch"""
    oe_eval_max_length: int = 4096
    """the max generation length for evaluation for oe-eval"""
    oe_eval_beaker_image: str | None = None
    """the docker image for evaluation for oe-eval"""
    oe_eval_gpu_multiplier: int | None = None
    """multiply the gpus used for each oe-eval task"""
    eval_priority: Literal["low", "normal", "high", "urgent"] = "normal"
    """the priority of auto-launched evaluation jobs"""
    eval_workspace: str = "ai2/tulu-3-results"
    """the workspace to launch evaluation jobs on"""
    send_slack_alerts: bool = False
    """Whether to send Slack alerts on training failures"""

    # Evaluation behavior
    eval_on_step_0: bool = False
    """Whether to run local evaluation at training step 0. Defaults to False."""

    # Tool settings
    tools: list[str] | None = None
    """If set, use the tool mapped to the string. Currently only supports `search` and `code`"""
    max_tool_calls: list[int] = field(default_factory=lambda: [5])
    """Maximum number of tool calls allowed. If a list is provided, it must have length 1 (applies to all tools) or same length as tools (per-tool limit)."""
    mask_tool_use: bool = True
    """Whether to mask the tool output. By default on."""
    only_reward_good_outputs: bool = False
    """Whether to only reward good outputs. By default off. Useful to force the model to use the tool(s)."""

    # rl-rag specific settngs
    number_documents_to_search: int = 3
    """The maximum number of documents to retrieve for each query."""
    search_api_endpoint: str | None = None
    """The API endpoint for the search engine."""

    # code-tool specific settings
    code_tool_api_endpoint: str | None = None

    def __post_init__(self):
        if os.environ.get("VLLM_USE_V1") == "0":
            logger.warning("When using the v0 version of vLLM, caching is broken and will never be invalidated.")
            if self.vllm_enable_prefix_caching:
                raise ValueError("Prefix caching is currently not supported for v0.")
        if self.use_vllm_logprobs and self.truncated_importance_sampling_ratio_cap > 0.0:
            raise ValueError(
                "Cannot use both `use_vllm_logprobs` and `truncated_importance_sampling_ratio_cap`. "
                "use_vllm_logprobs sets old_logprobs to vLLM logprobs, making importance sampling pointless."
            )
        if self.masked_mean_denominator is not None:
            assert self.masked_mean_denominator > 0, (
                f"masked_mean_denominator (={self.masked_mean_denominator}) must be greater than 0!"
            )
        assert self.apply_verifiable_reward or self.apply_r1_style_format_reward or self.non_stop_penalty, (
            "At least one reward must be applied!"
        )
        # Ensure we have enough prompts for all VLLM engines
        if self.num_unique_prompts_rollout < self.vllm_num_engines:
            logger.warning(
                f"With num_unique_prompts_rollout={self.num_unique_prompts_rollout} < "
                f"vllm_num_engines={self.vllm_num_engines}, vllm will be generating data for multiple "
                "batches simultaneously. This is fine but might be unexpected behaviour."
            )
        # Initialize stop_strings if None
        if self.stop_strings is None:
            self.stop_strings = []
        if self.checkpoint_state_freq > 0 and self.checkpoint_state_dir is None:
            raise ValueError("`checkpoint_state_dir` must be provided if `checkpoint_state_freq` is greater than 0!")
        if self.checkpoint_state_dir is not None and self.checkpoint_state_freq == -1:
            raise ValueError("`checkpoint_state_freq` must be greater than 0 if `checkpoint_state_dir` is provided!")

        if self.gs_checkpoint_state_dir is not None and not self.gs_checkpoint_state_dir.startswith("gs://"):
            raise ValueError(f"`gs_checkpoint_state_dir` must start with 'gs://', got: {self.gs_checkpoint_state_dir}")
        if self.gs_bucket_path is not None and not self.gs_bucket_path.startswith("gs://"):
            raise ValueError(f"`gs_bucket_path` must start with 'gs://', got: {self.gs_bucket_path}")

        if self.gs_bucket_path is not None and self.gs_checkpoint_state_dir is None:
            if self.checkpoint_state_dir is None:
                raise ValueError("`checkpoint_state_dir` must be provided when using `gs_bucket_path`!")
            checkpoint_dir_name = self.checkpoint_state_dir.rstrip("/")
            beaker_users = get_beaker_whoami()
            if beaker_users is not None:
                self.gs_checkpoint_state_dir = f"{self.gs_bucket_path}/{beaker_users}/{checkpoint_dir_name}"
            else:
                self.gs_checkpoint_state_dir = f"{self.gs_bucket_path}/{checkpoint_dir_name}"

        if self.checkpoint_state_dir is not None:
            if self.gs_checkpoint_state_dir is not None:
                download_latest_checkpoint_from_gs(self.gs_checkpoint_state_dir, self.checkpoint_state_dir)
            calibrate_checkpoint_state_dir(self.checkpoint_state_dir)
        if self.tools is not None and len(self.tools) > 0:
            for tool in self.tools:
                if tool not in ["search", "code"]:
                    raise ValueError(f"Tool {tool} is not supported. Supported tools are: search, code")
            assert len(self.tools) == len(set(self.tools)), "Duplicate tools are not allowed"
            if self.use_vllm_logprobs or self.truncated_importance_sampling_ratio_cap > 0.0:
                assert self.mask_tool_use, (
                    "Must mask tool use when using vLLM logprobs or truncated importance sampling."
                )
        if not self.load_ref_policy and self.beta != 0.0:
            raise ValueError(
                "When load_ref_policy=False, beta must be 0.0. "
                f"Got beta={self.beta}. Set --beta 0.0 or --load_ref_policy to use KL penalty."
            )

        # Figure out max possible RLVR score
        self.max_possible_score = 0
        if self.apply_verifiable_reward:
            self.max_possible_score += self.verification_reward
        if self.apply_r1_style_format_reward and self.additive_format_reward:
            self.max_possible_score += self.r1_style_format_reward


def masked_mean(
    values: torch.Tensor, mask: torch.Tensor, axis: int | None = None, denominator: float | None = None
) -> torch.Tensor:
    """Compute mean of tensor with a masked values."""
    numerator = (values * mask).sum(axis=axis)
    denom = mask.sum(axis=axis) if denominator is None else denominator
    return (numerator / denom).mean()


def get_num_verifiers(dataset: Dataset) -> int:
    """Count unique verifiers in the dataset.

    Each example can have one verifier (string) or multiple verifiers (list of strings).
    This function flattens all verifier sources and returns the count of unique ones.

    Args:
        dataset: A HuggingFace Dataset containing a VERIFIER_SOURCE_KEY column.

    Returns:
        The number of unique verifiers in the dataset.
    """
    verifier_sources = dataset[VERIFIER_SOURCE_KEY]
    return len(set(chain.from_iterable(v if isinstance(v, list) else [v] for v in verifier_sources)))


@Timer("🔄 [Data Preparation Thread] Prepare collated data for each worker")
def prepare_collated_data_for_workers(
    packed_sequences: PackedSequences,
    world_size: int,
    per_device_train_batch_size: int,
    pad_token_id: int,
    pin_memory: bool = True,
) -> list[dict[str, list[torch.Tensor]]]:
    """Distributes and collates packed sequences for distributed training.

    Splits packed sequences across workers, randomly shuffles each worker's data,
    and collates into micro-batches for training.

    Args:
        packed_sequences: Packed training sequences containing query responses,
            tool masks, attention masks, position IDs, advantages, response masks,
            and vllm logprobs.
        world_size: Number of distributed workers.
        per_device_train_batch_size: Batch size for each device's micro-batch.
        pad_token_id: Token ID used for padding sequences.
        pin_memory: Whether to pin memory for faster data transfer to GPU.

    Returns:
        List of dictionaries, one per worker, each containing collated tensors
        for query_responses, tool_masks, attention_masks, position_ids,
        advantages, response_masks, and vllm_logprobs.
    """
    B = len(packed_sequences.query_responses) // world_size  # essentially doing `drop_last=True`, which is fine.
    collated_data = []
    for i in range(world_size):
        per_device_packed_query_responses = packed_sequences.query_responses[B * i : B * (i + 1)]
        per_device_packed_tool_masks = packed_sequences.tool_masks[B * i : B * (i + 1)]
        per_device_packed_attention_masks = packed_sequences.attention_masks[B * i : B * (i + 1)]
        per_device_packed_position_ids = packed_sequences.position_ids[B * i : B * (i + 1)]
        per_device_packed_advantages = packed_sequences.advantages[B * i : B * (i + 1)]
        per_device_packed_response_masks = packed_sequences.response_masks[B * i : B * (i + 1)]
        per_device_packed_vllm_logprobs = packed_sequences.vllm_logprobs[B * i : B * (i + 1)]

        # Shuffle the batch and collate the data
        b_inds = np.random.permutation(len(per_device_packed_query_responses))
        collated_query_responses = []
        collated_tool_masks = []
        collated_attention_masks = []
        collated_position_ids = []
        collated_response_masks = []
        collated_advantages = []
        collated_vllm_logprobs = []
        for j in range(0, len(per_device_packed_query_responses), per_device_train_batch_size):
            micro_range = b_inds[j : j + per_device_train_batch_size]
            collated_query_responses.append(
                collate_fn([per_device_packed_query_responses[idx] for idx in micro_range], pad_token_id, pin_memory)
            )
            collated_tool_masks.append(
                collate_fn([per_device_packed_tool_masks[idx] for idx in micro_range], 0, pin_memory)
            )
            collated_attention_masks.append(
                collate_fn([per_device_packed_attention_masks[idx] for idx in micro_range], 0, pin_memory)
            )
            collated_position_ids.append(
                collate_fn([per_device_packed_position_ids[idx] for idx in micro_range], 0, pin_memory)
            )
            collated_response_masks.append(
                collate_fn([per_device_packed_response_masks[idx] for idx in micro_range], 0, pin_memory)
            )
            collated_advantages.append(
                collate_fn([per_device_packed_advantages[idx] for idx in micro_range], 0, pin_memory)
            )
            collated_vllm_logprobs.append(
                collate_fn([per_device_packed_vllm_logprobs[idx] for idx in micro_range], 0, pin_memory)
            )
        collated_data.append(
            {
                "collated_query_responses": collated_query_responses,
                "collated_tool_masks": collated_tool_masks,
                "collated_attention_masks": collated_attention_masks,
                "collated_position_ids": collated_position_ids,
                "collated_advantages": collated_advantages,
                "collated_response_masks": collated_response_masks,
                "collated_vllm_logprobs": collated_vllm_logprobs,
            }
        )
    return collated_data


def to_device_inplace(tensors_list: list[torch.Tensor], device: torch.device):
    for i in range(len(tensors_list)):
        tensors_list[i] = tensors_list[i].to(device, non_blocking=True)


@ray.remote(num_gpus=1)
class PolicyTrainerRayProcess(RayProcess):
    def __init__(
        self,
        world_size: int,
        rank: int,
        local_rank: int,
        master_addr: str | None,
        master_port: int | None,
        args: Args,
        data_loader_config: streaming_data_loader.StreamingDataLoaderConfig,
        dataset: Dataset,
        reward_fn: Callable,
        inference_results_Q: ray_queue.Queue,
        param_prompt_Q: ray_queue.Queue,
        tokenizer: PreTrainedTokenizer,
        generation_config,
        actor_manager,
        model_dims: utils.ModelDims,
    ):
        super().__init__(world_size, rank, local_rank, master_addr, master_port)
        self.tokenizer = tokenizer
        self.pad_token_id = tokenizer.pad_token_id
        self.num_mini_batches = args.num_mini_batches
        dataset = dataset.shard(num_shards=world_size, index=rank)
        self.dataloader = data_loader_config.build(
            dataset=dataset,
            reward_fn=reward_fn,
            inference_results_Q=inference_results_Q,
            param_prompt_Q=param_prompt_Q,
            tokenizer=tokenizer,
            generation_config=generation_config,
            dp_rank=self.local_rank,
            fs_local_rank=self.local_rank,
            num_training_steps=args.num_training_steps,
            seed=args.seed,
            per_device_train_batch_size=args.per_device_train_batch_size,
            verbose=args.verbose,
            work_dir=args.output_dir,
            global_batch_size=args.num_unique_prompts_rollout,
            dp_world_size=world_size,
            max_possible_score=args.max_possible_score,
            actor_manager=actor_manager,
            model_dims=model_dims,
        )

    def from_pretrained(
        self,
        args: Args,
        model_config: ModelConfig,
        beaker_config: BeakerRuntimeConfig,
        wandb_url: str,
        tokenizer: PreTrainedTokenizer,
        num_verifiers: int,
    ) -> int:
        # ------------------------------------------------------------
        # Monkey patch to load checkpoints with `weights_only=False`
        # otherwise it errors out with:
        # `_pickle.UnpicklingError: Weights only load failed. ` with pytorch 2.6.0
        from deepspeed.runtime.checkpoint_engine import torch_checkpoint_engine
        from deepspeed.utils import logger

        def load(self, path: str, map_location=None):
            logger.info(f"[Torch] Loading checkpoint from {path}...")
            partition = torch.load(path, map_location=map_location, weights_only=False)
            logger.info(f"[Torch] Loaded checkpoint from {path}.")
            return partition

        torch_checkpoint_engine.TorchCheckpointEngine.load = load

        # ------------------------------------------------------------
        self.args = args
        self.tokenizer = tokenizer
        self.model_config = model_config
        self.beaker_config = beaker_config
        self.wandb_url = wandb_url
        torch.cuda.set_device(self.local_rank)
        self.device = torch.device(self.local_rank)

        # Set seeds for this worker (different per rank to avoid correlation)
        worker_seed = args.seed + self.local_rank
        torch.manual_seed(worker_seed)
        torch.cuda.manual_seed(worker_seed)
        np.random.seed(worker_seed)
        random.seed(worker_seed)

        logger.info(
            f"[DEBUG] Rank {self.rank}: Initializing DeepSpeed distributed (timeout={args.backend_timeout} minutes)..."
        )
        deepspeed.init_distributed(timeout=timedelta(minutes=args.backend_timeout))
        logger.info(f"[DEBUG] Rank {self.rank}: DeepSpeed distributed initialized successfully")

        ds_config = get_train_ds_config(
            offload=args.deepspeed_offload_param,
            adam_offload=args.deepspeed_offload_optimizer,
            stage=args.deepspeed_stage,
            bf16=True,
            zpg=args.deepspeed_zpg,
        )
        ds_config["train_micro_batch_size_per_gpu"] = args.per_device_train_batch_size
        ds_config["gradient_accumulation_steps"] = 1
        # @vwxyzjn: MAGIC: it's actually needed to initialize this `dschf`, so
        # https://huggingface.co/docs/transformers/deepspeed#non-trainer-deepspeed-integration
        # next line instructs transformers to partition the model directly over multiple gpus using
        # deepspeed.zero.Init when model's `from_pretrained` method is called.
        if ds_config is not None and ds_config["zero_optimization"]["stage"] == 3:
            dschf = HfDeepSpeedConfig(ds_config)
        else:
            dschf = None
        logger.info(f"Deepspeed config: {dschf=}")

        self.policy: PreTrainedModel = AutoModelForCausalLM.from_pretrained(
            model_config.model_name_or_path,
            revision=model_config.model_revision,
            torch_dtype=torch.bfloat16,
            attn_implementation="flash_attention_2",
            use_cache=False,
            **({"device_map": {"": self.local_rank}} if args.deepspeed_stage != 3 else {}),
        )
        disable_dropout_in_model(self.policy)
        self.policy.gradient_checkpointing_enable()
        if args.set_weight_decay_on_bias_and_norm:
            optim_params = get_optimizer_grouped_parameters(self.policy, args.weight_decay)
        else:
            optim_params = self.policy.parameters()
        self.optimizer = torch.optim.AdamW(optim_params, lr=args.learning_rate, fused=args.fused_optimizer)
        num_scheduler_steps = args.num_training_steps * args.num_epochs * args.num_mini_batches
        warm_up_steps = args.warm_up_steps
        if args.warmup_ratio > 0.0:
            warm_up_steps = int(num_scheduler_steps * args.warmup_ratio)
        scheduler = get_scheduler(
            args.lr_scheduler_type,
            optimizer=self.optimizer,
            num_warmup_steps=warm_up_steps,
            num_training_steps=num_scheduler_steps,
        )
        self.model, self.optimizer, _, self.scheduler = deepspeed.initialize(
            model=self.policy,
            optimizer=self.optimizer,
            config=ds_config,
            lr_scheduler=scheduler,
            dist_init_required=True,
        )
        optimization_steps_done = 0
        if args.checkpoint_state_dir:
            # check if the dir exists
            if not os.path.exists(args.checkpoint_state_dir):
                logger.warning(
                    f"Skipping loading checkpoint state from {args.checkpoint_state_dir} because it does not exist!"
                )
            else:
                path, states = self.model.load_checkpoint(
                    args.checkpoint_state_dir,
                    load_module_strict=True,
                    load_optimizer_states=True,
                    load_lr_scheduler_states=True,
                    load_module_only=False,
                )
                if path is None:
                    raise ValueError(f"Failed to load checkpoint from {args.checkpoint_state_dir}")
                optimization_steps_done = states["training_step"]

                rng_states = states["rng_states"]
                torch.set_rng_state(rng_states["torch_cpu_rng_state"])
                np.random.set_state(rng_states["numpy_rng_state"])
                random.setstate(rng_states["python_rng_state"])

                if torch.cuda.is_available() and "torch_cuda_rng_states" in rng_states:
                    # device_str, e.g. "cuda:0"
                    for device_str, rng_state in rng_states["torch_cuda_rng_states"].items():
                        device_id = int(device_str.split(":")[1])
                        torch.cuda.set_rng_state(rng_state, device_id)
                    if "torch_cuda_rng_state_all" in rng_states:
                        torch.cuda.set_rng_state_all(rng_states["torch_cuda_rng_state_all"])

                logger.info(f"{self.rank=}: Restored RNG states from checkpoint")

                # Save reference policy path to load later (after ref_policy is initialized)
                self.ref_policy_checkpoint_path = None
                if args.load_ref_policy and states.get("ref_policy_saved", False):
                    ref_policy_dir = os.path.join(args.checkpoint_state_dir, "ref_policy")
                    model_path = os.path.join(ref_policy_dir, "pytorch_model.bin")
                    if os.path.exists(model_path):
                        self.ref_policy_checkpoint_path = model_path
                        logger.info(f"{self.rank=}: Will load reference policy from {model_path}")

                logger.info(
                    f"{self.rank=}: Loaded checkpoint from {args.checkpoint_state_dir} with {optimization_steps_done=}"
                )
        self.model.train()

        # reference model
        if args.load_ref_policy:
            ds_config, self.ref_policy_hf_ds_config = get_eval_ds_config(
                offload=False,
                # inference model only has stage 3 (sharding) or stage 0 (no sharding)
                # stage 2 is optimizer sharding which doesn't apply to inference
                stage=args.deepspeed_stage if args.deepspeed_stage == 3 else 0,
                bf16=True,
                per_device_train_batch_size=args.per_device_train_batch_size,
            )

            self.ref_policy: PreTrainedModel = load_ref_policy(
                model_config=model_config,
                ds_config=ds_config,
                deepspeed_stage=args.deepspeed_stage,
                local_rank=self.local_rank,
                device=self.device,
                rank=self.rank,
                checkpoint_path=self.ref_policy_checkpoint_path
                if hasattr(self, "ref_policy_checkpoint_path")
                else None,
            )
        # 49 base metrics: 16 from step() (KL, loss, ratio, etc.), 22 from streaming_data_loader
        # (scores, sequence_lengths, etc.), 7 from BatchStatistics, 4 from reward_metrics.
        # Each verifier adds 2 metrics: objective/{key}_reward and objective/{key}_correct_rate.
        max_metrics = 49 + 2 * num_verifiers
        self.local_metrics = utils.MetricsTracker(max_metrics=max_metrics, device=self.device)
        return optimization_steps_done

    def forward(
        self,
        model: PreTrainedModel,
        query_response: torch.LongTensor,
        attention_mask: torch.LongTensor,
        position_ids: torch.LongTensor,
        pad_token_id: int,
        temperature: float,
        return_entropy: bool = False,
    ) -> tuple[torch.Tensor, torch.Tensor]:
        # Replace pad tokens with 0s so that we don't run into index out of bounds errors
        padding_mask = query_response != pad_token_id
        input_ids = torch.masked_fill(query_response, ~padding_mask, 0)
        # NOTE: the [:-1] and [1:] are because the logits and generated tokens are off by 1 in index
        output = model(
            input_ids=input_ids[:, :-1],
            # @vwxyzjn: without clamp, we get index out of bounds errors; TODO: investigate
            attention_mask=attention_mask[:, :-1].clamp(0, 1),
            position_ids=position_ids[:, :-1],
            return_dict=True,
        )
        logits = output.logits
        logits /= temperature + 1e-7
        logprob = log_softmax_and_gather(logits, input_ids[:, 1:])

        # For now, entropy is just for monitoring, and we don't pass gradients through it.
        entropy = None
        if return_entropy:
            with torch.no_grad():
                entropy = entropy_from_logits(logits)

        return logprob, entropy

    def setup_model_update_group(self, vllm_engines):
        logger = logger_utils.setup_logger(__name__)
        logger.info(f"[DEBUG] Rank {self.rank}: Entered setup_model_update_group")
        self.vllm_engines = vllm_engines
        if self.rank == 0:
            logger.info(f"[DEBUG] Rank 0: Initializing process group for {len(vllm_engines)} vLLM engines")
            master_address = ray._private.services.get_node_ip_address()
            with socket.socket() as sock:
                sock.bind(("", 0))
                master_port = sock.getsockname()[1]
            vllm_num_engines, vllm_tensor_parallel_size = (
                self.args.vllm_num_engines,
                self.args.vllm_tensor_parallel_size,
            )
            world_size = vllm_num_engines * vllm_tensor_parallel_size + 1
            backend = self.args.vllm_sync_backend
            logger.info(
                f"[DEBUG] Rank 0: master_address={master_address}, master_port={master_port}, "
                f"world_size={world_size}, backend={backend}"
            )
            refs = [
                engine.init_process_group.remote(
                    master_address,
                    master_port,
                    i * vllm_tensor_parallel_size + 1,
                    world_size,
                    "openrlhf",
                    backend=backend,
                    timeout_minutes=self.args.backend_timeout,
                )
                for i, engine in enumerate(vllm_engines)
            ]
            self.model_update_group = vllm_utils.init_process_group(
                backend=backend,
                init_method=f"tcp://{master_address}:{master_port}",
                world_size=world_size,
                rank=0,
                group_name="openrlhf",
                timeout=timedelta(minutes=self.args.backend_timeout),
            )
            logger.info(
                f"[DEBUG] Rank 0: Waiting for {len(refs)} vLLM engines to initialize process groups (timeout=600s)..."
            )
            ray_get_with_progress(refs, desc="Initializing vLLM process groups", timeout=600)
            logger.info("[DEBUG] Rank 0: All vLLM engines initialized, approaching barrier")
        else:
            logger.info(f"[DEBUG] Rank {self.rank}: Approaching barrier")
        torch.distributed.barrier()
        logger.info(f"[DEBUG] Rank {self.rank}: Passed barrier successfully")

    def broadcast_to_vllm(self):
        # avoid OOM
        torch.cuda.empty_cache()
        model = self.model.module
        count, num_params = 0, len(list(model.named_parameters()))
        refss = []
        if self.args.gather_whole_model:
            with deepspeed.zero.GatheredParameters(model.parameters(), enabled=self.args.deepspeed_stage == 3):
                for name, param in model.named_parameters():
                    count += 1  # empty_cache at last param
                    # Fire all vllm engines for broadcast
                    if torch.distributed.get_rank() == 0:
                        shape = param.shape if self.args.deepspeed_stage != 3 else param.ds_shape
                        refs = [
                            engine.update_weight.remote(
                                name, dtype=str(param.dtype), shape=shape, empty_cache=count == num_params
                            )
                            for engine in self.vllm_engines
                        ]
                        refss.extend(refs)
                    if torch.distributed.get_rank() == 0:
                        torch.distributed.broadcast(param.data, 0, group=self.model_update_group)
        else:  # broadcast each parameter independently
            for name, param in model.named_parameters():
                count += 1
                if torch.distributed.get_rank() == 0:
                    shape = param.shape if self.args.deepspeed_stage != 3 else param.ds_shape
                    refs = [
                        engine.update_weight.remote(
                            name, dtype=str(param.dtype), shape=shape, empty_cache=count == num_params
                        )
                        for engine in self.vllm_engines
                    ]
                    refss.extend(refs)
                with deepspeed.zero.GatheredParameters([param], enabled=self.args.deepspeed_stage == 3):
                    if torch.distributed.get_rank() == 0:
                        torch.distributed.broadcast(param.data, 0, group=self.model_update_group)

        # Return futures instead of blocking - let caller handle completion
        all_refs = []
        if torch.distributed.get_rank() == 0:
            all_refs.extend(refss)
        return all_refs

    def update_ref_policy(self):
        if not self.args.load_ref_policy:
            return
        for ref_param, param in zip(self.ref_policy.parameters(), self.model.parameters()):
            if self.args.deepspeed_stage == 3:
                with deepspeed.zero.GatheredParameters([param, ref_param], modifier_rank=0):
                    if deepspeed.comm.get_rank() == 0:
                        ref_param.data.mul_(1.0 - self.args.alpha).add_(param.data, alpha=self.args.alpha)
            else:
                ref_param.data.mul_(1.0 - self.args.alpha).add_(param.data, alpha=self.args.alpha)

    def compute_logprobs(
        self,
        model: PreTrainedModel,
        collated_query_responses: list[torch.Tensor],
        collated_tool_masks: list[torch.Tensor],
        collated_attention_masks: list[torch.Tensor],
        collated_position_ids: list[torch.Tensor],
        collated_response_masks: list[torch.Tensor],
        pad_token_id: int,
        use_grad: bool = False,
        return_entropy: bool = False,
    ) -> tuple[list[torch.Tensor], list[torch.Tensor] | None]:
        collated_logprobs = []
        collated_entropies = [] if return_entropy else None

        context = contextlib.nullcontext() if use_grad else torch.no_grad()
        with context:
            for i in range(len(collated_query_responses)):
                query_response = collated_query_responses[i]
                tool_mask = collated_tool_masks[i]
                attention_mask = collated_attention_masks[i]
                position_id = collated_position_ids[i]
                response_mask = collated_response_masks[i]

                logprob, entropy = self.forward(
                    model,
                    query_response,
                    attention_mask,
                    position_id,
                    pad_token_id,
                    self.args.temperature,
                    return_entropy=return_entropy,
                )

                if self.args.mask_tool_use and self.args.tool_use:
                    response_mask = response_mask.bool() & tool_mask.bool()
                else:
                    response_mask = response_mask.bool()

                logprob = torch.masked_fill(logprob, ~response_mask[:, 1:], INVALID_LOGPROB)
                collated_logprobs.append(logprob)

                if return_entropy:
                    collated_entropies.append(entropy)

                torch.cuda.empty_cache()

        return collated_logprobs, collated_entropies

    def step(self):
        batch_data = next(self.dataloader)
        batch_metrics = batch_data["metrics"]
        collated_query_responses = batch_data["collated_query_responses"]
        collated_tool_masks = batch_data["collated_tool_masks"]
        collated_attention_masks = batch_data["collated_attention_masks"]
        collated_position_ids = batch_data["collated_position_ids"]
        collated_advantages = batch_data["collated_advantages"]
        collated_response_masks = batch_data["collated_response_masks"]
        collated_vllm_logprobs = batch_data["collated_vllm_logprobs"]

        args = self.args
        to_device_inplace(collated_query_responses, self.device)
        to_device_inplace(collated_tool_masks, self.device)
        to_device_inplace(collated_attention_masks, self.device)
        to_device_inplace(collated_position_ids, self.device)
        to_device_inplace(collated_advantages, self.device)
        to_device_inplace(collated_response_masks, self.device)
        to_device_inplace(collated_vllm_logprobs, self.device)
        # accumulation steps should always be at least 1
        accumulation_steps = max(math.ceil(len(collated_query_responses) / self.num_mini_batches - 0.5), 1)
        # Sync accumulation_steps across ranks so all learners call allreduce on the same iterations
        accumulation_steps_tensor = torch.tensor([accumulation_steps], device=self.device, dtype=torch.int32)
        torch.distributed.all_reduce(accumulation_steps_tensor, op=torch.distributed.ReduceOp.MIN)
        accumulation_steps = int(accumulation_steps_tensor.item())
        leftover = len(collated_query_responses) % accumulation_steps
        if leftover > 0:
            collated_query_responses = collated_query_responses[0:-leftover]
            collated_tool_masks = collated_tool_masks[0:-leftover]
            collated_attention_masks = collated_attention_masks[0:-leftover]
            collated_position_ids = collated_position_ids[0:-leftover]
            collated_advantages = collated_advantages[0:-leftover]
            collated_response_masks = collated_response_masks[0:-leftover]
            collated_vllm_logprobs = collated_vllm_logprobs[0:-leftover]
            logger.warning(f"{leftover} samples are dropped due to batch size {self.num_mini_batches}")

        # recalculate the "real" number of mini-batches
        num_mini_batches = len(collated_query_responses) // accumulation_steps

        collated_ref_logprobs = []
        if args.load_ref_policy:
            with Timer("Inference Calculation", noop=self.rank != 0):
                collated_ref_logprobs, _ = self.compute_logprobs(
                    self.ref_policy,
                    collated_query_responses,
                    collated_tool_masks,
                    collated_attention_masks,
                    collated_position_ids,
                    collated_response_masks,
                    self.pad_token_id,
                    use_grad=False,
                    return_entropy=False,
                )
        # if we have multiple minibatches, we need to calculate the old logprobs for each minibatch
        # following gtrl scripts in just doing this on the current active policy, rather than use the logprobs
        # from the generator (note that async mode means these are a bit diff!)
        old_logprobs = [None for _ in range(len(collated_query_responses))]
        if num_mini_batches > 1:
            with Timer("Old logprobs Calculation", noop=self.rank != 0):
                local_old_logprobs = None
                if not args.use_vllm_logprobs:
                    local_old_logprobs, _ = self.compute_logprobs(
                        self.model,
                        collated_query_responses,
                        collated_tool_masks,
                        collated_attention_masks,
                        collated_position_ids,
                        collated_response_masks,
                        self.pad_token_id,
                        use_grad=False,
                        return_entropy=False,
                    )

                with torch.no_grad():
                    for i in range(len(collated_query_responses)):
                        tool_mask = collated_tool_masks[i]
                        response_mask = collated_response_masks[i]

                        if args.mask_tool_use and args.tool_use:
                            response_mask = response_mask.bool() & tool_mask.bool()
                        else:
                            response_mask = response_mask.bool()

                        vllm_old_logprob = collated_vllm_logprobs[i][:, 1:]
                        vllm_old_logprob = torch.masked_fill(vllm_old_logprob, ~response_mask[:, 1:], INVALID_LOGPROB)
                        vllm_old_logprob = torch.nan_to_num(vllm_old_logprob, nan=INVALID_LOGPROB)

                        if args.use_vllm_logprobs:
                            old_logprobs[i] = vllm_old_logprob
                        else:
                            old_logprobs[i] = local_old_logprobs[i]

                        torch.cuda.empty_cache()

        local_step = 0
        # Do multiple epochs of training on on-policy data (PPO-style), with a fresh random shuffle in each epoch
        with Timer("[Training Processes] Loss calculation", noop=self.rank != 0):
            kl1_stats = torch.zeros(len(collated_query_responses))
            kl2_stats = torch.zeros(len(collated_query_responses))
            kl3_stats = torch.zeros(len(collated_query_responses))
            kl4_stats = torch.zeros(len(collated_query_responses))
            kl_loss_stats = torch.zeros(len(collated_query_responses))
            pg_clipfrac_stats = torch.zeros(len(collated_query_responses))
            pg_loss_stats = torch.zeros(len(collated_query_responses))
            loss_stats = torch.zeros(len(collated_query_responses))
            ratio_stats = torch.zeros(len(collated_query_responses))
            entropy_stats = torch.zeros(len(collated_query_responses))
            for epoch_idx in range(args.num_epochs):
                for i in range(len(collated_query_responses)):
                    mb_query_responses = collated_query_responses[i]
                    mb_tool_mask = collated_tool_masks[i]
                    mb_advantages = collated_advantages[i]
                    mb_response_masks = collated_response_masks[i]
                    mb_response_masks_bool = mb_response_masks[:, 1:].bool()
                    # if masking snippets, do it here.
                    if args.mask_tool_use and args.tool_use:
                        mb_response_masks_bool = mb_response_masks[:, 1:].bool() & mb_tool_mask[:, 1:].bool()
                    mb_attention_mask = collated_attention_masks[i]
                    mb_position_id = collated_position_ids[i]
                    mb_local_logprobs, mb_entropy = self.forward(
                        self.model,
                        mb_query_responses,
                        mb_attention_mask,
                        mb_position_id,
                        self.pad_token_id,
                        args.temperature,
                        return_entropy=args.record_entropy,
                    )
                    mb_local_logprobs = torch.masked_fill(mb_local_logprobs, ~mb_response_masks_bool, INVALID_LOGPROB)
                    mb_vllm_logprobs = collated_vllm_logprobs[i][:, 1:]
                    mb_vllm_logprobs = torch.masked_fill(mb_vllm_logprobs, ~mb_response_masks_bool, INVALID_LOGPROB)
                    # Replace any remaining NaN values (query tokens in packed sequences are set to NaN by pack_sequences in rl_utils.py)
                    mb_vllm_logprobs = torch.nan_to_num(mb_vllm_logprobs, nan=INVALID_LOGPROB)

                    # Compare vLLM logprobs with local logprobs
                    with torch.no_grad():
                        valid_mask = mb_response_masks_bool & ~torch.isnan(mb_vllm_logprobs)
                        logprob_diff = (mb_local_logprobs - mb_vllm_logprobs).abs()
                        masked_diff = torch.masked_fill(logprob_diff, ~valid_mask, 0.0)
                        mean_diff = masked_diff.sum() / valid_mask.sum() if valid_mask.sum() > 0 else 0.0
                        max_diff = masked_diff.max()
                        std_diff = masked_diff[valid_mask].std() if valid_mask.sum() > 1 else 0.0

                        self.local_metrics["debug/vllm_vs_local_logprob_diff_mean"] = mean_diff.item()
                        self.local_metrics["debug/vllm_vs_local_logprob_diff_max"] = max_diff.item()
                        self.local_metrics["debug/vllm_vs_local_logprob_diff_std"] = std_diff.item()

                        reverse_kl = torch.exp(mb_vllm_logprobs) * (mb_vllm_logprobs - mb_local_logprobs)
                        masked_reverse_kl = torch.masked_fill(reverse_kl, ~valid_mask, 0.0)
                        mean_reverse_kl = masked_reverse_kl.sum() / valid_mask.sum() if valid_mask.sum() > 0 else 0.0
                        self.local_metrics["debug/vllm_local_reverse_kl"] = mean_reverse_kl.item()

                    mb_new_logprobs = mb_local_logprobs

                    # Cache the old logprobs
                    if num_mini_batches > 1:
                        mb_old_logprobs = old_logprobs[i]
                    else:
                        with torch.no_grad():
                            if epoch_idx == 0:
                                if args.use_vllm_logprobs:
                                    old_logprobs[i] = mb_vllm_logprobs
                                else:
                                    old_logprobs[i] = mb_local_logprobs.detach()
                            mb_old_logprobs = old_logprobs[i]

                    old_logprobs_mask = mb_old_logprobs != INVALID_LOGPROB
                    assert torch.all(old_logprobs_mask == mb_response_masks_bool), (
                        f"Old logprobs mask should match response mask. "
                        f"old_mask sum={old_logprobs_mask.sum()}, "
                        f"response_mask sum={mb_response_masks_bool.sum()}"
                    )

                    # Calculate the policy's loss
                    logprobs_diff = mb_new_logprobs - mb_old_logprobs
                    ratio = torch.exp(logprobs_diff)
                    pg_losses = -mb_advantages[:, 1:] * ratio
                    pg_losses2 = -mb_advantages[:, 1:] * torch.clamp(
                        ratio, 1.0 - args.clip_lower, 1.0 + args.clip_higher
                    )

                    # Apply truncated importance sampling if enabled
                    if args.truncated_importance_sampling_ratio_cap > 0 and mb_vllm_logprobs is not None:
                        old_logprobs_mask = mb_old_logprobs != INVALID_LOGPROB
                        vllm_logprobs_mask = mb_vllm_logprobs != INVALID_LOGPROB

                        assert torch.all(old_logprobs_mask == mb_response_masks_bool), (
                            f"Old logprobs mask should match response mask. "
                            f"old_mask sum={old_logprobs_mask.sum()}, "
                            f"response_mask sum={mb_response_masks_bool.sum()}"
                        )
                        assert torch.all(vllm_logprobs_mask == mb_response_masks_bool), (
                            f"vLLM logprobs mask should match response mask. "
                            f"vllm_mask sum={vllm_logprobs_mask.sum()}, "
                            f"response_mask sum={mb_response_masks_bool.sum()}"
                        )

                        valid_mask = mb_response_masks_bool

                        # Initialize importance ratio to 1.0 (no effect) for all positions
                        tis_imp_ratio = torch.ones_like(mb_old_logprobs)

                        if valid_mask.any():
                            # Calculate logprob difference only for valid positions
                            logprob_diff_is = mb_old_logprobs - mb_vllm_logprobs
                            # Clamp to prevent numerical overflow in exp
                            logprob_diff_is = torch.where(
                                valid_mask, logprob_diff_is.clamp(-10.0, 10.0), torch.zeros_like(logprob_diff_is)
                            )
                            # Compute importance ratio only for valid positions
                            tis_imp_ratio = torch.where(valid_mask, torch.exp(logprob_diff_is), tis_imp_ratio)
                            # Apply cap
                            tis_imp_ratio = torch.clamp(
                                tis_imp_ratio, max=args.truncated_importance_sampling_ratio_cap
                            )

                        # Apply importance sampling to losses
                        pg_losses = pg_losses * tis_imp_ratio
                        pg_losses2 = pg_losses2 * tis_imp_ratio

                    pg_loss_max = torch.max(pg_losses, pg_losses2)

                    if args.load_ref_policy:
                        mb_ref_logprob = collated_ref_logprobs[i]
                        # Here we recalculate kl: we want the KL loss to backpropagate through the model
                        # We also clamp the KL loss to avoid numerical instability
                        # https://chatgpt.com/share/679d0ed9-8f48-8011-926e-e274b15ae8ae
                        ref_logprobs_diff = (mb_new_logprobs - mb_ref_logprob).clamp(-40.0, 40.0)
                        kl1 = ref_logprobs_diff
                        kl2 = (ref_logprobs_diff) ** 2 / 2
                        kl3 = torch.expm1(-ref_logprobs_diff) + ref_logprobs_diff  # this is more numerically stable
                        kl4 = ratio * ref_logprobs_diff
                        if args.kl_estimator == "kl1":
                            kl = kl1
                        elif args.kl_estimator == "kl2":
                            kl = kl2
                        elif args.kl_estimator == "kl3":
                            kl = kl3
                        elif args.kl_estimator == "kl4":
                            kl = kl4
                        # grpo change: directly subtract KL in loss (add)
                        loss = masked_mean(
                            pg_loss_max + (args.beta * kl),
                            mb_response_masks_bool,
                            args.masked_mean_axis,
                            args.masked_mean_denominator,
                        )
                    else:
                        loss = masked_mean(
                            pg_loss_max, mb_response_masks_bool, args.masked_mean_axis, args.masked_mean_denominator
                        )
                    loss = loss / accumulation_steps
                    # Clear CUDA cache before backward pass to free memory for reduce_scatter operations
                    torch.cuda.empty_cache()
                    self.model.backward(loss)
                    if (local_step + 1) % accumulation_steps == 0:
                        self.model.step()
                    local_step += 1
                    with torch.no_grad():
                        if args.load_ref_policy:
                            # NOTE: in packed implementation, kl calculation are averages over response tokens
                            kl1_stats[i] = masked_mean(
                                kl1, mb_response_masks_bool, args.masked_mean_axis, args.masked_mean_denominator
                            ).float()
                            kl2_stats[i] = masked_mean(
                                kl2, mb_response_masks_bool, args.masked_mean_axis, args.masked_mean_denominator
                            ).float()
                            kl3_stats[i] = masked_mean(
                                kl3, mb_response_masks_bool, args.masked_mean_axis, args.masked_mean_denominator
                            ).float()
                            kl4_stats[i] = masked_mean(
                                kl4, mb_response_masks_bool, args.masked_mean_axis, args.masked_mean_denominator
                            ).float()
                            if args.kl_estimator == "kl1":
                                kl_loss_stats[i] = kl1_stats[i] * args.beta
                            elif args.kl_estimator == "kl2":
                                kl_loss_stats[i] = kl2_stats[i] * args.beta
                            elif args.kl_estimator == "kl3":
                                kl_loss_stats[i] = kl3_stats[i] * args.beta
                            elif args.kl_estimator == "kl4":
                                kl_loss_stats[i] = kl4_stats[i] * args.beta
                        pg_clipfrac_stats[i] = masked_mean(
                            (pg_losses2 > pg_losses).float(),
                            mb_response_masks_bool,
                            args.masked_mean_axis,
                            args.masked_mean_denominator,
                        )
                        pg_loss_stats[i] = masked_mean(
                            pg_loss_max, mb_response_masks_bool, args.masked_mean_axis, args.masked_mean_denominator
                        )
                        loss_stats[i] = loss
                        ratio_stats[i] = masked_mean(
                            ratio, mb_response_masks_bool, args.masked_mean_axis, args.masked_mean_denominator
                        )
                        if args.record_entropy:
                            # Calculate entropy statistics
                            entropy_stats[i] = masked_mean(
                                mb_entropy, mb_response_masks_bool, args.masked_mean_axis, args.masked_mean_denominator
                            ).float()

            with torch.no_grad():
                if args.load_ref_policy:
                    self.local_metrics["objective/kl_avg"] = kl1_stats.mean()
                    self.local_metrics["objective/kl2_avg"] = kl2_stats.mean()
                    self.local_metrics["objective/kl3_avg"] = kl3_stats.mean()
                    self.local_metrics["objective/kl4_avg"] = kl4_stats.mean()
                    self.local_metrics["loss/kl_avg"] = kl_loss_stats.mean()
                self.local_metrics["loss/policy_avg"] = pg_loss_stats.mean()
                self.local_metrics["loss/total_avg"] = loss_stats.mean()
                self.local_metrics["policy/clipfrac_avg"] = pg_clipfrac_stats.mean()
                self.local_metrics["val/ratio"] = ratio_stats.mean()
                self.local_metrics["val/ratio_var"] = ratio_stats.var()
                if args.record_entropy:
                    self.local_metrics["policy/entropy_avg"] = entropy_stats.mean()
                self.local_metrics["lr"] = self.scheduler.get_last_lr()[0]
                array_metrics = {}
                for key, value in batch_metrics.items():
                    if value is None:
                        continue
                    if isinstance(value, (int, float, np.floating, np.integer)):
                        self.local_metrics[key] = value
                    else:
                        array_metrics[key] = value
                return self.local_metrics.get_metrics_list(), array_metrics

    def save_checkpoint_state(self, checkpoint_state_dir: str, client_state: dict[str, Any]) -> None:
        args = self.args

        # Save comprehensive RNG states for each rank
        rng_states = {
            "torch_cpu_rng_state": torch.get_rng_state(),
            "numpy_rng_state": np.random.get_state(),
            "python_rng_state": random.getstate(),
        }

        # Save CUDA RNG states for all devices
        if torch.cuda.is_available():
            rng_states["torch_cuda_rng_states"] = {
                f"cuda:{i}": torch.cuda.get_rng_state(i) for i in range(torch.cuda.device_count())
            }
            rng_states["torch_cuda_rng_state_all"] = torch.cuda.get_rng_state_all()

        # Add RNG states to client_state
        client_state["rng_states"] = rng_states
        client_state["rank"] = self.rank

        # Save reference policy checkpoint (model only, no optimizer)
        if self.args.load_ref_policy:
            ref_policy_dir = os.path.join(checkpoint_state_dir, "ref_policy")
            os.makedirs(ref_policy_dir, exist_ok=True)

            # For reference policy, we save just the model weights
            # We can't use save_checkpoint because it would try to save DummyOptim
            # which doesn't have state_dict
            if self.rank == 0:
                # Only rank 0 saves the model state
                model_to_save = self.ref_policy.module if hasattr(self.ref_policy, "module") else self.ref_policy
                # Save the state dict
                torch.save(model_to_save.state_dict(), os.path.join(ref_policy_dir, "pytorch_model.bin"))
                logger.info(f"Saved reference policy model to {ref_policy_dir}")

            client_state["ref_policy_saved"] = True

        # Save the main model checkpoint with enhanced client state
        self.model.save_checkpoint(checkpoint_state_dir, client_state=client_state)

        # `save_checkpoint` needs to be called on all ranks, only rank 0 will have all the states
        if self.rank == 0:
            if args.keep_last_n_checkpoints >= 0:
                clean_last_n_checkpoints_deepspeed(checkpoint_state_dir, args.keep_last_n_checkpoints)

            # Sync to GCS if configured (check the actual target, not just gs_bucket_path)
            if args.gs_checkpoint_state_dir is not None:
                ray.remote(sync_gs_bucket).options(num_cpus=1).remote(
                    checkpoint_state_dir, args.gs_checkpoint_state_dir
                )

    def save_model(self, output_dir: str, chat_template_name: str, tokenizer: PreTrainedTokenizer) -> None:
        model_to_save = self.model
        if chat_template_name is not None and "olmo" in chat_template_name:
            # New chat template has no bos token, and two eos tokens: <|im_end|> and <|endoftext|>
            model_to_save.generation_config = get_olmo3_generation_config(tokenizer)

        if self.rank == 0:
            os.makedirs(output_dir, exist_ok=True)

        # save model weights for ZeRO2/3
        if hasattr(model_to_save, "module"):
            model_to_save = model_to_save.module

        # gather parameters
        output_state_dict = {}
        for k, v in model_to_save.named_parameters():
            # only gather z3 params
            params_to_fetch = _z3_params_to_fetch([v])
            with deepspeed.zero.GatheredParameters(params_to_fetch, enabled=len(params_to_fetch) > 0):
                vv = v.data.cpu()
                if self.rank == 0:
                    output_state_dict[k] = vv

        if self.rank == 0:
            state_dict = model_to_save.state_dict()

            # copy named_buffers with `persistent=True`
            for k, v in model_to_save.named_buffers():
                if k not in state_dict:
                    continue
                vv = v.data.cpu()
                output_state_dict[k] = vv

            state_dict_keys = set(state_dict.keys())
            output_state_dict_keys = set(output_state_dict.keys())

            # corner case for tie_word_embeddings, such as Qwen2-0.5B
            if getattr(model_to_save.config, "tie_word_embeddings", False) and "lm_head.weight" in state_dict_keys:
                state_dict_keys.remove("lm_head.weight")

            assert state_dict_keys.issubset(output_state_dict_keys), (
                f"mismatch keys {output_state_dict_keys.symmetric_difference(state_dict_keys)}"
            )

            # only save peft weights https://github.com/microsoft/DeepSpeed/issues/4295
            if isinstance(model_to_save, PeftModel):
                model_to_save.save_pretrained(output_dir)
                if self.stage == 3:
                    torch.save(
                        get_peft_model_state_dict(model_to_save, output_state_dict),
                        os.path.join(output_dir, "adapter_model.bin"),
                    )
            else:
                model_to_save.save_pretrained(output_dir, state_dict=output_state_dict)

            # save tokenizer
            self.tokenizer.save_pretrained(output_dir)

    # we need this because we don't know which node is rank 0 is on
    def launch_ai2_evals_on_weka_wrapper(self, step_dir, leaderboard_name, wandb_url, training_step):
        args = self.args
        if self.rank == 0:
            ray.remote(launch_ai2_evals_on_weka).options(num_cpus=1).remote(
                path=step_dir,
                leaderboard_name=leaderboard_name,
                oe_eval_max_length=args.oe_eval_max_length,
                wandb_url=wandb_url,
                training_step=training_step,
                oe_eval_tasks=args.oe_eval_tasks,
                stop_strings=args.stop_strings,
                gs_bucket_path=args.gs_bucket_path,
                eval_priority=args.eval_priority,
                eval_workspace=args.eval_workspace,
                beaker_image=args.oe_eval_beaker_image,
                oe_eval_gpu_multiplier=args.oe_eval_gpu_multiplier,
            )


class ModelGroup:
    def __init__(
        self,
        pg: PlacementGroup,
        ray_process_cls: RayProcess,
        num_gpus_per_node: list[int],
        single_gpu_mode: bool,
        args: Args,
        data_loader_config: streaming_data_loader.StreamingDataLoaderConfig,
        dataset: Dataset,
        reward_fn: Callable,
        inference_results_Q: ray_queue.Queue,
        param_prompt_Q: ray_queue.Queue,
        tokenizer: PreTrainedTokenizer,
        generation_config,
        actor_manager,
        model_dims: utils.ModelDims,
    ):
        self.pg = pg
        self.ray_process_cls = ray_process_cls
        self.num_gpus_per_node = num_gpus_per_node
        self.num_gpus_per_actor = 0.48 if single_gpu_mode else 1
        self.num_cpus_per_actor = 4
        self.models = []
        world_size = sum(self.num_gpus_per_node)
        master_policy = ray_process_cls.options(
            num_cpus=self.num_cpus_per_actor,
            num_gpus=self.num_gpus_per_actor,
            scheduling_strategy=PlacementGroupSchedulingStrategy(
                placement_group=self.pg, placement_group_bundle_index=0
            ),
        ).remote(
            world_size,
            0,
            0,
            None,
            None,
            args,
            data_loader_config,
            dataset,
            reward_fn,
            inference_results_Q,
            param_prompt_Q,
            tokenizer,
            generation_config,
            actor_manager,
            model_dims,
        )

        self.models.append(master_policy)
        results, _ = ray_get_with_progress(
            [master_policy.get_master_addr_port.remote()], desc="Getting master address"
        )
        (master_addr, master_port) = results[0]

        def get_bundle_index(rank, num_gpus_per_node):
            """given a rank and a list of num_gpus_per_node, return the index of the bundle that the rank belongs to"""
            bundle_idx = 0
            while rank >= num_gpus_per_node[bundle_idx]:
                rank -= num_gpus_per_node[bundle_idx]
                bundle_idx += 1
            return bundle_idx

        assert get_bundle_index(0, [7, 8, 4]) == 0
        assert get_bundle_index(1, [7, 8, 4]) == 0
        assert get_bundle_index(7, [7, 8, 4]) == 1
        assert get_bundle_index(8, [7, 8, 4]) == 1
        assert get_bundle_index(9, [7, 8, 4]) == 1
        assert get_bundle_index(16, [7, 8, 4]) == 2

        # Setup worker models
        for rank in range(1, world_size):
            logger.debug(f"{rank=}, {world_size=}, {rank=}, {master_addr=}, {master_port=}")
            scheduling_strategy = PlacementGroupSchedulingStrategy(
                placement_group=self.pg, placement_group_bundle_index=get_bundle_index(rank, self.num_gpus_per_node)
            )
            worker_policy = ray_process_cls.options(
                num_cpus=self.num_cpus_per_actor,
                num_gpus=self.num_gpus_per_actor,
                scheduling_strategy=scheduling_strategy,
            ).remote(
                world_size,
                rank,
                0,
                master_addr,
                master_port,
                args,
                data_loader_config,
                dataset,
                reward_fn,
                inference_results_Q,
                param_prompt_Q,
                tokenizer,
                generation_config,
                actor_manager,
                model_dims,
            )
            self.models.append(worker_policy)


def calculate_utilization_metrics(
    model_dims: utils.ModelDims,
    prompt_lengths: list[int],
    response_lengths: list[int],
    total_generation_time: float,
    samples_per_prompt: int,
    num_engines: int,
    num_gpus_per_engine: int,
    training_time: float,
    num_training_gpus: int,
) -> dict:
    """Calculate MFU and MBU metrics for model inference and training.

    Args:
        model_dims: Model dimensions with device information
        prompt_lengths: List of prompt lengths
        response_lengths: List of response lengths
        total_generation_time: Total time taken for generation (for actor metrics)
        samples_per_prompt: Number of samples generated per prompt
        num_engines: Number of vLLM engines for inference
        num_gpus_per_engine: Number of GPUs assigned to each vLLM engine (tensor parallel size)
        training_time: Time taken for training step (for learner metrics)
        num_training_gpus: Number of GPUs used for training (for learner metrics)

    Returns:
        Dict with the following keys:
            - actor_mfu: Model FLOPs utilization for inference (percentage)
            - actor_mbu: Model bandwidth utilization for inference (percentage)
            - learner_mfu: Model FLOPs utilization for training (percentage)
    """
    assert len(response_lengths) == len(prompt_lengths) * samples_per_prompt, (
        f"Expected {len(prompt_lengths) * samples_per_prompt} response lengths, got {len(response_lengths)}"
    )

    actor_metrics = model_dims.calculate_actor_utilization(
        prompt_lengths=prompt_lengths,
        response_lengths=response_lengths,
        total_generation_time=total_generation_time,
        samples_per_prompt=samples_per_prompt,
        num_engines=num_engines,
        num_gpus_per_engine=num_gpus_per_engine,
    )

    learner_metrics = model_dims.calculate_learner_utilization(
        prompt_lengths=prompt_lengths,
        response_lengths=response_lengths,
        training_time=training_time,
        samples_per_prompt=samples_per_prompt,
        num_training_gpus=num_training_gpus,
    )

    utilization_metrics = {f"actor_{k}": v for k, v in actor_metrics.items()}
    utilization_metrics["learner_mfu"] = learner_metrics["mfu"]

    return utilization_metrics


<<<<<<< HEAD
def setup_runtime_variables(args: Args, streaming_config: streaming_data_loader.StreamingDataLoaderConfig) -> Args:
=======
@dataclass
class BatchStatistics:
    prompt_lengths: list[int]
    response_lengths: list[int]
    filtered_prompts: int
    filtered_prompts_zero: int
    filtered_prompts_solved: int
    filtered_prompts_nonzero: int
    percent_solved_mean: float
    no_resampled_prompts: int
    total_prompts: int


def accumulate_inference_batches(
    inference_results_Q: ray_queue.Queue,
    pending_queries_map: PendingQueriesMap,
    args: Args,
    generation_config: vllm.SamplingParams,
    num_prompts: int,
    model_dims: utils.ModelDims,
    tokenizer: PreTrainedTokenizer,
    reward_fn: Callable,
    actor_manager=None,
    timeout: float | None = None,
    active_sampling: bool = False,
    filter_zero_std_samples: bool = False,
    replenish_prompts: bool = False,
    no_resampling_pass_rate: float | None = None,
    iter_dataloader: ShufflingIterator | None = None,
    prompt_dataset: Dataset = None,
    param_prompt_Q: ray_queue.Queue | None = None,
    training_step: int = None,
) -> tuple[GenerationResult, Batch, dict, BatchStatistics]:
    """Accumulate multiple inference results into a single training batch.

    Args:
        inference_results_Q: Queue containing individual GenerationResult objects (one per prompt)
        pending_queries_map: PendingQueriesMap instance for thread-safe query tracking
        args: Arguments containing vllm_num_engines and batch size info
        generation_config: Generation config containing n (number of samples per prompt)
        num_prompts: Number of prompts to accumulate
        timeout: Optional timeout in seconds for queue get operations. If None, blocks indefinitely.
        active_sampling: Whether to continue sampling until we have sampled num_prompts prompts with non-zero std
        filter_zero_std_samples: Whether to filter samples with zero reward std
        replenish_prompts: Add a prompt back onto the prompt_Q after receiving a finished result
        no_resampling_pass_rate: Optional rate at which to note samples solved at greater than this rate
            and exclude them from further sampling
        iter_dataloader: Optional, used for no_resampling_pass_rate
        param_prompt_Q: Queue containing prompts to send to generator, used to replenish used prompts

    Raises:
        queue.Empty: If timeout is specified and no data is available within timeout.

    Returns:
        Tuple of (combined_result, Batch with queries, ground_truths, datasets, prompt_lengths, response_lengths)
        or (ShutdownSentinel, None, None, None) if shutdown signal received
    """
    if no_resampling_pass_rate is not None:
        assert iter_dataloader is not None, "no_resampling requires the iter_dataloader passed"

    if replenish_prompts:
        assert param_prompt_Q is not None and iter_dataloader is not None and prompt_dataset is not None, (
            "replenish_prompts requires param_prompt_Q and iter_dataloader and prompt_dataset"
        )

    results = []
    all_queries = []
    all_ground_truths = []
    all_datasets = []
    all_raw_queries = []
    all_decoded_responses = []
    all_reward_metrics = []
    all_scores = []
    all_percent_solved = []
    total_filtered_prompts = 0
    filtered_prompt_zero = 0
    filtered_prompt_solved = 0
    filtered_prompt_nonzero = 0
    total_no_resampled = 0
    progress_bar = tqdm(
        total=num_prompts,
        desc=f"Accumulating Responses and Rewarding {num_prompts} prompts",
        bar_format="{l_bar}{bar}{r_bar}\n",
        disable=not args.verbose,
    )
    num_prompts_sampled = 0
    while num_prompts_sampled < num_prompts:
        result = inference_results_Q.get(timeout=timeout)

        if isinstance(result, ShutdownSentinel):
            return result, None, None, None

        # Validate that each individual result has the expected number of responses
        assert len(result.responses) == generation_config.n, (
            f"Mismatch: individual prompt result has {len(result.responses)} responses "
            f"but expected {generation_config.n} samples per prompt. "
            f"Dataset index: {result.dataset_index}, Epoch: {result.epoch_number}"
        )

        query, ground_truth, dataset_name, raw_query = pending_queries_map.pop(result.dataset_index)

        # Replenish generation queue with new prompt
        if replenish_prompts:
            dataset_index = next(iter_dataloader)
            add_prompt_to_generator(
                prompt_dataset[dataset_index],
                dataset_index,
                iter_dataloader.epoch_number,
                training_step,
                pending_queries_map,
                param_prompt_Q,
                generation_config,
                is_eval=False,
            )

        # TODO(finbarrtimbers): Move this to LLMRayActor.
        for i in range(len(result.finish_reasons)):
            if result.finish_reasons[i] == "stop" and len(result.responses[i]) == 0:
                result.responses[i].append(tokenizer.eos_token_id)
                result.masks[i].append(1)
                result.logprobs[i].append(float("nan"))

        decoded_responses = tokenizer.batch_decode(result.responses, skip_special_tokens=True)

        # TODO(finbarrtimbers): Make PendingQueriesMap.pop return a Batch, and add a Batch.repeat method.
        k_queries = repeat_each([query], generation_config.n)
        k_ground_truths = repeat_each([ground_truth], generation_config.n)
        k_datasets = repeat_each([dataset_name], generation_config.n)
        k_raw_queries = repeat_each([raw_query], generation_config.n)

        scores, reward_metrics = asyncio.run(
            reward_fn(
                result.responses,
                decoded_responses,
                k_ground_truths,
                k_datasets,
                result.finish_reasons,
                result.request_info,
                k_raw_queries,
            )
        )

        percent_solved = np.mean(scores).item() / args.max_possible_score
        # Don't resample prompt that was solved at more than no_resample_positive_rate
        if no_resampling_pass_rate is not None and percent_solved >= no_resampling_pass_rate:
            iter_dataloader.exclude_index(result.dataset_index)
            total_no_resampled += 1
            logging.debug(
                f"[Data Preparation Thread] Prompt solved at {percent_solved}, will be excluded from resampling, total no resampled: {total_no_resampled}"
            )

        # Filter out zero std prompts
        if filter_zero_std_samples and np.std(scores) == 0:
            # If we're not active sampling, still count this as a sample
            if not active_sampling:
                num_prompts_sampled += 1
                progress_bar.update(1)

            total_filtered_prompts += 1
            if scores[0] == 0:
                filtered_prompt_zero += 1
            elif scores[0] == args.max_possible_score:
                filtered_prompt_solved += 1
            else:
                filtered_prompt_nonzero += 1
            logging.debug(
                f"[Data Preparation Thread] Filtered prompt with reward std 0, total filtered {total_filtered_prompts}"
            )
            continue
        else:
            num_prompts_sampled += 1
            progress_bar.update(1)

        results.append(result)
        all_queries.extend(k_queries)
        all_ground_truths.extend(k_ground_truths)
        all_datasets.extend(k_datasets)
        all_raw_queries.extend(k_raw_queries)
        all_decoded_responses.extend(decoded_responses)
        all_scores.extend(scores)
        all_reward_metrics.append(reward_metrics)
        all_percent_solved.append(percent_solved)

    if len(results) == 0:
        logger.warning(
            "[Data Preparation Thread] All prompts were filtered during accumulation. "
            f"Filtered: {total_filtered_prompts} (zero std: {filtered_prompt_zero}, "
            f"solved: {filtered_prompt_solved}, nonzero: {filtered_prompt_nonzero})"
        )
        return None, None, None, None

    # Combine all results into a single GenerationResult
    combined_responses = []
    combined_finish_reasons = []
    combined_masks = []
    combined_num_calls = []
    combined_timeouts = []
    combined_tool_errors = []
    combined_tool_outputs = []
    combined_tool_runtimes = []
    combined_tool_calleds = []
    combined_logprobs = []

    earliest_start_time = float("inf")
    prompt_lengths = []
    response_lengths = []

    total_prompt_tokens = 0
    total_response_tokens = 0
    max_generation_time = 0

    for i, result in enumerate(results):
        combined_responses.extend(result.responses)
        combined_finish_reasons.extend(result.finish_reasons)
        combined_masks.extend(result.masks)
        combined_num_calls.extend(result.request_info.num_calls)
        combined_timeouts.extend(result.request_info.timeouts)
        combined_tool_errors.extend(result.request_info.tool_errors)
        combined_tool_outputs.extend(result.request_info.tool_outputs)
        combined_tool_runtimes.extend(result.request_info.tool_runtimes)
        combined_tool_calleds.extend(result.request_info.tool_calleds)

        combined_logprobs.extend(result.logprobs)

        earliest_start_time = min(earliest_start_time, result.start_time)

        prompt_lengths.append(len(all_queries[i * generation_config.n]))

        for response in result.responses:
            response_lengths.append(len(response))

        total_prompt_tokens += result.token_statistics.num_prompt_tokens
        total_response_tokens += result.token_statistics.num_response_tokens
        max_generation_time = max(max_generation_time, result.token_statistics.generation_time)

    # Use the maximum generation time across engines since they work in parallel
    # This avoids including queue overhead and accumulation time in MFU/MBU calculations
    total_generation_time = max_generation_time

    accumulated_stats = TokenStatistics(
        num_prompt_tokens=total_prompt_tokens,
        num_response_tokens=total_response_tokens,
        generation_time=total_generation_time,
        earliest_start_time=earliest_start_time,
    )

    # Create combined RequestInfo
    combined_request_info = RequestInfo(
        num_calls=combined_num_calls,
        timeouts=combined_timeouts,
        tool_errors=combined_tool_errors,
        tool_outputs=combined_tool_outputs,
        tool_runtimes=combined_tool_runtimes,
        tool_calleds=combined_tool_calleds,
    )

    # Create combined GenerationResult
    combined_result = GenerationResult(
        responses=combined_responses,
        finish_reasons=combined_finish_reasons,
        masks=combined_masks,
        request_info=combined_request_info,
        dataset_index=None,
        epoch_number=results[0].epoch_number,
        token_statistics=accumulated_stats,
        logprobs=combined_logprobs,
    )

    if actor_manager is not None:
        ray.get(actor_manager.report_token_statistics.remote(accumulated_stats))

    # Note: We don't have dataset_indices here, but they're not needed for the returned batch
    batch = Batch(
        queries=all_queries,
        ground_truths=all_ground_truths,
        datasets=all_datasets,
        raw_queries=all_raw_queries,
        decoded_responses=all_decoded_responses,
        indices=None,  # Not meaningful for combined results
        scores=all_scores,
    )

    combined_reward_metrics = combine_reward_metrics(all_reward_metrics)
    percent_solved_mean = np.mean(all_percent_solved) if all_percent_solved else 0.0

    batch_stats = BatchStatistics(
        prompt_lengths=prompt_lengths,
        response_lengths=response_lengths,
        filtered_prompts=total_filtered_prompts,
        filtered_prompts_zero=filtered_prompt_zero,
        filtered_prompts_solved=filtered_prompt_solved,
        filtered_prompts_nonzero=filtered_prompt_nonzero,
        percent_solved_mean=percent_solved_mean,
        no_resampled_prompts=total_no_resampled,
        total_prompts=len(results),
    )
    logging.info(
        f"[Data Preparation Thread] Calculating rewards took {combined_reward_metrics['time/reward']} seconds"
    )

    return combined_result, batch, combined_reward_metrics, batch_stats


def data_preparation_thread(
    reward_fn: Callable,
    inference_results_Q: ray_queue.Queue,  # Ray queue
    param_prompt_Q: ray_queue.Queue,
    packed_sequences_Q: Queue,
    pending_queries_map: dict,
    args: Args,
    tokenizer: PreTrainedTokenizer,
    num_training_steps: int,
    generation_config,
    resume_training_step: int,
    iter_dataloader: ShufflingIterator,
    train_dataset: Dataset,
    actor_manager=None,
    model_dims: utils.ModelDims = None,
):
    for training_step in range(resume_training_step, num_training_steps + 1):
        # Streaming accumulation: collect results as they arrive
        with Timer("🚀 [Data Preparation Thread] Getting response ids") as timer:
            result, batch, reward_metrics, batch_stats = accumulate_inference_batches(
                inference_results_Q,
                pending_queries_map,
                args,
                generation_config,
                num_prompts=args.num_unique_prompts_rollout,
                model_dims=model_dims,
                tokenizer=tokenizer,
                reward_fn=reward_fn,
                actor_manager=actor_manager,
                active_sampling=args.active_sampling,
                filter_zero_std_samples=args.filter_zero_std_samples,
                replenish_prompts=True,
                no_resampling_pass_rate=args.no_resampling_pass_rate,
                iter_dataloader=iter_dataloader,
                prompt_dataset=train_dataset,
                param_prompt_Q=param_prompt_Q,
                training_step=training_step,
            )
            if isinstance(result, ShutdownSentinel):
                logger.info("[Data Preparation Thread] Received shutdown sentinel, exiting")
                return
            if result is None:
                logger.info("[Data Preparation Thread] All prompts filtered, putting empty batch into queue")
                packed_sequences = PackedSequences(
                    query_responses=[],
                    attention_masks=[],
                    response_masks=[],
                    original_responses=[],
                    tool_masks=[],
                    advantages=[],
                    position_ids=[],
                    vllm_logprobs=[],
                )
                collated_data = []
                packed_sequences_Q.put(
                    {
                        "packed_sequences": packed_sequences,
                        "collated_data": collated_data,
                        "metrics": {},
                        "responses_count": 0,
                        "num_new_tokens": 0,
                        "B": 0,
                        "prompt_lengths": [],
                        "response_lengths": [],
                        "num_filtered_prompts": 0,
                    }
                )
                continue

        getting_response_time = timer.duration
        scores = np.array(batch.scores)

        good_outputs = [
            len(result.request_info.tool_outputs[i]) > 0
            and result.request_info.tool_calleds[i]
            and not result.request_info.timeouts[i]
            and not result.request_info.tool_errors[i]
            for i in range(len(result.request_info.tool_outputs))
        ]
        scores_per_prompt = scores.reshape(-1, args.num_samples_per_prompt_rollout)
        mean_grouped_rewards = scores_per_prompt.mean(axis=-1)
        mean_grouped_rewards = np.repeat(mean_grouped_rewards, args.num_samples_per_prompt_rollout, axis=0)
        std_grouped_rewards = scores_per_prompt.std(axis=-1)
        std_grouped_rewards = np.repeat(std_grouped_rewards, args.num_samples_per_prompt_rollout, axis=0)
        if args.advantage_normalization_type == "standard":
            advantages = (scores - mean_grouped_rewards) / (std_grouped_rewards + 1e-8)
        elif args.advantage_normalization_type == "centered":
            advantages = scores - mean_grouped_rewards
        else:
            raise ValueError(f"Invalid advantage normalization type: {args.advantage_normalization_type}")

        if args.mask_truncated_completions:
            stop_idxes = torch.tensor(
                [i for i in range(len(result.finish_reasons)) if result.finish_reasons[i] == "stop"]
            )
            num_truncated = len(result.finish_reasons) - len(stop_idxes)
            if num_truncated > 0:
                logger.info(
                    f"[Truncated completions filtering] Filtered {num_truncated} responses that didn't finish with 'stop'. "
                    f"Retention rate: {len(stop_idxes) / len(result.finish_reasons):.2%}"
                )
            scores = scores[stop_idxes]
            advantages = advantages[stop_idxes]
            batch = batch[stop_idxes.tolist()]
            result.responses = [result.responses[i] for i in stop_idxes]
            result.masks = [result.masks[i] for i in stop_idxes]
            result.finish_reasons = [result.finish_reasons[i] for i in stop_idxes]
            result.logprobs = [result.logprobs[i] for i in stop_idxes]

        with Timer("📦 [Data Preparation Thread] Packing sequences"):
            packed_sequences = pack_sequences(
                queries=batch.queries,
                responses=result.responses,
                masks=result.masks,
                pack_length=args.pack_length,
                pad_token_id=tokenizer.pad_token_id,
                vllm_logprobs=result.logprobs,
            )
            num_new_tokens = sum(len(seq) for seq in packed_sequences.query_responses)
            # Vectorized advantage calculation: create a lookup array where each index corresponds to a response mask value
            # and each value is the corresponding advantage score: index 0 is set to 0 since response masks start from 1 (1-indexed)
            lookup_advantages = np.zeros(len(advantages) + 1, dtype=np.float32)
            lookup_advantages[1:] = advantages
            packed_advantages = [
                torch.tensor(lookup_advantages[packed_mask], dtype=torch.float32)
                for packed_mask in packed_sequences.response_masks
            ]
            packed_sequences.advantages = packed_advantages

        # if we have less batches than world size, we need to pad out so each world is fine
        # ideally, you should avoid this since its wasting computation.
        if args.allow_world_padding:
            with Timer("🤺 [Data Preparation Thread] Padding sequences for world size"):
                shortfall = args.world_size - len(packed_sequences.query_responses)
                if shortfall > 0:
                    logger.warning(
                        f"Padding {shortfall} sequences for world size. In future, you should adjust your compute this."
                    )
                    # construct "dummy" sequences for padding out the world size
                    dummy_qr = torch.tensor([tokenizer.pad_token_id, tokenizer.eos_token_id], dtype=torch.long)
                    dummy_tool_mask = torch.zeros_like(dummy_qr)
                    dummy_attention = torch.tensor([1, 1], dtype=torch.long)
                    dummy_position_ids = torch.arange(len(dummy_qr), dtype=torch.long)
                    dummy_response_mask = torch.zeros_like(dummy_qr)
                    dummy_advantage = torch.zeros_like(dummy_qr, dtype=torch.float)
                    # pad out the world size
                    for _ in range(shortfall):
                        packed_sequences.query_responses.append(dummy_qr)
                        packed_sequences.tool_masks.append(dummy_tool_mask)
                        packed_sequences.attention_masks.append(dummy_attention)
                        packed_sequences.position_ids.append(dummy_position_ids)
                        packed_sequences.response_masks.append(dummy_response_mask)
                        packed_sequences.advantages.append(dummy_advantage)

        collated_data = prepare_collated_data_for_workers(
            packed_sequences, args.world_size, args.per_device_train_batch_size, tokenizer.pad_token_id
        )
        B = len(packed_sequences.query_responses) // args.world_size

        # Create a result package with metrics and data
        if len(result.responses) == 0:
            # Handle empty responses case
            # in this case, we won't log metrics, so it should be fine.
            metrics = {}
            logger.warning(f"No responses in batch {training_step}.")
        else:
            real_num_responses = len(result.responses)
            expected_num_responses = args.num_samples_per_prompt_rollout * args.num_unique_prompts_rollout

            unsolved_num_responses = (scores < args.max_possible_score).sum()
            sequence_lengths = np.array([len(response) for response in result.responses])
            sequence_length_solved = (
                np.array([]) if np.all(scores == 0) else np.array(sequence_lengths[scores == args.max_possible_score])
            )
            sequence_length_unsolved = (
                np.array([]) if np.all(scores == args.max_possible_score) else np.array(sequence_lengths[scores == 0])
            )
            stop_rate = sum(int(finish_reason == "stop") for finish_reason in result.finish_reasons) / len(
                result.finish_reasons
            )

            batch_metrics = asdict(batch_stats)
            batch_metrics_prefixed = {f"batch/{k}": v for k, v in batch_metrics.items()}

            metrics = {
                "scores": scores.mean(),
                "real_batch_size_ratio": real_num_responses / expected_num_responses,
                "unsolved_batch_size_ratio": unsolved_num_responses / real_num_responses,
                "packed_ratio": len(packed_sequences.query_responses) / real_num_responses,
                "val/solve_rate_hist": None,
                "val/total_reward_groups": real_num_responses / args.num_samples_per_prompt_rollout,
                "val/sequence_lengths": sequence_lengths.mean(),
                "val/sequence_lengths_min": sequence_lengths.min(),
                "val/sequence_lengths_max": sequence_lengths.max(),
                "val/sequence_lengths_unsolved": (
                    0 if len(sequence_length_unsolved) == 0 else sequence_length_unsolved.mean()
                ),
                "val/sequence_lengths_solved": (
                    0 if len(sequence_length_solved) == 0 else sequence_length_solved.mean()
                ),
                "val/sequence_lengths_unsolved_hist": sequence_length_unsolved,
                "val/sequence_lengths_solved_hist": sequence_length_solved,
                "val/stop_rate": stop_rate,
                "val/advantages_mean": advantages.mean(),
                "val/advantages_min": advantages.min(),
                "val/advantages_max": advantages.max(),
                "val/advantages_hist": advantages,
                "val/num_calls_rate": np.array(result.request_info.num_calls).mean(),
                "val/timeouts_rate": np.array(result.request_info.timeouts).mean(),
                "val/tool_errors_rate": np.array([len(item) > 0 for item in result.request_info.tool_errors]).mean(),
                "val/good_outputs_rate": np.array(good_outputs).mean(),
                "val/tool_runtimes_rate": np.array(result.request_info.tool_runtimes).mean(),
                "val/tool_calleds_rate": np.array(result.request_info.tool_calleds).mean(),
                "time/getting_response": getting_response_time,
                **reward_metrics,
                **batch_metrics_prefixed,
            }

            total_tokens = result.token_statistics.num_prompt_tokens + result.token_statistics.num_response_tokens
            metrics["val/actor_tokens_per_second"] = total_tokens / result.token_statistics.generation_time

        if args.save_traces:
            traces = {
                "scores": scores.tolist(),
                "finish_reasons": result.finish_reasons,
                "responses": result.responses,
                "training_step": training_step,
                **asdict(batch),  # Unpack all batch fields
                **reward_metrics,
            }
            os.makedirs(args.output_dir, exist_ok=True)
            with open(f"{args.output_dir}/traces_{args.run_name}.jsonl", "a") as f:
                json.dump(traces, f)
                f.write("\n")

        # Put the packed sequences and metrics into the output queue
        packed_sequences_Q.put(
            {
                "packed_sequences": packed_sequences,  # for debugging purposes
                "collated_data": collated_data,
                "metrics": metrics,
                "responses_count": len(result.responses),
                "num_new_tokens": num_new_tokens,
                "B": B,
                "prompt_lengths": batch_stats.prompt_lengths,
                "response_lengths": batch_stats.response_lengths,
                "num_filtered_prompts": batch_stats.filtered_prompts,
            }
        )


def setup_runtime_variables(args: Args) -> Args:
>>>>>>> 0ecbc492
    """Set up runtime variables for the experiment."""
    args.run_name = f"{args.exp_name}__{args.seed}__{int(time.time())}"
    args.output_dir = os.path.join(args.output_dir, args.run_name)
    args.dataset_local_cache_dir = os.path.abspath(args.dataset_local_cache_dir)
    if is_beaker_job():
        args.dataset_local_cache_dir = "/weka/oe-adapt-default/allennlp/deletable_open_instruct_dataset_cache"
    args.world_size = sum(args.num_learners_per_node)
    args.num_training_steps = args.total_episodes // (
        args.num_unique_prompts_rollout * streaming_config.num_samples_per_prompt_rollout
    )
    if args.inference_batch_size is None:
        total_prompts = streaming_config.num_samples_per_prompt_rollout * args.num_unique_prompts_rollout
        args.inference_batch_size = max(1, math.ceil(total_prompts / args.vllm_num_engines))
    args.try_launch_beaker_eval_jobs_on_weka = args.try_launch_beaker_eval_jobs_on_weka and is_beaker_job()
    if args.push_to_hub:
        if args.hf_repo_id is None:  # auto-generate one
            args.hf_repo_id = "open_instruct_dev"
        if args.hf_entity is None:  # first try to use AI2 entity
            args.hf_entity = maybe_use_ai2_hf_entity()
        if args.hf_entity is None:  # then try to use the user's entity
            args.hf_entity = HfApi().whoami()["name"]
        args.hf_repo_id = f"{args.hf_entity}/{args.hf_repo_id}"
        if args.hf_repo_revision is None:  # auto-generate one
            args.hf_repo_revision = args.run_name
        args.hf_repo_url = f"https://huggingface.co/{args.hf_repo_id}/tree/{args.hf_repo_revision}"
    if args.with_tracking and args.wandb_entity is None:
        args.wandb_entity = maybe_use_ai2_wandb_entity()
    args.tool_use = args.tools is not None and len(args.tools) > 0
    return args


def setup_experiment_tracking(args: Args, tc: TokenizerConfig, model_config: ModelConfig):
    """Setup experiment tracking and seeds."""
    all_configs = {}
    beaker_config = None
    if is_beaker_job():
        beaker_config = maybe_get_beaker_config()
        all_configs.update(vars(beaker_config))
    all_configs.update(**asdict(args), **asdict(tc), **asdict(model_config))

    wandb_url = None
    if args.with_tracking:
        wandb.init(
            project=args.wandb_project_name,
            entity=args.wandb_entity,
            config=all_configs,
            name=args.run_name,
            save_code=True,
            tags=[args.exp_name] + get_wandb_tags(),
        )
        wandb_url = wandb.run.get_url()
        maybe_update_beaker_description(wandb_url=wandb_url)

    return beaker_config, wandb_url


def setup_datasets(
    args: Args,
    tc: TokenizerConfig,
    tokenizer: PreTrainedTokenizer,
    streaming_config: streaming_data_loader.StreamingDataLoaderConfig,
):
    """Set up training and evaluation datasets."""
    system_prompt_override = None
    if args.system_prompt_override_file is not None:
        logger.info(f"Loading system prompt override from {args.system_prompt_override_file}")
        with open(args.system_prompt_override_file) as f:
            system_prompt_override = f.read().strip()
        logger.info(f"System prompt overriden to:\n#####\n{system_prompt_override}\n#####\n")

    transform_fn_args = [
        {"system_prompt_override": system_prompt_override},
        {"max_prompt_token_length": streaming_config.max_prompt_token_length},
    ]
    train_dataset = get_cached_dataset_tulu(
        dataset_mixer_list=args.dataset_mixer_list,
        dataset_mixer_list_splits=args.dataset_mixer_list_splits,
        tc=tc,
        dataset_transform_fn=args.dataset_transform_fn,
        transform_fn_args=transform_fn_args,
        dataset_cache_mode=args.dataset_cache_mode,
        dataset_config_hash=args.dataset_config_hash,
        hf_entity=args.hf_entity,
        dataset_local_cache_dir=args.dataset_local_cache_dir,
        dataset_skip_cache=args.dataset_skip_cache,
        system_prompt_override=system_prompt_override,
    )
    train_dataset = train_dataset.shuffle(seed=args.seed)
    train_dataset = train_dataset.map(lambda example, idx: {**example, "index": idx}, with_indices=True)

    eval_dataset = None
    if len(args.dataset_mixer_eval_list) > 0:
        eval_dataset = get_cached_dataset_tulu(
            dataset_mixer_list=args.dataset_mixer_eval_list,
            dataset_mixer_list_splits=args.dataset_mixer_eval_list_splits,
            tc=tc,
            dataset_transform_fn=args.dataset_transform_fn,
            transform_fn_args=transform_fn_args,
            hf_entity=args.hf_entity,
            dataset_cache_mode=args.dataset_cache_mode,
            dataset_config_hash=args.dataset_config_eval_hash,
            dataset_local_cache_dir=args.dataset_local_cache_dir,
            dataset_skip_cache=args.dataset_skip_cache,
            system_prompt_override=system_prompt_override,
        )
        if args.shuffle_eval_dataset:
            eval_dataset = eval_dataset.shuffle(seed=args.seed)

    visualize_token(train_dataset[0][INPUT_IDS_PROMPT_KEY], tokenizer)

    return train_dataset, eval_dataset


def create_model_and_optimizer(
    args: Args,
    tc: TokenizerConfig,
    model_config: ModelConfig,
    beaker_config: BeakerRuntimeConfig,
    wandb_url: str,
    tokenizer: PreTrainedTokenizer,
    inference_results_Q: ray_queue.Queue,
    param_prompt_Q: ray_queue.Queue,
    evaluation_inference_results_Q: ray_queue.Queue,
    data_loader_config: streaming_data_loader.StreamingDataLoaderConfig,
    train_dataset: Dataset,
    reward_fn: Callable,
    generation_config,
) -> tuple[ModelGroup, list[vllm_utils.LLMRayActor], dict, int, int, ActorManager, utils.ModelDims]:
    """Create the model, optimizer, and vLLM engines."""
    # Create placement group
    bundles = [{"GPU": actor_num_gpus, "CPU": actor_num_gpus * 10} for actor_num_gpus in args.num_learners_per_node]
    pg = placement_group(bundles, strategy="STRICT_SPREAD")
    ray_get_with_progress([pg.ready()], desc="Waiting for placement group")

    # Set up tools
    max_len = data_loader_config.max_prompt_token_length + data_loader_config.response_length
    tool_objects = {}
    if args.tools:
        for tool in args.tools:
            if tool.lower() == "search":
                from open_instruct.search_utils.search_tool import SearchTool

                tool = SearchTool(
                    start_str="<query>",
                    end_str="</query>",
                    api_endpoint=args.search_api_endpoint,
                    number_documents_to_search=args.number_documents_to_search,
                )
                tool_objects[tool.end_str] = tool
                # Add tool end string to stop_strings
                args.stop_strings.append(tool.end_str)
            elif tool.lower() == "code":
                from open_instruct.tool_utils.tools import PythonCodeTool

                tool = PythonCodeTool(start_str="<code>", end_str="</code>", api_endpoint=args.code_tool_api_endpoint)
                tool_objects[tool.end_str] = tool
                # Add tool end string to stop_strings
                args.stop_strings.append(tool.end_str)
            else:
                raise ValueError(f"Unknown tool: {tool}")

    queues_to_monitor = {
        "Inference Results Queue": inference_results_Q,
        "Param Prompt Queue": param_prompt_Q,
        "Evaluation Queue": evaluation_inference_results_Q,
    }
    actor_manager = ray.remote(ActorManager).remote(queues_to_monitor, args)

    # Create vLLM engines with queues
    vllm_engines = vllm_utils.create_vllm_engines(
        args.vllm_num_engines,
        args.vllm_tensor_parallel_size,
        args.vllm_enforce_eager,
        tc.tokenizer_name_or_path,
        model_config.model_name_or_path,
        model_config.model_revision,
        args.seed,
        args.vllm_enable_prefix_caching,
        max_len,
        args.vllm_gpu_memory_utilization,
        args.single_gpu_mode,
        pg=pg if args.single_gpu_mode else None,
        tools=tool_objects,
        max_tool_calls=args.max_tool_calls,
        prompt_queue=param_prompt_Q,
        results_queue=inference_results_Q,
        eval_results_queue=evaluation_inference_results_Q,
        actor_manager=actor_manager,
        inflight_updates=args.inflight_updates,
    )
    logger.info(f"[DEBUG] Created {len(vllm_engines)} vLLM engines")

    # Get model dimensions from vLLM engine
    logger.info("[DEBUG] Fetching model dimensions from first vLLM engine...")
    model_dims = ray.get(vllm_engines[0].get_model_dims.remote())
    logger.info("======== ✅ vLLM engines and actor_manager initialized =========")

    # Get and set KV cache max concurrency from the first engine (all engines have the same config)
    # fp8 kv cache for now forces v0 engine and breaks this.
    logger.info("[DEBUG] Setting up KV cache configuration...")
    if vllm_engines:
        kv_cache_max_concurrency = ray.get(vllm_engines[0].get_kv_cache_info.remote())
        ray.get(actor_manager.set_kv_cache_max_concurrency.remote(kv_cache_max_concurrency))
        expected_batch_size = (
            args.num_unique_prompts_rollout
            * data_loader_config.num_samples_per_prompt_rollout
            // args.vllm_num_engines
        )
        if kv_cache_max_concurrency < expected_batch_size:
            nodes_needed = (
                args.num_unique_prompts_rollout
                * data_loader_config.num_samples_per_prompt_rollout
                // kv_cache_max_concurrency
            )
            logger.warning(
                f"kv_cache_max_concurrency ({kv_cache_max_concurrency}) is lower than "
                f"num_unique_prompts_rollout * num_samples_per_prompt_rollout // vllm_num_engines ({expected_batch_size}). "
                f"This means actors will have to run multiple sequential batches, hurting performance. "
                f"You might want to use more inference nodes ({nodes_needed} nodes to generate the entire batch simultaneously)."
            )
    else:
        # dummy value
        ray.get(actor_manager.set_kv_cache_max_concurrency.remote(-1))
    logger.info("[DEBUG] KV cache configuration complete")

    # Now create policy actors with all dependencies
    logger.info("[DEBUG] Creating ModelGroup with policy actors...")
    wandb_url = wandb.run.get_url() if args.with_tracking else None
    policy_group = ModelGroup(
        pg,
        PolicyTrainerRayProcess,
        args.num_learners_per_node,
        args.single_gpu_mode,
        args=args,
        data_loader_config=data_loader_config,
        dataset=train_dataset,
        reward_fn=reward_fn,
        inference_results_Q=inference_results_Q,
        param_prompt_Q=param_prompt_Q,
        tokenizer=tokenizer,
        generation_config=generation_config,
        actor_manager=actor_manager,
        model_dims=model_dims,
    )
    logger.info(f"[DEBUG] ModelGroup created with {len(policy_group.models)} policy actors")

    logger.info("[DEBUG] Starting model initialization across all ranks...")
    num_verifiers = get_num_verifiers(train_dataset)
    inits = [
        model.from_pretrained.remote(args, model_config, beaker_config, wandb_url, tokenizer, num_verifiers)
        for model in policy_group.models
    ]

    results, _ = ray_get_with_progress(inits, desc="Initializing models")
    resume_training_step = results[0] + 1
    episode = (
        (resume_training_step - 1)
        * args.num_unique_prompts_rollout
        * data_loader_config.num_samples_per_prompt_rollout
    )
    logger.info("======== ✅ all models initialized =========")

    logger.info("[DEBUG] Setting up model update group across all ranks...")
    ray_get_with_progress(
        [m.setup_model_update_group.remote(vllm_engines=vllm_engines) for m in policy_group.models],
        desc="Setting up model update group",
    )
    logger.info("======== ✅ model update group setup successfully =========")

    return policy_group, vllm_engines, tool_objects, resume_training_step, episode, actor_manager, model_dims


def create_generation_configs(args: Args, streaming_config: streaming_data_loader.StreamingDataLoaderConfig):
    """Create generation configs for training and evaluation."""
    generation_config = vllm.SamplingParams(
        temperature=args.temperature,
        top_p=args.vllm_top_p,  # prevent rare out-of-vocab tokens with qwen
        max_tokens=streaming_config.response_length,
        include_stop_str_in_output=True,
        skip_special_tokens=False,
        n=streaming_config.num_samples_per_prompt_rollout,
        stop=args.stop_strings,
        seed=args.seed,
        logprobs=1,  # Enable logprobs to compare with local calculations
        # IMPORTANT: Set output_kind to FINAL_ONLY to ensure vLLM V1 properly handles n>1
        # With the default CUMULATIVE mode, vLLM V1 returns separate outputs for each
        # completion, making it difficult to aggregate them correctly. FINAL_ONLY mode
        # ensures all n completions are returned together in a single output.
        output_kind=vllm.sampling_params.RequestOutputKind.FINAL_ONLY,
    )
    eval_generation_config = generation_config.clone()
    eval_generation_config.temperature = 0.0
    eval_generation_config.n = 1
    return {"train": generation_config, "eval": eval_generation_config}


def weight_sync_thread(
    args: Args,
    stop_event: threading.Event,
    weight_sync_trigger_event: threading.Event,
    policy_group: ModelGroup,
    actor_manager: ActorManager,
    weight_sync_metrics_Q: Queue,
    resume_training_step: int = 1,
):
    """Thread function that handles weight sync operations and actor manager coordination."""
    logger.info("[Weight Sync Thread] 🚀 Starting weight sync thread")
    if resume_training_step > 1:
        weight_sync_trigger_event.set()

    while not stop_event.is_set():
        # Wait for weight sync trigger from main thread
        if not weight_sync_trigger_event.wait(timeout=1.0):
            continue

        # Clear the event for next iteration
        weight_sync_trigger_event.clear()

        with Timer("[Weight Sync]") as timer:
            logger.debug("[Weight Sync Thread] Starting weight sync")

            # Set actors to stop
            ray.get(actor_manager.set_should_stop.remote(True))
            logger.debug("[Weight Sync Thread] Set should_stop to True for weight sync")

            # Broadcast weights to vLLM engines
            # First get the futures
            weight_broadcast_futures: list[ray.ObjectRef] = [m.broadcast_to_vllm.remote() for m in policy_group.models]

            # Wait for all weight updates to complete and collect individual timings
            _, actor_sync_times = ray_get_with_progress(
                weight_broadcast_futures,
                desc="[Weight Sync Thread] Waiting for weight updates to complete",
                enable=args.verbose,
            )

            # Allow actors to resume
            ray.get(actor_manager.set_should_stop.remote(False))
            logger.debug("[Weight Sync Thread] Set should_stop to False after weight sync")

        # Calculate distribution statistics
        sync_time_stats = {
            "time/weight_sync": timer.duration,
            "time/weight_sync_mean": np.mean(actor_sync_times),
            "time/weight_sync_min": np.min(actor_sync_times),
            "time/weight_sync_max": np.max(actor_sync_times),
            "time/weight_sync_median": np.median(actor_sync_times),
        }

        try:
            weight_sync_metrics_Q.put_nowait(sync_time_stats)
        except Full:
            logger.warning("[Weight Sync Thread] weight sync metrics queue full, skipping metric")

    logger.info("[Weight Sync Thread] 🛑 Stopping weight sync thread")


def one_training_step(
    args: Args,
    streaming_config: streaming_data_loader.StreamingDataLoaderConfig,
    policy_group: ModelGroup,
    tokenizer: PreTrainedTokenizer,
    data_thread_metrics: dict[str, Any],
    episode: int,
    training_step: int,
    num_total_tokens: int,
    start_time: float,
    train_dataset: datasets.Dataset,
    training_start_time: float,
    wandb_url: str,
    chat_template_name: str,
    model_dims: utils.ModelDims,
    actor_manager: ActorManager | None = None,
) -> None:
    """Train the model for one step."""
    update_ref_policy_future = []
    with Timer("[Main Thread] 🗡️ Training") as train_timer:
        results, _ = ray_get_with_progress(
            [policy_group.models[i].step.remote() for i in range(args.world_size)],
            desc=f"Running training step {training_step}",
        )
        metrics_list = [r[0] for r in results]
        array_metrics_list = [r[1] for r in results]
        if (
            args.load_ref_policy
            and args.ref_policy_update_freq is not None
            and training_step % args.ref_policy_update_freq == 0
            and args.alpha > 0
        ):
            update_ref_policy_future.extend(
                [policy_group.models[i].update_ref_policy.remote() for i in range(args.world_size)]
            )
            ray_get_with_progress(update_ref_policy_future, desc=f"Updating reference policy at step {training_step}")

    save_time = 0
    if args.save_freq > 0 and training_step % args.save_freq == 0 and (args.eval_on_step_0 or training_step > 1):
        with Timer("[Main Thread] 🗡️ Saving model") as timer:
            checkpoint_dir = f"{args.output_dir}_checkpoints"
            step_dir = os.path.join(checkpoint_dir, f"step_{training_step}")
            logger.info(f"Saving model at step {training_step} to {step_dir}")
            ray_get_with_progress(
                [
                    policy_group.models[i].save_model.remote(step_dir, chat_template_name, tokenizer)
                    for i in range(args.world_size)
                ],
                desc=f"Saving model at step {training_step}",
            )
            if args.try_launch_beaker_eval_jobs_on_weka and is_beaker_job():
                leaderboard_name = f"{args.hf_repo_revision}_step_{training_step}"
                for i in range(args.world_size):
                    policy_group.models[i].launch_ai2_evals_on_weka_wrapper.remote(
                        step_dir, leaderboard_name, wandb_url, training_step
                    )
        save_time += timer.duration

    ray.get(actor_manager.report_training_step_time.remote(train_timer.duration))

    all_keys = set()
    for m in metrics_list:
        all_keys.update(m.keys())
    average_metrics = {}
    for k in all_keys:
        values = [m[k] for m in metrics_list if k in m]
        average_metrics[k] = sum(values) / len(values)
    for key, value in array_metrics_list[0].items():
        average_metrics[key] = value
    step_time = time.perf_counter() - start_time
    total_training_time = time.perf_counter() - training_start_time

    total_generation_time = average_metrics["time/getting_response"]
    prompt_lengths = array_metrics_list[0]["batch/prompt_lengths"]
    response_lengths = array_metrics_list[0]["batch/response_lengths"]
    num_step_tokens = sum(prompt_lengths) + sum(response_lengths)

    utilization_metrics = calculate_utilization_metrics(
        model_dims=model_dims,
        prompt_lengths=prompt_lengths,
        response_lengths=response_lengths,
        total_generation_time=total_generation_time,
        samples_per_prompt=streaming_config.num_samples_per_prompt_rollout,
        num_engines=args.vllm_num_engines,
        num_gpus_per_engine=args.vllm_tensor_parallel_size,
        training_time=train_timer.duration,
        num_training_gpus=args.world_size,
    )

    metrics = {
        "episode": episode,
        "global_step": episode,
        "training_step": training_step,
        "val/num_total_tokens": num_total_tokens,
        "val/num_step_tokens": num_step_tokens,
        "epoch": episode / streaming_config.num_samples_per_prompt_rollout / len(train_dataset),
        "learner_tokens_per_second_overall": num_total_tokens / total_training_time,
        "learner_tokens_per_second_step": num_step_tokens / step_time,
        "time/total": step_time,
        "time/training": train_timer.duration,
        "time/saving": save_time,
        **data_thread_metrics,
        **average_metrics,
        **utilization_metrics,
    }
    # Print only scalar metrics
    scalar_metrics = {k: v for k, v in metrics.items() if isinstance(v, (float, int))}
    print_rich_single_line_metrics(scalar_metrics)

    if args.with_tracking:
        # Convert array/list metrics to wandb histograms for logging
        for key, value in metrics.items():
            if (isinstance(value, (np.ndarray, list))) and len(value) > 0:
                metrics[key] = wandb.Histogram(value)
        wandb.log(metrics, step=episode)


def maybe_evaluate(
    args: Args,
    training_step: int,
    evaluation_inference_results_Q: ray_queue.Queue,  # Ray queue
    tokenizer,
    reward_fn,
    episode,
    eval_dataset,
    eval_generation_config,
    generate_metrics_Q: Queue,
    num_eval_prompts: int,
    model_dims: utils.ModelDims,
    actor_manager=None,
):
    """Optionally evaluate the model."""
    try:
        # timeout 0.01 if this is the last training step or we're not evaluating
        # otherwise, wait to get the last evaluation generations (long timeout just in case)
        timeout = 0.01 if (training_step < args.num_training_steps or args.local_eval_every < 0) else 100

        # Accumulate evaluation results from all vLLM engines
        eval_result, eval_batch, eval_reward_metrics, _ = accumulate_inference_batches(
            evaluation_inference_results_Q,
            eval_generation_config,
            num_prompts=num_eval_prompts,
            model_dims=model_dims,
            tokenizer=tokenizer,
            reward_fn=reward_fn,
            dataset=eval_dataset,
            actor_manager=actor_manager,
            timeout=timeout,
            active_sampling=False,
            filter_zero_std_samples=False,
            replenish_prompts=False,
        )

        logger.info("[Main Thread] 📊 Evaluation responses received")

        eval_generate_metrics = {}
        try:
            eval_generate_metrics = generate_metrics_Q.get_nowait()
        except Empty:
            logger.info("[Main Thread] didn't get eval generation metrics")

        eval_sequence_lengths = np.array([len(response) for response in eval_result.responses])
        eval_stop_rate = sum(int(finish_reason == "stop") for finish_reason in eval_result.finish_reasons) / len(
            eval_result.finish_reasons
        )
        eval_reward_metrics = {f"eval/{key}": val for key, val in eval_reward_metrics.items()}
        eval_metrics = {
            "eval/scores": np.array(eval_batch.scores).mean(),
            "eval/sequence_lengths": eval_sequence_lengths.mean(),
            "eval/sequence_lengths_min": eval_sequence_lengths.min(),
            "eval/sequence_lengths_max": eval_sequence_lengths.max(),
            "eval/stop_rate": eval_stop_rate,
            **eval_reward_metrics,
        }
        if "time/generation" in eval_generate_metrics:
            eval_metrics["eval/generation_time"] = eval_generate_metrics["time/generation"]

        total_tokens = (
            eval_result.token_statistics.num_prompt_tokens + eval_result.token_statistics.num_response_tokens
        )
        eval_metrics["eval/actor_tokens_per_second"] = total_tokens / eval_result.token_statistics.generation_time

        print_rich_single_line_metrics(eval_metrics)

        table = {}
        table["prompt"] = tokenizer.batch_decode(eval_batch.queries if eval_batch else [])
        table["response"] = eval_batch.decoded_responses
        table["response"] = [item.replace(tokenizer.pad_token, "") for item in table["response"]]
        table["scores"] = eval_batch.scores
        table["ground_truth"] = eval_batch.ground_truths if eval_batch else []
        df = pd.DataFrame(table)

        if args.with_tracking:
            eval_metrics["sample_completions"] = wandb.Table(dataframe=df)
            wandb.log(eval_metrics, step=episode)
        else:
            print_rich_table(df.iloc[:1])
        del table
    except Empty:
        logger.warning("[Main Thread] 🙈 Evaluation responses not received")


def save_final_model(
    args: Args,
    policy_group: ModelGroup,
    tokenizer: PreTrainedTokenizer,
    training_step: int,
    wandb_url: str,
    chat_template_name: str,
):
    """Save the final model and launch evaluation jobs if configured."""
    logger.info(f"Saving final model at step {training_step} to {args.output_dir}")
    with Timer("[Main Thread] 🗡️ Saving model"):
        ray_get_with_progress(
            [
                policy_group.models[i].save_model.remote(args.output_dir, chat_template_name, tokenizer)
                for i in range(args.world_size)
            ],
            desc="Saving final model",
        )
        if args.try_launch_beaker_eval_jobs_on_weka and is_beaker_job():
            leaderboard_name = args.hf_repo_revision
            for i in range(args.world_size):
                policy_group.models[i].launch_ai2_evals_on_weka_wrapper.remote(
                    args.output_dir, leaderboard_name, wandb_url, training_step
                )


def make_tokenizer(tc: TokenizerConfig, model_config: ModelConfig):
    """Setup tokenizer with appropriate configuration."""
    tc.tokenizer_revision = model_config.model_revision if tc.tokenizer_revision is None else tc.tokenizer_revision
    tc.tokenizer_name_or_path = (
        model_config.model_name_or_path if tc.tokenizer_name_or_path is None else tc.tokenizer_name_or_path
    )
    if (
        tc.tokenizer_revision != model_config.model_revision
        and tc.tokenizer_name_or_path != model_config.model_name_or_path
    ):
        # Warn user if tokenizer and model use different revisions; this is an unusual
        # use case.
        warning = f"""Requested tokenizer revision `{tc.tokenizer_revision=}` is different
                   from the model revision `{model_config.model_revision=}` or the tokenizer name `{tc.tokenizer_name_or_path=}`
                   is different from the model name `{model_config.model_name_or_path=}`."""
        logger.warning(warning)
    return tc.tokenizer


def make_reward_fn(args: Args) -> Callable:
    """Create a reward function based on the provided arguments."""
    reward_fn_mapping = build_all_verifiers(args)

    async def reward_fn(
        responses: list[torch.Tensor],
        decoded_responses: list[str],
        ground_truths: list[Any],
        datasets: list[str],
        finish_reasons: list[str],
        infos: list[list[int]],
        queries: list[str] | None = None,
    ) -> (list[float], dict[str, Any]):
        timeouts = infos.timeouts
        tool_errors = infos.tool_errors
        tool_outputs = infos.tool_outputs
        tool_calleds = infos.tool_calleds
        good_outputs = [
            len(tool_outputs[i]) > 0 and tool_calleds[i] and not timeouts[i] and not tool_errors[i]
            for i in range(len(tool_outputs))
        ]
        scores = [0] * len(decoded_responses)
        metrics = {}

        reward_time = 0
        if args.apply_r1_style_format_reward:
            with Timer(
                "[Data Preparation Thread] Calculating rewards -- 🧮 Calculating format reward", noop=True
            ) as timer:
                format_scores = soft_format_reward_func(decoded_responses, args.r1_style_format_reward)
                if len(format_scores) != len(scores):
                    raise ValueError(f"{len(format_scores)=} != {len(scores)=}")
                for i in range(len(format_scores)):
                    scores[i] = format_scores[i] + scores[i]
                metrics["val/format_scores"] = np.array(format_scores).mean()

            reward_time += timer.duration

        if args.apply_verifiable_reward:
            with Timer(
                "[Data Preparation Thread] Calculating rewards -- 🏆 Applying verifiable reward", noop=True
            ) as timer:
                verifiable_rewards, per_func_rewards = await apply_verifiable_reward(
                    reward_fn_mapping,
                    responses,
                    decoded_responses,
                    ground_truths,
                    datasets,
                    reward_mult=args.verification_reward,
                    queries=queries,
                )
                if len(verifiable_rewards) != len(scores):
                    raise ValueError(f"{len(verifiable_rewards)=} != {len(scores)=}")
                # slightly complex combo of good outputs and additive format reward
                for i in range(len(verifiable_rewards)):
                    if not args.only_reward_good_outputs or (good_outputs[i] and args.only_reward_good_outputs):
                        if args.apply_r1_style_format_reward and args.additive_format_reward:
                            scores[i] = verifiable_rewards[i] + scores[i]
                        elif args.apply_r1_style_format_reward and not args.additive_format_reward:
                            scores[i] = verifiable_rewards[i] if format_scores[i] == 1 else 0
                        else:
                            scores[i] = verifiable_rewards[i]
                np_verifiable_rewards = np.array(verifiable_rewards)
                metrics["objective/verifiable_reward"] = np_verifiable_rewards.mean()
                metrics["objective/verifiable_correct_rate"] = (np_verifiable_rewards > 0.0).mean()
                # reshuffle around per_func rewards
                per_func_lists = defaultdict(list)
                for reward_dict in per_func_rewards:
                    for key, value in reward_dict.items():
                        per_func_lists[key].append(value)
                # log per function rewards
                for key, value in per_func_lists.items():
                    np_value = np.array(value)
                    metrics[f"objective/{key}_reward"] = np_value.mean()
                    metrics[f"objective/{key}_correct_rate"] = (np_value > 0.0).mean()

            reward_time += timer.duration

        # this gets applied at the very end since it replaces (rather than adds to) the existing reward.
        if args.non_stop_penalty:
            with Timer(
                "[Data Preparation Thread] Calculating rewards -- 🦖 Applying non stop penalty", noop=True
            ) as timer:
                assert len(finish_reasons) == len(scores)
                for i in range(len(finish_reasons)):
                    if finish_reasons[i] != "stop":
                        scores[i] = args.non_stop_penalty_value

            reward_time += timer.duration

        metrics["time/reward"] = reward_time

        return scores, metrics

    return reward_fn


def cleanup_judge_clients():
    """Cleans up all LLM judge clients."""
    asyncio.run(cleanup_all_llm_judge_clients())
    logger.info("✅ LLM judge clients cleaned up")


def cleanup_training_resources(
    stop_event: threading.Event,
    executor: futures.ThreadPoolExecutor,
    queues: list[ray_queue.Queue],
    actor_manager: ActorManager,
) -> None:
    """Clean up all training resources including threads and Ray queues."""
    stop_event.set()

    logger.info("Signaling all actors to stop...")
    ray.get(actor_manager.set_should_stop.remote(True))
    logger.info("✅ Signaled all actors to stop")

    # Clean up ActorManager resources
    logger.info("Cleaning up ActorManager resources...")
    ray.get(actor_manager.cleanup.remote())
    logger.info("✅ ActorManager resources cleaned up")

    logger.info("Pushing shutdown sentinel to queues...")
    # Push sentinel to the first queue (inference_results_Q)
    if queues and len(queues) > 0:
        queues[0].put(ShutdownSentinel(), timeout=1)

    logger.info("Shutting down Ray queues...")
    if queues and len(queues) > 0:
        [queue.shutdown() for queue in queues]
    logger.info("Shutting down thread pool executor...")
    executor.shutdown(wait=True)

    # Clean up judge clients
    cleanup_judge_clients()

    # Shutdown Ray only from the main process (rank 0) or when DDP isn't initialized
    try:
        is_ddp = dist.is_available() and dist.is_initialized()
        is_rank0 = (not is_ddp) or (dist.get_rank() == 0)
        if is_rank0 and ray.is_initialized():
            logger.info("Shutting down Ray...")
            ray.shutdown()
            logger.info("✅ Ray shut down")
    except Exception as e:
        logger.warning(f"Ray shutdown failed: {e}")

    # Clean up distributed process group if it was initialized
    if dist.is_initialized():
        logger.info("Destroying process group...")
        dist.destroy_process_group()
        logger.info("✅ Process group destroyed")


def run_training(
    args,
    streaming_config,
    tokenizer,
    train_dataset,
    eval_dataset,
    policy_group,
    vllm_engines,
    generation_configs,
    reward_fn,
    resume_training_step,
    episode,
    wandb_url,
    tc,
    stop_event,
    executor,
    inference_results_Q,
    param_prompt_Q,
    evaluation_inference_results_Q,
    packed_sequences_Q,
    generate_metrics_Q,
    weight_sync_metrics_Q,
    actor_manager: ActorManager,
    model_dims: utils.ModelDims,
    checkpoint_state=None,
):
    if resume_training_step > 1:
        logger.info(f"[Main Thread] Resuming training from step {resume_training_step}")

    logger.info("======== ✅ weight sync thread starts =========")
    weight_sync_trigger_event = threading.Event()
    weight_sync_thread_future = executor.submit(
        weight_sync_thread,
        args,
        stop_event,
        weight_sync_trigger_event,
        policy_group,
        actor_manager,
        weight_sync_metrics_Q,
        resume_training_step,
    )

    """Run the main training loop with worker threads."""
    ray_get_with_progress(
        [engine.ready.remote() for engine in vllm_engines], "Checking engines are ready to work", timeout=300
    )

    logger.info("======== ✅ Dataloaders already initialized in actors =========")

    def health_check_fn():
        [f.result() for f in [weight_sync_thread_future] if f.done()]
        ray_get_with_progress(
            [engine.check_background_threads.remote() for engine in vllm_engines],
            desc="Checking vLLM engine health",
            enable=False,
        )

    if checkpoint_state and "num_total_tokens" in checkpoint_state:
        num_total_tokens = checkpoint_state["num_total_tokens"]
        logger.info(f"Restored num_total_tokens: {num_total_tokens}")
    else:
        num_total_tokens = 0

    training_start_time = time.perf_counter()  # Track overall training start time
    for training_step in range(resume_training_step, args.num_training_steps + 1):
        start_time = time.perf_counter()

        if (
            training_step == resume_training_step
            or training_step % args.update_progress_every == 0
            or training_step == args.num_training_steps
        ):
            maybe_update_beaker_description(
                current_step=training_step,
                total_steps=args.num_training_steps,
                start_time=training_start_time,
                wandb_url=wandb_url,
            )

        # Check if any of the threads have raised an exception.
        health_check_start = time.perf_counter()
        health_check_fn()
        health_check_time = time.perf_counter() - health_check_start

        if (
            training_step % args.local_eval_every == 0
            and eval_dataset is not None
            and (args.eval_on_step_0 or training_step > 1)
        ):
            for eval_index, eval_example in enumerate(eval_dataset):
                add_prompt_to_generator(
                    eval_example,
                    eval_index,
                    0,
                    training_step,
                    param_prompt_Q,
                    generation_configs["eval"],
                    is_eval=True,
                )

        episode += args.num_unique_prompts_rollout * streaming_config.num_samples_per_prompt_rollout

        data_thread_metrics = {}
        for metrics_Q in [generate_metrics_Q, weight_sync_metrics_Q]:
            try:
                data_thread_metrics |= metrics_Q.get_nowait()
            except Empty:
                logger.info("[Main Thread] didn't get train generation metrics")

        data_thread_metrics["time/health_check"] = health_check_time

        one_training_step(
            args,
            streaming_config,
            policy_group,
            tokenizer,
            data_thread_metrics,
            episode,
            training_step,
            num_total_tokens,
            start_time,
            train_dataset,
            training_start_time,
            wandb_url,
            tc.chat_template_name,
            model_dims,
            actor_manager,
        )

        # Checkpoint after one_training_step (or even if it was skipped)
        # This ensures we checkpoint progress even if the exact checkpoint step has no data
        if (
            args.checkpoint_state_freq > 0
            and training_step % args.checkpoint_state_freq == 0
            and args.checkpoint_state_dir is not None
        ):
            with Timer("[Main Thread] 🗡️ Saving checkpoint state"):
                client_state = {
                    "training_step": training_step,
                    "episode": episode,
                    "num_total_tokens": num_total_tokens,
                }

                ray_get_with_progress(
                    [
                        policy_group.models[i].save_checkpoint_state.remote(args.checkpoint_state_dir, client_state)
                        for i in range(args.world_size)
                    ],
                    desc=f"Saving checkpoint state at step {training_step}",
                )
                logger.info(f"Saved checkpoint state at step {training_step} to {args.checkpoint_state_dir}")

        logger.debug(f"[Main Thread] Triggered weight sync for step {training_step}")
        weight_sync_trigger_event.set()

        maybe_evaluate(
            args,
            training_step,
            evaluation_inference_results_Q,
            tokenizer,
            reward_fn,
            episode,
            eval_dataset,
            generation_configs["eval"],
            generate_metrics_Q,
            len(eval_dataset) if eval_dataset else 0,
            model_dims,
            actor_manager,
        )

    if resume_training_step > args.num_training_steps:
        raise ValueError(f"Training didn't run since {resume_training_step=} > {args.num_training_steps=}")

    save_final_model(args, policy_group, tokenizer, training_step, wandb_url, tc.chat_template_name)


def main(
    args: Args,
    tc: TokenizerConfig,
    model_config: ModelConfig,
    streaming_config: streaming_data_loader.StreamingDataLoaderConfig,
):
    tokenizer = make_tokenizer(tc, model_config)
    args = setup_runtime_variables(args, streaming_config)

    if args.verbose:
        logging.getLogger().setLevel(logging.DEBUG)
        for handler in logging.getLogger().handlers:
            handler.setLevel(logging.DEBUG)

    beaker_config, wandb_url = setup_experiment_tracking(args, tc, model_config)

    train_dataset, eval_dataset = setup_datasets(args, tc, tokenizer, streaming_config)

    if len(train_dataset) < (needed := max(streaming_config.async_steps, 1) * args.num_unique_prompts_rollout):
        raise ValueError(
            f"Train dataset is too small! Is {len(train_dataset)} prompts, but {needed} are needed to have enough prompts for bsz and prefill. Try reducing async_steps or num_unique_prompts_rollout, or increasing the dataset size."
        )

    if args.cache_dataset_only:
        return

    pprint([args, model_config])

    # Initialize Ray before creating Ray objects
    ray.init(dashboard_host="0.0.0.0", runtime_env={"excludes": [".git/"], "env_vars": dict(os.environ)})

    # Create Ray queues.
    # Since we now send/receive individual prompts, queue size should accommodate
    # all prompts from async_steps + 1 training steps
    queue_size = (streaming_config.async_steps + 1) * args.num_unique_prompts_rollout
    inference_results_Q = ray_queue.Queue(maxsize=queue_size)
    param_prompt_Q = ray_queue.Queue(maxsize=queue_size)
    # We don't care if we ever hit the max, so we let the queue be unbounded.
    evaluation_inference_results_Q = ray_queue.Queue()

    reward_fn = make_reward_fn(args)
    generation_configs = create_generation_configs(args, streaming_config)

    (policy_group, vllm_engines, tool_objects, resume_training_step, episode, actor_manager, model_dims) = (
        create_model_and_optimizer(
            args,
            tc,
            model_config,
            beaker_config,
            wandb_url,
            tokenizer,
            inference_results_Q,
            param_prompt_Q,
            evaluation_inference_results_Q,
            streaming_config,
            train_dataset,
            reward_fn,
            generation_configs["train"],
        )
    )

    checkpoint_state = None
    if args.checkpoint_state_dir and os.path.exists(args.checkpoint_state_dir):
        # Try to load the checkpoint state from the first rank
        checkpoint_path = os.path.join(args.checkpoint_state_dir, "global_0", "state.pt")
        if os.path.exists(checkpoint_path):
            checkpoint_state = torch.load(checkpoint_path, map_location="cpu", weights_only=False)
            logger.info(f"Loaded checkpoint state from {checkpoint_path}")

            episode = checkpoint_state["episode"]
            logger.info(f"Restored episode count: {episode}")

    # Create additional queues (main queues already created above)
    packed_sequences_Q = Queue(maxsize=streaming_config.async_steps)
    generate_metrics_Q = Queue(maxsize=streaming_config.async_steps)
    weight_sync_metrics_Q = Queue(maxsize=streaming_config.async_steps)

    stop_event = threading.Event()
    executor = futures.ThreadPoolExecutor(max_workers=3, thread_name_prefix="grpo")

    try:
        episode = run_training(
            args,
            streaming_config,
            tokenizer,
            train_dataset,
            eval_dataset,
            policy_group,
            vllm_engines,
            generation_configs,
            reward_fn,
            resume_training_step,
            episode,
            wandb_url,
            tc,
            stop_event,
            executor,
            inference_results_Q,
            param_prompt_Q,
            evaluation_inference_results_Q,
            packed_sequences_Q,
            generate_metrics_Q,
            weight_sync_metrics_Q,
            actor_manager,
            model_dims,
            checkpoint_state,
        )
    except Exception as e:
        if args.send_slack_alerts:
            utils.send_slack_alert(e)
        raise
    finally:
        cleanup_training_resources(
            stop_event, executor, [inference_results_Q, param_prompt_Q, evaluation_inference_results_Q], actor_manager
        )

    # Ai2 logic: we use /output to store the artifacts of the job, so we
    # make a copy of the model to `/output` in the end.
    if (
        args.try_auto_save_to_beaker
        and is_beaker_job()
        and len(beaker_config.beaker_dataset_id_urls) > 0
        and args.output_dir.rstrip("/") != "/output"
        and os.path.isdir(args.output_dir)
    ):
        shutil.copytree(args.output_dir, "/output", dirs_exist_ok=True)
    logger.info("finished training")

    accelerator = Namespace()
    accelerator.is_main_process = True  # hack
    if args.push_to_hub:
        logger.info("Pushing model to hub")
        push_folder_to_hub(accelerator, args.output_dir, args.hf_repo_id, args.hf_repo_revision)

    # Check for runtime leaks before exiting
    logger.info("Checking for runtime leaks...")

    utils.check_runtime_leaks()


if __name__ == "__main__":
    utils.check_oe_eval_internal()

    parser = ArgumentParserPlus((Args, TokenizerConfig, ModelConfig, streaming_data_loader.StreamingDataLoaderConfig))
    args, tokenizer_config, model_config, streaming_config = parser.parse_args_into_dataclasses()
    assert isinstance(args, Args)
    assert isinstance(tokenizer_config, TokenizerConfig)
    assert isinstance(model_config, ModelConfig)
    assert isinstance(streaming_config, streaming_data_loader.StreamingDataLoaderConfig)

    main(args, tokenizer_config, model_config, streaming_config)<|MERGE_RESOLUTION|>--- conflicted
+++ resolved
@@ -1623,9 +1623,6 @@
     return utilization_metrics
 
 
-<<<<<<< HEAD
-def setup_runtime_variables(args: Args, streaming_config: streaming_data_loader.StreamingDataLoaderConfig) -> Args:
-=======
 @dataclass
 class BatchStatistics:
     prompt_lengths: list[int]
@@ -2180,8 +2177,7 @@
         )
 
 
-def setup_runtime_variables(args: Args) -> Args:
->>>>>>> 0ecbc492
+def setup_runtime_variables(args: Args, streaming_config: streaming_data_loader.StreamingDataLoaderConfig) -> Args:
     """Set up runtime variables for the experiment."""
     args.run_name = f"{args.exp_name}__{args.seed}__{int(time.time())}"
     args.output_dir = os.path.join(args.output_dir, args.run_name)
