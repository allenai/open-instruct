--- conflicted
+++ resolved
@@ -228,34 +228,18 @@
     additional_env_vars: List[Dict[str, str]],
     additional_secrets: List[Dict[str, str]],
 ):
-<<<<<<< HEAD
-    env_vars = []
-    conflicting_vars = {var["name"] for var in additional_env_vars} & DEFAULT_ENV_VARS.keys()
-    if conflicting_vars:
-        raise ValueError(f"Cannot override default environment variables: {conflicting_vars}")
-
-    for name, value in DEFAULT_ENV_VARS.items():
-        env_vars.append(beaker.BeakerEnvVar(name=name, value=value))
-
-    for env_var in additional_env_vars:
-        env_vars.append(beaker.BeakerEnvVar(name=env_var["name"], value=env_var["value"]))
-    # add user-specific secrets
-    for secret in additional_secrets:
-        env_vars.append(beaker.BeakerEnvVar(name=secret["name"], secret=secret["value"]))
-=======
     additional_env_var_names = {var["name"] for var in additional_env_vars}
 
     env_vars = [
-        beaker.EnvVar(name=name, value=value)
+        beaker.BeakerEnvVar(name=name, value=value)
         for name, value in DEFAULT_ENV_VARS.items()
         if name not in additional_env_var_names
     ]
 
-    env_vars.extend([beaker.EnvVar(name=env_var["name"], value=env_var["value"]) for env_var in additional_env_vars])
+    env_vars.extend([beaker.BeakerEnvVar(name=env_var["name"], value=env_var["value"]) for env_var in additional_env_vars])
 
     # add user-specific secrets
-    env_vars.extend([beaker.EnvVar(name=secret["name"], secret=secret["value"]) for secret in additional_secrets])
->>>>>>> c3f79a32
+    env_vars.extend([beaker.BeakerEnvVar(name=secret["name"], secret=secret["value"]) for secret in additional_secrets])
 
     useful_secrets = [
         "HF_TOKEN",
@@ -269,7 +253,6 @@
     ]
     for useful_secret in useful_secrets:
         if f"{whoami}_{useful_secret}" in beaker_secrets:
-<<<<<<< HEAD
             env_vars.append(beaker.BeakerEnvVar(name=useful_secret, secret=f"{whoami}_{useful_secret}"))
         elif useful_secret in beaker_secrets:
             env_vars.append(beaker.BeakerEnvVar(name=useful_secret, secret=useful_secret))
@@ -277,33 +260,17 @@
     # use the user's PATH; including the conda / python PATH
     if not pure_docker_mode:
         env_vars.extend([beaker.BeakerEnvVar(name="PATH", value=os.getenv("PATH"))])
-=======
-            env_vars.append(beaker.EnvVar(name=useful_secret, secret=f"{whoami}_{useful_secret}"))
-        elif useful_secret in beaker_secrets:
-            env_vars.append(beaker.EnvVar(name=useful_secret, secret=useful_secret))
-
-    # use the user's PATH; including the conda / python PATH
-    if not pure_docker_mode:
-        env_vars.extend([beaker.EnvVar(name="PATH", value=os.getenv("PATH"))])
->>>>>>> c3f79a32
 
     # if all cluster is in weka, we mount the weka
     if all(c in WEKA_CLUSTERS for c in cluster):
         env_vars.extend(
             [
-<<<<<<< HEAD
                 beaker.BeakerEnvVar(name="HF_HOME", value="/weka/oe-adapt-default/allennlp/.cache/huggingface"),
                 beaker.BeakerEnvVar(
                     name="HF_DATASETS_CACHE", value="/weka/oe-adapt-default/allennlp/.cache/huggingface"
                 ),
                 beaker.BeakerEnvVar(name="HF_HUB_CACHE", value="/weka/oe-adapt-default/allennlp/.cache/hub"),
                 beaker.BeakerEnvVar(
-=======
-                beaker.EnvVar(name="HF_HOME", value="/weka/oe-adapt-default/allennlp/.cache/huggingface"),
-                beaker.EnvVar(name="HF_DATASETS_CACHE", value="/weka/oe-adapt-default/allennlp/.cache/huggingface"),
-                beaker.EnvVar(name="HF_HUB_CACHE", value="/weka/oe-adapt-default/allennlp/.cache/hub"),
-                beaker.EnvVar(
->>>>>>> c3f79a32
                     name="CHECKPOINT_OUTPUT_DIR",
                     value=f"/weka/oe-adapt-default/allennlp/deletable_checkpoint_states/{global_wandb_id}",
                 ),
@@ -312,13 +279,8 @@
         if num_nodes > 1:
             env_vars.extend(
                 [
-<<<<<<< HEAD
                     beaker.BeakerEnvVar(name="NCCL_SOCKET_IFNAME", value="ib"),
                     beaker.BeakerEnvVar(name="NCCL_IB_HCA", value="^=mlx5_bond_0"),
-=======
-                    beaker.EnvVar(name="NCCL_SOCKET_IFNAME", value="ib"),
-                    beaker.EnvVar(name="NCCL_IB_HCA", value="^=mlx5_bond_0"),
->>>>>>> c3f79a32
                 ]
             )
     # if all cluster is in gcp we add the following env
@@ -326,17 +288,10 @@
     elif all(c in GCP_CLUSTERS for c in cluster):
         env_vars.extend(
             [
-<<<<<<< HEAD
                 beaker.BeakerEnvVar(name="HF_HOME", value="/filestore/.cache/huggingface"),
                 beaker.BeakerEnvVar(name="HF_DATASETS_CACHE", value="/filestore/.cache/huggingface"),
                 beaker.BeakerEnvVar(name="HF_HUB_CACHE", value="/filestore/.cache/hub"),
                 beaker.BeakerEnvVar(
-=======
-                beaker.EnvVar(name="HF_HOME", value="/filestore/.cache/huggingface"),
-                beaker.EnvVar(name="HF_DATASETS_CACHE", value="/filestore/.cache/huggingface"),
-                beaker.EnvVar(name="HF_HUB_CACHE", value="/filestore/.cache/hub"),
-                beaker.EnvVar(
->>>>>>> c3f79a32
                     name="HF_HUB_ENABLE_HF_TRANSFER",
                     value="0",  # we disable it because GCP is weird on uploading to the hub
                 ),
@@ -345,7 +300,6 @@
         if num_nodes > 1:
             env_vars.extend(
                 [
-<<<<<<< HEAD
                     beaker.BeakerEnvVar(name="LD_LIBRARY_PATH", value=r"/var/lib/tcpxo/lib64:${LD_LIBRARY_PATH}"),
                     beaker.BeakerEnvVar(name="NCCL_CROSS_NIC", value="0"),
                     beaker.BeakerEnvVar(name="NCCL_ALGO", value="Ring,Tree"),
@@ -380,42 +334,6 @@
                     beaker.BeakerEnvVar(name="NCCL_USE_SNAP", value="1"),
                     beaker.BeakerEnvVar(name="NCCL_FASTRAK_USE_LLCM", value="1"),
                     beaker.BeakerEnvVar(name="NCCL_FASTRAK_LLCM_DEVICE_DIRECTORY", value="/dev/aperture_devices"),
-=======
-                    beaker.EnvVar(name="LD_LIBRARY_PATH", value=r"/var/lib/tcpxo/lib64:${LD_LIBRARY_PATH}"),
-                    beaker.EnvVar(name="NCCL_CROSS_NIC", value="0"),
-                    beaker.EnvVar(name="NCCL_ALGO", value="Ring,Tree"),
-                    beaker.EnvVar(name="NCCL_PROTO", value="Simple"),
-                    beaker.EnvVar(name="NCCL_MIN_NCHANNELS", value="4"),
-                    beaker.EnvVar(name="NCCL_P2P_NET_CHUNKSIZE", value="524288"),
-                    beaker.EnvVar(name="NCCL_P2P_PCI_CHUNKSIZE", value="524288"),
-                    beaker.EnvVar(name="NCCL_P2P_NVL_CHUNKSIZE", value="1048576"),
-                    beaker.EnvVar(name="NCCL_FASTRAK_NUM_FLOWS", value="2"),
-                    beaker.EnvVar(name="NCCL_FASTRAK_ENABLE_CONTROL_CHANNEL", value="0"),
-                    beaker.EnvVar(name="NCCL_BUFFSIZE", value="8388608"),
-                    beaker.EnvVar(name="NCCL_FASTRAK_USE_SNAP", value="1"),
-                    beaker.EnvVar(name="CUDA_VISIBLE_DEVICES", value="0,1,2,3,4,5,6,7"),
-                    beaker.EnvVar(name="NCCL_NET_GDR_LEVEL", value="PIX"),
-                    beaker.EnvVar(name="NCCL_FASTRAK_ENABLE_HOTPATH_LOGGING", value="0"),
-                    beaker.EnvVar(name="NCCL_TUNER_PLUGIN", value="libnccl-tuner.so"),
-                    beaker.EnvVar(
-                        name="NCCL_TUNER_CONFIG_PATH", value="/var/lib/tcpxo/lib64/a3plus_tuner_config.textproto"
-                    ),
-                    beaker.EnvVar(
-                        name="NCCL_SHIMNET_GUEST_CONFIG_CHECKER_CONFIG_FILE",
-                        value="/var/lib/tcpxo/lib64/a3plus_guest_config.textproto",
-                    ),
-                    beaker.EnvVar(name="NCCL_FASTRAK_PLUGIN_ACCEPT_TIMEOUT_MS", value="600000"),
-                    beaker.EnvVar(name="NCCL_NVLS_ENABLE", value="0"),
-                    beaker.EnvVar(name="NCCL_FASTRAK_CTRL_DEV", value="enp0s12"),
-                    beaker.EnvVar(
-                        name="NCCL_FASTRAK_IFNAME",
-                        value="enp6s0,enp7s0,enp13s0,enp14s0,enp134s0,enp135s0,enp141s0,enp142s0",
-                    ),
-                    beaker.EnvVar(name="NCCL_SOCKET_IFNAME", value="enp0s12"),
-                    beaker.EnvVar(name="NCCL_USE_SNAP", value="1"),
-                    beaker.EnvVar(name="NCCL_FASTRAK_USE_LLCM", value="1"),
-                    beaker.EnvVar(name="NCCL_FASTRAK_LLCM_DEVICE_DIRECTORY", value="/dev/aperture_devices"),
->>>>>>> c3f79a32
                 ]
             )
     # don't mount anything; assume no cache
@@ -425,13 +343,8 @@
     if resumable:
         env_vars.extend(
             [
-<<<<<<< HEAD
                 beaker.BeakerEnvVar(name="WANDB_RUN_ID", value=global_wandb_id),
                 beaker.BeakerEnvVar(name="WANDB_RESUME", value="allow"),
-=======
-                beaker.EnvVar(name="WANDB_RUN_ID", value=global_wandb_id),
-                beaker.EnvVar(name="WANDB_RESUME", value="allow"),
->>>>>>> c3f79a32
             ]
         )
 
@@ -444,7 +357,6 @@
     # if all cluster is in weka, we mount the weka
     if all(c in WEKA_CLUSTERS for c in cluster):
         res = [
-<<<<<<< HEAD
             beaker.BeakerDataMount(
                 source=beaker.BeakerDataSource(weka="oe-adapt-default"), mount_path="/weka/oe-adapt-default"
             ),
@@ -461,18 +373,6 @@
     for beaker_dataset in beaker_datasets:
         to_append = beaker.BeakerDataMount(
             source=beaker.BeakerDataSource(beaker=beaker_dataset["beaker"]), mount_path=beaker_dataset["mount_path"]
-=======
-            beaker.DataMount(source=beaker.DataSource(weka="oe-adapt-default"), mount_path="/weka/oe-adapt-default"),
-            beaker.DataMount(
-                source=beaker.DataSource(weka="oe-training-default"), mount_path="/weka/oe-training-default"
-            ),
-        ]
-    elif all(c in GCP_CLUSTERS for c in cluster):
-        res = [beaker.DataMount(source=beaker.DataSource(host_path="/mnt/filestore_1"), mount_path="/filestore")]
-    for beaker_dataset in beaker_datasets:
-        to_append = beaker.DataMount(
-            source=beaker.DataSource(beaker=beaker_dataset["beaker"]), mount_path=beaker_dataset["mount_path"]
->>>>>>> c3f79a32
         )
         res.append(to_append)
 
@@ -828,22 +728,14 @@
         constraints = beaker.BeakerConstraints(cluster=args.cluster)
     spec = beaker.BeakerTaskSpec(
         name=f"{args.task_name}__{i}",
-<<<<<<< HEAD
         image=beaker.BeakerImageSource(beaker=args.image),
-=======
-        image=beaker.ImageSource(beaker=args.image),
->>>>>>> c3f79a32
         command=["/bin/bash", "-c"],
         arguments=[full_command],
         result=beaker.BeakerResultSpec(path="/output"),
         datasets=get_datasets(args.beaker_datasets, args.cluster),
-<<<<<<< HEAD
         context=beaker.BeakerTaskContext(
             priority=beaker.BeakerJobPriority[args.priority], preemptible=args.preemptible
         ),
-=======
-        context=beaker.TaskContext(priority=beaker.Priority(args.priority), preemptible=args.preemptible),
->>>>>>> c3f79a32
         constraints=constraints,
         env_vars=get_env_vars(
             args.pure_docker_mode,
@@ -855,11 +747,7 @@
             args.env,
             args.secret,
         ),
-<<<<<<< HEAD
         resources=beaker.BeakerTaskResources(gpu_count=args.gpus),
-=======
-        resources=beaker.TaskResources(gpu_count=args.gpus),
->>>>>>> c3f79a32
         replicas=args.num_nodes,
     )
     if args.num_nodes > 1:
@@ -917,11 +805,7 @@
             for i, full_command in enumerate(full_commands)
         ],
         budget=args.budget,
-<<<<<<< HEAD
         retry=beaker.BeakerRetrySpec(allowed_task_retries=args.max_retries),
-=======
-        retry=beaker.RetrySpec(allowed_task_retries=args.max_retries),
->>>>>>> c3f79a32
     )
     exp = beaker_client.experiment.create(spec=experiment_spec)
     console.log(f"Kicked off Beaker job. https://beaker.org/ex/{exp.experiment.id}")
