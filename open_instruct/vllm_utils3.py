# Taken and modified from https://github.com/huggingface/trl
# Copyright 2024 The AllenAI Team. All rights reserved.
#
# Licensed under the Apache License, Version 2.0 (the "License");
# you may not use this file except in compliance with the License.
# You may obtain a copy of the License at
#
#     http://www.apache.org/licenses/LICENSE-2.0
#
# Unless required by applicable law or agreed to in writing, software
# distributed under the License is distributed on an "AS IS" BASIS,
# WITHOUT WARRANTIES OR CONDITIONS OF ANY KIND, either express or implied.
# See the License for the specific language governing permissions and
# limitations under the License.

"""This file is copied from https://github.com/OpenRLHF/OpenRLHF"""

import copy
import os
import queue
from collections import defaultdict
from concurrent.futures import ThreadPoolExecutor
from datetime import timedelta
from typing import Any, Dict, List, Optional, Union

import ray
import torch
import torch.distributed
import vllm
from ray.util.placement_group import placement_group
from ray.util.scheduling_strategies import PlacementGroupSchedulingStrategy
from torch.distributed.distributed_c10d import (
    Backend,
    PrefixStore,
    Store,
    _new_process_group_helper,
    _world,
    default_pg_timeout,
    rendezvous,
)
from vllm.v1 import kv_cache_interface
from vllm.v1.core import kv_cache_utils

from open_instruct import logger_utils
from open_instruct.queue_types import GenerationResult, PromptRequest, RequestInfo, TokenStatistics
from open_instruct.tool_utils.tool_vllm import MaxCallsExceededTool, Tool
from open_instruct.utils import ray_get_with_progress

logger = logger_utils.setup_logger(__name__)


# Edited from: https://github.com/OpenRLHF/OpenRLHF/pull/971/files
# Turns out Ray doesnt necessarily place bundles together,
# so this function is used to get the bundle indices of a placement group
# and ensure that the bundles placed on the same node are grouped together.
# avoids unnecessary communication for TP>1 with vllm.
def get_bundle_indices_list(placement_group: ray.util.placement_group) -> List[int]:
    pg_infos = ray.util.placement_group_table(placement_group)

    node_id_to_bundles = defaultdict(list)
    for bundle, node_id in pg_infos["bundles_to_node_id"].items():
        node_id_to_bundles[node_id].append(bundle)

    flattened_bundle_indices = []
    for node_id, bundles in node_id_to_bundles.items():
        flattened_bundle_indices.extend(bundles)
    return flattened_bundle_indices


def _init_tool_tracking():
    """Initialize tracking variables for tool mode."""
    return {
        "num_calls": defaultdict(int),
        "timeout": defaultdict(bool),
        "tool_error": defaultdict(str),
        "tool_output": defaultdict(str),
        "tool_runtime": defaultdict(float),
        "tool_called": defaultdict(bool),
        "concat_outputs": {},
        "masks": defaultdict(list),
        "pending_tool_futures": {},
    }


def _handle_output(output, tools, tracking, sampling_params, max_tool_calls, executor):
    """
    Handle a finished output. Returns the output if it should be added to results,
    or None if it's being held for tool processing.

    This is a free function to keep the processing logic separate from the actor state.
    """
    if not tools:
        return output

    assert len(output.outputs) <= 1  # In tool mode, sampling_params.n == 1
    o = output.outputs[0]

    # Update concatenated outputs
    if output.request_id in tracking["concat_outputs"]:
        tracking["concat_outputs"][output.request_id].outputs[0].token_ids.extend(o.token_ids)
    else:
        tracking["concat_outputs"][output.request_id] = output

    tracking["masks"][output.request_id].extend([1] * len(o.token_ids))

    # Check for tool calls
    for stop_str in sampling_params.stop:
        if stop_str in tools and o.text.endswith(stop_str):
            if tracking["num_calls"][output.request_id] < max_tool_calls.get(stop_str, 0):
                tool = tools[stop_str]
            else:
                tool = MaxCallsExceededTool(start_str="<tool>", end_str="</tool>")

            future = executor.submit(tool, o.text)
            tracking["pending_tool_futures"][output.request_id] = (future, o, output)

            return None  # Output is being held for tool processing

    return output


def _process_outputs(
    outputs: List[vllm.RequestOutput],
    dataset_index: Optional[List[int]] = None,
    token_statistics: Optional[TokenStatistics] = None,
    start_time: Optional[float] = None,
) -> "GenerationResult":
    """Process vLLM RequestOutputs into GenerationResult format."""
    response_ids = [list(out.token_ids) for output in outputs for out in output.outputs]
    finish_reasons = [out.finish_reason for output in outputs for out in output.outputs]

    masks = [[1] * len(resp) for resp in response_ids]
    num_calls = [0] * len(response_ids)
    timeouts = [0] * len(response_ids)
    tool_errors = [""] * len(response_ids)
    tool_outputs = [""] * len(response_ids)
    tool_runtimes = [0] * len(response_ids)
    tool_calleds = [False] * len(response_ids)

    request_info = RequestInfo(
        num_calls=num_calls,
        timeouts=timeouts,
        tool_errors=tool_errors,
        tool_outputs=tool_outputs,
        tool_runtimes=tool_runtimes,
        tool_calleds=tool_calleds,
    )

    result = GenerationResult(
        responses=response_ids,
        finish_reasons=finish_reasons,
        masks=masks,
        request_info=request_info,
        dataset_index=dataset_index,
        token_statistics=token_statistics,
        start_time=start_time,
    )

    return result


def _process_outputs_with_tools(
    outputs: List[vllm.RequestOutput],
    dataset_index: Optional[List[int]] = None,
    token_statistics: Optional[TokenStatistics] = None,
    start_time: Optional[float] = None,
) -> "GenerationResult":
    """Process vLLM RequestOutputs into GenerationResult format with tool information."""
    response_ids = [list(out.token_ids) for output in outputs for out in output.outputs]
    finish_reasons = [out.finish_reason for output in outputs for out in output.outputs]

    masks = [out.mask for output in outputs for out in output.outputs]
    num_calls = [out.num_calls for output in outputs for out in output.outputs]
    timeouts = [out.timeout for output in outputs for out in output.outputs]
    tool_errors = [out.tool_error for output in outputs for out in output.outputs]
    tool_outputs = [out.tool_output for output in outputs for out in output.outputs]
    tool_runtimes = [out.tool_runtime for output in outputs for out in output.outputs]
    tool_calleds = [out.tool_called for output in outputs for out in output.outputs]

    request_info = RequestInfo(
        num_calls=num_calls,
        timeouts=timeouts,
        tool_errors=tool_errors,
        tool_outputs=tool_outputs,
        tool_runtimes=tool_runtimes,
        tool_calleds=tool_calleds,
    )

    result = GenerationResult(
        responses=response_ids,
        finish_reasons=finish_reasons,
        masks=masks,
        request_info=request_info,
        dataset_index=dataset_index,
        token_statistics=token_statistics,
        start_time=start_time,
    )

    return result


def _finalize_outputs(outputs, tracking, dataset_index, tools, token_statistics=None, start_time=None):
    """Prepare final outputs with unified approach for all requests."""
    outputs.sort(key=lambda x: (x.request_id.split("-")[0], int(x.request_id.split("-")[1])))

    if not tools:
        return _process_outputs(
            outputs, dataset_index=dataset_index, token_statistics=token_statistics, start_time=start_time
        )

    # Tool mode: add metadata and merge completions
    for output in outputs:
        req_id = output.request_id
        if req_id not in tracking["masks"]:
            # If the request ID is not in masks, it means it didn't go through tool processing.
            continue
        assert req_id in tracking["concat_outputs"], f"req_id {req_id} not in concat_outputs!"
        tool_output = tracking["concat_outputs"][req_id].outputs[0]
        setattr(tool_output, "mask", tracking["masks"][req_id])
        setattr(tool_output, "num_calls", tracking["num_calls"][req_id])
        setattr(tool_output, "timeout", tracking["timeout"][req_id])
        setattr(tool_output, "tool_error", tracking["tool_error"][req_id])
        setattr(tool_output, "tool_output", tracking["tool_output"][req_id])
        setattr(tool_output, "tool_runtime", tracking["tool_runtime"][req_id])
        setattr(tool_output, "tool_called", tracking["tool_called"][req_id])
        # Replace the output with the tool-processed one
        output.outputs[0] = tool_output

    return _process_outputs_with_tools(
        outputs, dataset_index=dataset_index, token_statistics=token_statistics, start_time=start_time
    )


def ray_noset_visible_devices(env_vars=os.environ):
    # Refer to
    # https://github.com/ray-project/ray/blob/161849364a784442cc659fb9780f1a6adee85fce/python/ray/_private/accelerators/nvidia_gpu.py#L95-L96
    # https://github.com/ray-project/ray/blob/161849364a784442cc659fb9780f1a6adee85fce/python/ray/_private/accelerators/amd_gpu.py#L102-L103
    # https://github.com/ray-project/ray/blob/161849364a784442cc659fb9780f1a6adee85fce/python/ray/_private/accelerators/npu.py#L94-L95
    # https://github.com/ray-project/ray/blob/161849364a784442cc659fb9780f1a6adee85fce/python/ray/_private/accelerators/hpu.py#L116-L117
    # https://github.com/ray-project/ray/blob/161849364a784442cc659fb9780f1a6adee85fce/python/ray/_private/accelerators/neuron.py#L108-L109
    # https://github.com/ray-project/ray/blob/161849364a784442cc659fb9780f1a6adee85fce/python/ray/_private/accelerators/tpu.py#L171-L172
    # https://github.com/ray-project/ray/blob/161849364a784442cc659fb9780f1a6adee85fce/python/ray/_private/accelerators/intel_gpu.py#L97-L98
    NOSET_VISIBLE_DEVICES_ENV_VARS_LIST = [
        "RAY_EXPERIMENTAL_NOSET_CUDA_VISIBLE_DEVICES",
        "RAY_EXPERIMENTAL_NOSET_ROCR_VISIBLE_DEVICES",
        "RAY_EXPERIMENTAL_NOSET_ASCEND_RT_VISIBLE_DEVICES",
        "RAY_EXPERIMENTAL_NOSET_HABANA_VISIBLE_MODULES",
        "RAY_EXPERIMENTAL_NOSET_NEURON_RT_VISIBLE_CORES",
        "RAY_EXPERIMENTAL_NOSET_TPU_VISIBLE_CHIPS",
        "RAY_EXPERIMENTAL_NOSET_ONEAPI_DEVICE_SELECTOR",
    ]
    return any(env_vars.get(env_var) for env_var in NOSET_VISIBLE_DEVICES_ENV_VARS_LIST)


# Copy from pytorch to allow creating multiple main groups.
# https://github.com/pytorch/pytorch/blob/main/torch/distributed/distributed_c10d.py
def init_process_group(
    backend: Union[str, Backend] = None,
    init_method: Optional[str] = None,
    timeout: Optional[timedelta] = None,
    world_size: int = -1,
    rank: int = -1,
    store: Optional[Store] = None,
    group_name: str = None,
    pg_options: Optional[Any] = None,
):
    assert (store is None) or (init_method is None), "Cannot specify both init_method and store."

    if store is not None:
        assert world_size > 0, "world_size must be positive if using store"
        assert rank >= 0, "rank must be non-negative if using store"
    elif init_method is None:
        init_method = "env://"

    if backend:
        backend = Backend(backend)
    else:
        backend = Backend("undefined")

    if timeout is None:
        timeout = default_pg_timeout

    # backward compatible API
    if store is None:
        rendezvous_iterator = rendezvous(init_method, rank, world_size, timeout=timeout)
        store, rank, world_size = next(rendezvous_iterator)
        store.set_timeout(timeout)

        # Use a PrefixStore to avoid accidental overrides of keys used by
        # different systems (e.g. RPC) in case the store is multi-tenant.
        store = PrefixStore(group_name, store)

    # NOTE: The pg_options parameter was renamed into backend_options in PyTorch 2.6.0
    # https://github.com/pytorch/pytorch/commit/a0c7029a75628cd5fa8df83c0de0ea98ee7fd844
    # We need to determine the appropriate parameter name based on PyTorch version
    pg_options_param_name = "backend_options" if str(torch.__version__) >= "2.6" else "pg_options"
    pg, _ = _new_process_group_helper(
        world_size,
        rank,
        [],
        backend,
        store,
        group_name=group_name,
        **{pg_options_param_name: pg_options},
        timeout=timeout,
    )

    _world.pg_group_ranks[pg] = {i: i for i in range(world_size)}

    return pg


def add_request(request: PromptRequest, llm_engine: vllm.LLMEngine, tools, request_metadata: dict):
    """Add a request to the LLM engine."""
    prefix = "eval" if request.is_eval else "train"

    # Handle batch of prompts - iterate over each prompt
    for batch_idx, prompt in enumerate(request.prompts):
        # Get the specific dataset index for this prompt
        if isinstance(request.dataset_index, list):
            dataset_idx = request.dataset_index[batch_idx]
        else:
            dataset_idx = request.dataset_index

        request_id = f"{prefix}_{request.training_step}_{dataset_idx}"
        metadata = {
            "is_eval": request.is_eval,
            "dataset_index": [dataset_idx],  # Wrap in list to maintain consistency with expected type
            "training_step": request.training_step,
            "sampling_params": request.generation_config,
        }

        # Create TokensPrompt for this single prompt
        tokens_prompt = vllm.TokensPrompt(prompt_token_ids=prompt, cache_salt=request_id)

        # We *have* to manually duplicate requests to properly handle tool tracking,
        # so we always do it to only have one code path.
        # Create sampling params with n=1 for individual tracking
        sampling_params = copy.deepcopy(request.generation_config)
        sampling_params.n = 1
        metadata["sampling_params"] = sampling_params
        metadata["generation_config"] = request.generation_config
        request_metadata[request_id] = metadata
        for j in range(request.generation_config.n):
            sub_request_id = f"{request_id}-{j}"
            if request.generation_config.seed is not None:
                # We need to seed each sub-request differently to avoid getting the same output.
                sampling_params.seed = request.generation_config.seed + j
            llm_engine.add_request(sub_request_id, tokens_prompt, sampling_params)
            request_metadata[sub_request_id] = metadata


class LLMRayActor:
    """Ray actor for LLM generation with optional tool support."""

    def __init__(
        self,
        *args,
        tools: Optional[Dict[str, Tool]] = None,
        max_tool_calls: Optional[Dict[str, int]] = None,
        bundle_indices: list = None,
        prompt_queue=None,
        results_queue=None,
        eval_results_queue=None,
        actor_manager=None,
        **kwargs,
    ):
        self.logger = logger_utils.setup_logger(__name__)
        self.tools = tools or {}
        self.max_tool_calls = max_tool_calls or {}
        self.request_metadata = {}

        if self.tools:
            self.executor = ThreadPoolExecutor(max_workers=20)
        else:
            self.executor = None

        noset_visible_devices = kwargs.pop("noset_visible_devices")
        if kwargs.get("distributed_executor_backend") == "ray":
            # a hack to make the script work.
            # stop ray from manipulating *_VISIBLE_DEVICES
            # at the top-level when the distributed_executor_backend is ray.
            os.environ.pop("CUDA_VISIBLE_DEVICES", None)
            os.environ.pop("ROCR_VISIBLE_DEVICES", None)
        elif noset_visible_devices:
            # We need to set CUDA_VISIBLE_DEVICES to the ray assigned GPU
            # when the distributed_executor_backend is not ray and
            # RAY_EXPERIMENTAL_NOSET_*_VISIBLE_DEVICES is set.
            os.environ["CUDA_VISIBLE_DEVICES"] = str(ray.get_gpu_ids()[0])

        num_gpus = kwargs.pop("num_gpus")
        if bundle_indices is not None:
            os.environ["VLLM_RAY_PER_WORKER_GPUS"] = str(num_gpus)
            os.environ["VLLM_RAY_BUNDLE_INDICES"] = ",".join(map(str, bundle_indices))
            self.logger.info(f"creating LLM with bundle_indices={bundle_indices}")

        self.llm_engine = vllm.LLMEngine.from_engine_args(vllm.EngineArgs(*args, **kwargs))

        self.prompt_queue = prompt_queue
        self.results_queue = results_queue
        self.eval_results_queue = eval_results_queue
        self.actor_manager = actor_manager
        self.request_metadata = {}

    def _insert_result_to_queue(self, result, is_eval: bool):
        """Insert result into the appropriate queue with error handling."""
        try:
            results_queue = self.eval_results_queue if is_eval else self.results_queue
            results_queue.put(result, timeout=10)
        except queue.Full:
            queue_name = "eval" if is_eval else "train"
            self.logger.warning(f"{queue_name} results queue is full, discarding result.")

        # For caching should_stop status.
        self._last_should_stop_update = float("-inf")
        self._should_stop_value = False
        self._should_stop_timeout_s = 5

    def _should_stop(self) -> bool:
        if (time.perf_counter() - self._last_should_stop_update) > self._should_stop_timeout_s:
            should_stop_ref = self.actor_manager.should_stop.remote()
            ready_refs, _ = ray.wait([should_stop_ref], timeout=0.1)
            if ready_refs:
                self._should_stop_value = ray.get(ready_refs[0])
                self._last_should_stop_update = time.perf_counter()
            else:
                ray.cancel(should_stop_ref)
        return self._should_stop_value

    def process_from_queue(self, timeout: float = 60.0):
        """Run generation loop using LLMEngine directly, with optional tool support.

        Returns:
            int: Number of requests processed.
        """
<<<<<<< HEAD
        num_processed = 0
=======
        while True:
            if self._should_stop():
                return 0

            try:
                request = self.prompt_queue.get(timeout=timeout)
            except queue.Empty:
                return 0

            result = self._process_request(request)

            try:
                if request.is_eval:
                    self.eval_results_queue.put(result, timeout=10)
                else:
                    self.results_queue.put(result, timeout=10)
                return 1  # Successfully processed one request
            except queue.Full:
                self.logger.warning("Results queue is full, discarding result.")
                return 0

    def _process_request(self, request):
        """Unified processing for both tool and non-tool generation."""
        prompts = request.prompts
        sampling_params = request.generation_config
        start_time = request.start_time

        self.logger.info(f"[LLMRayActor] Processing request with {len(prompts)} prompts, tools={bool(self.tools)}")
>>>>>>> 49144f45

        # Non-blocking check for should_stop using ray.wait
        should_stop_ref = self.actor_manager.should_stop.remote()
        ready_refs, _ = ray.wait([should_stop_ref], timeout=0.1)
        if ready_refs and ray.get(ready_refs[0]):
            return num_processed

        tracking = _init_tool_tracking() if self.tools else None
        tokenizer = self.llm_engine.tokenizer if self.tools else None

        collected_outputs = defaultdict(list)

        try:
            request = self.prompt_queue.get(timeout=timeout)
        except queue.Empty:
            return num_processed

        all_prompt_outputs = []

        add_request(request, self.llm_engine, self.tools, request_metadata=self.request_metadata)

        while True:
            outputs = self._step_engine(tracking, tokenizer)
            for output in outputs:
                request_id = output.request_id.split("-")[0]
                collected_outputs[request_id].append(output)
                metadata = self.request_metadata[request_id]
                if len(collected_outputs[request_id]) == metadata["generation_config"].n:
                    # Collect this prompt's outputs
                    all_prompt_outputs.extend(collected_outputs[request_id])

                    del collected_outputs[request_id]
                    self.request_metadata.pop(request_id, None)
                    for i in range(metadata["generation_config"].n):
                        self.request_metadata.pop(f"{request_id}-{i}", None)

            pending_tool_futures = tracking["pending_tool_futures"] if self.tools else {}
            if not self.llm_engine.has_unfinished_requests() and not pending_tool_futures:
                break

        # After ALL prompts are processed, create a single result
        result = _finalize_outputs(all_prompt_outputs, tracking, request.dataset_index, self.tools, request.start_time)
        self._insert_result_to_queue(result, request.is_eval)
        num_processed = 1

        return num_processed

    def _step_engine(self, tracking, tokenizer):
        """Unified processing for both tool and non-tool generation.

        Returns:
            List of completed outputs.
        """
        outputs = []

        if self.tools and tracking["pending_tool_futures"]:
            tool_outputs = self._poll_tool_futures_and_get_outputs(tracking, tokenizer)
            outputs.extend(tool_outputs)

        if self.llm_engine.has_unfinished_requests():
            step_outputs = list(self.llm_engine.step())
            for output in step_outputs:
                if output.finished:
                    if self.tools:
                        req_metadata = self.request_metadata.get(output.request_id, {})
                        sampling_params = req_metadata.get("sampling_params", None)
                        if sampling_params:
                            result = _handle_output(
                                output, self.tools, tracking, sampling_params, self.max_tool_calls, self.executor
                            )
                            # Result is None when we are waiting for tool execution.
                            if result is not None:
                                outputs.append(result)
                    else:
                        outputs.append(output)

        return outputs

    def _poll_tool_futures_and_get_outputs(self, tracking, tokenizer):
        """Poll and handle completed tool executions, returning any completed outputs."""
        outputs = []
        if not self.tools or not tracking["pending_tool_futures"]:
            return outputs

        dict_keys_to_delete = []

        for req_id, (future, last_o, last_output) in tracking["pending_tool_futures"].items():
            if not future.done():
                continue
            tool_result = future.result()

            sampling_params = self.request_metadata[req_id]["sampling_params"]
            last_prompt_token_ids = last_output.prompt_token_ids
            last_token_ids = last_o.token_ids
            tool_output_token_ids = tokenizer.encode(
                "<output>\n" + tool_result.output + "</output>\n", add_special_tokens=False
            )
            tracking["timeout"][req_id] = tool_result.timeout
            tracking["tool_error"][req_id] += "" if tool_result.error is None else tool_result.error
            tracking["tool_output"][req_id] += tool_result.output
            tracking["tool_runtime"][req_id] += tool_result.runtime
            tracking["tool_called"][req_id] = True

            # Edge case 1: clip against model context length
            prompt_and_tool_output_token = last_prompt_token_ids + last_token_ids + tool_output_token_ids
            tracking["num_calls"][req_id] += 1
            excess = len(prompt_and_tool_output_token) - self.llm_engine.model_config.max_model_len
            if excess > 0:
                tool_output_token_ids = tool_output_token_ids[:-excess]
                can_make_new_request = False
            else:
                can_make_new_request = True

            # Edge case 2: clip against per-request max_tokens
            remaining = sampling_params.max_tokens - len(tracking["masks"][req_id])
            if remaining <= 0:
                tool_output_token_ids = []
            elif len(tool_output_token_ids) > remaining:
                tool_output_token_ids = tool_output_token_ids[:remaining]

            tracking["concat_outputs"][req_id].outputs[0].token_ids.extend(tool_output_token_ids)
            tracking["masks"][req_id].extend([0] * len(tool_output_token_ids))
            new_sample_tokens = sampling_params.max_tokens - len(tracking["masks"][req_id])
            can_make_new_request = can_make_new_request and new_sample_tokens > 0

            if can_make_new_request:
                new_sampling_params = copy.deepcopy(sampling_params)
                new_sampling_params.max_tokens = new_sample_tokens

                try:
                    self.llm_engine.add_request(
                        req_id, vllm.TokensPrompt(prompt_token_ids=prompt_and_tool_output_token), new_sampling_params
                    )
                except Exception as e:
                    # Match original ToolUseLLM behavior - just log and continue
                    self.logger.error(f"[_poll_tool_futures] Error adding request {req_id}: {e}")
            else:
                # If we can't make a new request, the output is complete
                outputs.append(tracking["concat_outputs"][req_id])
            dict_keys_to_delete.append(req_id)
        for req_id in dict_keys_to_delete:
            tracking["pending_tool_futures"].pop(req_id, None)
        return outputs

    def init_process_group(
        self,
        master_address,
        master_port,
        rank_offset,
        world_size,
        group_name,
        backend,
        use_ray=False,
        timeout_minutes=120,
    ):
        return self.llm_engine.collective_rpc(
            "init_process_group",
            args=(master_address, master_port, rank_offset, world_size, group_name, backend, use_ray, timeout_minutes),
        )

    def update_weight(self, name, dtype, shape, empty_cache=False):
        return self.llm_engine.collective_rpc("update_weight", args=(name, dtype, shape, empty_cache))

    def update_weight_cuda_ipc(self, name, dtype, shape, ipc_handles, empty_cache=False):
        return self.llm_engine.collective_rpc(
            "update_weight_cuda_ipc", args=(name, dtype, shape, ipc_handles, empty_cache)
        )

    def reset_prefix_cache(self):
        self.llm_engine.reset_prefix_cache()

    def sleep(self, level=1):
        self.llm_engine.sleep(level=level)

    def wake_up(self, tags: Optional[list[str]] = None):
        self.llm_engine.wake_up(tags)

    def ready(self):
        return True

    def get_kv_cache_info(self):
        """Get KV cache max concurrency from the vLLM engine."""
        kv_cache_specs = self.llm_engine.model_executor.get_kv_cache_specs()
        kv_cache_spec = kv_cache_specs[0]
        grouped_layer_names = [list(kv_cache_spec.keys())]
        page_size = kv_cache_utils.get_uniform_page_size(kv_cache_spec)

        vllm_config = self.llm_engine.vllm_config
        gpu_memory_utilization = vllm_config.cache_config.gpu_memory_utilization
        total_gpu_memory = torch.cuda.get_device_properties(0).total_memory
        available_memory = int(gpu_memory_utilization * total_gpu_memory)

        num_blocks = kv_cache_utils.get_num_blocks(vllm_config, len(kv_cache_spec), available_memory, page_size)

        per_layer_size = page_size * num_blocks
        kv_cache_tensors = [
            kv_cache_interface.KVCacheTensor(size=per_layer_size, shared_by=[layer_name])
            for layer_name in kv_cache_spec
        ]

        kv_cache_config = kv_cache_interface.KVCacheConfig(
            num_blocks=num_blocks,
            kv_cache_tensors=kv_cache_tensors,
            kv_cache_groups=kv_cache_utils.create_kv_cache_group_specs(kv_cache_spec, grouped_layer_names),
        )
        max_concurrency = kv_cache_utils.get_max_concurrency_for_kv_cache_config(
            self.llm_engine.vllm_config, kv_cache_config
        )

        return int(max_concurrency)


def get_cuda_arch_list() -> str:
    """Get CUDA compute capabilities and format them for TORCH_CUDA_ARCH_LIST."""
    if not torch.cuda.is_available():
        return ""

    cuda_capabilities = []
    for i in range(torch.cuda.device_count()):
        major, minor = torch.cuda.get_device_capability(i)
        cuda_capabilities.append(f"{major}.{minor}")

    # Remove duplicates and sort
    cuda_capabilities = sorted(set(cuda_capabilities))
    cuda_arch_list = ";".join(cuda_capabilities)
    logger.info(
        f"Detected CUDA compute capabilities: {cuda_capabilities}, setting TORCH_CUDA_ARCH_LIST={cuda_arch_list}"
    )
    return cuda_arch_list


def create_vllm_engines(
    num_engines: int,
    tensor_parallel_size: int,
    enforce_eager: bool,
    tokenizer_name_or_path: str,
    pretrain: str,
    revision: str,
    seed: int,
    enable_prefix_caching: bool,
    max_model_len: int,
    vllm_gpu_memory_utilization: float = 0.9,
    single_gpu_mode: bool = False,
    pg: Optional[ray.util.placement_group] = None,
    vllm_enable_sleep=False,
    tools: Optional[Dict[str, Tool]] = None,
    max_tool_calls: List[int] = [5],
    prompt_queue=None,
    results_queue=None,
    eval_results_queue=None,
    actor_manager=None,
) -> list[LLMRayActor]:
    # Convert max_tool_calls to a dict mapping tool end strings to their limits
    if tools:
        assert len(max_tool_calls) == 1 or len(max_tool_calls) == len(tools), (
            "max_tool_calls must have length 1 (applies to all tools) or same length as tools (per-tool limit)"
        )
        # tool key is the end_str
        if len(max_tool_calls) == 1:
            max_tool_calls_dict = {end_str: max_tool_calls[0] for end_str in tools.keys()}
        else:
            max_tool_calls_dict = {end_str: limit for end_str, limit in zip(tools.keys(), max_tool_calls)}
    else:
        max_tool_calls_dict = {}

    vllm_engines = []
    distributed_executor_backend = "uni" if tensor_parallel_size == 1 else "ray"
    use_hybrid_engine = pg is not None
    num_gpus = int(tensor_parallel_size == 1)
    if use_hybrid_engine and tensor_parallel_size == 1 and single_gpu_mode:
        # every worker will use 0.5 GPU, so that we can schedule
        # 2 instances on the same GPUs.
        num_gpus = 0.5

    logger.info(f"num_gpus: {num_gpus}")

    if not use_hybrid_engine:
        # Create a big placement group to ensure that all engines are packed
        bundles = [{"GPU": 1, "CPU": 1} for _ in range(num_engines * tensor_parallel_size)]
        pg = placement_group(bundles, strategy="PACK")
        ray.get(pg.ready())

    # ensure we use bundles on the same node where possible if tp>1.
    bundle_indices_list = get_bundle_indices_list(pg)

    for i in range(num_engines):
        bundle_indices = None
        bundle_indices = bundle_indices_list[i * tensor_parallel_size : (i + 1) * tensor_parallel_size]

        scheduling_strategy = PlacementGroupSchedulingStrategy(
            placement_group=pg,
            placement_group_capture_child_tasks=True,
            placement_group_bundle_index=bundle_indices[0],
        )

        vllm_engines.append(
            ray.remote(LLMRayActor)
            .options(
                num_cpus=num_gpus,
                num_gpus=num_gpus,
                scheduling_strategy=scheduling_strategy,
                # VLLM v1 multiprocessing is required due to https://github.com/vllm-project/vllm/issues/15349
                runtime_env=ray.runtime_env.RuntimeEnv(
                    env_vars={"VLLM_ENABLE_V1_MULTIPROCESSING": "0", "TORCH_CUDA_ARCH_LIST": get_cuda_arch_list()}
                ),
            )
            .remote(
                model=pretrain,
                revision=revision,
                tokenizer=tokenizer_name_or_path,
                tokenizer_revision=revision,
                trust_remote_code=True,
                worker_extension_cls="open_instruct.vllm_utils_workerwrap.WorkerWrap",
                tensor_parallel_size=tensor_parallel_size,
                enforce_eager=enforce_eager,
                dtype="bfloat16",
                seed=seed + i,
                distributed_executor_backend=distributed_executor_backend,
                enable_prefix_caching=enable_prefix_caching,
                max_model_len=max_model_len,
                gpu_memory_utilization=vllm_gpu_memory_utilization,
                bundle_indices=bundle_indices,
                num_gpus=0.2 if use_hybrid_engine else 1,
                enable_sleep_mode=vllm_enable_sleep,
                noset_visible_devices=ray_noset_visible_devices(),
                prompt_queue=prompt_queue,
                results_queue=results_queue,
                eval_results_queue=eval_results_queue,
                actor_manager=actor_manager,
                tools=tools,
                max_tool_calls=max_tool_calls_dict,
            )
        )

    # Verify engines initialized successfully
    try:
        ray_get_with_progress(
            [engine.ready.remote() for engine in vllm_engines], "Initializing vLLM engines", timeout=300
        )
    except TimeoutError as e:
        logger.error(f"vLLM engines failed to initialize: {e}")
        # Kill partially initialized actors before raising
        for engine in vllm_engines:
            ray.kill(engine)
        raise RuntimeError(f"vLLM engine initialization timed out: {e}")

    if vllm_enable_sleep:
        batch_vllm_engine_call(vllm_engines, "sleep", rank_0_only=False)

    return vllm_engines


def batch_vllm_engine_call(engines: List[Any], method_name: str, *args, rank_0_only: bool = True, **kwargs):
    """
    Batch call a method on multiple vLLM engines.
    Args:
        engines: List of vLLM engine instances
        method_name: Name of the method to call
        rank_0_only: Only execute on rank 0 if True
        *args: Positional arguments to pass to the method
        **kwargs: Keyword arguments to pass to the method
    Returns:
        List of results from ray.get() if on rank 0, None otherwise
    """
    import torch

    if rank_0_only and torch.distributed.get_rank() != 0:
        return None

    refs = []
    for engine in engines:
        method = getattr(engine, method_name)
        refs.append(method.remote(*args, **kwargs))

    return ray.get(refs)


if __name__ == "__main__":
    num_engines = 1
    tensor_parallel_size = 1
    world_size = num_engines * tensor_parallel_size + 1
    vllm_engines = create_vllm_engines(
        num_engines=num_engines,
        tensor_parallel_size=tensor_parallel_size,
        enforce_eager=True,
        pretrain="facebook/opt-125m",
        revision="main",
        seed=42,
        enable_prefix_caching=False,
        max_model_len=1024,
    )
    llm = vllm_engines[0]
    from vllm.utils import get_ip, get_open_port

    master_address = get_ip()
    master_port = get_open_port()
    backend = "gloo"

    refs = [
        engine.init_process_group.remote(
            master_address, master_port, i * tensor_parallel_size + 1, world_size, "openrlhf", backend=backend
        )
        for i, engine in enumerate(vllm_engines)
    ]
    model_update_group = init_process_group(
        backend=backend,
        init_method=f"tcp://{master_address}:{master_port}",
        world_size=world_size,
        rank=0,
        group_name="openrlhf",
    )
    ray.get(refs)
    output = ray.get(llm.generate.remote("San Franciso is a"))
    logger.info(f"output: {output}")<|MERGE_RESOLUTION|>--- conflicted
+++ resolved
@@ -433,43 +433,10 @@
         Returns:
             int: Number of requests processed.
         """
-<<<<<<< HEAD
         num_processed = 0
-=======
-        while True:
-            if self._should_stop():
-                return 0
-
-            try:
-                request = self.prompt_queue.get(timeout=timeout)
-            except queue.Empty:
-                return 0
-
-            result = self._process_request(request)
-
-            try:
-                if request.is_eval:
-                    self.eval_results_queue.put(result, timeout=10)
-                else:
-                    self.results_queue.put(result, timeout=10)
-                return 1  # Successfully processed one request
-            except queue.Full:
-                self.logger.warning("Results queue is full, discarding result.")
-                return 0
-
-    def _process_request(self, request):
-        """Unified processing for both tool and non-tool generation."""
-        prompts = request.prompts
-        sampling_params = request.generation_config
-        start_time = request.start_time
-
-        self.logger.info(f"[LLMRayActor] Processing request with {len(prompts)} prompts, tools={bool(self.tools)}")
->>>>>>> 49144f45
 
         # Non-blocking check for should_stop using ray.wait
-        should_stop_ref = self.actor_manager.should_stop.remote()
-        ready_refs, _ = ray.wait([should_stop_ref], timeout=0.1)
-        if ready_refs and ray.get(ready_refs[0]):
+        if self._should_stop(): 
             return num_processed
 
         tracking = _init_tool_tracking() if self.tools else None
