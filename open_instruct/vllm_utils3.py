# Taken and modified from https://github.com/huggingface/trl
# Copyright 2024 The AllenAI Team. All rights reserved.
#
# Licensed under the Apache License, Version 2.0 (the "License");
# you may not use this file except in compliance with the License.
# You may obtain a copy of the License at
#
#     http://www.apache.org/licenses/LICENSE-2.0
#
# Unless required by applicable law or agreed to in writing, software
# distributed under the License is distributed on an "AS IS" BASIS,
# WITHOUT WARRANTIES OR CONDITIONS OF ANY KIND, either express or implied.
# See the License for the specific language governing permissions and
# limitations under the License.

"""This file is copied from https://github.com/OpenRLHF/OpenRLHF"""

import os
import queue
import time
from collections import defaultdict
from concurrent.futures import ThreadPoolExecutor
from datetime import timedelta
from typing import Any, Dict, List, Optional, Union

import ray
import torch
import torch.distributed
import vllm
from ray.util.placement_group import placement_group
from ray.util.scheduling_strategies import PlacementGroupSchedulingStrategy
from torch.distributed.distributed_c10d import (
    Backend,
    PrefixStore,
    Store,
    _new_process_group_helper,
    _world,
    default_pg_timeout,
    rendezvous,
)
from vllm.v1 import kv_cache_interface
from vllm.v1.core import kv_cache_utils

from open_instruct import logger_utils
from open_instruct.queue_types import GenerationResult, PromptRequest, RequestInfo, TokenStatistics
from open_instruct.tool_utils.tool_vllm import MaxCallsExceededTool, Tool
from open_instruct.utils import ray_get_with_progress

logger = logger_utils.setup_logger(__name__)


# Edited from: https://github.com/OpenRLHF/OpenRLHF/pull/971/files
# Turns out Ray doesnt necessarily place bundles together,
# so this function is used to get the bundle indices of a placement group
# and ensure that the bundles placed on the same node are grouped together.
# avoids unnecessary communication for TP>1 with vllm.
def get_bundle_indices_list(placement_group: ray.util.placement_group) -> List[int]:
    pg_infos = ray.util.placement_group_table(placement_group)

    node_id_to_bundles = defaultdict(list)
    for bundle, node_id in pg_infos["bundles_to_node_id"].items():
        node_id_to_bundles[node_id].append(bundle)

    flattened_bundle_indices = []
    for node_id, bundles in node_id_to_bundles.items():
        flattened_bundle_indices.extend(bundles)
    return flattened_bundle_indices


def _init_tool_tracking():
    """Initialize tracking variables for tool mode."""
    return {
        "num_calls": defaultdict(int),
        "timeout": defaultdict(bool),
        "tool_error": defaultdict(str),
        "tool_output": defaultdict(str),
        "tool_runtime": defaultdict(float),
        "tool_called": defaultdict(bool),
        "concat_outputs": {},
        "masks": defaultdict(list),
        "pending_tool_futures": {},
    }


def _handle_output(output, tools, tracking, sampling_params, max_tool_calls, executor):
    """
    Handle a finished output. Returns the output if it should be added to results,
    or None if it's being held for tool processing.

    This is a free function to keep the processing logic separate from the actor state.
    """
    if not tools:
        return output

    assert len(output.outputs) <= 1, f"{len(output.outputs)=}"  # In tool mode, sampling_params.n == 1
    o = output.outputs[0]

    # Update concatenated outputs
    if output.request_id in tracking["concat_outputs"]:
        tracking["concat_outputs"][output.request_id].outputs[0].token_ids.extend(o.token_ids)
    else:
        tracking["concat_outputs"][output.request_id] = output

    tracking["masks"][output.request_id].extend([1] * len(o.token_ids))

    # Check for tool calls
    for stop_str in sampling_params.stop:
        if stop_str in tools and o.text.endswith(stop_str):
            if tracking["num_calls"][output.request_id] < max_tool_calls.get(stop_str, 0):
                tool = tools[stop_str]
            else:
                tool = MaxCallsExceededTool(start_str="<tool>", end_str="</tool>")

            future = executor.submit(tool, o.text)
            tracking["pending_tool_futures"][output.request_id] = (future, o, output)

            return None  # Output is being held for tool processing

    return output


def _process_outputs(
    outputs: List[vllm.RequestOutput],
    dataset_index: Optional[List[int]] = None,
    token_statistics: Optional[TokenStatistics] = None,
    start_time: Optional[float] = None,
) -> "GenerationResult":
    """Process vLLM RequestOutputs into GenerationResult format."""
    response_ids = [list(out.token_ids) for output in outputs for out in output.outputs]
    finish_reasons = [out.finish_reason for output in outputs for out in output.outputs]

    masks = [[1] * len(resp) for resp in response_ids]
    num_calls = [0] * len(response_ids)
    timeouts = [0] * len(response_ids)
    tool_errors = [""] * len(response_ids)
    tool_outputs = [""] * len(response_ids)
    tool_runtimes = [0] * len(response_ids)
    tool_calleds = [False] * len(response_ids)

    request_info = RequestInfo(
        num_calls=num_calls,
        timeouts=timeouts,
        tool_errors=tool_errors,
        tool_outputs=tool_outputs,
        tool_runtimes=tool_runtimes,
        tool_calleds=tool_calleds,
    )

    result = GenerationResult(
        responses=response_ids,
        finish_reasons=finish_reasons,
        masks=masks,
        request_info=request_info,
        dataset_index=dataset_index,
        token_statistics=token_statistics,
        start_time=start_time,
    )

    return result


def _process_outputs_with_tools(
    outputs: List[vllm.RequestOutput],
    dataset_index: Optional[List[int]] = None,
    token_statistics: Optional[TokenStatistics] = None,
    start_time: Optional[float] = None,
) -> "GenerationResult":
    """Process vLLM RequestOutputs into GenerationResult format with tool information."""
    response_ids = [list(out.token_ids) for output in outputs for out in output.outputs]
    finish_reasons = [out.finish_reason for output in outputs for out in output.outputs]

    masks = [out.mask for output in outputs for out in output.outputs]
    num_calls = [out.num_calls for output in outputs for out in output.outputs]
    timeouts = [out.timeout for output in outputs for out in output.outputs]
    tool_errors = [out.tool_error for output in outputs for out in output.outputs]
    tool_outputs = [out.tool_output for output in outputs for out in output.outputs]
    tool_runtimes = [out.tool_runtime for output in outputs for out in output.outputs]
    tool_calleds = [out.tool_called for output in outputs for out in output.outputs]

    request_info = RequestInfo(
        num_calls=num_calls,
        timeouts=timeouts,
        tool_errors=tool_errors,
        tool_outputs=tool_outputs,
        tool_runtimes=tool_runtimes,
        tool_calleds=tool_calleds,
    )

    result = GenerationResult(
        responses=response_ids,
        finish_reasons=finish_reasons,
        masks=masks,
        request_info=request_info,
        dataset_index=dataset_index,
        token_statistics=token_statistics,
        start_time=start_time,
    )

    return result


def _finalize_outputs(outputs, tracking, dataset_index, tools, token_statistics=None, start_time=None):
    """Prepare final outputs based on whether tools were used."""
    if not tools:
        return _process_outputs(
            outputs, dataset_index=dataset_index, token_statistics=token_statistics, start_time=start_time
        )

    # Tool mode: add metadata and merge completions
    for req_id in tracking["masks"]:
        assert req_id in tracking["concat_outputs"], f"req_id {req_id} not in concat_outputs!"
        output = tracking["concat_outputs"][req_id].outputs[0]
        setattr(output, "mask", tracking["masks"][req_id])
        setattr(output, "num_calls", tracking["num_calls"][req_id])
        setattr(output, "timeout", tracking["timeout"][req_id])
        setattr(output, "tool_error", tracking["tool_error"][req_id])
        setattr(output, "tool_output", tracking["tool_output"][req_id])
        setattr(output, "tool_runtime", tracking["tool_runtime"][req_id])
        setattr(output, "tool_called", tracking["tool_called"][req_id])

    # Merge n completions into the same outputs
    merged_outputs = {}
    for req_id in tracking["concat_outputs"]:
        real_req_id = "_".join(req_id.split("_")[:-1])
        if real_req_id not in merged_outputs:
            merged_outputs[real_req_id] = tracking["concat_outputs"][req_id]
        else:
            merged_outputs[real_req_id].outputs.append(tracking["concat_outputs"][req_id].outputs[0])

    # Sort by dataset index (extracted from request_id format: "{training_step}_{idx}")
    final_outputs = sorted(
        merged_outputs.values(), key=lambda x: (int(x.request_id.split("_")[1]), int(x.request_id.split("_")[2]))
    )
    return _process_outputs_with_tools(
        final_outputs, dataset_index=dataset_index, token_statistics=token_statistics, start_time=start_time
    )


def ray_noset_visible_devices(env_vars=os.environ):
    # Refer to
    # https://github.com/ray-project/ray/blob/161849364a784442cc659fb9780f1a6adee85fce/python/ray/_private/accelerators/nvidia_gpu.py#L95-L96
    # https://github.com/ray-project/ray/blob/161849364a784442cc659fb9780f1a6adee85fce/python/ray/_private/accelerators/amd_gpu.py#L102-L103
    # https://github.com/ray-project/ray/blob/161849364a784442cc659fb9780f1a6adee85fce/python/ray/_private/accelerators/npu.py#L94-L95
    # https://github.com/ray-project/ray/blob/161849364a784442cc659fb9780f1a6adee85fce/python/ray/_private/accelerators/hpu.py#L116-L117
    # https://github.com/ray-project/ray/blob/161849364a784442cc659fb9780f1a6adee85fce/python/ray/_private/accelerators/neuron.py#L108-L109
    # https://github.com/ray-project/ray/blob/161849364a784442cc659fb9780f1a6adee85fce/python/ray/_private/accelerators/tpu.py#L171-L172
    # https://github.com/ray-project/ray/blob/161849364a784442cc659fb9780f1a6adee85fce/python/ray/_private/accelerators/intel_gpu.py#L97-L98
    NOSET_VISIBLE_DEVICES_ENV_VARS_LIST = [
        "RAY_EXPERIMENTAL_NOSET_CUDA_VISIBLE_DEVICES",
        "RAY_EXPERIMENTAL_NOSET_ROCR_VISIBLE_DEVICES",
        "RAY_EXPERIMENTAL_NOSET_ASCEND_RT_VISIBLE_DEVICES",
        "RAY_EXPERIMENTAL_NOSET_HABANA_VISIBLE_MODULES",
        "RAY_EXPERIMENTAL_NOSET_NEURON_RT_VISIBLE_CORES",
        "RAY_EXPERIMENTAL_NOSET_TPU_VISIBLE_CHIPS",
        "RAY_EXPERIMENTAL_NOSET_ONEAPI_DEVICE_SELECTOR",
    ]
    return any(env_vars.get(env_var) for env_var in NOSET_VISIBLE_DEVICES_ENV_VARS_LIST)


# Copy from pytorch to allow creating multiple main groups.
# https://github.com/pytorch/pytorch/blob/main/torch/distributed/distributed_c10d.py
def init_process_group(
    backend: Union[str, Backend] = None,
    init_method: Optional[str] = None,
    timeout: Optional[timedelta] = None,
    world_size: int = -1,
    rank: int = -1,
    store: Optional[Store] = None,
    group_name: str = None,
    pg_options: Optional[Any] = None,
):
    assert (store is None) or (init_method is None), "Cannot specify both init_method and store."

    if store is not None:
        assert world_size > 0, "world_size must be positive if using store"
        assert rank >= 0, "rank must be non-negative if using store"
    elif init_method is None:
        init_method = "env://"

    if backend:
        backend = Backend(backend)
    else:
        backend = Backend("undefined")

    if timeout is None:
        timeout = default_pg_timeout

    # backward compatible API
    if store is None:
        rendezvous_iterator = rendezvous(init_method, rank, world_size, timeout=timeout)
        store, rank, world_size = next(rendezvous_iterator)
        store.set_timeout(timeout)

        # Use a PrefixStore to avoid accidental overrides of keys used by
        # different systems (e.g. RPC) in case the store is multi-tenant.
        store = PrefixStore(group_name, store)

    # NOTE: The pg_options parameter was renamed into backend_options in PyTorch 2.6.0
    # https://github.com/pytorch/pytorch/commit/a0c7029a75628cd5fa8df83c0de0ea98ee7fd844
    # We need to determine the appropriate parameter name based on PyTorch version
    pg_options_param_name = "backend_options" if str(torch.__version__) >= "2.6" else "pg_options"
    pg, _ = _new_process_group_helper(
        world_size,
        rank,
        [],
        backend,
        store,
        group_name=group_name,
        **{pg_options_param_name: pg_options},
        timeout=timeout,
    )

    _world.pg_group_ranks[pg] = {i: i for i in range(world_size)}

    return pg


def add_request(request: PromptRequest, llm_engine: vllm.LLMEngine, tools, request_metadata: dict):
    """Add a request to the LLM engine."""
    prefix = "eval" if request.is_eval else "train"

    for batch_idx, prompt in enumerate(request.prompts):
        request_id = f"{prefix}_{request.training_step}_{batch_idx}"
        sampling_params = request.generation_config.clone()
        sampling_params.n = 1  # Use n=1 for tool processing
        request_metadata[request_id] = {
            "is_eval": request.is_eval,
            "dataset_index": request.dataset_index[batch_idx],
            "training_step": request.training_step,
            "sampling_params": sampling_params,
            "prompt_tokens": len(prompt),
            "start_time": time.perf_counter(),
        }

        tokens_prompt = vllm.TokensPrompt(prompt_token_ids=prompt, cache_salt=request_id)

        for j in range(request.generation_config.n):
            sub_sampling_params = sampling_params.clone()  # Already has n=1
            if request.generation_config.seed is not None:
                sub_sampling_params.seed = request.generation_config.seed + j
            llm_engine.add_request(f"{request_id}_{j}", tokens_prompt, sub_sampling_params)


class LLMRayActor:
    """Ray actor for LLM generation with optional tool support."""

    def __init__(
        self,
        *args,
        tools: Optional[Dict[str, Tool]] = None,
        max_tool_calls: Optional[Dict[str, int]] = None,
        bundle_indices: list = None,
        prompt_queue=None,
        results_queue=None,
        eval_results_queue=None,
        actor_manager=None,
        inference_batch_size: Optional[int] = None,
        **kwargs,
    ):
        self.logger = logger_utils.setup_logger(__name__)
        self.tools = tools or {}
        self.max_tool_calls = max_tool_calls or {}
        self.inference_batch_size = inference_batch_size
        self.request_metadata = {}

        if self.tools:
            self.executor = ThreadPoolExecutor(max_workers=20)
        else:
            self.executor = None

        noset_visible_devices = kwargs.pop("noset_visible_devices")
        if kwargs.get("distributed_executor_backend") == "ray":
            # a hack to make the script work.
            # stop ray from manipulating *_VISIBLE_DEVICES
            # at the top-level when the distributed_executor_backend is ray.
            os.environ.pop("CUDA_VISIBLE_DEVICES", None)
            os.environ.pop("ROCR_VISIBLE_DEVICES", None)
        elif noset_visible_devices:
            # We need to set CUDA_VISIBLE_DEVICES to the ray assigned GPU
            # when the distributed_executor_backend is not ray and
            # RAY_EXPERIMENTAL_NOSET_*_VISIBLE_DEVICES is set.
            os.environ["CUDA_VISIBLE_DEVICES"] = str(ray.get_gpu_ids()[0])

        num_gpus = kwargs.pop("num_gpus")
        if bundle_indices is not None:
            os.environ["VLLM_RAY_PER_WORKER_GPUS"] = str(num_gpus)
            os.environ["VLLM_RAY_BUNDLE_INDICES"] = ",".join(map(str, bundle_indices))
            self.logger.info(f"creating LLM with bundle_indices={bundle_indices}")

        self.llm_engine = vllm.LLMEngine.from_engine_args(vllm.EngineArgs(*args, **kwargs))

        self.prompt_queue = prompt_queue
        self.results_queue = results_queue
        self.eval_results_queue = eval_results_queue
        self.actor_manager = actor_manager

        # For caching should_stop status.
        self._last_should_stop_update = float("-inf")
        self._should_stop_value = False
        self._should_stop_timeout_s = 5

    def _should_stop(self) -> bool:
        if (time.perf_counter() - self._last_should_stop_update) > self._should_stop_timeout_s:
            should_stop_ref = self.actor_manager.should_stop.remote()
            ready_refs, _ = ray.wait([should_stop_ref], timeout=0.1)
            if ready_refs:
                self._should_stop_value = ray.get(ready_refs[0])
                self._last_should_stop_update = time.perf_counter()
            else:
                ray.cancel(should_stop_ref)
        return self._should_stop_value

    def _insert_result_to_queue(self, result, is_eval: bool):
        """Insert result into the appropriate queue with error handling."""
        try:
            results_queue = self.eval_results_queue if is_eval else self.results_queue
            results_queue.put(result, timeout=10)
        except queue.Full:
            queue_name = "eval" if is_eval else "train"
            self.logger.warning(f"{queue_name} results queue is full, discarding result.")

    def process_from_queue(self, timeout: float = 60.0):
        """Run generation loop using LLMEngine directly, with optional tool support.

        Returns:
            int: Number of requests processed
        """
        requests = []
        num_processed = 0
        while len(requests) < self.inference_batch_size:
            if self._should_stop():
                return num_processed

            try:
                requests.append(self.prompt_queue.get(timeout=timeout))
            except queue.Empty:
                # If we have some requests, process them
                if requests:
                    break
                # If no requests at all, return
                return num_processed

        self.logger.info(f"[LLMRayActor] Collected {len(requests)} individual prompts for batch processing")

        # Combine individual requests into a single batch
        # Each individual request has prompt=single_prompt
        combined_prompts = []
        combined_indices = []
        combined_training_step = requests[0].training_step
        combined_is_eval = requests[0].is_eval
        combined_generation_config = requests[0].generation_config
        combined_start_time = requests[0].start_time

        for req in requests:
            combined_prompts.append(req.prompt)  # Each req.prompt is a single prompt
            combined_indices.append(req.dataset_index)  # Always append to maintain alignment

        # Create a BatchRequest with multiple prompts for processing
        # Note: _process_request expects prompts (plural) so we create a synthetic batch
        class BatchRequest:
            def __init__(self):
                self.prompts = combined_prompts
                self.generation_config = combined_generation_config
                self.training_step = combined_training_step
                self.dataset_index = combined_indices if combined_indices else None
                self.is_eval = combined_is_eval
                self.start_time = combined_start_time

        batch_request = BatchRequest()

        # Process the batch request using existing logic
        batch_result = self._process_request(batch_request)

        # Split the batched result into individual results
        # Each prompt gets generation_config.n responses
        n = combined_generation_config.n
        num_prompts = len(combined_prompts)

        for i in range(num_prompts):
            # Extract responses for this prompt
            start_idx = i * n
            end_idx = (i + 1) * n

            individual_result = GenerationResult(
                responses=batch_result.responses[start_idx:end_idx],
                finish_reasons=batch_result.finish_reasons[start_idx:end_idx],
                masks=batch_result.masks[start_idx:end_idx],
                request_info=RequestInfo(
                    num_calls=batch_result.request_info.num_calls[start_idx:end_idx],
                    timeouts=batch_result.request_info.timeouts[start_idx:end_idx],
                    tool_errors=batch_result.request_info.tool_errors[start_idx:end_idx],
                    tool_outputs=batch_result.request_info.tool_outputs[start_idx:end_idx],
                    tool_runtimes=batch_result.request_info.tool_runtimes[start_idx:end_idx],
                    tool_calleds=batch_result.request_info.tool_calleds[start_idx:end_idx],
                ),
                dataset_index=combined_indices[i] if combined_indices else None,
                training_step=combined_training_step,
                start_time=combined_start_time,
            )

<<<<<<< HEAD
            # Put individual result back to queue
            try:
                if combined_is_eval:
                    self.eval_results_queue.put(individual_result, timeout=10)
                else:
                    self.results_queue.put(individual_result, timeout=10)
            except queue.Full:
                queue_desc = "eval" if combined_is_eval else "train"
                self.logger.warning(f"{queue_desc} queue is full, discarding result.")

        return num_prompts  # Return number of individual results processed
=======
            self._insert_result_to_queue(result, is_eval=request.is_eval)
            return 1
>>>>>>> 91e0310a

    def _process_request(self, request):
        """Unified processing for both tool and non-tool generation."""

        self.logger.info(
            f"[LLMRayActor] Processing request with {len(request.prompts)} prompts, tools={bool(self.tools)}"
        )

        tracking = _init_tool_tracking() if self.tools else None
        tokenizer = self.llm_engine.tokenizer

<<<<<<< HEAD
        self._add_initial_requests(prompts, sampling_params, original_n, request.training_step, request.dataset_index)
=======
        add_request(request, self.llm_engine, self.tools, request_metadata=self.request_metadata)
>>>>>>> 91e0310a

        outputs = []
        iteration = 0

        while True:
            iteration += 1

            # Poll tool futures first (matching ToolUseLLM order)
            if tracking and tracking.get("pending_tool_futures"):
                outputs.extend(self._poll_tool_futures(tracking, tokenizer))

            # Process engine steps - ONLY if there are unfinished requests (matching ToolUseLLM)
            if self.llm_engine.has_unfinished_requests():
                step_outputs = [o for o in self.llm_engine.step() if o.finished]
                for output in step_outputs:
                    self.logger.info(f"{len(output.outputs)=}")
                    result = _handle_output(
                        output, self.tools, tracking, request.generation_config, self.max_tool_calls, self.executor
                    )
                    # Result is None when we do more tool processing.
                    if result is not None:
                        outputs.append(result)

            # Check termination condition (matching ToolUseLLM exactly)
            pending_count = len(tracking["pending_tool_futures"]) if tracking else 0
            if not self.llm_engine.has_unfinished_requests() and pending_count == 0:
                self.logger.info(f"[LLMRayActor] Terminating after {iteration} iterations with {len(outputs)} outputs")
                break

        end_time = time.time()
        total_prompt_tokens = 0
        total_generation_tokens = 0
        earliest_start_time = float("inf")

        # Now, we combine outputs:
        combined_outputs = defaultdict(list)
        for output in outputs:
            # Remove the sub_idx.
            request_id = "_".join(output.request_id.split("_")[:-1])
            combined_outputs[request_id].append(output)
        # Preserve original order from request.dataset_index
        prefix = "eval" if request.is_eval else "train"
        # request_id is batch_num _ training_step _ within_batch_idx _ repetition_idx.
        # we order by within_batch_idx.
        ordered_ids = [f"{prefix}_{request.training_step}_{batch_idx}" for batch_idx in range(len(request.prompts))]
        final_outputs = []
        for request_id in ordered_ids:
            outs = combined_outputs[request_id]
            assert len(outs) == request.generation_config.n, f"{len(outs)=} != {request.generation_config.n=}"
            final_outputs.append(
                vllm.RequestOutput(
                    request_id=request_id,
                    prompt=outs[0].prompt,
                    prompt_token_ids=outs[0].prompt_token_ids,
                    prompt_logprobs=outs[0].prompt_logprobs,
                    outputs=[completion for out in outs for completion in out.outputs],
                    finished=outs[0].finished,
                )
            )
            metadata = self.request_metadata.pop(request_id)
            total_prompt_tokens += metadata["prompt_tokens"]
            earliest_start_time = min(earliest_start_time, metadata["start_time"])
            for output in outs:
                for completion in output.outputs:
                    total_generation_tokens += len(completion.token_ids)
        generation_time = end_time - earliest_start_time
        result = _finalize_outputs(
            final_outputs,
            tracking,
            request.dataset_index,
            self.tools,
            token_statistics=TokenStatistics(
                num_prompt_tokens=total_prompt_tokens,
                num_response_tokens=total_generation_tokens,
                generation_time=generation_time,
            ),
            start_time=request.start_time,
        )
        return result

<<<<<<< HEAD
    def _add_initial_requests(self, prompts, sampling_params, n_samples, training_step, dataset_indices):
        """Add initial requests to the engine."""
        for i, prompt in enumerate(prompts):
            request_id = f"{training_step}_{i}"
            self.request_metadata[request_id] = {"prompt_tokens": len(prompt), "start_time": time.time()}
            if self.tools:
                # Create individual requests for each sample when using tools
                for j in range(n_samples):
                    sample_request_id = f"{request_id}-{j}"
                    tokens_prompt = vllm.TokensPrompt(prompt_token_ids=prompt, cache_salt=sample_request_id)
                    self.llm_engine.add_request(sample_request_id, tokens_prompt, sampling_params)
            else:
                tokens_prompt = vllm.TokensPrompt(prompt_token_ids=prompt, cache_salt=request_id)
                self.llm_engine.add_request(request_id, tokens_prompt, sampling_params)

    def _poll_tool_futures(self, tracking, sampling_params, tokenizer):
=======
    def _poll_tool_futures(self, tracking, tokenizer):
>>>>>>> 91e0310a
        """Poll and handle completed tool executions."""
        if not self.tools or not tracking["pending_tool_futures"]:
            return []

        dict_keys_to_delete = []
        completed_outputs = []

        for req_id, (future, last_o, last_output) in tracking["pending_tool_futures"].items():
            if not future.done():
                continue

            # Tool future is done, process it
            tool_result = future.result()  # Get the tool result

            # Get sampling params from request metadata for this request
            # Extract the base request ID by removing the sub-request suffix
            base_req_id = "_".join(req_id.split("_")[:-1])
            sampling_params = self.request_metadata[base_req_id]["sampling_params"]

            last_prompt_token_ids = last_output.prompt_token_ids
            last_token_ids = last_o.token_ids
            tool_output_token_ids = tokenizer.encode(
                "<output>\n" + tool_result.output + "</output>\n", add_special_tokens=False
            )
            tracking["timeout"][req_id] = tool_result.timeout
            tracking["tool_error"][req_id] += "" if tool_result.error is None else tool_result.error
            tracking["tool_output"][req_id] += tool_result.output
            tracking["tool_runtime"][req_id] += tool_result.runtime
            tracking["tool_called"][req_id] = True

            # Edge case 1: clip against model context length
            prompt_and_tool_output_token = last_prompt_token_ids + last_token_ids + tool_output_token_ids
            tracking["num_calls"][req_id] += 1
            excess = len(prompt_and_tool_output_token) - self.llm_engine.model_config.max_model_len
            if excess > 0:
                tool_output_token_ids = tool_output_token_ids[:-excess]
                can_make_new_request = False
            else:
                can_make_new_request = True

            # Edge case 2: clip against per-request max_tokens
            remaining = sampling_params.max_tokens - len(tracking["masks"][req_id])
            if remaining <= 0:
                tool_output_token_ids = []
            elif len(tool_output_token_ids) > remaining:
                tool_output_token_ids = tool_output_token_ids[:remaining]

            tracking["concat_outputs"][req_id].outputs[0].token_ids.extend(tool_output_token_ids)
            tracking["masks"][req_id].extend([0] * len(tool_output_token_ids))
            new_sample_tokens = sampling_params.max_tokens - len(tracking["masks"][req_id])
            can_make_new_request = can_make_new_request and new_sample_tokens > 0

            if can_make_new_request:
                new_sampling_params = sampling_params.clone()
                new_sampling_params.max_tokens = new_sample_tokens

                try:
                    self.llm_engine.add_request(
                        req_id, vllm.TokensPrompt(prompt_token_ids=prompt_and_tool_output_token), new_sampling_params
                    )
                except Exception as e:
                    # Match original ToolUseLLM behavior - just log and continue
                    self.logger.error(f"[_poll_tool_futures] Error adding request {req_id}: {e}")
            else:
                # If we can't make a new request, this tool execution is complete
                completed_outputs.append(tracking["concat_outputs"][req_id])

            dict_keys_to_delete.append(req_id)

        for req_id in dict_keys_to_delete:
            tracking["pending_tool_futures"].pop(req_id, None)

        return completed_outputs

    def init_process_group(
        self,
        master_address,
        master_port,
        rank_offset,
        world_size,
        group_name,
        backend,
        use_ray=False,
        timeout_minutes=120,
    ):
        return self.llm_engine.collective_rpc(
            "init_process_group",
            args=(master_address, master_port, rank_offset, world_size, group_name, backend, use_ray, timeout_minutes),
        )

    def update_weight(self, name, dtype, shape, empty_cache=False):
        return self.llm_engine.collective_rpc("update_weight", args=(name, dtype, shape, empty_cache))

    def update_weight_cuda_ipc(self, name, dtype, shape, ipc_handles, empty_cache=False):
        return self.llm_engine.collective_rpc(
            "update_weight_cuda_ipc", args=(name, dtype, shape, ipc_handles, empty_cache)
        )

    def reset_prefix_cache(self):
        self.llm_engine.reset_prefix_cache()

    def sleep(self, level=1):
        self.llm_engine.sleep(level=level)

    def wake_up(self, tags: Optional[list[str]] = None):
        self.llm_engine.wake_up(tags)

    def ready(self):
        return True

    def get_kv_cache_info(self):
        """Get KV cache max concurrency from the vLLM engine."""
        kv_cache_specs = self.llm_engine.model_executor.get_kv_cache_specs()
        kv_cache_spec = kv_cache_specs[0]
        grouped_layer_names = [list(kv_cache_spec.keys())]
        page_size = kv_cache_utils.get_uniform_page_size(kv_cache_spec)

        vllm_config = self.llm_engine.vllm_config
        gpu_memory_utilization = vllm_config.cache_config.gpu_memory_utilization
        total_gpu_memory = torch.cuda.get_device_properties(0).total_memory
        available_memory = int(gpu_memory_utilization * total_gpu_memory)

        num_blocks = kv_cache_utils.get_num_blocks(vllm_config, len(kv_cache_spec), available_memory, page_size)

        per_layer_size = page_size * num_blocks
        kv_cache_tensors = [
            kv_cache_interface.KVCacheTensor(size=per_layer_size, shared_by=[layer_name])
            for layer_name in kv_cache_spec
        ]

        kv_cache_config = kv_cache_interface.KVCacheConfig(
            num_blocks=num_blocks,
            kv_cache_tensors=kv_cache_tensors,
            kv_cache_groups=kv_cache_utils.create_kv_cache_group_specs(kv_cache_spec, grouped_layer_names),
        )
        max_concurrency = kv_cache_utils.get_max_concurrency_for_kv_cache_config(
            self.llm_engine.vllm_config, kv_cache_config
        )

        return int(max_concurrency)


def get_cuda_arch_list() -> str:
    """Get CUDA compute capabilities and format them for TORCH_CUDA_ARCH_LIST."""
    if not torch.cuda.is_available():
        return ""

    cuda_capabilities = []
    for i in range(torch.cuda.device_count()):
        major, minor = torch.cuda.get_device_capability(i)
        cuda_capabilities.append(f"{major}.{minor}")

    # Remove duplicates and sort
    cuda_capabilities = sorted(set(cuda_capabilities))
    cuda_arch_list = ";".join(cuda_capabilities)
    logger.info(
        f"Detected CUDA compute capabilities: {cuda_capabilities}, setting TORCH_CUDA_ARCH_LIST={cuda_arch_list}"
    )
    return cuda_arch_list


def create_vllm_engines(
    num_engines: int,
    tensor_parallel_size: int,
    enforce_eager: bool,
    tokenizer_name_or_path: str,
    pretrain: str,
    revision: str,
    seed: int,
    enable_prefix_caching: bool,
    max_model_len: int,
    vllm_gpu_memory_utilization: float = 0.9,
    single_gpu_mode: bool = False,
    pg: Optional[ray.util.placement_group] = None,
    vllm_enable_sleep=False,
    tools: Optional[Dict[str, Tool]] = None,
    max_tool_calls: List[int] = [5],
    prompt_queue=None,
    results_queue=None,
    eval_results_queue=None,
    actor_manager=None,
    inference_batch_size: Optional[int] = None,
) -> list[LLMRayActor]:
    # Convert max_tool_calls to a dict mapping tool end strings to their limits
    if tools:
        assert len(max_tool_calls) == 1 or len(max_tool_calls) == len(tools), (
            "max_tool_calls must have length 1 (applies to all tools) or same length as tools (per-tool limit)"
        )
        # tool key is the end_str
        if len(max_tool_calls) == 1:
            max_tool_calls_dict = {end_str: max_tool_calls[0] for end_str in tools.keys()}
        else:
            max_tool_calls_dict = {end_str: limit for end_str, limit in zip(tools.keys(), max_tool_calls)}
    else:
        max_tool_calls_dict = {}

    vllm_engines = []
    distributed_executor_backend = "uni" if tensor_parallel_size == 1 else "ray"
    use_hybrid_engine = pg is not None
    num_gpus = int(tensor_parallel_size == 1)
    if use_hybrid_engine and tensor_parallel_size == 1 and single_gpu_mode:
        # every worker will use 0.5 GPU, so that we can schedule
        # 2 instances on the same GPUs.
        num_gpus = 0.5

    logger.info(f"num_gpus: {num_gpus}")

    if not use_hybrid_engine:
        # Create a big placement group to ensure that all engines are packed
        bundles = [{"GPU": 1, "CPU": 1} for _ in range(num_engines * tensor_parallel_size)]
        pg = placement_group(bundles, strategy="PACK")
        ray.get(pg.ready())

    # ensure we use bundles on the same node where possible if tp>1.
    bundle_indices_list = get_bundle_indices_list(pg)

    for i in range(num_engines):
        bundle_indices = None
        bundle_indices = bundle_indices_list[i * tensor_parallel_size : (i + 1) * tensor_parallel_size]

        scheduling_strategy = PlacementGroupSchedulingStrategy(
            placement_group=pg,
            placement_group_capture_child_tasks=True,
            placement_group_bundle_index=bundle_indices[0],
        )

        vllm_engines.append(
            ray.remote(LLMRayActor)
            .options(
                num_cpus=num_gpus,
                num_gpus=num_gpus,
                scheduling_strategy=scheduling_strategy,
                # VLLM v1 multiprocessing is required due to https://github.com/vllm-project/vllm/issues/15349
                runtime_env=ray.runtime_env.RuntimeEnv(
                    env_vars={"VLLM_ENABLE_V1_MULTIPROCESSING": "0", "TORCH_CUDA_ARCH_LIST": get_cuda_arch_list()}
                ),
            )
            .remote(
                model=pretrain,
                revision=revision,
                tokenizer=tokenizer_name_or_path,
                tokenizer_revision=revision,
                trust_remote_code=True,
                worker_extension_cls="open_instruct.vllm_utils_workerwrap.WorkerWrap",
                tensor_parallel_size=tensor_parallel_size,
                enforce_eager=enforce_eager,
                dtype="bfloat16",
                seed=seed + i,
                distributed_executor_backend=distributed_executor_backend,
                enable_prefix_caching=enable_prefix_caching,
                max_model_len=max_model_len,
                gpu_memory_utilization=vllm_gpu_memory_utilization,
                bundle_indices=bundle_indices,
                num_gpus=0.2 if use_hybrid_engine else 1,
                enable_sleep_mode=vllm_enable_sleep,
                noset_visible_devices=ray_noset_visible_devices(),
                prompt_queue=prompt_queue,
                results_queue=results_queue,
                eval_results_queue=eval_results_queue,
                actor_manager=actor_manager,
                tools=tools,
                max_tool_calls=max_tool_calls_dict,
                inference_batch_size=inference_batch_size,
            )
        )

    # Verify engines initialized successfully
    try:
        ray_get_with_progress(
            [engine.ready.remote() for engine in vllm_engines], "Initializing vLLM engines", timeout=300
        )
    except TimeoutError as e:
        logger.error(f"vLLM engines failed to initialize: {e}")
        # Kill partially initialized actors before raising
        for engine in vllm_engines:
            ray.kill(engine)
        raise RuntimeError(f"vLLM engine initialization timed out: {e}")

    if vllm_enable_sleep:
        batch_vllm_engine_call(vllm_engines, "sleep", rank_0_only=False)

    return vllm_engines


def batch_vllm_engine_call(engines: List[Any], method_name: str, *args, rank_0_only: bool = True, **kwargs):
    """
    Batch call a method on multiple vLLM engines.
    Args:
        engines: List of vLLM engine instances
        method_name: Name of the method to call
        rank_0_only: Only execute on rank 0 if True
        *args: Positional arguments to pass to the method
        **kwargs: Keyword arguments to pass to the method
    Returns:
        List of results from ray.get() if on rank 0, None otherwise
    """
    import torch

    if rank_0_only and torch.distributed.get_rank() != 0:
        return None

    refs = []
    for engine in engines:
        method = getattr(engine, method_name)
        refs.append(method.remote(*args, **kwargs))

    return ray.get(refs)


if __name__ == "__main__":
    num_engines = 1
    tensor_parallel_size = 1
    world_size = num_engines * tensor_parallel_size + 1
    vllm_engines = create_vllm_engines(
        num_engines=num_engines,
        tensor_parallel_size=tensor_parallel_size,
        enforce_eager=True,
        pretrain="facebook/opt-125m",
        revision="main",
        seed=42,
        enable_prefix_caching=False,
        max_model_len=1024,
    )
    llm = vllm_engines[0]
    from vllm.utils import get_ip, get_open_port

    master_address = get_ip()
    master_port = get_open_port()
    backend = "gloo"

    refs = [
        engine.init_process_group.remote(
            master_address, master_port, i * tensor_parallel_size + 1, world_size, "openrlhf", backend=backend
        )
        for i, engine in enumerate(vllm_engines)
    ]
    model_update_group = init_process_group(
        backend=backend,
        init_method=f"tcp://{master_address}:{master_port}",
        world_size=world_size,
        rank=0,
        group_name="openrlhf",
    )
    ray.get(refs)
    output = ray.get(llm.generate.remote("San Franciso is a"))
    logger.info(f"output: {output}")<|MERGE_RESOLUTION|>--- conflicted
+++ resolved
@@ -498,22 +498,8 @@
                 start_time=combined_start_time,
             )
 
-<<<<<<< HEAD
-            # Put individual result back to queue
-            try:
-                if combined_is_eval:
-                    self.eval_results_queue.put(individual_result, timeout=10)
-                else:
-                    self.results_queue.put(individual_result, timeout=10)
-            except queue.Full:
-                queue_desc = "eval" if combined_is_eval else "train"
-                self.logger.warning(f"{queue_desc} queue is full, discarding result.")
-
-        return num_prompts  # Return number of individual results processed
-=======
             self._insert_result_to_queue(result, is_eval=request.is_eval)
-            return 1
->>>>>>> 91e0310a
+            return num_prompts
 
     def _process_request(self, request):
         """Unified processing for both tool and non-tool generation."""
@@ -525,11 +511,7 @@
         tracking = _init_tool_tracking() if self.tools else None
         tokenizer = self.llm_engine.tokenizer
 
-<<<<<<< HEAD
-        self._add_initial_requests(prompts, sampling_params, original_n, request.training_step, request.dataset_index)
-=======
         add_request(request, self.llm_engine, self.tools, request_metadata=self.request_metadata)
->>>>>>> 91e0310a
 
         outputs = []
         iteration = 0
@@ -610,26 +592,7 @@
         )
         return result
 
-<<<<<<< HEAD
-    def _add_initial_requests(self, prompts, sampling_params, n_samples, training_step, dataset_indices):
-        """Add initial requests to the engine."""
-        for i, prompt in enumerate(prompts):
-            request_id = f"{training_step}_{i}"
-            self.request_metadata[request_id] = {"prompt_tokens": len(prompt), "start_time": time.time()}
-            if self.tools:
-                # Create individual requests for each sample when using tools
-                for j in range(n_samples):
-                    sample_request_id = f"{request_id}-{j}"
-                    tokens_prompt = vllm.TokensPrompt(prompt_token_ids=prompt, cache_salt=sample_request_id)
-                    self.llm_engine.add_request(sample_request_id, tokens_prompt, sampling_params)
-            else:
-                tokens_prompt = vllm.TokensPrompt(prompt_token_ids=prompt, cache_salt=request_id)
-                self.llm_engine.add_request(request_id, tokens_prompt, sampling_params)
-
-    def _poll_tool_futures(self, tracking, sampling_params, tokenizer):
-=======
     def _poll_tool_futures(self, tracking, tokenizer):
->>>>>>> 91e0310a
         """Poll and handle completed tool executions."""
         if not self.tools or not tracking["pending_tool_futures"]:
             return []
