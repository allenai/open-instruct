[project]
name = "open-instruct"
version = "0.1.0"
description = "Train open, instruction-following language models"
readme = "README.md"
requires-python = ">=3.10,<3.13"
dependencies = [
    "accelerate>=1.1.1",
    "antlr4-python3-runtime==4.11",
    "bitsandbytes>=0.44.1; platform_system != 'Darwin'",
    "datasets>=4.0.0",
    "debugpy>=1.8.13",
    "deepspeed==0.15.4", # 0.16.0 bugs out https://github.com/microsoft/DeepSpeed/issues/6793
    "hf-transfer>=0.1.8",
    "litellm>=1.72.0",
    "matplotlib>=3.9.3",
    "nltk>=3.9.1",
    "numpy<2",
    "nvitop>=1.4.2",
    "packaging>=24.2",
    "peft>=0.13.2",
    "ray[default]==2.46.0",
    "setuptools>=75.6.0,<80.0.0",
    "tensorboard>=2.18.0",
    "torch>=2.7.0,<2.8",
    "transformers @ git+https://github.com/2015aroras/transformers.git@shanea/olmo2-retrofit",
    "wandb==0.18.1",
    "langdetect==1.0.9",
    "immutabledict==1.2.0",
    "pytest-xdist==3.8.0",
    "flash-attn>=2.8.0.post2; platform_system != 'Darwin'",
    "liger-kernel>=0.5.4; platform_system != 'Darwin'",
    "flashinfer-python==0.2.8; platform_system == 'Linux' and platform_machine == 'x86_64'",
<<<<<<< HEAD
    "vllm",
=======
    "vllm" # installed locally with git clone because otherwise errors
>>>>>>> db7e3d49
]

[build-system]
requires = ["setuptools"]
build-backend = "setuptools.build_meta"

[tool.setuptools]
py-modules = ["open_instruct"]

[tool.uv.extra-build-dependencies]
flash-attn = [{ requirement = "torch", match-runtime = true }]

[tool.uv.extra-build-variables]
flash-attn = { FLASH_ATTENTION_SKIP_CUDA_BUILD = "TRUE" }
vllm = { VLLM_USE_PRECOMPILED = "1" }

# pytorch related setups
[tool.uv.sources]
torch = [
  { index = "pytorch-cu128", marker = "platform_system != 'Darwin'"},
]
<<<<<<< HEAD
vllm = { path = "./vllm_olmo2.5", editable = true }
=======
vllm = { path = "vllm_olmo2.5", editable = true }
>>>>>>> db7e3d49

[[tool.uv.index]]
name = "pytorch-cu128"
url = "https://download.pytorch.org/whl/cu128"
explicit = true

[[tool.uv.index]]
name = "pytorch-cpu"
url = "https://download.pytorch.org/whl/cpu"
explicit = true

[project.optional-dependencies]
code = [
    "fastapi>=0.100.0",
    "uvicorn>=0.20.0",
    "pydantic>=2.0.0",
    "requests>=2.28.0",
]

[tool.uv]
preview = true
python-preference = "only-managed"
link-mode = "hardlink"

[dependency-groups]
dev = [
    "beaker-py>=1.32.2,<2.0",
    "mkdocs-material>=9.6.8",
    "markdown-include>=0.8.1",
    "pytest>=8.3.4",
    "ruff>=0.11.13",
    "parameterized>=0.9.0",
    "rich>=13.7.0",
]

[tool.pytest.ini_options]
addopts = "--ignore=oe-eval-internal/"


[tool.black]
line-length = 119
target-version = ['py310']

[tool.isort]
known_first_party = ["open_instruct"]
known-third-party = ["wandb"]
profile = "black"
src_paths = ["open_instruct"]

[tool.ruff]
target-version = "py310"
line-length = 119
# do both . and open_instruct to make sure known-first-party below works
src = [".", "open_instruct"]
exclude = ["wandb"]

[tool.ruff.format]
# Use black-compatible formatting
quote-style = "double"
indent-style = "space"
line-ending = "auto"
# Preserve original parentheses style to minimize changes
skip-magic-trailing-comma = true
# Enable black-compatible string normalization
docstring-code-format = false

[tool.ruff.lint]
# Enable rules equivalent to previous autoflake and flake8 configs:
# F = Pyflakes (covers autoflake functionality)
# E = pycodestyle errors (flake8)
# W = pycodestyle warnings (flake8)
# I = isort
select = ["F", "E", "W", "I"]
ignore = [
    "C408", # dict() calls (stylistic)
    "C901", # function complexity
    "E501", # Line too long (handled by line-length setting)
]

[tool.ruff.lint.isort]
known-first-party = ["open-instruct"]
# case insensitive to match isort --profile black
case-sensitive = false
# Disable split-on-trailing-comma to work with skip-magic-trailing-comma
split-on-trailing-comma = false<|MERGE_RESOLUTION|>--- conflicted
+++ resolved
@@ -31,11 +31,7 @@
     "flash-attn>=2.8.0.post2; platform_system != 'Darwin'",
     "liger-kernel>=0.5.4; platform_system != 'Darwin'",
     "flashinfer-python==0.2.8; platform_system == 'Linux' and platform_machine == 'x86_64'",
-<<<<<<< HEAD
-    "vllm",
-=======
     "vllm" # installed locally with git clone because otherwise errors
->>>>>>> db7e3d49
 ]
 
 [build-system]
@@ -57,11 +53,7 @@
 torch = [
   { index = "pytorch-cu128", marker = "platform_system != 'Darwin'"},
 ]
-<<<<<<< HEAD
-vllm = { path = "./vllm_olmo2.5", editable = true }
-=======
 vllm = { path = "vllm_olmo2.5", editable = true }
->>>>>>> db7e3d49
 
 [[tool.uv.index]]
 name = "pytorch-cu128"
