--- conflicted
+++ resolved
@@ -22,14 +22,6 @@
        --workspace ai2/tulu-thinker \
        --weka=oe-eval-default:/weka \
        --gpus 1 \
-<<<<<<< HEAD
-       --cluster ai2/jupiter-cirrascale-2 \
-       --budget ai2/oe-eval \
-       --install 'uv sync' \
-       -- uv run python -m open_instruct.benchmark_generators \
-    --model_name_or_path "hamishivi/qwen2_5_openthoughts2" \
-    --tokenizer_name_or_path "hamishivi/qwen2_5_openthoughts2" \
-=======
        --description "Running benchmark with response length of $response_length at commit $git_hash on branch $git_branch with model $model_name_or_path." \
        --beaker-image nathanl/open_instruct_auto \
        --cluster ai2/saturn-cirrascale \
@@ -38,7 +30,6 @@
        -- uv run python -m open_instruct.benchmark_generators \
     --model_name_or_path "$mmodel_name_or_path" \
     --tokenizer_name_or_path "$mmodel_name_or_path" \
->>>>>>> 2938bd66
     --dataset_mixer_list "hamishivi/hamishivi_rlvr_orz_math_57k_collected_all_filtered_hamishivi_qwen2_5_openthoughts2" "1.0" \
     --dataset_mixer_list_splits "train" \
     --max_token_length 10240 \
