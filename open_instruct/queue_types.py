--- conflicted
+++ resolved
@@ -36,11 +36,8 @@
     training_step: Optional[int] = None
     token_statistics: Optional[TokenStatistics] = None
     start_time: Optional[float] = None
-<<<<<<< HEAD
     tool_contexts: Optional[List[Optional[str]]] = None
-=======
     logprobs: Optional[List[List[float]]] = None  # logprobs for each token in each response
->>>>>>> 69fb6d93
 
 
 @dataclass
