--- conflicted
+++ resolved
@@ -1,16 +1,9 @@
 #!/bin/bash
 set -euo pipefail
 
-<<<<<<< HEAD
-# Get the current git branch
+git_hash=$(git rev-parse --short HEAD)
 git_branch=$(git rev-parse --abbrev-ref HEAD)
 image_name=open-instruct-integration-test-${git_branch}
-=======
-# Get the current git commit hash (short version) and branch
-git_hash=$(git rev-parse --short HEAD)
-git_branch=$(git rev-parse --abbrev-ref HEAD)
-image_name=open-instruct-integration-test-${git_hash}
->>>>>>> 94e04769
 
 # Build the Docker image exactly like push-image.yml does, passing git info as build args
 docker build --platform=linux/amd64 \
