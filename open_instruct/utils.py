# Copyright 2024 AllenAI. All rights reserved.
#
# Licensed under the Apache License, Version 2.0 (the "License");
# you may not use this file except in compliance with the License.
# You may obtain a copy of the License at
#
#     http://www.apache.org/licenses/LICENSE-2.0
#
# Unless required by applicable law or agreed to in writing, software
# distributed under the License is distributed on an "AS IS" BASIS,
# WITHOUT WARRANTIES OR CONDITIONS OF ANY KIND, either express or implied.
# See the License for the specific language governing permissions and
# limitations under the License.

import dataclasses
import functools
import json
import logging
import os
import shutil
import subprocess
import sys
import time
from dataclasses import dataclass
from typing import Any, List, NewType, Optional, Tuple, Union

import requests
from accelerate.logging import get_logger
from datasets import DatasetDict, concatenate_datasets, load_dataset, load_from_disk
from datasets.builder import DatasetGenerationError
from dateutil import parser
from huggingface_hub import HfApi
from rich.pretty import pprint
from transformers import MODEL_FOR_CAUSAL_LM_MAPPING, HfArgumentParser

MODEL_CONFIG_CLASSES = list(MODEL_FOR_CAUSAL_LM_MAPPING.keys())
MODEL_TYPES = tuple(conf.model_type for conf in MODEL_CONFIG_CLASSES)

logger = get_logger(__name__)

DataClassType = NewType("DataClassType", Any)

"""
Notes:
Inspired by Alignment Handbook Parser and Dataset Mixer
https://github.com/huggingface/alignment-handbook/blob/main/src/alignment/configs.py
https://github.com/huggingface/alignment-handbook/blob/main/src/alignment/data.py

Migrated Args from
https://github.com/allenai/open-instruct/blob/98ccfb460ae4fb98140783b6cf54241926160a06/open_instruct/finetune_trainer.py

Commented out Args not currently used
"""


# ----------------------------------------------------------------------------
# Dataset utilities
def is_openai_format(messages: Any) -> bool:
    """
    Check if the input messages are in OpenAI format.
    Args:
        messages (`Any`):
            Messages to check.
    Returns:
        `bool`: Whether the messages are in OpenAI format.
    """
    if isinstance(messages, list) and all(isinstance(message, dict) for message in messages):
        return all("role" in message and "content" in message for message in messages)
    return False


# functions for handling different formats of messages
def convert_alpaca_gpt4_to_messages(example):
    """
    Convert an instruction in inst-output to a list of messages.
    e.g. vicgalle/alpaca-gpt4"""
    messages = [
        {
            "role": "user",
            "content": (
                "Below is an instruction that describes a task, paired with an input that provides "
                "further context. Write a response that appropriately completes the request.\n\n"
                f"### Instruction:\n{example['instruction']}\n\n"
                f"### Input:\n{example['input']}\n\n"
                "### Response:"
            ),
        },
        {"role": "assistant", "content": example["output"]},
    ]
    example["messages"] = messages
    return example


def convert_codefeedback_single_turn_to_messages(example):
    """
    Convert a query-answer pair to a list of messages.
    e.g. m-a-p/CodeFeedback-Filtered-Instruction"""
    messages = [
        {"role": "user", "content": example["query"]},
        {"role": "assistant", "content": example["answer"]},
    ]
    example["messages"] = messages
    return example


def convert_metamath_qa_to_messages(example):
    """
    Convert a query-response pair to a list of messages.
    e.g. meta-math/MetaMathQA"""
    messages = [
        {"role": "user", "content": example["query"]},
        {"role": "assistant", "content": example["response"]},
    ]
    example["messages"] = messages
    return example


def convert_code_alpaca_to_messages(example):
    """
    Convert a prompt-completion pair to a list of messages.
    e.g. HuggingFaceH4/CodeAlpaca_20K"""
    messages = [
        {"role": "user", "content": example["prompt"]},
        {"role": "assistant", "content": example["completion"]},
    ]
    example["messages"] = messages
    return example


def convert_open_orca_to_messages(example):
    """
    Convert a question-response pair to a list of messages.
    e.g. Open-Orca/OpenOrca"""
    messages = [
        {"role": "system", "content": example["system_prompt"]},
        {"role": "user", "content": example["question"]},
        {"role": "assistant", "content": example["response"]},
    ]
    example["messages"] = messages
    return example


def conversations_to_messages(example):
    """
    Convert from conversations format to messages.

    E.g. change "from": "user" to "role": "user"
        and "value" to "content"
        and "gpt" to "assistant"

    WizardLMTeam/WizardLM_evol_instruct_V2_196k
    """
    name_mapping = {
        "gpt": "assistant",
        "Assistant": "assistant",
        "assistant": "assistant",
        "user": "user",
        "User": "user",
        "human": "user",
    }
    messages = [{"role": name_mapping[conv["from"]], "content": conv["value"]} for conv in example["conversations"]]
    example["messages"] = messages
    return example


def convert_rejection_samples_to_messages(example):
    """
    Convert a rejection sampling dataset to messages.
    """
    example["messages"] = example["chosen"]
    return example


def get_datasets(
    dataset_mixer: Union[dict, list],
    splits: Optional[List[str]] = None,
    configs: Optional[List[str]] = None,
    columns_to_keep: Optional[List[str]] = None,
    shuffle: bool = True,
    save_data_dir: Optional[str] = None,
    need_columns: Optional[List[str]] = None,
    keep_ids: bool = False,
    add_source_col: bool = False,
) -> DatasetDict:
    """
    Loads and mixes datasets according to proportions specified in `dataset_mixer`.

    Args:
        dataset_mixer (`list` or `dict`):
            Dictionary or list containing the dataset names and their training proportions.
            By default, all test proportions are 1. Lists are formatted as
            `key1 value1 key2 value2 ...` If a list is passed in, it will be converted to a dictionary.
        splits (Optional[List[str]], *optional*, defaults to `None`):
            Dataset splits to load and mix. Assumes the splits exist in
            all datasets and have a `train_` or `test_` prefix.
        configs (Optional[List[str]], *optional*, defaults to `None`):
            List of dataset config names. If given must be the same length as 'dataset_mixer' keys.
        columns_to_keep (Optional[List[str]], *optional*, defaults to `None`):
            Column names to keep in the dataset. Useful in the datamixer to avoid schema conflicts,
            and for cpt this should be (at least) the text column.
        shuffle (`bool`, *optional*, defaults to `True`):
            Whether to shuffle the training and testing/validation data.
        save_data_dir (Optional[str], *optional*, defaults to `None`):
            Optional directory to save training/test mixes on.
        need_columns (Optional[List[str]], *optional*, defaults to `None`):
            Column names that are required to be in the dataset.
            Quick debugging when mixing heterogeneous datasets.
        keep_ids (`bool`, *optional*, defaults to `False`):
            Whether to keep ids for training that are added during mixing.
            Used primarily in mix_data.py for saving, or the saved dataset has IDs already.
        add_source_col (`bool`, *optional*, defaults to `False`):
            Whether to add a column to the dataset that indicates the source of the data explicitly.
    """
    if isinstance(dataset_mixer, list):
        assert len(dataset_mixer) % 2 == 0, f"Data mixer list length is not even: {dataset_mixer}"
        mixer_dict = {}
        i = 0
        while i < len(dataset_mixer) - 1:
            assert isinstance(dataset_mixer[i], str), f"Invalid type in data mixer: {dataset_mixer}"
            if "." in dataset_mixer[i + 1]:
                value = float(dataset_mixer[i + 1])
            else:
                value = int(dataset_mixer[i + 1])
            mixer_dict[dataset_mixer[i]] = value
            i += 2
        dataset_mixer = mixer_dict

    splits = ["train", "test"] if splits is None else splits
    configs = [None] * len(dataset_mixer) if not configs else configs
    columns_to_keep = [] if columns_to_keep is None else columns_to_keep

    if configs is not None and len(configs) != len(dataset_mixer):
        raise ValueError("The number of given dataset config names must be the same as the given number of datasets.")

    # print save location
    if save_data_dir:
        print(f"Saving mixed dataset to {save_data_dir}")

    raw_datasets = DatasetDict()
    raw_train_datasets = []
    raw_val_datasets = []
    frac_or_sample_list = []
    for (ds, frac_or_samples), ds_config in zip(dataset_mixer.items(), configs):
        frac_or_sample_list.append(frac_or_samples)
        for split in splits:
            # if dataset ends with .json or .jsonl, load from file
            if ds.endswith(".json") or ds.endswith(".jsonl"):
                dataset = load_dataset("json", data_files=ds, split=split)
            else:
                try:
                    # Try first if dataset on a Hub repo
                    dataset = load_dataset(ds, ds_config, split=split)
                except DatasetGenerationError:
                    # If not, check local dataset
                    dataset = load_from_disk(os.path.join(ds, split))

            # shuffle dataset if set
            if shuffle:
                dataset = dataset.shuffle(seed=42)

            # assert that needed columns are present
            if need_columns:
                if not all(col in dataset.column_names for col in need_columns):
                    raise ValueError(f"Needed column {need_columns} not found in dataset {dataset.column_names}.")

            # handle per-case conversions
            # if "instruction" and "output" columns are present and "messages" is not, convert to messages
            if (
                "instruction" in dataset.column_names
                and "output" in dataset.column_names
                and "messages" not in dataset.column_names
            ):
                dataset = dataset.map(convert_alpaca_gpt4_to_messages, num_proc=10)
            elif (
                "prompt" in dataset.column_names
                and "completion" in dataset.column_names
                and "messages" not in dataset.column_names
            ):
                dataset = dataset.map(convert_code_alpaca_to_messages, num_proc=10)
            elif "conversations" in dataset.column_names and "messages" not in dataset.column_names:
                dataset = dataset.map(conversations_to_messages, num_proc=10)
            elif (
                "question" in dataset.column_names
                and "response" in dataset.column_names
                and "messages" not in dataset.column_names
            ):
                dataset = dataset.map(convert_open_orca_to_messages, num_proc=10)
            elif (
                "query" in dataset.column_names
                and "answer" in dataset.column_names
                and "messages" not in dataset.column_names
            ):
                dataset = dataset.map(convert_codefeedback_single_turn_to_messages, num_proc=10)
            elif (
                "query" in dataset.column_names
                and "response" in dataset.column_names
                and "messages" not in dataset.column_names
            ):
                dataset = dataset.map(convert_metamath_qa_to_messages, num_proc=10)
            elif (
                "chosen" in dataset.column_names
                and "rejected" in dataset.column_names
                and "reference_completion" in dataset.column_names
                and "messages" not in dataset.column_names
            ):
                dataset = dataset.map(convert_rejection_samples_to_messages, num_proc=10)

            # if id not in dataset, create it as ds-{index}
            if "id" not in dataset.column_names:
                id_col = [f"{ds}_{i}" for i in range(len(dataset))]
                dataset = dataset.add_column("id", id_col)

            # Remove redundant columns to avoid schema conflicts on load
            dataset = dataset.remove_columns(
                [col for col in dataset.column_names if col not in (columns_to_keep + ["id"])]
            )

            # if add_source_col, add that column
            if add_source_col:
                source_col = [ds] * len(dataset)
                dataset = dataset.add_column("source", source_col)

            # for cols in columns_to_keep, if one is not present, add "None" to the column
            for col in columns_to_keep:
                if col not in dataset.column_names:
                    dataset = dataset.add_column(col, [None] * len(dataset))

            # add tag to the dataset corresponding to where it was sourced from, for
            if "train" in split:
                raw_train_datasets.append(dataset)
            elif "test" in split:
                raw_val_datasets.append(dataset)
            else:
                raise ValueError(f"Split type {split} not recognized as one of test or train.")

    if len(raw_val_datasets) == 0 and len(raw_train_datasets) == 0:
        raise ValueError("No datasets loaded.")
    elif len(raw_train_datasets) == 0:
        # target features are the features of the first dataset post load
        target_features = raw_val_datasets[0].features
    else:
        # target features are the features of the first dataset post load
        target_features = raw_train_datasets[0].features

    if any(frac_or_samples < 0 for frac_or_samples in frac_or_sample_list):
        raise ValueError("Dataset fractions / lengths cannot be negative.")

    # if any > 1, use count
    if any(frac_or_samples > 1 for frac_or_samples in frac_or_sample_list):
        is_count = True
        # assert that all are integers
        if not all(isinstance(frac_or_samples, int) for frac_or_samples in frac_or_sample_list):
            raise NotImplementedError("Cannot mix fractions and counts, yet.")
    else:
        is_count = False

    if len(raw_train_datasets) > 0:
        train_subsets = []
        # Manage proportions
        for dataset, frac_or_samples in zip(raw_train_datasets, frac_or_sample_list):
            # cast features (TODO, add more feature regularization)
            dataset = dataset.cast(target_features)
            # TODO selection can be randomized.
            if is_count:
                train_subset = dataset.select(range(frac_or_samples))
            else:
                train_subset = dataset.select(range(int(frac_or_samples * len(dataset))))
            train_subsets.append(train_subset)

        raw_datasets["train"] = concatenate_datasets(train_subsets)

    # No subsampling for test datasets to enable fair comparison across models
    if len(raw_val_datasets) > 0:
        for dataset in raw_val_datasets:
            # cast features (TODO, add more feature regularization)
            dataset = dataset.cast(target_features)

        raw_datasets["test"] = concatenate_datasets(raw_val_datasets)

    if len(raw_datasets) == 0:
        raise ValueError(
            f"Dataset {dataset_mixer} not recognized with splits {splits}."
            "Check the dataset has been correctly formatted."
        )

    # optional save
    if save_data_dir:
        for split in raw_datasets:
            raw_datasets[split].to_json(save_data_dir + f"mixed_ds_{split}.json")

    if not keep_ids:
        # remove id column
        if len(raw_train_datasets) > 0:
            if "id" in raw_datasets["train"].column_names:
                raw_datasets["train"] = raw_datasets["train"].remove_columns("id")
        if len(raw_val_datasets) > 0:
            if "id" in raw_datasets["test"].column_names:
                raw_datasets["test"] = raw_datasets["test"].remove_columns("id")

    return raw_datasets


def combine_dataset(
    dataset_mixer: Union[dict, list],
    splits: List[str],
    configs: Optional[List[str]] = None,
    columns_to_keep: Optional[List[str]] = None,
    shuffle: bool = False,
    save_data_dir: Optional[str] = None,
    keep_ids: bool = False,
) -> DatasetDict:
    """
    Loads and mixes datasets according to proportions specified in `dataset_mixer`.

    Args:
        dataset_mixer (`dict`):
            Dictionary containing the dataset names and their training proportions.
        splits (Optional[List[str]], *optional*, defaults to `None`):
            Dataset splits to load and mix. Assumes the splits exist in
            all datasets and have a `train_` or `test_` prefix.
        configs (Optional[List[str]], *optional*, defaults to `None`):
            List of dataset config names. If given must be the same length as 'dataset_mixer' keys.
        columns_to_keep (Optional[List[str]], *optional*, defaults to `None`):
            Column names to keep in the dataset. Useful in the datamixer to avoid schema conflicts,
            and for cpt this should be (at least) the text column.
        shuffle (`bool`, *optional*, defaults to `False`):
            Whether to shuffle the training and testing/validation data.
        save_data_dir (Optional[str], *optional*, defaults to `None`):
            Optional directory to save training/test mixes on.
        keep_ids (`bool`, *optional*, defaults to `False`):
            Whether to keep ids for training that are added during mixing.
            Used primarily in mix_data.py for saving, or the saved dataset has IDs already.
    """
    assert len(splits) == len(dataset_mixer), "Number of splits must match the number of datasets."
    if isinstance(dataset_mixer, list):
        assert len(dataset_mixer) % 2 == 0, f"Data mixer list length is not even: {dataset_mixer}"
        mixer_dict = {}
        i = 0
        while i < len(dataset_mixer) - 1:
            assert isinstance(dataset_mixer[i], str), f"Invalid type in data mixer: {dataset_mixer}"
            if "." in dataset_mixer[i + 1]:
                value = float(dataset_mixer[i + 1])
            else:
                value = int(dataset_mixer[i + 1])
            mixer_dict[dataset_mixer[i]] = value
            i += 2
        dataset_mixer = mixer_dict

    if any(frac_or_samples < 0 for frac_or_samples in dataset_mixer.values()):
        raise ValueError("Dataset fractions / lengths cannot be negative.")

    configs = [None] * len(dataset_mixer) if not configs else configs
    columns_to_keep = [] if columns_to_keep is None else columns_to_keep

    if configs is not None and len(configs) != len(dataset_mixer):
        raise ValueError("The number of given dataset config names must be the same as the given number of datasets.")

    # print save location
    if save_data_dir:
        print(f"Saving mixed dataset to {save_data_dir}")

    datasets = []
    for (ds, frac_or_samples), ds_config, split in zip(dataset_mixer.items(), configs, splits):
        # if dataset ends with .json or .jsonl, load from file
        if ds.endswith(".json") or ds.endswith(".jsonl"):
            dataset = load_dataset("json", data_files=ds, split=split)
        else:
            try:
                # Try first if dataset on a Hub repo
                dataset = load_dataset(ds, ds_config, split=split)
            except DatasetGenerationError:
                # If not, check local dataset
                dataset = load_from_disk(os.path.join(ds, split))

        # shuffle dataset if set
        if shuffle:
            dataset = dataset.shuffle(seed=42)

        # select a fraction of the dataset
        if frac_or_samples > 1.0:
            samples = int(frac_or_samples)
        else:
            samples = int(frac_or_samples * len(dataset))
        dataset = dataset.select(range(samples))

        # if id not in dataset, create it as ds-{index}
        if "id" not in dataset.column_names:
            id_col = [f"{ds}_{i}_{split}" for i in range(len(dataset))]
            dataset = dataset.add_column("id", id_col)

        # Remove redundant columns to avoid schema conflicts on load
        dataset = dataset.remove_columns(
            [col for col in dataset.column_names if col not in (columns_to_keep + ["id"])]
        )
        datasets.append(dataset)

    datasets = concatenate_datasets(datasets)

    # optional save
    if save_data_dir:
        datasets.to_json(save_data_dir + "mixed_ds.json")

    if not keep_ids:
        # remove id column
        if "id" in datasets.column_names:
            datasets = datasets.remove_columns("id")

    return datasets


# ----------------------------------------------------------------------------
# Arguments utilities
class ArgumentParserPlus(HfArgumentParser):
    def parse_yaml_and_args(self, yaml_arg: str, other_args: Optional[List[str]] = None) -> List[dataclass]:
        """
        Parse a YAML file and overwrite the default/loaded values with the values provided to the command line.

        Args:
            yaml_arg (`str`):
                The path to the config file used
            other_args (`List[str]`, *optional`):
                A list of strings to parse as command line arguments, e.g. ['--arg=val', '--arg2=val2'].

        Returns:
            [`List[dataclass]`]: a list of dataclasses with the values from the YAML file and the command line
        """
        arg_list = self.parse_yaml_file(os.path.abspath(yaml_arg))

        outputs = []
        # strip other args list into dict of key-value pairs
        other_args = {arg.split("=")[0].strip("-"): arg.split("=")[1] for arg in other_args}
        used_args = {}

        # overwrite the default/loaded value with the value provided to the command line
        # noqa adapted from https://github.com/huggingface/transformers/blob/d0b5002378daabf62769159add3e7d66d3f83c3b/src/transformers/hf_argparser.py#L327
        for data_yaml, data_class in zip(arg_list, self.dataclass_types):
            keys = {f.name for f in dataclasses.fields(data_yaml) if f.init}
            inputs = {k: v for k, v in vars(data_yaml).items() if k in keys}
            for arg, val in other_args.items():
                # add only if in keys

                if arg in keys:
                    base_type = data_yaml.__dataclass_fields__[arg].type
                    inputs[arg] = val

                    # cast type for ints, floats (default to strings)
                    if base_type in [int, float]:
                        inputs[arg] = base_type(val)

                    if base_type == List[str]:
                        inputs[arg] = [str(v) for v in val.split(",")]

                    # bool of a non-empty string is True, so we manually check for bools
                    if base_type == bool:
                        if val in ["true", "True"]:
                            inputs[arg] = True
                        else:
                            inputs[arg] = False

                    # add to used-args so we can check if double add
                    if arg not in used_args:
                        used_args[arg] = val
                    else:
                        raise ValueError(f"Duplicate argument provided: {arg}, may cause unexpected behavior")

            obj = data_class(**inputs)
            outputs.append(obj)

        return outputs

    def parse(self) -> Union[DataClassType, Tuple[DataClassType]]:
        if len(sys.argv) == 2 and sys.argv[1].endswith(".yaml"):
            # If we pass only one argument to the script and it's the path to a YAML file,
            # let's parse it to get our arguments.
            output = self.parse_yaml_file(os.path.abspath(sys.argv[1]))
        # parse command line args and yaml file
        elif len(sys.argv) > 2 and sys.argv[1].endswith(".yaml"):
            output = self.parse_yaml_and_args(os.path.abspath(sys.argv[1]), sys.argv[2:])
        # parse command line args only
        else:
            output = self.parse_args_into_dataclasses()

        if len(output) == 1:
            output = output[0]
        return output


# ----------------------------------------------------------------------------
# Experiment tracking utilities
def get_git_tag() -> str:
    """Try to get the latest Git tag (e.g., `no-tag-404-g98dc659` or `v1.0.0-4-g98dc659`)"""
    git_tag = ""
    try:
        git_tag = (
            subprocess.check_output(["git", "describe", "--tags"], stderr=subprocess.DEVNULL).decode("ascii").strip()
        )
    except subprocess.CalledProcessError as e:
        logging.debug(f"Failed to get Git tag: {e}")

    # If no Git tag found, create a custom tag based on commit count and hash
    if len(git_tag) == 0:
        try:
            count = int(
                subprocess.check_output(["git", "rev-list", "--count", "HEAD"], stderr=subprocess.DEVNULL)
                .decode("ascii")
                .strip()
            )
            hash = (
                subprocess.check_output(["git", "rev-parse", "--short", "HEAD"], stderr=subprocess.DEVNULL)
                .decode("ascii")
                .strip()
            )
            git_tag = f"no-tag-{count}-g{hash}"
        except subprocess.CalledProcessError as e:
            logging.debug(f"Failed to get commit count and hash: {e}")

    return git_tag


def get_pr_tag() -> str:
    """Try to find associated pull request on GitHub (e.g., `pr-123`)"""
    pr_tag = ""
    try:
        git_commit = (
            subprocess.check_output(["git", "rev-parse", "--verify", "HEAD"], stderr=subprocess.DEVNULL)
            .decode("ascii")
            .strip()
        )
        # try finding the pull request number on github
        prs = requests.get(f"https://api.github.com/search/issues?q=repo:allenai/open-instruct+is:pr+{git_commit}")
        if prs.status_code == 200:
            prs = prs.json()
            if len(prs["items"]) > 0:
                pr = prs["items"][0]
                pr_number = pr["number"]
                pr_tag = f"pr-{pr_number}"
    except Exception as e:
        logging.debug(f"Failed to get PR number: {e}")

    return pr_tag


def get_wandb_tags() -> List[str]:
    """Get tags for Weights & Biases (e.g., `no-tag-404-g98dc659,pr-123`)"""
    existing_wandb_tags = os.environ.get("WANDB_TAGS", "")
    git_tag = get_git_tag()
    pr_tag = get_pr_tag()
    non_empty_tags = [tag for tag in [existing_wandb_tags, git_tag, pr_tag] if len(tag) > 0]
    return non_empty_tags


# ----------------------------------------------------------------------------
# Check pointing utilities
def get_last_checkpoint(folder: str, incomplete: bool = False) -> Optional[str]:
    content = os.listdir(folder)
    checkpoint_steps = [path for path in content if path.startswith("step_")]
    checkpoint_epochs = [path for path in content if path.startswith("epoch_")]
    if len(checkpoint_steps) > 0 and len(checkpoint_epochs) > 0:
        logger.info("Mixed step and epoch checkpoints found. Using step checkpoints.")
        checkpoints = checkpoint_steps
    elif len(checkpoint_steps) == 0:
        checkpoints = checkpoint_epochs
    else:
        checkpoints = checkpoint_steps
    if not incomplete:
        checkpoints = [path for path in checkpoints if os.path.exists(os.path.join(folder, path, "COMPLETED"))]
    if len(checkpoints) == 0:
        return
    return os.path.join(folder, max(checkpoints, key=lambda x: int(x.split("_")[-1])))


def get_last_checkpoint_path(args, incomplete: bool = False) -> str:
    # if output already exists and user does not allow overwriting, resume from there.
    # otherwise, resume if the user specifies a checkpoint.
    # else, start from scratch.
    # if incomplete is true, include folders without "COMPLETE" in the folder.
    last_checkpoint_path = None
    if args.output_dir and os.path.isdir(args.output_dir) and not args.overwrite_output_dir:
        last_checkpoint_path = get_last_checkpoint(args.output_dir, incomplete=incomplete)
        if last_checkpoint_path is None:
            logger.warning("Output directory exists but no checkpoint found. Starting from scratch.")
    elif args.resume_from_checkpoint:
        last_checkpoint_path = args.resume_from_checkpoint
    return last_checkpoint_path


def is_checkpoint_folder(dir: str, folder: str) -> bool:
    return (folder.startswith("step_") or folder.startswith("epoch_")) and os.path.isdir(os.path.join(dir, folder))


def clean_last_n_checkpoints(output_dir: str, keep_last_n_checkpoints: int) -> None:
    # remove the last checkpoint to save space
    folders = [f for f in os.listdir(output_dir) if is_checkpoint_folder(output_dir, f)]
    # find the checkpoint with the largest step
    checkpoints = sorted(folders, key=lambda x: int(x.split("_")[-1]))
    if keep_last_n_checkpoints >= 0 and len(checkpoints) > keep_last_n_checkpoints:
        for checkpoint in checkpoints[: len(checkpoints) - keep_last_n_checkpoints]:
            logger.info(f"Removing checkpoint {checkpoint}")
            shutil.rmtree(os.path.join(output_dir, checkpoint))
    logger.info("Remaining files:" + str(os.listdir(output_dir)))


# ----------------------------------------------------------------------------
# Ai2 user utilities
@dataclass
class BeakerRuntimeConfig:
    beaker_workload_id: str
    beaker_node_hostname: Optional[List[str]] = None
    beaker_experiment_url: Optional[List[str]] = None
    beaker_dataset_ids: Optional[List[str]] = None
    beaker_dataset_id_urls: Optional[List[str]] = None


def is_beaker_job() -> bool:
    return "BEAKER_JOB_ID" in os.environ


def get_beaker_experiment_info(experiment_id: str) -> Optional[dict]:
    get_experiment_command = f"beaker experiment get {experiment_id} --format json"
    process = subprocess.Popen(["bash", "-c", get_experiment_command], stdout=subprocess.PIPE, stderr=subprocess.PIPE)
    stdout, stderr = process.communicate()
    if process.returncode != 0:
        print(f"Failed to get Beaker experiment: {stderr}")
        return None
    return json.loads(stdout)[0]


def beaker_experiment_succeeded(experiment_id: str) -> bool:
    experiment = get_beaker_experiment_info(experiment_id)
    if "replicas" in experiment["jobs"][0]["execution"]["spec"]:
        num_replicas = experiment["jobs"][0]["execution"]["spec"]["replicas"]
    else:
        num_replicas = 1
    if not experiment:
        return False
    pprint(experiment)
    finalizeds = [
        "finalized" in job["status"] and "exitCode" in job["status"] and job["status"]["exitCode"] == 0
        for job in experiment["jobs"]
    ]
    pprint(finalizeds)
    return sum(finalizeds) == num_replicas


@dataclass
class DatasetInfo:
    id: str
    committed: Any
    non_empty: bool


def get_beaker_dataset_ids(experiment_id: str, sort=False) -> Optional[List[str]]:
    """if sort is True, the non-empty latest dataset will be availble at the end of the list"""
    experiment = get_beaker_experiment_info(experiment_id)
    if not experiment:
        return None
    result_ids = [job["result"]["beaker"] for job in experiment["jobs"]]
    dataset_infos = []
    for result_id in result_ids:
        get_dataset_command = f"beaker dataset get {result_id} --format json"
        process = subprocess.Popen(["bash", "-c", get_dataset_command], stdout=subprocess.PIPE, stderr=subprocess.PIPE)
        stdout, stderr = process.communicate()
        if process.returncode != 0:
            print(f"Failed to get Beaker dataset: {stderr}")
            return None
        datasets = json.loads(stdout)
        dataset_infos.extend(
            [
                DatasetInfo(
                    id=dataset["id"],
                    committed=dataset["committed"],
                    non_empty=(
                        False if dataset["storage"]["totalSize"] is None else dataset["storage"]["totalSize"] > 0
                    ),
                )
                for dataset in datasets
            ]
        )
    if sort:
        # sort based on empty, then commited
        dataset_infos.sort(key=lambda x: (x.non_empty, parser.parse(x.committed)))
    pprint(dataset_infos)
    return [dataset.id for dataset in dataset_infos]


@functools.lru_cache(maxsize=1)
def get_beaker_whoami() -> Optional[str]:
    get_beaker_whoami_command = "beaker account whoami --format json"
    process = subprocess.Popen(
        ["bash", "-c", get_beaker_whoami_command], stdout=subprocess.PIPE, stderr=subprocess.PIPE
    )
    stdout, stderr = process.communicate()
    if process.returncode != 0:
        print(f"Failed to get Beaker account: {stderr}")
        return None
    accounts = json.loads(stdout)
    return accounts[0]["name"]


def maybe_get_beaker_config():
    beaker_dataset_ids = get_beaker_dataset_ids(os.environ["BEAKER_WORKLOAD_ID"])
    # fix condition on basic interactive jobs
    if beaker_dataset_ids is None:
        beaker_dataset_id_urls = []
    else:
        beaker_dataset_id_urls = [f"https://beaker.org/ds/{dataset_id}" for dataset_id in beaker_dataset_ids]
    return BeakerRuntimeConfig(
        beaker_workload_id=os.environ["BEAKER_WORKLOAD_ID"],
        beaker_node_hostname=os.environ["BEAKER_NODE_HOSTNAME"],
        beaker_experiment_url=f"https://beaker.org/ex/{os.environ['BEAKER_WORKLOAD_ID']}/",
        beaker_dataset_ids=get_beaker_dataset_ids(os.environ["BEAKER_WORKLOAD_ID"]),
        beaker_dataset_id_urls=beaker_dataset_id_urls,
    )


<<<<<<< HEAD
def live_subprocess_output(cmd: List[str]) -> str:
    output_lines = []
    process = subprocess.Popen(cmd, stdout=subprocess.PIPE, stderr=subprocess.STDOUT, text=True, bufsize=1)
    # Display output in real-time and collect it
    for line in iter(process.stdout.readline, ""):
        if line.strip():
            print(line.strip())
            output_lines.append(line.strip())
    process.wait()
    if process.returncode != 0:
        # Get the actual error message from the process
        process_error = process.stderr.read() if process.stderr else "No error message available"
        error_message = f"gsutil command failed with return code {process.returncode}: {process_error}"
        print(error_message)
        raise Exception(error_message)

    return "\n".join(output_lines)


def download_from_hf(model_name_or_path: str, revision: str) -> None:
    cmd = ["huggingface-cli", "download", model_name_or_path, "--revision", revision]
    print(f"Downloading from HF with command: {cmd}")
    return live_subprocess_output(cmd)


def download_from_gs_bucket(src_path: str, dest_path: str) -> None:
    cmd = [
        "gsutil",
        "-o",
        "GSUtil:parallel_thread_count=1",
        "-o",
        "GSUtil:sliced_object_download_threshold=150",
        "-m",
        "cp",
        "-r",
        src_path,
        dest_path,
    ]
    print(f"Downloading from GS bucket with command: {cmd}")
    live_subprocess_output(cmd)


def gs_folder_exists(path: str) -> bool:
    cmd = ["gsutil", "ls", path]
    process = subprocess.Popen(cmd, stdout=subprocess.PIPE, stderr=subprocess.PIPE)
    stdout, stderr = process.communicate()
    # print(f"GS stat command: {cmd}")
    # print(f"GS stat stdout: {stdout}")
    # print(f"GS stat stderr: {stderr}")
    if process.returncode == 0:
        return True
    else:
        return False


def upload_to_gs_bucket(src_path: str, dest_path: str) -> None:
    cmd = ["gsutil", "-o", "GSUtil:parallel_composite_upload_threshold=150M", "cp", "-r", src_path, dest_path]
    print(f"Copying model to GS bucket with command: {cmd}")
    live_subprocess_output(cmd)


=======
>>>>>>> 6cbcca4b
def launch_ai2_evals_on_weka(
    path: str,
    leaderboard_name: str,
    oe_eval_max_length: int,
    wandb_url: str,
    training_step: Optional[int] = None,
    oe_eval_tasks: Optional[List[str]] = None,
<<<<<<< HEAD
    stop_strings: Optional[List[str]] = None,
    gs_bucket_path: Optional[str] = None,
) -> None:
    """
    auto eval the metrics as `f"{args.exp_name}_step_{training_step}"` in our leaderboard
    if gs_bucket_path is not None, save the model to the gs_bucket_path + path first, and evaluate from there.
    """
    weka_cluster = "ai2/saturn-cirrascale ai2/neptune-cirrascale"
    gcp_cluster = "ai2/augusta-google-1"
    cluster = weka_cluster if gs_bucket_path is None else gcp_cluster
    beaker_users = get_beaker_whoami()

    if gs_bucket_path is not None:
        if beaker_users is not None:
            gs_saved_path = f"{gs_bucket_path}/{beaker_users}/{path}"
        else:
            gs_saved_path = f"{gs_bucket_path}/{path}"
        # save the model to the gs bucket first
        # TODO: use upload_to_gs_bucket instead
        gs_command = f"""gsutil \\
            -o "GSUtil:parallel_composite_upload_threshold=150M" \\
            cp -r {path} \\
            {gs_saved_path}"""
        print(f"Copying model to GS bucket with command: {gs_command}")
        process = subprocess.Popen(["bash", "-c", gs_command], stdout=subprocess.PIPE, stderr=subprocess.PIPE)
        stdout, stderr = process.communicate()
        print(f"GS bucket copy stdout:\n{stdout.decode()}")
        print(f"GS bucket copy stderr:\n{stderr.decode()}")
        print(f"GS bucket copy process return code: {process.returncode}")

        # Update path to use the GS bucket path for evaluation
        path = gs_saved_path

=======
) -> None:
    """auto eval the metrics as `f"{args.exp_name}_step_{training_step}"` in our leaderboard"""
>>>>>>> 6cbcca4b
    command = f"""\
python scripts/submit_eval_jobs.py \
--model_name {leaderboard_name} \
--location {path} \
<<<<<<< HEAD
--cluster {cluster} \
=======
--cluster ai2/saturn-cirrascale ai2/neptune-cirrascale \
>>>>>>> 6cbcca4b
--is_tuned \
--workspace "tulu-3-results" \
--priority high \
--preemptible \
--use_hf_tokenizer_template \
--beaker_image "nathanl/open_instruct_auto" \
--run_oe_eval_experiments \
<<<<<<< HEAD
=======
--evaluate_on_weka \
>>>>>>> 6cbcca4b
--run_id {wandb_url} \
--oe_eval_max_length {oe_eval_max_length} \
--skip_oi_evals"""
    if training_step is not None:
        command += f" --step {training_step}"
<<<<<<< HEAD
    if cluster == weka_cluster:
        command += " --evaluate_on_weka"
    if oe_eval_tasks is not None:
        command += f" --oe_eval_tasks {','.join(oe_eval_tasks)}"
    if stop_strings is not None:
        command += f" --oe_eval_stop_sequences '{','.join(stop_strings)}'"
=======
    if oe_eval_tasks is not None:
        command += f" --oe_eval_tasks {','.join(oe_eval_tasks)}"
>>>>>>> 6cbcca4b
    print(f"Launching eval jobs with command: {command}")
    process = subprocess.Popen(["bash", "-c", command], stdout=subprocess.PIPE, stderr=subprocess.PIPE)
    stdout, stderr = process.communicate()
    print(f"Submit jobs after model training is finished - Stdout:\n{stdout.decode()}")
    print(f"Submit jobs after model training is finished - Stderr:\n{stderr.decode()}")
    print(f"Submit jobs after model training is finished - process return code: {process.returncode}")


# ----------------------------------------------------------------------------
# HF utilities


def retry_on_exception(max_attempts=4, delay=1, backoff=2):
    """
    Retry a function on exception. Useful for HF API calls that may fail due to
    network issues. E.g., https://beaker.org/ex/01J69P87HJQQ7X5DXE1CPWF974
    `huggingface_hub.utils._errors.HfHubHTTPError: 429 Client Error`

    We can test it with the following code.
    @retry_on_exception(max_attempts=4, delay=1, backoff=2)
    def test():
        raise Exception("Test exception")

    test()
    """

    def decorator(func):
        @functools.wraps(func)
        def wrapper(*args, **kwargs):
            attempts = 0
            local_delay = delay
            while attempts < max_attempts:
                try:
                    return func(*args, **kwargs)
                except Exception as e:
                    attempts += 1
                    if attempts == max_attempts:
                        raise e
                    print(f"Attempt {attempts} failed. Retrying in {local_delay} seconds...")
                    time.sleep(local_delay)
                    local_delay *= backoff
            return None

        return wrapper

    return decorator


@retry_on_exception()
def maybe_use_ai2_wandb_entity() -> Optional[str]:
    """Ai2 internal logic: try use the ai2-llm team if possible. Should not affect external users."""
    import wandb

    wandb.login()
    api = wandb.Api()
    current_user = api.viewer
    teams = current_user.teams
    if "ai2-llm" in teams:
        return "ai2-llm"
    else:
        return None


@retry_on_exception()
def maybe_use_ai2_hf_entity() -> Optional[str]:
    """Ai2 internal logic: try use the allenai entity if possible. Should not affect external users."""
    orgs = HfApi().whoami()
    orgs = [item["name"] for item in orgs["orgs"]]
    if "allenai" in orgs:
        return "allenai"
    else:
        return None


@retry_on_exception()
def upload_metadata_to_hf(
    metadata_dict,
    filename,
    hf_dataset_name,
    hf_dataset_save_dir,
):
    # upload a random dict to HF. Originally for uploading metadata to HF
    # about a model for leaderboard displays.
    with open("tmp.json", "w") as f:
        json.dump(metadata_dict, f)
    api = HfApi()
    api.upload_file(
        path_or_fileobj="tmp.json",
        path_in_repo=f"{hf_dataset_save_dir}/{filename}",
        repo_id=hf_dataset_name,
        repo_type="dataset",
    )
    os.remove("tmp.json")<|MERGE_RESOLUTION|>--- conflicted
+++ resolved
@@ -813,7 +813,6 @@
     )
 
 
-<<<<<<< HEAD
 def live_subprocess_output(cmd: List[str]) -> str:
     output_lines = []
     process = subprocess.Popen(cmd, stdout=subprocess.PIPE, stderr=subprocess.STDOUT, text=True, bufsize=1)
@@ -875,8 +874,6 @@
     live_subprocess_output(cmd)
 
 
-=======
->>>>>>> 6cbcca4b
 def launch_ai2_evals_on_weka(
     path: str,
     leaderboard_name: str,
@@ -884,7 +881,6 @@
     wandb_url: str,
     training_step: Optional[int] = None,
     oe_eval_tasks: Optional[List[str]] = None,
-<<<<<<< HEAD
     stop_strings: Optional[List[str]] = None,
     gs_bucket_path: Optional[str] = None,
 ) -> None:
@@ -918,19 +914,13 @@
         # Update path to use the GS bucket path for evaluation
         path = gs_saved_path
 
-=======
-) -> None:
     """auto eval the metrics as `f"{args.exp_name}_step_{training_step}"` in our leaderboard"""
->>>>>>> 6cbcca4b
     command = f"""\
 python scripts/submit_eval_jobs.py \
 --model_name {leaderboard_name} \
 --location {path} \
-<<<<<<< HEAD
 --cluster {cluster} \
-=======
 --cluster ai2/saturn-cirrascale ai2/neptune-cirrascale \
->>>>>>> 6cbcca4b
 --is_tuned \
 --workspace "tulu-3-results" \
 --priority high \
@@ -938,26 +928,20 @@
 --use_hf_tokenizer_template \
 --beaker_image "nathanl/open_instruct_auto" \
 --run_oe_eval_experiments \
-<<<<<<< HEAD
-=======
 --evaluate_on_weka \
->>>>>>> 6cbcca4b
 --run_id {wandb_url} \
 --oe_eval_max_length {oe_eval_max_length} \
 --skip_oi_evals"""
     if training_step is not None:
         command += f" --step {training_step}"
-<<<<<<< HEAD
     if cluster == weka_cluster:
         command += " --evaluate_on_weka"
     if oe_eval_tasks is not None:
         command += f" --oe_eval_tasks {','.join(oe_eval_tasks)}"
     if stop_strings is not None:
         command += f" --oe_eval_stop_sequences '{','.join(stop_strings)}'"
-=======
     if oe_eval_tasks is not None:
         command += f" --oe_eval_tasks {','.join(oe_eval_tasks)}"
->>>>>>> 6cbcca4b
     print(f"Launching eval jobs with command: {command}")
     process = subprocess.Popen(["bash", "-c", command], stdout=subprocess.PIPE, stderr=subprocess.PIPE)
     stdout, stderr = process.communicate()
