--- conflicted
+++ resolved
@@ -1127,10 +1127,7 @@
                 --pure_docker_mode \
                 --gpus 0 -- python scripts/wait_beaker_dataset_model_upload_then_evaluate_model.py \
                 --beaker_workload_id {beaker_config.beaker_workload_id} \
-<<<<<<< HEAD
-=======
                 --upload_to_hf {args.hf_metadata_dataset} \
->>>>>>> c80c4049
                 --model_name {args.hf_repo_revision}
             """
             process = subprocess.Popen(["bash", "-c", command], stdout=subprocess.PIPE, stderr=subprocess.PIPE)
