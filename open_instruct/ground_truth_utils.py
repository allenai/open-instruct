--- conflicted
+++ resolved
@@ -11,12 +11,7 @@
 import logging
 import re
 import string
-<<<<<<< HEAD
-from abc import ABC, abstractmethod
-from typing import Any, Dict, List, Union
-=======
 import logging
->>>>>>> 6cbcca4b
 
 from open_instruct.if_functions import IF_FUNCTIONS_MAP
 from open_instruct.math_utils import (
