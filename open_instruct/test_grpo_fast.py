--- conflicted
+++ resolved
@@ -255,14 +255,9 @@
         [e.process_from_queue.remote() for e in vllm_engines]
 
         # Put the test prompt in the queue using PromptRequest
-<<<<<<< HEAD
-        request = PromptRequest(prompts=[prompt_token_ids], sampling_params=generation_config, dataset_index=0)
-        param_prompt_Q.put(request)
-=======
         param_prompt_Q.put(
             PromptRequest(prompts=[prompt_token_ids], dataset_index=0, generation_config=generation_config)
         )
->>>>>>> b981c6f6
 
         # Get the result
         result = inference_results_Q.get()
