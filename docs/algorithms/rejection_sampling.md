# Rejection sampling

This is a technique used in the Llama 3 paper. The basic idea is to sample `n` (typically between 10 and 30) outputs from the latest chat model policy (usually
the best performing checkpoint of some kind) and use a reward model to select the best candidate. In the following script, we can vary the `--n` to generate
different number of completions per prompt.


# Debug run (use an interactive session)

This code supports HF models, local models and also API-based models (e.g., `gpt-4`). For generating completions, the code now accepts one model at a time, but we're working on adding an ensemble of models. Stay tuned. 
```bash
## tulu v3 recipe
# 1. first sample a bunch of completions given prompts
python open_instruct/rejection_sampling/generation.py \
    --dataset_name allenai/tulu-v2-sft-mixture \
    --model_name_or_path allenai/llama-3-tulu-2-8b \
    --n 3 \
    --save_filename output/completions.jsonl \
    --sanity_check \
   ```
### Scoring completions
You can use either a single RM to score responses or a list of RMs. In the latter case, we will take the majority vote to compute the final score. The RMs can be models explicitly trained as RMs, HF LMs, or API-based models.
<<<<<<< HEAD
```
=======

```bash
>>>>>>> 14c94c31
# 2.1 tokenize them and run a reward model to filter them
python open_instruct/rejection_sampling/rejection_sampling.py \
    --input_filename output/completions.jsonl \
    --model_names_or_paths allenai/llama-3-tulu-2-8b-uf-mean-rm \
    --save_filename output/rejection_sampled_completions.jsonl \
    --n 3 \
    --push_to_hub \
    --num_gpus 1 \
<<<<<<< HEAD
```
```
# 2.2 tokenize them and run multiple reward models
python open_instruct/rejection_sampling.py \
    --input_filename output/completions.jsonl \
    --model_names_or_paths allenai/llama-3-tulu-2-8b-uf-mean-rm gpt-4 \
    --save_filename output/rejection_sampled_completions.jsonl \
    --n 3 \
    --push_to_hub \
    --num_gpus 1 \
 ```
=======
>>>>>>> 14c94c31

# 2.2 tokenize them and run multiple reward models
python open_instruct/rejection_sampling.py \
    --input_filename output/completions.jsonl \
    --model_names_or_paths allenai/llama-3-tulu-2-8b-uf-mean-rm gpt-4 \
    --save_filename output/rejection_sampled_completions.jsonl \
    --n 3 \
    --push_to_hub \
    --num_gpus 1 \
 ```



# Run through the entire dataset run

To run through the entire dataset you would need a lot more GPUs to finish the generation more quickly. 


```bash
# NOTE: the scripts below only generate 400 prompts, so it's for demonstration purposes only. The scripts are highly scalable, and you could modify its `num_prompts=400` to something else like 300000 for the tulu dataset.

# you need to make sure your default beaker workspace has WANDB_API_KEY and HF_TOKEN secrets in them
beaker secret write HF_TOKEN xxxxxxxxxxxx
beaker secret write WANDB_API_KEY xxxxxxxxxxx

# You can use docker to do the job submission
bash scripts/rejection_sampling_tulu_docker.bash

# if you are using mason you can debug with the following command(s), the
# rejection sampling shards should appear in your local foldeer
bash scripts/rejection_sampling_tulu.bash
```

You can see a demo [here](https://drive.google.com/file/d/1dq3KG15ajpOv8tFYEZGS4tlW7G55oOYP/view?usp=sharing)

<img width="1327" alt="image" src="https://github.com/user-attachments/assets/71a15671-e054-4eab-a571-715881958e74">


# Implementation details

Note that it is possible to generate identical completions per prompt, which is not going to be that useful, so we filter them out via

```py
if len(set([item.text for item in output.outputs])) == 1:
    continue
```



## Debug commands

```bash
# debug job submission; you should install your python on NFS and
# make sure `which python` returns the python environment you are using
python mason.py \
    --cluster ai2/allennlp-cirrascale ai2/general-cirrascale-a5000 ai2/general-cirrascale-a5000 ai2/general-cirrascale-a100-80g-ib \
    --priority low \
    --budget ai2/allennlp \
    --gpus 1 -- which python
# sometimes we run into permission issues; need to run the following
python mason.py \
    --cluster ai2/allennlp-cirrascale ai2/general-cirrascale-a5000 ai2/general-cirrascale-a5000 ai2/general-cirrascale-a100-80g-ib \
    --priority low \
    --budget ai2/allennlp \
    --gpus 1 -- chmod -R 777 /net/nfs.cirrascale/allennlp/.cache/
```<|MERGE_RESOLUTION|>--- conflicted
+++ resolved
@@ -20,12 +20,8 @@
    ```
 ### Scoring completions
 You can use either a single RM to score responses or a list of RMs. In the latter case, we will take the majority vote to compute the final score. The RMs can be models explicitly trained as RMs, HF LMs, or API-based models.
-<<<<<<< HEAD
-```
-=======
 
 ```bash
->>>>>>> 14c94c31
 # 2.1 tokenize them and run a reward model to filter them
 python open_instruct/rejection_sampling/rejection_sampling.py \
     --input_filename output/completions.jsonl \
@@ -34,20 +30,6 @@
     --n 3 \
     --push_to_hub \
     --num_gpus 1 \
-<<<<<<< HEAD
-```
-```
-# 2.2 tokenize them and run multiple reward models
-python open_instruct/rejection_sampling.py \
-    --input_filename output/completions.jsonl \
-    --model_names_or_paths allenai/llama-3-tulu-2-8b-uf-mean-rm gpt-4 \
-    --save_filename output/rejection_sampled_completions.jsonl \
-    --n 3 \
-    --push_to_hub \
-    --num_gpus 1 \
- ```
-=======
->>>>>>> 14c94c31
 
 # 2.2 tokenize them and run multiple reward models
 python open_instruct/rejection_sampling.py \
