--- conflicted
+++ resolved
@@ -1394,11 +1394,7 @@
     all_queries = []
     all_ground_truths = []
     all_datasets = []
-<<<<<<< HEAD
-
-=======
     all_raw_queries = []
->>>>>>> 674c7063
     for i in tqdm(
         range(num_prompts),
         total=num_prompts,
@@ -1410,50 +1406,14 @@
 
         if isinstance(result, ShutdownSentinel):
             return result, None
-<<<<<<< HEAD
-
-        query, ground_truth, dataset = pending_queries_map.pop(result.dataset_index)
+
+        query, ground_truth, dataset, raw_query = pending_queries_map.pop(result.dataset_index)
 
         results.append(result)
         all_queries.append(query)
         all_ground_truths.append(ground_truth)
         all_datasets.append(dataset)
-=======
-        dataset_indices = result.dataset_index
-
-        if dataset_indices is None:
-            raise RuntimeError(f"Dataset indices is None for result {i}")
-
-        # When generation_config.n > 1, vLLM generates multiple responses per prompt
-        # but dataset_indices only contains the unique indices (not replicated)
-        # So we expect: len(responses) == len(dataset_indices) * generation_config.n
-        expected_responses = len(dataset_indices) * generation_config.n
-        assert len(result.responses) == expected_responses, (
-            f"Mismatch: number of responses ({len(result.responses)}) "
-            f"doesn't match expected ({expected_responses}) for result {i}"
-            f". {generation_config.n=}"
-            f", {len(dataset_indices)=}"
-        )
-
-        # Get corresponding queries, ground_truths, datasets for each individual prompt
-        batch_queries = []
-        batch_ground_truths = []
-        batch_datasets = []
-        batch_raw_queries = []
-
-        for dataset_idx in dataset_indices:
-            query, ground_truth, dataset, raw_query = pending_queries_map.pop(dataset_idx)
-            batch_queries.append(query)
-            batch_ground_truths.append(ground_truth)
-            batch_datasets.append(dataset)
-            batch_raw_queries.append(raw_query)
-
-        results.append(result)
-        all_queries.extend(batch_queries)
-        all_ground_truths.extend(batch_ground_truths)
-        all_datasets.extend(batch_datasets)
-        all_raw_queries.extend(batch_raw_queries)
->>>>>>> 674c7063
+        all_raw_queries.append(raw_query)
 
     # Combine all results into a single GenerationResult
     combined_responses = []
@@ -2117,28 +2077,9 @@
     is_eval: bool,
 ) -> None:
     """Split a batch into multiple inference batches and insert individual prompts into queues and mapping."""
-<<<<<<< HEAD
     # Insert each dataset_index with reference count = generation_config.n (number of samples per prompt)
-    for idx, query, ground_truth, dataset in zip(batch.indices, batch.queries, batch.ground_truths, batch.datasets):
-        pending_queries_map.insert(idx, query, ground_truth, dataset)
-=======
-    for batch_idx in range(vllm_num_engines):
-        start_idx = batch_idx * args.inference_batch_size
-        end_idx = min(start_idx + args.inference_batch_size, len(batch.queries))
-
-        # Stop if we've distributed all queries
-        if start_idx >= len(batch.queries):
-            break
-
-        sub_batch = batch[start_idx:end_idx]
-
-        # Store prompts in the map using thread-safe insert_many
-        pending_queries_map.insert_many(
-            sub_batch.indices, sub_batch.queries, sub_batch.ground_truths, sub_batch.datasets, sub_batch.raw_queries
-        )
-
-        # Use PromptRequest for Ray queue with batch-specific dataset_index list
->>>>>>> 674c7063
+    for idx, query, ground_truth, dataset, raw_query in zip(batch.indices, batch.queries, batch.ground_truths, batch.datasets, batch.raw_queries):
+        pending_queries_map.insert(idx, query, ground_truth, dataset, raw_query)
         param_prompt_Q.put(
             PromptRequest(
                 prompt=query,
