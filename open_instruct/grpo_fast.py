# Copyright 2024 AllenAI. All rights reserved.
#
# Licensed under the Apache License, Version 2.0 (the "License");
# you may not use this file except in compliance with the License.
# You may obtain a copy of the License at
#
#     http://www.apache.org/licenses/LICENSE-2.0
#
# Unless required by applicable law or agreed to in writing, software
# distributed under the License is distributed on an "AS IS" BASIS,
# WITHOUT WARRANTIES OR CONDITIONS OF ANY KIND, either express or implied.
# See the License for the specific language governing permissions and
# limitations under the License.
# ---------------------------------------------------------------------
# Part of the code is adapted from https://github.com/OpenRLHF/OpenRLHF
# which has the following license:
# Copyright [yyyy] [name of copyright owner]
#
# Licensed under the Apache License, Version 2.0 (the "License");
# you may not use this file except in compliance with the License.
# You may obtain a copy of the License at
#
#     http://www.apache.org/licenses/LICENSE-2.0
#
# Unless required by applicable law or agreed to in writing, software
# distributed under the License is distributed on an "AS IS" BASIS,
# WITHOUT WARRANTIES OR CONDITIONS OF ANY KIND, either express or implied.
# See the License for the specific language governing permissions and
# limitations under the License.
# isort: off
import os
from concurrent import futures
from datetime import timedelta

# We need to set NCCL_CUMEM_ENABLE=0 for performance reasons; see:
# https://github.com/vllm-project/vllm/issues/5723#issuecomment-2554389656
os.environ["NCCL_CUMEM_ENABLE"] = "0"  # NOQA
try:
    import deepspeed
    from deepspeed.runtime.sequence_parallel.ulysses_sp import UlyssesSPAttentionHF
    from deepspeed.utils import groups
    from deepspeed.runtime.utils import move_to_device

    # @vwxyzjn: when importing on CPU-only machines, we get the following error:
    # RuntimeError: 0 active drivers ([]). There should only be one.
    # so we need to catch the exception and do nothing
    # https://github.com/deepspeedai/DeepSpeed/issues/7028
except Exception:
    pass

from open_instruct import utils

# isort: on
import asyncio
import json
import logging
import math
import shutil
import socket
import threading
import time
from argparse import Namespace
from collections import defaultdict
from dataclasses import asdict, dataclass, field
from datetime import timedelta
from queue import Empty, Full, Queue
from typing import Any, Callable, Dict, Iterator, List, Literal, Optional

import datasets
import numpy as np
import pandas as pd
import ray
import torch
import torch.distributed as dist
import torch.utils
import torch.utils.data
import vllm
import wandb
from huggingface_hub import HfApi
from peft import PeftModel, get_peft_model_state_dict
from ray.util import queue as ray_queue
from ray.util.placement_group import PlacementGroup, placement_group
from ray.util.scheduling_strategies import PlacementGroupSchedulingStrategy
from rich.pretty import pprint
from tqdm import tqdm
from transformers import AutoModelForCausalLM, PreTrainedModel, PreTrainedTokenizer, get_scheduler
from transformers.integrations import HfDeepSpeedConfig

from open_instruct import vllm_utils3
from open_instruct.dataset_transformation import (
    GROUND_TRUTHS_KEY,
    INPUT_IDS_PROMPT_KEY,
    VERIFIER_SOURCE_KEY,
    TokenizerConfig,
    get_cached_dataset_tulu,
    visualize_token,
)
from open_instruct.ground_truth_utils import (
    build_all_verifiers,
    cleanup_all_llm_judge_clients,
    soft_format_reward_func,
)
from open_instruct.model_utils import (
    Batch,
    ModelConfig,
    apply_verifiable_reward,
    disable_dropout_in_model,
    entropy_from_logits,
    get_olmo3_generation_config,
    log_softmax_and_gather,
    print_rich_single_line_metrics,
    print_rich_table,
    push_folder_to_hub,
)
from open_instruct.queue_types import GenerationResult, PromptRequest, RequestInfo
from open_instruct.rl_utils2 import Timer, pack_sequences
from open_instruct.utils import (
    ArgumentParserPlus,
    BeakerRuntimeConfig,
    RayProcess,
    UlyssesSPSplitter,
    _z3_params_to_fetch,
    calibrate_checkpoint_state_dir,
    clean_last_n_checkpoints_deepspeed,
    download_latest_checkpoint_from_gs,
    extract_user_query,
    get_beaker_whoami,
    get_eval_ds_config,
    get_optimizer_grouped_parameters,
    get_train_ds_config,
    get_wandb_tags,
    is_beaker_job,
    launch_ai2_evals_on_weka,
    maybe_get_beaker_config,
    maybe_update_beaker_description_with_wandb_url,
    maybe_use_ai2_hf_entity,
    maybe_use_ai2_wandb_entity,
    ray_get_with_progress,
    repeat_each,
    sync_gs_bucket,
)

# Setup logging with filename and line number format
logging.basicConfig(
    level=logging.INFO,
    format="%(asctime)s - %(levelname)s - %(filename)s:%(lineno)d - %(message)s",
    datefmt="%Y-%m-%d %H:%M:%S",
)
logger = logging.getLogger(__name__)

api = HfApi()
INVALID_LOGPROB = 1.0


class ShutdownSentinel:
    """Sentinel value to signal thread shutdown via queue."""


@dataclass
class Args:
    # Dataset
    dataset_mixer_list: List[str] = field(default_factory=lambda: ["ai2-adapt-dev/rlvr_gsm8k_zs", "1.0"])
    """A list of datasets (local or HF) to sample from."""
    dataset_mixer_eval_list: List[str] = field(default_factory=lambda: ["ai2-adapt-dev/rlvr_gsm8k_zs", "1.0"])
    """A list of datasets (local or HF) to sample from for evaluation."""
    dataset_mixer_list_splits: List[str] = field(default_factory=lambda: ["train"])
    """The dataset splits to use for training"""
    dataset_mixer_eval_list_splits: List[str] = field(default_factory=lambda: ["test"])
    """The dataset splits to use for evaluation"""
    dataset_transform_fn: list[str] = field(default_factory=lambda: ["rlvr_tokenize_v1", "rlvr_filter_v1"])
    """The list of transform functions to apply to the dataset."""
    dataset_cache_mode: Literal["hf", "local"] = "local"
    """The mode to use for caching the dataset."""
    dataset_local_cache_dir: str = "local_dataset_cache"
    """The directory to save the local dataset cache to."""
    dataset_config_hash: Optional[str] = None
    """The hash of the dataset configuration."""
    dataset_config_eval_hash: Optional[str] = None
    """The hash of the dataset configuration for evaluation."""
    dataset_skip_cache: bool = False
    """Whether to skip the cache."""
    shuffle_eval_dataset: bool = False
    """Whether to shuffle the evaluation dataset."""
    max_token_length: int = 512
    """The maximum token length to use for the dataset"""
    max_prompt_token_length: int = 256
    """The maximum prompt token length to use for the dataset"""

    # Experiment
    exp_name: str = os.path.basename(__file__)[: -len(".py")]
    """The name of this experiment"""
    seed: int = 1
    """Seed of the experiment"""
    run_name: Optional[str] = None
    """RUNTIME VALUE: A unique name of this run"""

    # Optimizer
    learning_rate: float = 2e-5
    """The initial learning rate for AdamW optimizer."""
    lr_scheduler_type: Literal[
        "linear", "cosine", "cosine_with_restarts", "polynomial", "constant", "constant_with_warmup"
    ] = "linear"
    """Which scheduler to use"""
    warm_up_steps: int = 0
    """Number of warm up steps for the scheduler"""
    warmup_ratio: float = 0.0
    """Ratio of warmup steps to total steps (takes precedence over `warm_up_steps`)"""
    weight_decay: float = 0.0
    """Weight decay for AdamW if we apply some."""
    set_weight_decay_on_bias_and_norm: bool = True
    """Whether to set weight decay on bias and norm layers"""
    fused_optimizer: bool = False
    """Whether to use fused optimizer"""

    # Batch sizes
    per_device_train_batch_size: int = 1
    """The forward batch size per device (local_micro_batch_size)"""
    total_episodes: int = 100000
    """The total number of episodes in the dataset"""
    world_size: Optional[int] = None
    """RUNTIME VALUE: The number of processes (GPUs) to use"""
    num_training_steps: Optional[int] = None
    """RUNTIME VALUE: The number of training_steps to train"""
    local_eval_every: int = 100
    """Run evaluation after this many training steps. This controls in-loop evals, which reuse the generation/reward verifier setup. Set to -1 to disable."""
    save_freq: int = 200
    """How many train steps to save the model"""
    allow_world_padding: bool = False
    """Whether to allow world padding. This is useful for model sweeps, but wastes compute."""
    backend_timeout: int = 120
    """Timeout for inference/training backends in minutes. Default is 2 hours (120 min)."""

    # Generation
    response_length: int = 256
    """the length of the response"""
    temperature: float = 0.7
    """the sampling temperature"""
    num_unique_prompts_rollout: int = 16
    """The number of unique prompts during rollout"""
    num_samples_per_prompt_rollout: int = 4
    """the number of samples to generate per prompt during rollout, useful for easy-star"""
    stop_strings: Optional[List[str]] = None
    """List of strings that stop the generation when they are generated.
    The returned output will not contain the stop strings."""

    # Algorithm
    async_steps: int = 1
    """Number of steps ahead to generate responses. Set to 0 to make the code synchronous. Values greater than 0 learn from a policy up to async_steps old like Cleanba (https://arxiv.org/abs/2310.00036)"""
    num_epochs: int = 1
    """the number of epochs to train"""
    num_mini_batches: int = 1
    """Number of minibatches to split a batch into"""
    beta: float = 0.05
    """the beta value of the RLHF objective (KL coefficient)"""
    clip_lower: float = 0.2
    """the lower clip range"""
    clip_higher: float = 0.2
    """the higher clip range. Sometimes we want this to be higher, see DAPO (https://arxiv.org/abs/2503.14476)"""
    kl_estimator: Literal["kl1", "kl2", "kl3", "kl4"] = "kl3"
    """the KL estimator to use"""
    pack_length: int = 512
    """the length of the pack (you should prob set to the max length of the model)"""
    masked_mean_axis: Optional[int] = None
    """the axis to compute the mean of the masked values"""
    alpha: float = 0.6
    """The alpha value for doing polyak updates (ref_param = alpha * param + (1 - alpha) * ref_param)
    reference: [TR-DPO](https://huggingface.co/papers/2404.09656), but it's actually pretty commonly
    used. E.g., [TD3](https://arxiv.org/abs/1802.09477) uses https://github.com/vwxyzjn/cleanrl/blob/dcc289fc6f0bda492fa7360a155262cf826b12a5/cleanrl/td3_continuous_action.py#L269
    """
    ref_policy_update_freq: Optional[int] = None
    """How many training steps to take before updating the reference policy."""
    advantage_normalization_type: Literal["standard", "centered"] = "standard"
    """The type of advantage normalization to use. Standard normalization is the default: it subtracts the mean and
    divides by the standard deviation. Centered normalization is the same but subtracts the mean only (e.g., used in
    DR.GRPO https://arxiv.org/pdf/2503.20783)."""
    mask_truncated_completions: bool = False
    """Whether to mask out truncated completions. Also called overlong filtering, from DAPO (https://arxiv.org/abs/2503.14476)."""

    fill_completions: bool = False
    """Whether to refill the batchsize with after filtering."""

    record_entropy: bool = False
    """whether to record the entropy of the policy during training. Uses extra memory."""

    # Reward
    # -- r1 style format reward
    apply_r1_style_format_reward: bool = False
    """whether to add the R1 style format reward"""
    r1_style_format_reward: float = 1.0
    """the reward value for R1 style format reward"""
    additive_format_reward: bool = False
    """whether to add the format reward to the final reward"""

    # -- verifiable reward
    apply_verifiable_reward: bool = True
    """whether to apply verifiable reward"""
    verification_reward: float = 10.0
    """the reward value for verifiable responses"""
    remap_verifier: str = None
    """Remap verifier like string_f1=general-quality_ref. Currently can only remap once."""

    # -- llm verifiers
    llm_judge_model: str = "azure/gpt-4o-mini-standard"
    """the model to use for the llm judge"""
    llm_judge_max_tokens: int = 2048
    """the max tokens to use for the llm judge"""
    llm_judge_max_context_length: int = 8192
    """the max context length to use for the llm judge"""
    llm_judge_temperature: float = 1.0
    """the temperature to use for the llm judge"""
    llm_judge_timeout: int = 60
    """the timeout to use for the llm judge"""

    # -- code verifier
    code_api_url: str = os.environ.get("CODE_API_URL", "http://localhost:1234") + "/test_program"
    """the api url to use for the code verifier"""
    code_max_execution_time: float = 1.0
    """the max execution time to use for the code verifier"""
    code_pass_rate_reward_threshold: float = 0.0
    """the pass rate reward threshold for the code verifier. If pass rate is less than this threshold, reward is 0.0, otherwise reward is pass rate"""
    code_apply_perf_penalty: bool = False
    """whether to apply a performance penalty to the code verifier"""

    # -- non stop penalty
    non_stop_penalty: bool = False
    """whether to penalize responses which did not finish generation"""
    non_stop_penalty_value: float = 0.0
    """the reward value for responses which did not finish generation"""

    # Ray
    single_gpu_mode: bool = False
    """whether to collocate vLLM and actor on the same node (mostly for debugging purposes)"""
    num_learners_per_node: List[int] = field(default_factory=lambda: [1])
    """number of GPU deepspeed learners per node (e.g., --num_learners_per_node 2 4 means 2 learner processes
    on the first node and 4 learner processes on the second node; each process will have 1 GPU)"""
    sequence_parallel_size: int = 1
    """sequence parallel size - how many GPUs we will parallelize sequences across during training.
    Useful for super-long context lengths."""
    vllm_num_engines: int = 1
    """number of vLLM Engines, set to 0 to disable vLLM"""
    vllm_tensor_parallel_size: int = 1
    """tensor parallel size of vLLM Engine for multi-GPU inference"""
    vllm_enforce_eager: bool = False
    """whether to enforce eager mode for vLLM -- slow inference but needed for multi-node"""
    vllm_sync_backend: str = "nccl"
    """DeepSpeed -> vLLM weight sync backend"""
    vllm_gpu_memory_utilization: float = 0.9
    """vLLM GPU memory utilization"""
    vllm_enable_prefix_caching: bool = False
    """whether to enable prefix caching"""
    vllm_top_p: float = 1.0
    """vLLM top p for nucleus sampling"""
    deepspeed_stage: int = 0
    """the deepspeed stage"""
    gather_whole_model: bool = True
    """whether to gather the whole model to boardcast (not doable for 70B but can be faster for 8B)"""

    # Experiment tracking
    verbose: bool = False
    """If toggled, debug output will be shown"""
    with_tracking: bool = False
    """If toggled, this experiment will be tracked with Weights and Biases"""
    wandb_project_name: str = "open_instruct_internal"
    """The wandb's project name"""
    wandb_entity: Optional[str] = None
    """The entity (team) of wandb's project"""
    push_to_hub: bool = True
    """Whether to upload the saved model to huggingface"""
    hf_entity: Optional[str] = None
    """The user or org name of the model repository from the Hugging Face Hub"""
    hf_repo_id: Optional[str] = None
    """The id of the saved model in the Hugging Face Hub (can be autoset if not given)"""
    hf_repo_revision: Optional[str] = None
    """The revision of the saved model in the Hugging Face Hub (can be autoset if not given)"""
    hf_repo_url: Optional[str] = None
    """The url of the saved model in the Hugging Face Hub (will be autoset)"""
    output_dir: str = "output"
    """Where to save the model"""
    save_traces: bool = False
    """Whether to save learning data traces"""
    cache_dataset_only: bool = False
    """Immediately exit after caching the dataset"""
    keep_last_n_checkpoints: int = 3
    """How many checkpoints to keep in the output directory. -1 for all."""
    checkpoint_state_freq: int = -1
    """How often to save the model checkpoint, optimizer states, and lr scheduler states (in steps)"""
    checkpoint_state_dir: Optional[str] = None
    """Where to save the model checkpoint (if applicable)"""
    gs_checkpoint_state_dir: Optional[str] = None
    """The actual `checkpoint_state_dir` to use (handling the case where gs_bucket_path is provided)"""

    # Ai2 specific settings
    try_launch_beaker_eval_jobs_on_weka: bool = False
    """Whether to launch beaker evaluation jobs after training on weka"""
    try_auto_save_to_beaker: bool = True
    """Whether to try to save the model to Beaker dataset `/output` after training"""
    gs_bucket_path: Optional[str] = None
    """The path to the gs bucket to save the model to"""
    oe_eval_tasks: Optional[List[str]] = None
    """The beaker evaluation tasks to launch"""
    oe_eval_max_length: int = 4096
    """the max generation length for evaluation for oe-eval"""
    oe_eval_beaker_image: Optional[str] = None
    """the docker image for evaluation for oe-eval"""
    eval_priority: Literal["low", "normal", "high", "urgent"] = "normal"
    """the priority of auto-launched evaluation jobs"""

    # Evaluation behavior
    eval_on_step_0: bool = False
    """Whether to run local evaluation at training step 0. Defaults to False."""

    # Tool settings
    tools: Optional[List[str]] = None
    """If set, use the tool mapped to the string. Currently only supports `search` and `code`"""
    max_tool_calls: List[int] = field(default_factory=lambda: [5])
    """Maximum number of tool calls allowed. If a list is provided, it must have length 1 (applies to all tools) or same length as tools (per-tool limit)."""
    mask_tool_use: bool = True
    """Whether to mask the tool output. By default on."""
    only_reward_good_outputs: bool = False
    """Whether to only reward good outputs. By default off. Useful to force the model to use the tool(s)."""

    # rl-rag specific settngs
    number_documents_to_search: int = 3
    """The maximum number of documents to retrieve for each query."""
    search_api_endpoint: Optional[str] = None
    """The API endpoint for the search engine."""

    # code-tool specific settings
    code_tool_api_endpoint: Optional[str] = None

    def __post_init__(self):
        assert self.num_samples_per_prompt_rollout > 0, "Number of samples per prompt must be greater than 0!"
        if self.num_samples_per_prompt_rollout == 1:
            logger.warning("num_samples_per_prompt_rollout is 1. This reduces GRPO to REINFORCE.")
        assert self.apply_verifiable_reward or self.apply_r1_style_format_reward or self.non_stop_penalty, (
            "At least one reward must be applied!"
        )
        # Initialize stop_strings if None
        if self.stop_strings is None:
            self.stop_strings = []
        assert self.pack_length >= self.max_prompt_token_length + self.response_length, (
            "The `pack_length` needs to be greater than the sum of `max_prompt_token_length` and `response_length`!"
        )
        if self.checkpoint_state_freq > 0 and self.checkpoint_state_dir is None:
            raise ValueError("`checkpoint_state_dir` must be provided if `checkpoint_state_freq` is greater than 0!")
        if self.checkpoint_state_dir is not None and self.checkpoint_state_freq == -1:
            raise ValueError("`checkpoint_state_freq` must be greater than 0 if `checkpoint_state_dir` is provided!")
        if self.gs_bucket_path is not None and self.gs_checkpoint_state_dir is None:
            beaker_users = get_beaker_whoami()
            if beaker_users is not None:
                self.gs_checkpoint_state_dir = f"{self.gs_bucket_path}/{beaker_users}/{self.checkpoint_state_dir}"
            else:
                self.gs_checkpoint_state_dir = f"{self.gs_bucket_path}/{self.checkpoint_state_dir}"
        if self.gs_checkpoint_state_dir is not None:
            download_latest_checkpoint_from_gs(self.gs_checkpoint_state_dir, self.checkpoint_state_dir)
        if self.checkpoint_state_dir is not None:
            calibrate_checkpoint_state_dir(self.checkpoint_state_dir)
        if self.tools is not None and len(self.tools) > 0:
            for tool in self.tools:
                if tool not in ["search", "code"]:
                    raise ValueError(f"Tool {tool} is not supported. Supported tools are: search, code")
            assert len(self.tools) == len(set(self.tools)), "Duplicate tools are not allowed"


def next_batch(dataset_indices: List[int], dataset: datasets.Dataset) -> Batch:
    """Extract next batch of data based on indices."""
    data_next = dataset[dataset_indices]
    return Batch(
        queries=data_next[INPUT_IDS_PROMPT_KEY],
        ground_truths=data_next[GROUND_TRUTHS_KEY],
        datasets=data_next[VERIFIER_SOURCE_KEY],
        indices=dataset_indices,
    )


def masked_mean(values: torch.Tensor, mask: torch.Tensor, axis: Optional[int] = None) -> torch.Tensor:
    """Compute mean of tensor with a masked values."""
    if axis is not None:
        return ((values * mask).sum(axis=axis) / mask.sum(axis=axis)).mean()
    else:
        return (values * mask).sum() / mask.sum()


class MetricsTracker:
    """A simple class to prellocate all metrics in an array
    so we can do only one allreduce operation to get the metrics mean"""

    def __init__(self, max_metrics: int = 32, device: torch.device = torch.device("cuda")):
        self.metrics = torch.zeros(max_metrics, device=device)
        self.names2idx = {}
        self.current_idx = 0
        self.max_metrics = max_metrics

    def add(self, name: str, value: torch.tensor):
        if name not in self.names2idx:
            if self.current_idx >= self.max_metrics:
                raise ValueError(f"Exceeded maximum number of metrics ({self.max_metrics})")
            self.names2idx[name] = self.current_idx
            self.current_idx += 1

        self.metrics[self.names2idx[name]] = value
        return self

    def get_metrics_list(self) -> dict[str, float]:
        metrics_list = self.metrics.tolist()
        return {name: metrics_list[idx] for name, idx in self.names2idx.items()}


def collate_fn(tensors_list: List[torch.Tensor], pad_token_id: int, pin_memory: bool = True) -> torch.Tensor:
    padded_tensor = torch.nn.utils.rnn.pad_sequence(tensors_list, batch_first=True, padding_value=pad_token_id)
    if pin_memory:
        padded_tensor = padded_tensor.pin_memory()
    return padded_tensor


def to_device_inplace(tensors_list: List[torch.Tensor], device: torch.device):
    for i in range(len(tensors_list)):
        tensors_list[i] = tensors_list[i].to(device, non_blocking=True)


class ShufflingIterator:
    def __init__(self, data: np.ndarray, batch_size: int, seed: Optional[int] = None):
        self.data = data.copy()
        self.batch_size = batch_size
        self.index = 0
        self.rng = np.random.default_rng(seed)
        self.rng.shuffle(self.data)

        # Ensure the effective dataset size is divisible by batch_size
        self.effective_size = len(self.data) - (len(self.data) % batch_size)

    def __iter__(self) -> Iterator[List[int]]:
        return self

    def __next__(self) -> List[int]:
        if self.index >= self.effective_size:
            self.index = 0
            self.rng.shuffle(self.data)

        end_index = self.index + self.batch_size
        batch = self.data[self.index : end_index].tolist()
        self.index = end_index

        return batch


@ray.remote(num_gpus=1)
class PolicyTrainerRayProcess(RayProcess):
    def from_pretrained(
        self,
        args: Args,
        model_config: ModelConfig,
        beaker_config: BeakerRuntimeConfig,
        wandb_url: str,
        tokenizer: PreTrainedTokenizer,
    ):
        # ------------------------------------------------------------
        # Monkey patch to load checkpoints with `weights_only=False`
        # otherwise it errors out with:
        # `_pickle.UnpicklingError: Weights only load failed. ` with pytorch 2.6.0
        from deepspeed.runtime.checkpoint_engine import torch_checkpoint_engine
        from deepspeed.utils import logger

        def load(self, path: str, map_location=None):
            logger.info(f"[Torch] Loading checkpoint from {path}...")
            partition = torch.load(path, map_location=map_location, weights_only=False)
            logger.info(f"[Torch] Loaded checkpoint from {path}.")
            return partition

        torch_checkpoint_engine.TorchCheckpointEngine.load = load

        # ------------------------------------------------------------
        self.args = args
        self.tokenizer = tokenizer
        self.model_config = model_config
        self.beaker_config = beaker_config
        self.wandb_url = wandb_url
        torch.cuda.set_device(self.local_rank)
        self.device = torch.device(self.local_rank)
<<<<<<< HEAD
        deepspeed.init_distributed(timeout=timedelta(minutes=180))
=======
        deepspeed.init_distributed(timeout=timedelta(minutes=args.backend_timeout))
>>>>>>> a916940b

        ds_config = get_train_ds_config(
            offload=False,
            adam_offload=False,
            stage=args.deepspeed_stage,
            bf16=True,
            sequence_parallel_size=args.sequence_parallel_size,
        )
        ds_config["train_micro_batch_size_per_gpu"] = args.per_device_train_batch_size
        ds_config["gradient_accumulation_steps"] = 1
        # @vwxyzjn: MAGIC: it's actually needed to initialize this `dschf`, so
        # https://huggingface.co/docs/transformers/deepspeed#non-trainer-deepspeed-integration
        # next line instructs transformers to partition the model directly over multiple gpus using
        # deepspeed.zero.Init when model's `from_pretrained` method is called.
        if ds_config is not None and ds_config["zero_optimization"]["stage"] == 3:
            dschf = HfDeepSpeedConfig(ds_config)
        else:
            dschf = None
        logger.info(f"Deepspeed config: {dschf=}")

        # set sequence parallel
        self.mpu = None
        if args.sequence_parallel_size > 1:
            self.mpu = UlyssesSPAttentionHF.register_with_transformers(
                model_name_or_path=model_config.model_name_or_path,
                core_attn_implementation="sdpa",
                sequence_parallel_size=args.sequence_parallel_size,
                max_length=args.max_token_length,
                micro_batch_size=args.per_device_train_batch_size,
                seq_length_is_variable=True,
            )

        self.policy: PreTrainedModel = AutoModelForCausalLM.from_pretrained(
            model_config.model_name_or_path,
            revision=model_config.model_revision,
            torch_dtype=torch.bfloat16,
            attn_implementation="sdpa",
            use_cache=False,
        )
        disable_dropout_in_model(self.policy)
        self.policy.gradient_checkpointing_enable()
        # AdamOptimizer = DeepSpeedCPUAdam if self.adam_offload else FusedAdam
        # AdamOptimizer = FusedAdam
        if args.set_weight_decay_on_bias_and_norm:
            optim_params = get_optimizer_grouped_parameters(self.policy, args.weight_decay)
        else:
            optim_params = self.policy.parameters()
        # self.optimizer = AdamOptimizer(optim_params, lr=args.learning_rate)
        self.optimizer = torch.optim.AdamW(optim_params, lr=args.learning_rate, fused=args.fused_optimizer)
        num_scheduler_steps = args.num_training_steps * args.num_epochs * args.num_mini_batches
        warm_up_steps = args.warm_up_steps
        if args.warmup_ratio > 0.0:
            warm_up_steps = int(num_scheduler_steps * args.warmup_ratio)
        scheduler = get_scheduler(
            args.lr_scheduler_type,
            optimizer=self.optimizer,
            num_warmup_steps=warm_up_steps,
            num_training_steps=num_scheduler_steps,
        )
        self.model, self.optimizer, _, self.scheduler = deepspeed.initialize(
            model=self.policy,
            optimizer=self.optimizer,
            config=ds_config,
            lr_scheduler=scheduler,
            dist_init_required=False,
            mpu=self.mpu,
        )
        optimization_steps_done = 0
        if args.checkpoint_state_dir:
            # check if the dir exists
            if not os.path.exists(args.checkpoint_state_dir):
                logger.warning(
                    f"Skipping loading checkpoint state from {args.checkpoint_state_dir} because it does not exist!"
                )
            else:
                path, states = self.model.load_checkpoint(
                    args.checkpoint_state_dir,
                    load_module_strict=True,
                    load_optimizer_states=True,
                    load_lr_scheduler_states=True,
                    load_module_only=False,
                )
                if path is None:
                    raise ValueError(f"Failed to load checkpoint from {args.checkpoint_state_dir}")
                optimization_steps_done = states["training_step"]
                logger.info(
                    f"{self.rank=}: Loaded checkpoint from {args.checkpoint_state_dir} with {optimization_steps_done=}"
                )
        self.model.train()

        # reference model
        ds_config = get_eval_ds_config(
            offload=False,
            # inference model only has stage 3 (sharding) or stage 0 (no sharding)
            # stage 2 is optimizer sharding which doesn't apply to inference
            stage=args.deepspeed_stage if args.deepspeed_stage == 3 else 0,
            bf16=True,
        )
        ds_config["train_micro_batch_size_per_gpu"] = args.per_device_train_batch_size
        ds_config["gradient_accumulation_steps"] = 1
        if ds_config is not None and ds_config["zero_optimization"]["stage"] == 3:
            dschf = HfDeepSpeedConfig(ds_config)
        else:
            dschf = None
        logger.info(f"DeepSpeed config: {dschf=}")

        self.ref_policy: PreTrainedModel = AutoModelForCausalLM.from_pretrained(
            model_config.model_name_or_path,
            revision=model_config.model_revision,
            torch_dtype=torch.bfloat16,
            attn_implementation="sdpa",
            use_cache=False,
        )
        disable_dropout_in_model(self.ref_policy)
        self.ref_policy, *_ = deepspeed.initialize(model=self.ref_policy, config=ds_config, mpu=self.mpu)
        self.ref_policy.eval()
        self.local_metrics = MetricsTracker(max_metrics=32, device=self.device)

        if self.mpu is not None:
            self.sp_group = groups._get_sequence_parallel_group()
            self.sp_world_size = groups._get_sequence_parallel_world_size()
            self.sp_rank = groups._get_sequence_parallel_rank()
            self.splitter = UlyssesSPSplitter(
                sp_rank=self.sp_rank,
                sp_group=self.sp_group,
                sp_world_size=self.sp_world_size,
                device=self.device,
                pad_token_id=self.tokenizer.pad_token_id,
            )
        else:
            self.splitter = None

        return optimization_steps_done

    def forward(
        self,
        model: PreTrainedModel,
        query_response: torch.LongTensor,
        attention_mask: torch.LongTensor,
        position_ids: torch.LongTensor,
        pad_token_id: int,
        temperature: float,
        return_entropy: bool = False,
    ) -> tuple[torch.Tensor, torch.Tensor]:
        # Replace pad tokens with 0s so that we don't run into index out of bounds errors
        padding_mask = query_response != pad_token_id
        input_ids = torch.masked_fill(query_response, ~padding_mask, 0)
        # NOTE: the [:-1] and [1:] are because the logits and generated tokens are off by 1 in index
        output = model(
            input_ids=input_ids[:, :-1],
            # @vwxyzjn: without clamp, we get index out of bounds errors; TODO: investigate
            attention_mask=attention_mask[:, :-1].clamp(0, 1),
            position_ids=position_ids[:, :-1],
            return_dict=True,
        )
        logits = output.logits
        logits /= temperature + 1e-7
        logprob = log_softmax_and_gather(logits, input_ids[:, 1:])

        # For now, entropy is just for monitoring, and we don't pass gradients through it.
        entropy = None
        if return_entropy:
            with torch.no_grad():
                entropy = entropy_from_logits(logits)

        return logprob, entropy

    def setup_model_update_group(self, vllm_engines):
        self.vllm_engines = vllm_engines
        if self.rank == 0:
            master_address = ray._private.services.get_node_ip_address()
            with socket.socket() as sock:
                sock.bind(("", 0))
                master_port = sock.getsockname()[1]
            vllm_num_engines, vllm_tensor_parallel_size = (
                self.args.vllm_num_engines,
                self.args.vllm_tensor_parallel_size,
            )
            world_size = vllm_num_engines * vllm_tensor_parallel_size + 1
            backend = self.args.vllm_sync_backend
            refs = [
                engine.init_process_group.remote(
                    master_address,
                    master_port,
                    i * vllm_tensor_parallel_size + 1,
                    world_size,
                    "openrlhf",
                    backend=backend,
                    timeout_minutes=self.args.backend_timeout,
                )
                for i, engine in enumerate(vllm_engines)
            ]
            self.model_update_group = vllm_utils3.init_process_group(
                backend=backend,
                init_method=f"tcp://{master_address}:{master_port}",
                world_size=world_size,
                rank=0,
                group_name="openrlhf",
<<<<<<< HEAD
                timeout=timedelta(minutes=180),
=======
                timeout=timedelta(minutes=self.args.backend_timeout),
>>>>>>> a916940b
            )
            ray_get_with_progress(refs, desc="Initializing vLLM process groups", timeout=60)
        torch.distributed.barrier()

    def broadcast_to_vllm(self):
        # clear vllm cache if we need to
        cache_reset_refs = []
        if self.args.vllm_enable_prefix_caching and torch.distributed.get_rank() == 0:
            for engine in self.vllm_engines:
                cache_reset_refs.append(engine.reset_prefix_cache.remote())

        # avoid OOM
        torch.cuda.empty_cache()
        model = self.model.module
        count, num_params = 0, len(list(model.named_parameters()))
        refss = []
        if self.args.gather_whole_model:
            with deepspeed.zero.GatheredParameters(model.parameters(), enabled=self.args.deepspeed_stage == 3):
                for name, param in model.named_parameters():
                    count += 1  # empty_cache at last param
                    # Fire all vllm engines for broadcast
                    if torch.distributed.get_rank() == 0:
                        shape = param.shape if self.args.deepspeed_stage != 3 else param.ds_shape
                        refs = [
                            engine.update_weight.remote(
                                name, dtype=param.dtype, shape=shape, empty_cache=count == num_params
                            )
                            for engine in self.vllm_engines
                        ]
                        refss.extend(refs)
                    if torch.distributed.get_rank() == 0:
                        torch.distributed.broadcast(param.data, 0, group=self.model_update_group)
        else:  # broadcast each parameter independently
            for name, param in model.named_parameters():
                count += 1
                if torch.distributed.get_rank() == 0:
                    shape = param.shape if self.args.deepspeed_stage != 3 else param.ds_shape
                    refs = [
                        engine.update_weight.remote(
                            name, dtype=param.dtype, shape=shape, empty_cache=count == num_params
                        )
                        for engine in self.vllm_engines
                    ]
                    refss.extend(refs)
                with deepspeed.zero.GatheredParameters([param], enabled=self.args.deepspeed_stage == 3):
                    if torch.distributed.get_rank() == 0:
                        torch.distributed.broadcast(param.data, 0, group=self.model_update_group)
        if torch.distributed.get_rank() == 0:
            ray_get_with_progress(refss, desc="Broadcasting weights to vLLM", enable=self.args.verbose)
        if self.args.vllm_enable_prefix_caching and torch.distributed.get_rank() == 0:
            ray_get_with_progress(cache_reset_refs, desc="Resetting vLLM prefix cache", enable=self.args.verbose)

    def update_ref_policy(self):
        for ref_param, param in zip(self.ref_policy.parameters(), self.model.parameters()):
            if self.args.deepspeed_stage == 3:
                with deepspeed.zero.GatheredParameters([param, ref_param], modifier_rank=0):
                    if deepspeed.comm.get_rank() == 0:
                        ref_param.data.mul_(1.0 - self.args.alpha).add_(param.data, alpha=self.args.alpha)
            else:
                ref_param.data.mul_(1.0 - self.args.alpha).add_(param.data, alpha=self.args.alpha)

    def train(
        self,
        collated_query_responses,
        collated_tool_masks,
        collated_attention_masks,
        collated_position_ids,
        collated_advantages,
        collated_response_masks,
        pad_token_id: int,
        num_mini_batches: int,
    ):
        args = self.args
        to_device_inplace(collated_query_responses, self.device)
        to_device_inplace(collated_tool_masks, self.device)
        to_device_inplace(collated_attention_masks, self.device)
        to_device_inplace(collated_position_ids, self.device)
        to_device_inplace(collated_advantages, self.device)
        to_device_inplace(collated_response_masks, self.device)
        # accumulation steps should always be at least 1
        accumulation_steps = max(math.ceil(len(collated_query_responses) / num_mini_batches - 0.5), 1)
        leftover = len(collated_query_responses) % accumulation_steps
        if leftover > 0:
            collated_query_responses = collated_query_responses[0:-leftover]
            collated_tool_masks = collated_tool_masks[0:-leftover]
            collated_attention_masks = collated_attention_masks[0:-leftover]
            collated_position_ids = collated_position_ids[0:-leftover]
            collated_advantages = collated_advantages[0:-leftover]
            collated_response_masks = collated_response_masks[0:-leftover]
            logger.warning(f"{leftover} samples are dropped due to batch size {num_mini_batches}")

        # recalculate the "real" number of mini-batches
        num_mini_batches = len(collated_query_responses) // accumulation_steps

        if self.splitter is not None:
            with Timer("✂️ Splitting batch for SP", noop=self.rank != 0):
                batch = {
                    "input_ids": collated_query_responses,
                    "attention_mask": collated_attention_masks,
                    "position_ids": collated_position_ids,
                    "response_masks": collated_response_masks,
                    "tool_masks": collated_tool_masks,
                    "advantages": collated_advantages,
                }
                # Pad the items in the batch so they are divisible by sp_world_size
                # where attention mask is 0, we dont end up using anyway.
                for i in range(len(batch["input_ids"])):
                    for k in batch.keys():
                        if torch.is_tensor(batch[k][i]):
                            seq_length = batch[k][i].shape[1]
                            if seq_length % self.sp_world_size != 0:
                                padding_length = self.sp_world_size - (seq_length % self.sp_world_size)
                                padding = torch.zeros(
                                    (batch[k][i].shape[0], padding_length),
                                    dtype=batch[k][i].dtype,
                                    device=batch[k][i].device,
                                )
                                batch[k][i] = torch.cat((batch[k][i], padding), dim=1)
                sharded_batches = self.splitter.split_batch(batch)

                # take just the sp_rank item.
                collated_query_responses = sharded_batches[self.sp_rank]["input_ids"]
                collated_attention_masks = sharded_batches[self.sp_rank]["attention_mask"]
                collated_position_ids = sharded_batches[self.sp_rank]["position_ids"]
                collated_response_masks = sharded_batches[self.sp_rank]["response_masks"]
                collated_tool_masks = sharded_batches[self.sp_rank]["tool_masks"]
                collated_advantages = sharded_batches[self.sp_rank]["advantages"]

                collated_query_responses = move_to_device(collated_query_responses, self.ref_policy.device)
                collated_attention_masks = move_to_device(collated_attention_masks, self.ref_policy.device)
                collated_position_ids = move_to_device(collated_position_ids, self.ref_policy.device)
                collated_response_masks = move_to_device(collated_response_masks, self.ref_policy.device)
                collated_tool_masks = move_to_device(collated_tool_masks, self.ref_policy.device)
                collated_advantages = move_to_device(collated_advantages, self.ref_policy.device)

        # Calculate the logprob of the reference policy
        collated_ref_logprobs = []
        with Timer("Inference Calculation", noop=self.rank != 0):
            with torch.no_grad():
                for i in range(len(collated_query_responses)):
                    query_response = collated_query_responses[i]
                    tool_mask = collated_tool_masks[i]
                    attention_mask = collated_attention_masks[i]
                    position_id = collated_position_ids[i]
                    response_mask = collated_response_masks[i]
                    ref_logprob, _ = self.forward(
                        self.ref_policy,
                        query_response,
                        attention_mask,
                        position_id,
                        pad_token_id,
                        args.temperature,
                        return_entropy=False,
                    )
                    if args.mask_tool_use and args.tool_use:
                        # mask logprobs for tool tokens
                        response_mask = response_mask.bool() & tool_mask.bool()
                    else:
                        response_mask = response_mask.bool()
                    ref_logprob = torch.masked_fill(ref_logprob, ~response_mask[:, 1:], INVALID_LOGPROB)
                    collated_ref_logprobs.append(ref_logprob)
                    torch.cuda.empty_cache()
        # if we have multiple minibatches, we need to calculate the old logprobs for each minibatch
        # following gtrl scripts in just doing this on the current active policy, rather than use the logprobs
        # from the generator (note that async mode means these are a bit diff!)
        old_logprobs = [None for _ in range(len(collated_query_responses))]
        if num_mini_batches > 1:
            with Timer("Old logprobs Calculation", noop=self.rank != 0):
                with torch.no_grad():
                    for i in range(len(collated_query_responses)):
                        query_response = collated_query_responses[i]
                        tool_mask = collated_tool_masks[i]
                        attention_mask = collated_attention_masks[i]
                        position_id = collated_position_ids[i]
                        response_mask = collated_response_masks[i]
                        old_logprob, _ = self.forward(
                            self.model,
                            query_response,
                            attention_mask,
                            position_id,
                            pad_token_id,
                            args.temperature,
                            return_entropy=False,
                        )
                        if args.mask_tool_use and args.tool_use:
                            response_mask = response_mask.bool() & tool_mask.bool()
                        else:
                            response_mask = response_mask.bool()
                        old_logprob = torch.masked_fill(old_logprob, ~response_mask[:, 1:], INVALID_LOGPROB)
                        old_logprobs[i] = old_logprob
                        torch.cuda.empty_cache()

        local_step = 0
        # Do multiple epochs of training on on-policy data (PPO-style), with a fresh random shuffle in each epoch
        with Timer("[Training Processes] Loss calculation", noop=self.rank != 0):
            kl1_stats = torch.zeros(len(collated_query_responses))
            kl2_stats = torch.zeros(len(collated_query_responses))
            kl3_stats = torch.zeros(len(collated_query_responses))
            kl4_stats = torch.zeros(len(collated_query_responses))
            kl_loss_stats = torch.zeros(len(collated_query_responses))
            pg_clipfrac_stats = torch.zeros(len(collated_query_responses))
            pg_loss_stats = torch.zeros(len(collated_query_responses))
            loss_stats = torch.zeros(len(collated_query_responses))
            ratio_stats = torch.zeros(len(collated_query_responses))
            entropy_stats = torch.zeros(len(collated_query_responses))
            for epoch_idx in range(args.num_epochs):
                for i in range(len(collated_query_responses)):
                    mb_ref_logprob = collated_ref_logprobs[i]
                    mb_query_responses = collated_query_responses[i]
                    mb_tool_mask = collated_tool_masks[i]
                    mb_advantages = collated_advantages[i]
                    mb_response_masks = collated_response_masks[i]
                    mb_response_masks_bool = mb_response_masks[:, 1:].bool()
                    # if masking snippets, do it here.
                    if args.mask_tool_use and args.tool_use:
                        mb_response_masks_bool = mb_response_masks[:, 1:].bool() & mb_tool_mask[:, 1:].bool()
                    mb_attention_mask = collated_attention_masks[i]
                    mb_position_id = collated_position_ids[i]
                    mb_new_logprobs, mb_entropy = self.forward(
                        self.model,
                        mb_query_responses,
                        mb_attention_mask,
                        mb_position_id,
                        pad_token_id,
                        args.temperature,
                        return_entropy=args.record_entropy,
                    )
                    mb_new_logprobs = torch.masked_fill(mb_new_logprobs, ~mb_response_masks_bool, INVALID_LOGPROB)

                    # Cache the old logprobs
                    if num_mini_batches > 1:
                        mb_old_logprobs = old_logprobs[i]
                    else:
                        with torch.no_grad():
                            if epoch_idx == 0:
                                old_logprobs[i] = mb_new_logprobs
                            mb_old_logprobs = old_logprobs[i].detach()

                    # Calculate the policy's loss
                    logprobs_diff = mb_new_logprobs - mb_old_logprobs
                    ratio = torch.exp(logprobs_diff)
                    pg_losses = -mb_advantages[:, 1:] * ratio
                    pg_losses2 = -mb_advantages[:, 1:] * torch.clamp(
                        ratio, 1.0 - args.clip_lower, 1.0 + args.clip_higher
                    )
                    pg_loss_max = torch.max(pg_losses, pg_losses2)

                    # Here we recalculate kl: we want the KL loss to backpropagate through the model
                    # We also clamp the KL loss to avoid numerical instability
                    # https://chatgpt.com/share/679d0ed9-8f48-8011-926e-e274b15ae8ae
                    ref_logprobs_diff = (mb_new_logprobs - mb_ref_logprob).clamp(-40.0, 40.0)
                    kl1 = ref_logprobs_diff
                    kl2 = (ref_logprobs_diff) ** 2 / 2
                    kl3 = torch.expm1(-ref_logprobs_diff) + ref_logprobs_diff  # this is more numerically stable
                    kl4 = ratio * ref_logprobs_diff
                    if args.kl_estimator == "kl1":
                        kl = kl1
                    elif args.kl_estimator == "kl2":
                        kl = kl2
                    elif args.kl_estimator == "kl3":
                        kl = kl3
                    elif args.kl_estimator == "kl4":
                        kl = kl4

                    if args.sequence_parallel_size == 1:
                        # grpo change: directly subtract KL in loss (add)
                        loss = masked_mean(
                            pg_loss_max + (args.beta * kl), mb_response_masks_bool, args.masked_mean_axis
                        )
                    else:
                        # SP: gather loss sums from all ranks, divide by total valid tokens
                        local_loss_sum = ((pg_loss_max + args.beta * kl) * mb_response_masks_bool.float()).sum()
                        good_tokens = mb_response_masks_bool.sum()
                        loss_sums_per_rank = torch.distributed.nn.functional.all_gather(
                            local_loss_sum, group=self.sp_group
                        )
                        good_tokens_per_rank = torch.distributed.nn.functional.all_gather(
                            good_tokens, group=self.sp_group
                        )
                        total_loss_sum = sum(loss_sums_per_rank)
                        total_good_tokens = sum(good_tokens_per_rank)

                        loss = (
                            total_loss_sum / total_good_tokens
                            if total_good_tokens > 0
                            else torch.tensor(0.0, device=local_loss_sum.device)
                        )
                    loss = loss / accumulation_steps
                    self.model.backward(loss)
                    if (local_step + 1) % accumulation_steps == 0:
                        self.model.step()
                    local_step += 1
                    with torch.no_grad():
                        if args.sequence_parallel_size == 1:
                            # NOTE: in packed implementation, kl calculation are averages over response tokens
                            kl1_stats[i] = masked_mean(kl1, mb_response_masks_bool, args.masked_mean_axis).float()
                            kl2_stats[i] = masked_mean(kl2, mb_response_masks_bool, args.masked_mean_axis).float()
                            kl3_stats[i] = masked_mean(kl3, mb_response_masks_bool, args.masked_mean_axis).float()
                            kl4_stats[i] = masked_mean(kl4, mb_response_masks_bool, args.masked_mean_axis).float()
                            pg_clipfrac_stats[i] = masked_mean(
                                (pg_losses2 > pg_losses).float(), mb_response_masks_bool, args.masked_mean_axis
                            )
                            pg_loss_stats[i] = masked_mean(pg_loss_max, mb_response_masks_bool, args.masked_mean_axis)
                            loss_stats[i] = loss
                            ratio_stats[i] = masked_mean(ratio, mb_response_masks_bool, args.masked_mean_axis)
                            if args.record_entropy:
                                # Calculate entropy statistics
                                entropy_stats[i] = masked_mean(
                                    mb_entropy, mb_response_masks_bool, args.masked_mean_axis
                                ).float()
                        else:
                            # do the rank gather thing like for the main loss.
                            # this is because we have to pad out to the max length
                            # for the whole minibatch to get ulysses to work, so
                            # sometimes in a microbatch we end up with all padding
                            # on one rank.
                            def gather_mean_stats(stats_tensor, mask_tensor):
                                local_stats_sum = (stats_tensor * mask_tensor.float()).sum()
                                good_tokens = mask_tensor.sum()
                                loss_sums_per_rank = torch.distributed.nn.functional.all_gather(
                                    local_stats_sum, group=self.sp_group
                                )
                                good_tokens_per_rank = torch.distributed.nn.functional.all_gather(
                                    good_tokens, group=self.sp_group
                                )
                                total_stats_sum = sum(loss_sums_per_rank)
                                total_good_tokens = sum(good_tokens_per_rank)
                                if total_good_tokens > 0:
                                    return total_stats_sum / total_good_tokens
                                else:
                                    return torch.tensor(0.0, device=local_stats_sum.device)

                            kl1_stats[i] = gather_mean_stats(kl1, mb_response_masks_bool)
                            kl2_stats[i] = gather_mean_stats(kl2, mb_response_masks_bool)
                            kl3_stats[i] = gather_mean_stats(kl3, mb_response_masks_bool)
                            kl4_stats[i] = gather_mean_stats(kl4, mb_response_masks_bool)
                            pg_clipfrac_stats[i] = gather_mean_stats(
                                (pg_losses2 > pg_losses).float(), mb_response_masks_bool
                            )
                            pg_loss_stats[i] = gather_mean_stats(pg_loss_max, mb_response_masks_bool)
                            loss_stats[i] = gather_mean_stats(loss, mb_response_masks_bool)
                            ratio_stats[i] = gather_mean_stats(ratio, mb_response_masks_bool)
                            if args.record_entropy:
                                entropy_stats[i] = gather_mean_stats(mb_entropy, mb_response_masks_bool)
                        # multiply by beta
                        if args.kl_estimator == "kl1":
                            kl_loss_stats[i] = kl1_stats[i] * args.beta
                        elif args.kl_estimator == "kl2":
                            kl_loss_stats[i] = kl2_stats[i] * args.beta
                        elif args.kl_estimator == "kl3":
                            kl_loss_stats[i] = kl3_stats[i] * args.beta
                        elif args.kl_estimator == "kl4":
                            kl_loss_stats[i] = kl4_stats[i] * args.beta

            with torch.no_grad():
                self.local_metrics.add("objective/kl_avg", kl1_stats.mean())
                self.local_metrics.add("objective/kl2_avg", kl2_stats.mean())
                self.local_metrics.add("objective/kl3_avg", kl3_stats.mean())
                self.local_metrics.add("objective/kl4_avg", kl4_stats.mean())
                self.local_metrics.add("loss/policy_avg", pg_loss_stats.mean())
                self.local_metrics.add("loss/kl_avg", kl_loss_stats.mean())
                self.local_metrics.add("loss/total_avg", loss_stats.mean())
                self.local_metrics.add("policy/clipfrac_avg", pg_clipfrac_stats.mean())
                self.local_metrics.add("val/ratio", ratio_stats.mean())
                self.local_metrics.add("val/ratio_var", ratio_stats.var())
                if args.record_entropy:
                    self.local_metrics.add("policy/entropy_avg", entropy_stats.mean())
                self.local_metrics.add("lr", self.scheduler.get_last_lr()[0])
                return self.local_metrics.get_metrics_list()

    def save_checkpoint_state(self, checkpoint_state_dir: str, client_state: Dict[str, str]) -> None:
        args = self.args
        # mpu is just used for sequence parallel, so we remove it for saving, and then re-add it after.
        old_mpu = None
        if self.model.mpu is not None:
            old_mpu = self.mpu
            self.model.mpu = None
        self.model.save_checkpoint(checkpoint_state_dir, client_state=client_state)
        # `save_checkpoint` needs to be called on all ranks, only rank 0 will have all the states
        if self.rank == 0:
            if args.keep_last_n_checkpoints >= 0:
                clean_last_n_checkpoints_deepspeed(checkpoint_state_dir, args.keep_last_n_checkpoints)

            if args.gs_bucket_path is not None:
                ray.remote(sync_gs_bucket).options(num_cpus=1).remote(
                    checkpoint_state_dir, args.gs_checkpoint_state_dir
                )
        # add back the mpu
        if old_mpu is not None:
            self.model.mpu = old_mpu

    def save_model(self, output_dir: str, chat_template_name: str, tokenizer: PreTrainedTokenizer) -> None:
        model_to_save = self.model
        if "olmo" in chat_template_name:
            # New chat template has no bos token, and two eos tokens: <|im_end|> and <|endoftext|>
            model_to_save.generation_config = get_olmo3_generation_config(tokenizer)

        if self.rank == 0:
            os.makedirs(output_dir, exist_ok=True)

        # save model weights for ZeRO2/3
        if hasattr(model_to_save, "module"):
            model_to_save = model_to_save.module

        # gather parameters
        output_state_dict = {}
        for k, v in model_to_save.named_parameters():
            # only gather z3 params
            params_to_fetch = _z3_params_to_fetch([v])
            with deepspeed.zero.GatheredParameters(params_to_fetch, enabled=len(params_to_fetch) > 0):
                vv = v.data.cpu()
                if self.rank == 0:
                    output_state_dict[k] = vv

        if self.rank == 0:
            state_dict = model_to_save.state_dict()

            # copy named_buffers with `persistent=True`
            for k, v in model_to_save.named_buffers():
                if k not in state_dict:
                    continue
                vv = v.data.cpu()
                output_state_dict[k] = vv

            state_dict_keys = set(state_dict.keys())
            output_state_dict_keys = set(output_state_dict.keys())

            # corner case for tie_word_embeddings, such as Qwen2-0.5B
            if getattr(model_to_save.config, "tie_word_embeddings", False) and "lm_head.weight" in state_dict_keys:
                state_dict_keys.remove("lm_head.weight")

            assert state_dict_keys.issubset(output_state_dict_keys), (
                f"mismatch keys {output_state_dict_keys.symmetric_difference(state_dict_keys)}"
            )

            # only save peft weights https://github.com/microsoft/DeepSpeed/issues/4295
            if isinstance(model_to_save, PeftModel):
                model_to_save.save_pretrained(output_dir)
                if self.stage == 3:
                    torch.save(
                        get_peft_model_state_dict(model_to_save, output_state_dict),
                        os.path.join(output_dir, "adapter_model.bin"),
                    )
            else:
                model_to_save.save_pretrained(output_dir, state_dict=output_state_dict)

            # save tokenizer
            self.tokenizer.save_pretrained(output_dir)

    # we need this because we don't know which node is rank 0 is on
    def launch_ai2_evals_on_weka_wrapper(self, step_dir, leaderboard_name, wandb_url, training_step):
        args = self.args
        if self.rank == 0:
            ray.remote(launch_ai2_evals_on_weka).options(num_cpus=1).remote(
                step_dir,
                leaderboard_name,
                args.oe_eval_max_length,
                wandb_url,
                training_step,
                args.oe_eval_tasks,
                args.stop_strings,
                args.gs_bucket_path,
                args.eval_priority,
                args.oe_eval_beaker_image,
            )


class ModelGroup:
    def __init__(
        self, pg: PlacementGroup, ray_process_cls: RayProcess, num_gpus_per_node: List[int], single_gpu_mode: bool
    ):
        self.pg = pg
        self.ray_process_cls = ray_process_cls
        self.num_gpus_per_node = num_gpus_per_node
        self.num_gpus_per_actor = 0.48 if single_gpu_mode else 1
        self.num_cpus_per_actor = 4
        self.models = []
        world_size = sum(self.num_gpus_per_node)
        master_policy = ray_process_cls.options(
            num_cpus=self.num_cpus_per_actor,
            num_gpus=self.num_gpus_per_actor,
            scheduling_strategy=PlacementGroupSchedulingStrategy(
                placement_group=self.pg, placement_group_bundle_index=0
            ),
        ).remote(world_size, 0, 0, None, None)

        self.models.append(master_policy)
        master_addr, master_port = ray_get_with_progress(
            [master_policy.get_master_addr_port.remote()], desc="Getting master address"
        )[0]

        def get_bundle_index(rank, num_gpus_per_node):
            """given a rank and a list of num_gpus_per_node, return the index of the bundle that the rank belongs to"""
            bundle_idx = 0
            while rank >= num_gpus_per_node[bundle_idx]:
                rank -= num_gpus_per_node[bundle_idx]
                bundle_idx += 1
            return bundle_idx

        assert get_bundle_index(0, [7, 8, 4]) == 0
        assert get_bundle_index(1, [7, 8, 4]) == 0
        assert get_bundle_index(7, [7, 8, 4]) == 1
        assert get_bundle_index(8, [7, 8, 4]) == 1
        assert get_bundle_index(9, [7, 8, 4]) == 1
        assert get_bundle_index(16, [7, 8, 4]) == 2

        # Setup worker models
        for rank in range(1, world_size):
            logger.debug(f"{rank=}, {world_size=}, {rank=}, {master_addr=}, {master_port=}")
            scheduling_strategy = PlacementGroupSchedulingStrategy(
                placement_group=self.pg, placement_group_bundle_index=get_bundle_index(rank, self.num_gpus_per_node)
            )
            worker_policy = ray_process_cls.options(
                num_cpus=self.num_cpus_per_actor,
                num_gpus=self.num_gpus_per_actor,
                scheduling_strategy=scheduling_strategy,
            ).remote(world_size, rank, 0, master_addr, master_port)
            self.models.append(worker_policy)


class PendingQueriesMap:
    """Thread-safe map for tracking pending queries with reference counting."""

    def __init__(self):
        self._map = {}  # dataset_idx -> (query, ground_truth, dataset, count)
        self._lock = threading.Lock()

    def insert(self, dataset_idx, query, ground_truth, dataset):
        """Insert or increment count for a dataset index."""
        with self._lock:
            if dataset_idx in self._map:
                # Already exists - just increment count
                existing_query, existing_ground_truth, existing_dataset, count = self._map[dataset_idx]
                self._map[dataset_idx] = (existing_query, existing_ground_truth, existing_dataset, count + 1)
            else:
                # New entry - count starts at 1
                self._map[dataset_idx] = (query, ground_truth, dataset, 1)

    def insert_many(self, dataset_indices, queries, ground_truths, datasets):
        """Insert or increment count for multiple dataset indices at once."""
        with self._lock:
            for i, dataset_idx in enumerate(dataset_indices):
                if dataset_idx in self._map:
                    # Already exists - just increment count
                    existing_query, existing_ground_truth, existing_dataset, count = self._map[dataset_idx]
                    self._map[dataset_idx] = (existing_query, existing_ground_truth, existing_dataset, count + 1)
                else:
                    # New entry - count starts at 1
                    self._map[dataset_idx] = (queries[i], ground_truths[i], datasets[i], 1)

    def pop(self, dataset_idx):
        """Retrieve data and decrement count. Removes entry when count reaches 0."""
        with self._lock:
            if dataset_idx not in self._map:
                raise RuntimeError(f"Dataset index {dataset_idx} not found in pending_queries_map")

            query, ground_truth, dataset, count = self._map[dataset_idx]

            if count > 1:
                # More results expected - just decrement
                self._map[dataset_idx] = (query, ground_truth, dataset, count - 1)
            else:
                # Last result - remove entry
                del self._map[dataset_idx]

            return query, ground_truth, dataset

    def __len__(self):
        """Return the number of entries in the map."""
        with self._lock:
            return len(self._map)

    def __contains__(self, dataset_idx):
        """Check if a dataset index is in the map."""
        with self._lock:
            return dataset_idx in self._map

    def __getitem__(self, dataset_idx):
        """Get the value for a dataset index."""
        with self._lock:
            return self._map[dataset_idx]

    def keys(self):
        """Return a view of the keys in the map."""
        with self._lock:
            return list(self._map.keys())


def accumulate_inference_batches(
    inference_results_Q: ray_queue.Queue,
    pending_queries_map: PendingQueriesMap,
    args: Args,
    training_step: int,
    generation_config,
    timeout: Optional[float] = None,
) -> tuple[GenerationResult, Batch]:
    """Accumulate multiple inference results into a single training batch.

    Args:
        inference_results_Q: Queue containing GenerationResult objects
        pending_queries_map: PendingQueriesMap instance for thread-safe query tracking
        args: Arguments containing vllm_num_engines
        training_step: Current training step for error reporting
        generation_config: Generation config containing n (number of samples per prompt)
        timeout: Optional timeout in seconds for queue get operations. If None, blocks indefinitely.

    Raises:
        queue.Empty: If timeout is specified and no data is available within timeout.

    Returns:
        Tuple of (combined_result, Batch with queries, ground_truths, datasets) or (ShutdownSentinel, None) if shutdown signal received
    """
    # Collect results from all engines with non-blocking progress bar
    results = []
    all_queries = []
    all_ground_truths = []
    all_datasets = []
    for i in tqdm(
        range(args.vllm_num_engines),
        total=args.vllm_num_engines,
        desc=f"Accumulating results from {args.vllm_num_engines} engines",
        bar_format="{l_bar}{bar}{r_bar}\n",
        disable=not args.verbose,
    ):
        result = inference_results_Q.get(timeout=timeout)

        if isinstance(result, ShutdownSentinel):
            return result, None
        dataset_indices = result.dataset_index

        if dataset_indices is None:
            raise RuntimeError(f"Dataset indices is None for result {i}")

        # When generation_config.n > 1, vLLM generates multiple responses per prompt
        # but dataset_indices only contains the unique indices (not replicated)
        # So we expect: len(responses) == len(dataset_indices) * generation_config.n
        expected_responses = len(dataset_indices) * generation_config.n
        assert len(result.responses) == expected_responses, (
            f"Mismatch: number of responses ({len(result.responses)}) "
            f"doesn't match expected ({expected_responses}) for result {i}"
            f". {generation_config.n=}"
            f", {len(dataset_indices)=}"
        )

        # Get corresponding queries, ground_truths, datasets for each individual prompt
        batch_queries = []
        batch_ground_truths = []
        batch_datasets = []

        for dataset_idx in dataset_indices:
            query, ground_truth, dataset = pending_queries_map.pop(dataset_idx)
            batch_queries.append(query)
            batch_ground_truths.append(ground_truth)
            batch_datasets.append(dataset)

        results.append(result)
        all_queries.extend(batch_queries)
        all_ground_truths.extend(batch_ground_truths)
        all_datasets.extend(batch_datasets)

    # Combine all results into a single GenerationResult
    combined_responses = []
    combined_finish_reasons = []
    combined_masks = []
    combined_num_calls = []
    combined_timeouts = []
    combined_tool_errors = []
    combined_tool_outputs = []
    combined_tool_runtimes = []
    combined_tool_calleds = []

    for result in results:
        combined_responses.extend(result.responses)
        combined_finish_reasons.extend(result.finish_reasons)
        combined_masks.extend(result.masks)
        combined_num_calls.extend(result.request_info.num_calls)
        combined_timeouts.extend(result.request_info.timeouts)
        combined_tool_errors.extend(result.request_info.tool_errors)
        combined_tool_outputs.extend(result.request_info.tool_outputs)
        combined_tool_runtimes.extend(result.request_info.tool_runtimes)
        combined_tool_calleds.extend(result.request_info.tool_calleds)

    # Create combined RequestInfo
    combined_request_info = RequestInfo(
        num_calls=combined_num_calls,
        timeouts=combined_timeouts,
        tool_errors=combined_tool_errors,
        tool_outputs=combined_tool_outputs,
        tool_runtimes=combined_tool_runtimes,
        tool_calleds=combined_tool_calleds,
    )

    # Create combined GenerationResult
    combined_result = GenerationResult(
        responses=combined_responses,
        finish_reasons=combined_finish_reasons,
        masks=combined_masks,
        request_info=combined_request_info,
        dataset_index=None,  # Not meaningful for combined result
    )

    # Note: We don't have dataset_indices here, but they're not needed for the returned batch
    batch = Batch(
        queries=all_queries,
        ground_truths=all_ground_truths,
        datasets=all_datasets,
        indices=None,  # Not meaningful for combined results
    )
    return combined_result, batch


def data_preparation_thread(
    reward_fn: Callable,
    inference_results_Q: ray_queue.Queue,  # Ray queue
    packed_sequences_Q: Queue,
    pending_queries_map: dict,
    args: Args,
    tokenizer: PreTrainedTokenizer,
    num_training_steps: int,
    generation_config,
    resume_training_step: int,
):
    for training_step in range(resume_training_step, num_training_steps + 1):
        # Streaming accumulation: collect results as they arrive
        with Timer("🚀 [Data Preparation Thread] Getting response ids") as timer:
            result, batch = accumulate_inference_batches(
                inference_results_Q, pending_queries_map, args, training_step, generation_config
            )
            if isinstance(result, ShutdownSentinel):
                logger.info("[Data Preparation Thread] Received shutdown sentinel, exiting")
                return

        getting_response_time = timer.duration

        # ------------------------------------------------------------------------------------------------
        # Pack sequences
        if args.num_samples_per_prompt_rollout > 1:
            batch = Batch(
                queries=repeat_each(batch.queries, args.num_samples_per_prompt_rollout),
                ground_truths=repeat_each(batch.ground_truths, args.num_samples_per_prompt_rollout),
                datasets=repeat_each(batch.datasets, args.num_samples_per_prompt_rollout),
                indices=repeat_each(batch.indices, args.num_samples_per_prompt_rollout) if batch.indices else None,
            )
            good_outputs = [
                len(result.request_info.tool_outputs[i]) > 0
                and result.request_info.tool_calleds[i]
                and not result.request_info.timeouts[i]
                and not result.request_info.tool_errors[i]
                for i in range(len(result.request_info.tool_outputs))
            ]
            for i in range(len(result.finish_reasons)):
                # edge case: sometimes it outputs eos immediately, and we get an empty response
                # in that case, we need to add the eos token to the response
                # note that this also adds eos to the end of reponses that stopped for other reasons.
                if result.finish_reasons[i] == "stop" and (
                    len(result.responses[i]) == 0 or result.responses[i][-1] != tokenizer.eos_token_id
                ):
                    result.responses[i].append(tokenizer.eos_token_id)
                    result.masks[i].append(1)  # never mask the eos token for now?

        with Timer("🔥 [Data Preparation Thread] Decoding responses", noop=True):
            decoded_responses = tokenizer.batch_decode(result.responses, skip_special_tokens=True)
            decoded_queries = tokenizer.batch_decode(batch.queries, skip_special_tokens=True)
            decoded_queries = [extract_user_query(query) for query in decoded_queries]
            stop_rate = sum(int(finish_reason == "stop") for finish_reason in result.finish_reasons) / len(
                result.finish_reasons
            )

        with Timer("💰 [Data Preparation Thread] Calculating rewards and advantages"):
            scores, reward_metrics = asyncio.run(
                reward_fn(
                    result.responses,
                    decoded_responses,
                    batch,
                    result.finish_reasons,
                    result.request_info,
                    decoded_queries,
                )
            )
            scores = np.array(scores)
            scores_per_prompt = scores.reshape(-1, args.num_samples_per_prompt_rollout)
            mean_grouped_rewards = scores_per_prompt.mean(axis=-1)
            mean_grouped_rewards = np.repeat(mean_grouped_rewards, args.num_samples_per_prompt_rollout, axis=0)
            std_grouped_rewards = scores_per_prompt.std(axis=-1)
            std_grouped_rewards = np.repeat(std_grouped_rewards, args.num_samples_per_prompt_rollout, axis=0)
            if args.advantage_normalization_type == "standard":
                advantages = (scores - mean_grouped_rewards) / (std_grouped_rewards + 1e-8)
            elif args.advantage_normalization_type == "centered":
                advantages = scores - mean_grouped_rewards
            else:
                raise ValueError(f"Invalid advantage normalization type: {args.advantage_normalization_type}")

        with Timer("📦 [Data Preparation Thread] Filtering sequences"):
            # Here we get the max possible score for each prompt, and see how many prompts are unsolved
            max_possible_score = 0
            if args.apply_verifiable_reward:
                max_possible_score += args.verification_reward
            if args.apply_r1_style_format_reward and args.additive_format_reward:
                max_possible_score += args.r1_style_format_reward
            unsolved_batch_size_ratio = ((scores != max_possible_score) > 0).sum() / len(scores)
            # In GRPO, if the std of grouped rewards is 0, then there is zero gradient for the batch
            # of args.num_samples_per_prompt_rollout responses, so we need to filter out those batches
            non_zero_std_mask = scores_per_prompt.std(axis=-1) != 0
            real_batch_size_ratio = non_zero_std_mask.sum() * args.num_samples_per_prompt_rollout / len(scores)
            expanded_mask = np.repeat(non_zero_std_mask, args.num_samples_per_prompt_rollout)
            non_zero_gradient_index = np.where(expanded_mask)[0]
            advantages = advantages[non_zero_gradient_index]
            original_batch_size = len(scores)
            scores = scores[non_zero_gradient_index]
            responses = [result.responses[i] for i in non_zero_gradient_index]
            masks = [result.masks[i] for i in non_zero_gradient_index]
            batch = batch[non_zero_gradient_index.tolist()]
            finish_reasons = [result.finish_reasons[i] for i in non_zero_gradient_index]
            if args.mask_truncated_completions:
                stop_idxes = torch.tensor([i for i in range(len(finish_reasons)) if finish_reasons[i] == "stop"])
                scores = scores[stop_idxes]
                advantages = advantages[stop_idxes]
                responses = [responses[i] for i in stop_idxes]
                masks = [masks[i] for i in stop_idxes]
                batch = batch[stop_idxes.tolist()]
                finish_reasons = [finish_reasons[i] for i in stop_idxes]

            if args.fill_completions:
                with Timer("⏱ [Data Preparation Thread] Refill completions"):
                    current_batch_size = len(scores)
                    original_prompt_cnt = original_batch_size // args.num_samples_per_prompt_rollout
                    current_prompt_cnt = current_batch_size // args.num_samples_per_prompt_rollout
                    need_to_fill_prompt = original_prompt_cnt - current_prompt_cnt
                    k = args.num_samples_per_prompt_rollout

                    if need_to_fill_prompt > 0 and current_prompt_cnt > 0:
                        scores_matrix = scores.reshape(current_prompt_cnt, k)
                        stds = scores_matrix.std(axis=1) + 1e-8
                        probs = stds / stds.sum()

                        sampled_prompt_ids = np.random.choice(
                            current_prompt_cnt, size=need_to_fill_prompt, replace=True, p=probs
                        )

                        sampled_indices = []
                        for pid in sampled_prompt_ids:
                            start = pid * k
                            sampled_indices.extend(range(start, start + k))

                        advantages = np.concatenate([advantages, advantages[sampled_indices]])
                        scores = np.concatenate([scores, scores[sampled_indices]])
                        responses += [responses[i] for i in sampled_indices]
                        masks += [masks[i] for i in sampled_indices]

                        sampled_batch = batch[sampled_indices]

                        batch = Batch(
                            queries=batch.queries + sampled_batch.queries,
                            ground_truths=batch.ground_truths + sampled_batch.ground_truths,
                            datasets=batch.datasets + sampled_batch.datasets,
                            indices=batch.indices + sampled_batch.indices if batch.indices is not None else None,
                        )

                        finish_reasons += [finish_reasons[i] for i in sampled_indices]

                        print(
                            f"📊 Duplicated {need_to_fill_prompt} prompts from {len(sampled_indices)} total responses"
                        )

        with Timer("📦 [Data Preparation Thread] Packing sequences"):
            packed_sequences = pack_sequences(
                queries=batch.queries,
                responses=responses,
                masks=masks,
                pack_length=args.pack_length,
                pad_token_id=tokenizer.pad_token_id,
            )
            num_new_tokens = sum(len(seq) for seq in packed_sequences.query_responses)
            # Vectorized advantage calculation: create a lookup array where each index corresponds to a response mask value
            # and each value is the corresponding advantage score: index 0 is set to 0 since response masks start from 1 (1-indexed)
            lookup_advantages = np.zeros(len(advantages) + 1, dtype=np.float32)
            lookup_advantages[1:] = advantages
            packed_advantages = [
                torch.tensor(lookup_advantages[packed_mask], dtype=torch.float32)
                for packed_mask in packed_sequences.response_masks
            ]
            packed_sequences.advantages = packed_advantages

        # if we have less batches than world size, we need to pad out so each world is fine
        # ideally, you should avoid this since its wasting computation.
        if args.allow_world_padding:
            with Timer("🤺 [Data Preparation Thread] Padding sequences for world size"):
                shortfall = args.world_size - len(packed_sequences.query_responses)
                if shortfall > 0:
                    logger.warning(
                        f"Padding {shortfall} sequences for world size. In future, you should adjust your compute this."
                    )
                    # construct "dummy" sequences for padding out the world size
                    dummy_qr = torch.tensor([tokenizer.pad_token_id, tokenizer.eos_token_id], dtype=torch.long)
                    dummy_tool_mask = torch.zeros_like(dummy_qr)
                    dummy_attention = torch.tensor([1, 1], dtype=torch.long)
                    dummy_position_ids = torch.arange(len(dummy_qr), dtype=torch.long)
                    dummy_response_mask = torch.zeros_like(dummy_qr)
                    dummy_advantage = torch.zeros_like(dummy_qr, dtype=torch.float)
                    # pad out the world size
                    for _ in range(shortfall):
                        packed_sequences.query_responses.append(dummy_qr)
                        packed_sequences.tool_masks.append(dummy_tool_mask)
                        packed_sequences.attention_masks.append(dummy_attention)
                        packed_sequences.position_ids.append(dummy_position_ids)
                        packed_sequences.response_masks.append(dummy_response_mask)
                        packed_sequences.advantages.append(dummy_advantage)

        with Timer("🔄 [Data Preparation Thread] Prepare collated data for each worker"):
            B = (
                len(packed_sequences.query_responses) // args.world_size
            )  # essentially doing `drop_last=True`, which is fine.
            collated_data = []
            for i in range(args.world_size):
                per_device_packed_query_responses = packed_sequences.query_responses[B * i : B * (i + 1)]
                per_device_packed_tool_masks = packed_sequences.tool_masks[B * i : B * (i + 1)]
                per_device_packed_attention_masks = packed_sequences.attention_masks[B * i : B * (i + 1)]
                per_device_packed_position_ids = packed_sequences.position_ids[B * i : B * (i + 1)]
                per_device_packed_advantages = packed_sequences.advantages[B * i : B * (i + 1)]
                per_device_packed_response_masks = packed_sequences.response_masks[B * i : B * (i + 1)]

                # Shuffle the batch and collate the data
                b_inds = np.random.permutation(len(per_device_packed_query_responses))
                collated_query_responses = []
                collated_tool_masks = []
                collated_attention_masks = []
                collated_position_ids = []
                collated_response_masks = []
                collated_advantages = []
                for j in range(0, len(per_device_packed_query_responses), args.per_device_train_batch_size):
                    micro_range = b_inds[j : j + args.per_device_train_batch_size]
                    collated_query_responses.append(
                        collate_fn(
                            [per_device_packed_query_responses[idx] for idx in micro_range], tokenizer.pad_token_id
                        )
                    )
                    collated_tool_masks.append(
                        collate_fn([per_device_packed_tool_masks[idx] for idx in micro_range], 0)
                    )
                    collated_attention_masks.append(
                        collate_fn([per_device_packed_attention_masks[idx] for idx in micro_range], 0)
                    )
                    collated_position_ids.append(
                        collate_fn([per_device_packed_position_ids[idx] for idx in micro_range], 0)
                    )
                    collated_response_masks.append(
                        collate_fn([per_device_packed_response_masks[idx] for idx in micro_range], 0)
                    )
                    collated_advantages.append(
                        collate_fn([per_device_packed_advantages[idx] for idx in micro_range], 0)
                    )
                collated_data.append(
                    {
                        "collated_query_responses": collated_query_responses,
                        "collated_tool_masks": collated_tool_masks,
                        "collated_attention_masks": collated_attention_masks,
                        "collated_position_ids": collated_position_ids,
                        "collated_advantages": collated_advantages,
                        "collated_response_masks": collated_response_masks,
                    }
                )

        # Create a result package with metrics and data
        if len(responses) == 0:
            # Handle empty responses case
            # in this case, we won't log metrics, so it should be fine.
            metrics = {}
        else:
            sequence_lengths = np.array([len(response) for response in responses])
            sequence_length_solved = (
                np.array([]) if np.all(scores == 0) else np.array(sequence_lengths[scores == max_possible_score])
            )
            sequence_length_unsolved = (
                np.array([]) if np.all(scores == max_possible_score) else np.array(sequence_lengths[scores == 0])
            )
            metrics = {
                "scores": np.array(scores).mean(),
                "real_batch_size_ratio": real_batch_size_ratio,
                "unsolved_batch_size_ratio": unsolved_batch_size_ratio,
                "packed_ratio": len(packed_sequences.query_responses) / len(responses) if len(responses) > 0 else 0,
                "val/sequence_lengths": sequence_lengths.mean(),
                "val/sequence_lengths_min": sequence_lengths.min(),
                "val/sequence_lengths_max": sequence_lengths.max(),
                "val/sequence_lengths_unsolved": (
                    0 if len(sequence_length_unsolved) == 0 else sequence_length_unsolved.mean()
                ),
                "val/sequence_lengths_solved": (
                    0 if len(sequence_length_solved) == 0 else sequence_length_solved.mean()
                ),
                "val/sequence_lengths_unsolved_hist": sequence_length_unsolved,
                "val/sequence_lengths_solved_hist": sequence_length_solved,
                "val/stop_rate": stop_rate,
                "val/advantages_mean": advantages.mean(),
                "val/advantages_min": advantages.min(),
                "val/advantages_max": advantages.max(),
                "val/advantages_hist": advantages,
                "val/num_calls_rate": np.array(result.request_info.num_calls).mean(),
                "val/timeouts_rate": np.array(result.request_info.timeouts).mean(),
                "val/tool_errors_rate": np.array([len(item) > 0 for item in result.request_info.tool_errors]).mean(),
                "val/good_outputs_rate": np.array(good_outputs).mean(),
                "val/tool_runtimes_rate": np.array(result.request_info.tool_runtimes).mean(),
                "val/tool_calleds_rate": np.array(result.request_info.tool_calleds).mean(),
                "time/getting_response": getting_response_time,
                **reward_metrics,
            }

        if args.save_traces:
            traces = {
                "scores": scores.tolist(),
                "finish_reasons": finish_reasons,
                "responses": responses,
                "training_step": training_step,
                **asdict(batch),  # Unpack all batch fields
                **reward_metrics,
            }
            os.makedirs(args.output_dir, exist_ok=True)
            with open(f"{args.output_dir}/traces_{args.run_name}.jsonl", "a") as f:
                json.dump(traces, f)
                f.write("\n")

        if len(responses) == 0:
            logger.warning(f"No responses in batch {training_step}.")

        # Put the packed sequences and metrics into the output queue
        packed_sequences_Q.put(
            {
                "packed_sequences": packed_sequences,  # for debugging purposes
                "collated_data": collated_data,
                "metrics": metrics,
                "responses_count": len(responses),
                "num_new_tokens": num_new_tokens,
                "B": B,
            }
        )


def setup_runtime_variables(args: Args) -> Args:
    """Set up runtime variables for the experiment."""
    args.run_name = f"{args.exp_name}__{args.seed}__{int(time.time())}"
    args.output_dir = os.path.join(args.output_dir, args.run_name)
    args.dataset_local_cache_dir = os.path.abspath(args.dataset_local_cache_dir)
    if is_beaker_job():
        args.dataset_local_cache_dir = "/weka/oe-adapt-default/allennlp/deletable_open_instruct_dataset_cache"
    args.world_size = sum(args.num_learners_per_node)
    args.num_training_steps = args.total_episodes // (
        args.num_unique_prompts_rollout * args.num_samples_per_prompt_rollout
    )
    args.try_launch_beaker_eval_jobs_on_weka = args.try_launch_beaker_eval_jobs_on_weka and is_beaker_job()
    if args.push_to_hub:
        if args.hf_repo_id is None:  # auto-generate one
            args.hf_repo_id = "open_instruct_dev"
        if args.hf_entity is None:  # first try to use AI2 entity
            args.hf_entity = maybe_use_ai2_hf_entity()
        if args.hf_entity is None:  # then try to use the user's entity
            args.hf_entity = HfApi().whoami()["name"]
        args.hf_repo_id = f"{args.hf_entity}/{args.hf_repo_id}"
        if args.hf_repo_revision is None:  # auto-generate one
            args.hf_repo_revision = args.run_name
        args.hf_repo_url = f"https://huggingface.co/{args.hf_repo_id}/tree/{args.hf_repo_revision}"
    if args.with_tracking:
        if args.wandb_entity is None:
            args.wandb_entity = maybe_use_ai2_wandb_entity()
    args.tool_use = args.tools is not None and len(args.tools) > 0
    return args


def setup_experiment_tracking(args: Args, tc: TokenizerConfig, model_config: ModelConfig):
    """Setup experiment tracking and seeds."""
    all_configs = {}
    beaker_config = None
    if is_beaker_job():
        beaker_config = maybe_get_beaker_config()
        all_configs.update(vars(beaker_config))
    all_configs.update(**asdict(args), **asdict(tc), **asdict(model_config))

    wandb_url = None
    if args.with_tracking:
        wandb.init(
            project=args.wandb_project_name,
            entity=args.wandb_entity,
            config=all_configs,
            name=args.run_name,
            save_code=True,
            tags=[args.exp_name] + get_wandb_tags(),
        )
        wandb_url = wandb.run.get_url()
        maybe_update_beaker_description_with_wandb_url(wandb_url)

    return beaker_config, wandb_url


def setup_datasets(args: Args, tc: TokenizerConfig, tokenizer: PreTrainedTokenizer):
    """Set up training and evaluation datasets."""
    transform_fn_args = [
        {},
        {"max_token_length": args.max_token_length, "max_prompt_token_length": args.max_prompt_token_length},
    ]
    train_dataset = get_cached_dataset_tulu(
        dataset_mixer_list=args.dataset_mixer_list,
        dataset_mixer_list_splits=args.dataset_mixer_list_splits,
        tc=tc,
        dataset_transform_fn=args.dataset_transform_fn,
        transform_fn_args=transform_fn_args,
        dataset_cache_mode=args.dataset_cache_mode,
        dataset_config_hash=args.dataset_config_hash,
        hf_entity=args.hf_entity,
        dataset_local_cache_dir=args.dataset_local_cache_dir,
        dataset_skip_cache=args.dataset_skip_cache,
    )
    train_dataset = train_dataset.shuffle(seed=args.seed)

    eval_dataset = None
    if len(args.dataset_mixer_eval_list) > 0:
        eval_dataset = get_cached_dataset_tulu(
            args.dataset_mixer_eval_list,
            args.dataset_mixer_eval_list_splits,
            tc,
            args.dataset_transform_fn,
            transform_fn_args,
            hf_entity=args.hf_entity,
            dataset_cache_mode=args.dataset_cache_mode,
            dataset_config_hash=args.dataset_config_eval_hash,
            dataset_local_cache_dir=args.dataset_local_cache_dir,
            dataset_skip_cache=args.dataset_skip_cache,
        )
        if args.shuffle_eval_dataset:
            eval_dataset = eval_dataset.shuffle(seed=args.seed)

    visualize_token(train_dataset[0][INPUT_IDS_PROMPT_KEY], tokenizer)

    return train_dataset, eval_dataset


def create_model_and_optimizer(
    args: Args,
    tc: TokenizerConfig,
    model_config: ModelConfig,
    beaker_config: BeakerRuntimeConfig,
    wandb_url: str,
    tokenizer: PreTrainedTokenizer,
    inference_results_Q: ray_queue.Queue,
    param_prompt_Q: ray_queue.Queue,
    evaluation_inference_results_Q: ray_queue.Queue,
) -> tuple[ModelGroup, list[vllm_utils3.LLMRayActor], dict, int, int]:
    """Create the model, optimizer, and vLLM engines."""
    # Create placement group
    bundles = [{"GPU": actor_num_gpus, "CPU": actor_num_gpus * 10} for actor_num_gpus in args.num_learners_per_node]
    pg = placement_group(bundles, strategy="STRICT_SPREAD")
    ray_get_with_progress([pg.ready()], desc="Waiting for placement group")
    inits = []
    policy_group = ModelGroup(pg, PolicyTrainerRayProcess, args.num_learners_per_node, args.single_gpu_mode)
    wandb_url = wandb.run.get_url() if args.with_tracking else None
    inits.extend(
        model.from_pretrained.remote(args, model_config, beaker_config, wandb_url, tokenizer)
        for model in policy_group.models
    )

    # Set up tools
    max_len = args.max_prompt_token_length + args.response_length
    tool_objects = {}
    if args.tools:
        for tool in args.tools:
            if tool.lower() == "search":
                from open_instruct.search_utils.search_tool import SearchTool

                tool = SearchTool(
                    start_str="<query>",
                    end_str="</query>",
                    api_endpoint=args.search_api_endpoint,
                    number_documents_to_search=args.number_documents_to_search,
                )
                tool_objects[tool.end_str] = tool
                # Add tool end string to stop_strings
                args.stop_strings.append(tool.end_str)
            elif tool.lower() == "code":
                from open_instruct.tool_utils.tool_vllm import PythonCodeTool

                tool = PythonCodeTool(start_str="<code>", end_str="</code>", api_endpoint=args.code_tool_api_endpoint)
                tool_objects[tool.end_str] = tool
                # Add tool end string to stop_strings
                args.stop_strings.append(tool.end_str)
            else:
                raise ValueError(f"Unknown tool: {tool}")

    actor_manager = vllm_utils3.ActorManager.remote()

    # Create vLLM engines with queues
    vllm_engines = vllm_utils3.create_vllm_engines(
        args.vllm_num_engines,
        args.vllm_tensor_parallel_size,
        args.vllm_enforce_eager,
        tc.tokenizer_name_or_path,
        model_config.model_name_or_path,
        model_config.model_revision,
        args.seed,
        args.vllm_enable_prefix_caching,
        max_len,
        args.vllm_gpu_memory_utilization,
        args.single_gpu_mode,
        pg=pg if args.single_gpu_mode else None,
        tools=tool_objects,
        max_tool_calls=args.max_tool_calls,
        prompt_queue=param_prompt_Q,
        results_queue=inference_results_Q,
        eval_results_queue=evaluation_inference_results_Q,
        actor_manager=actor_manager,
    )

    resume_training_step = ray_get_with_progress(inits, desc="Initializing models")[0] + 1
    episode = (resume_training_step - 1) * args.num_unique_prompts_rollout * args.num_samples_per_prompt_rollout
    logger.info("======== ✅ all models and vLLM engines initialized =========")

    ray_get_with_progress(
        [m.setup_model_update_group.remote(vllm_engines=vllm_engines) for m in policy_group.models],
        desc="Setting up model update group",
    )
    logger.info("======== ✅ model update group setup successfully =========")

    if resume_training_step > 1:
        logger.info(f"Resuming training from step {resume_training_step}... Broadcasting weights to vLLM engines.")
        with Timer("[Main Thread] 🔄 Loading weights using shared memory"):
            ray_get_with_progress(
                [m.broadcast_to_vllm.remote() for m in policy_group.models],
                desc="Broadcasting weights to vLLM engines",
                enable=args.verbose,
            )

    return policy_group, vllm_engines, tool_objects, resume_training_step, episode, actor_manager


def create_generation_configs(args: Args):
    """Create generation configs for training and evaluation."""
    generation_config = vllm.SamplingParams(
        temperature=args.temperature,
        top_p=args.vllm_top_p,  # prevent rare out-of-vocab tokens with qwen
        max_tokens=args.response_length,
        include_stop_str_in_output=True,
        skip_special_tokens=False,
        n=args.num_samples_per_prompt_rollout,
        stop=args.stop_strings,
        # IMPORTANT: Set output_kind to FINAL_ONLY to ensure vLLM V1 properly handles n>1
        # With the default CUMULATIVE mode, vLLM V1 returns separate outputs for each
        # completion, making it difficult to aggregate them correctly. FINAL_ONLY mode
        # ensures all n completions are returned together in a single output.
        output_kind=vllm.sampling_params.RequestOutputKind.FINAL_ONLY,
    )
    eval_generation_config = generation_config.clone()
    eval_generation_config.temperature = 0.0
    eval_generation_config.n = 1
    return {"train": generation_config, "eval": eval_generation_config}


def split_and_insert_batch(
    batch: Batch,
    training_step,
    vllm_num_engines,
    pending_queries_map: PendingQueriesMap,
    param_prompt_Q,
    generation_config,
    is_eval: bool = False,
) -> None:
    """Split a batch into multiple inference batches and insert individual prompts into queues and mapping."""
    # Split the batch over the VLLM engines.
    inference_batch_size = len(batch.queries) // vllm_num_engines
    for batch_idx in range(vllm_num_engines):
        start_idx = batch_idx * inference_batch_size
        end_idx = start_idx + inference_batch_size if batch_idx < vllm_num_engines - 1 else len(batch.queries)

        sub_batch = batch[start_idx:end_idx]

        # Store prompts in the map using thread-safe insert_many
        pending_queries_map.insert_many(
            sub_batch.indices, sub_batch.queries, sub_batch.ground_truths, sub_batch.datasets
        )

        # Use PromptRequest for Ray queue with batch-specific dataset_index list
        param_prompt_Q.put(
            PromptRequest(
                prompts=sub_batch.queries,
                generation_config=generation_config,
                training_step=training_step,
                dataset_index=sub_batch.indices,
                is_eval=is_eval,
            )
        )


def sync_weights_and_prepare_prompts(
    training_step: int,
    args: Args,
    train_dataset: Any,
    iter_dataloader: Iterator[List[int]],
    policy_group: ModelGroup,
    pending_queries_map: PendingQueriesMap,
    param_prompt_Q: ray_queue.Queue,
    generation_configs: Dict[str, vllm.SamplingParams],
    actor_manager: vllm_utils3.ActorManager,
) -> Batch:
    """Sync weights and send the next batch of prompts to vLLM."""
    dataset_indices = next(iter_dataloader)
    batch = next_batch(dataset_indices, train_dataset)
    with Timer(
        "[Main Thread] 🔄 Loading weights using shared memory"
        if args.async_steps > 0
        else "🔄 Loading weights using shared memory"
    ):
        ray.get(actor_manager.set_should_stop.remote(True))
        logger.debug(f"[Main Thread] Set should_stop to True for weight sync at step {training_step}")

        ray_get_with_progress(
            [m.broadcast_to_vllm.remote() for m in policy_group.models],
            desc=f"[Main thread] Broadcasting weights to vLLM engines at training step {training_step}",
            enable=args.verbose,
        )

        ray.get(actor_manager.set_should_stop.remote(False))
        logger.debug(f"[Main Thread] Set should_stop to False after weight sync at step {training_step}")

    split_and_insert_batch(
        batch, training_step, args.vllm_num_engines, pending_queries_map, param_prompt_Q, generation_configs["train"]
    )

    return batch


def load_data_from_packing_thread(packed_sequences_Q: Queue, num_total_tokens: int, stop_event: threading.Event):
    """Get the packed sequences with advantages from the packing thread."""
    with Timer("[Main Thread] 📦 Getting packed sequences from thread") as timer:
        while True:
            if stop_event.is_set():
                logger.warning("[Main Thread] Stop event detected while waiting for packed sequences")
                return None, {}, num_total_tokens
            try:
                packed_data = packed_sequences_Q.get(timeout=30.0)
                break
            except Empty:
                logger.warning("[Main Thread] Timeout waiting for packed sequences. Retrying...")
        data_thread_metrics = packed_data["metrics"]
        B = packed_data["B"]
        collated_data = packed_data["collated_data"]
        num_total_tokens += packed_data["num_new_tokens"]

    data_thread_metrics["time/trainer_idling"] = timer.duration
    if B == 0:
        logger.warning("[Main Thread] 🤡 After packing, there is not enough data to train")
        return None, data_thread_metrics, num_total_tokens
    return collated_data, data_thread_metrics, num_total_tokens


def generate_thread(args, vllm_engines, resume_training_step, stop_event, generate_metrics_Q):
    """Thread function that repeatedly calls process_from_queue on vllm engines."""
    logger.info("[Generate Thread] 🚀 Starting generation thread")
    while not stop_event.is_set():
        with Timer("🔥 Generation time") as timer:
            processed_results = ray_get_with_progress(
                [engine.process_from_queue.remote(timeout=20) for engine in vllm_engines],
                desc="[Generate Thread] Waiting for vLLM engines to process",
                enable=args.verbose,
            )
            num_processed = sum(int(result) for result in processed_results)
            # Suppress timing output if nothing was processed
            if num_processed == 0:
                timer.noop = True
        if num_processed > 0:
            try:
                generate_metrics_Q.put_nowait({"time/generation": timer.duration})
            except Full:
                logger.warning("[Generate Thread] generate metrics queue full, skipping metric")
    logger.info("[Generate Thread] 🛑 Stopping generation thread")


def one_training_step(
    args: Args,
    policy_group: ModelGroup,
    collated_data,
    tokenizer,
    data_thread_metrics,
    episode,
    training_step,
    num_total_tokens,
    start_time,
    train_dataset,
    wandb_url,
    chat_template_name,
):
    """Train the model for one step."""
    update_ref_policy_future = []
    with Timer("[Main Thread] 🗡️ Training") as train_timer:
        metrics_list: List[dict[str, float]] = ray_get_with_progress(
            [
                policy_group.models[i].train.remote(
                    **collated_data[i], pad_token_id=tokenizer.pad_token_id, num_mini_batches=args.num_mini_batches
                )
                for i in range(args.world_size)
            ],
            desc=f"Running training step {training_step}",
        )
        if (
            args.ref_policy_update_freq is not None
            and training_step % args.ref_policy_update_freq == 0
            and args.alpha > 0
        ):
            update_ref_policy_future.extend(
                [policy_group.models[i].update_ref_policy.remote() for i in range(args.world_size)]
            )

    save_time = 0
    if args.save_freq > 0 and training_step % args.save_freq == 0 and (args.eval_on_step_0 or training_step > 1):
        with Timer("[Main Thread] 🗡️ Saving model") as timer:
            checkpoint_dir = f"{args.output_dir}_checkpoints"
            step_dir = os.path.join(checkpoint_dir, f"step_{training_step}")
            logger.info(f"Saving model at step {training_step} to {step_dir}")
            ray_get_with_progress(
                [
                    policy_group.models[i].save_model.remote(step_dir, chat_template_name, tokenizer)
                    for i in range(args.world_size)
                ],
                desc=f"Saving model at step {training_step}",
            )
            if args.try_launch_beaker_eval_jobs_on_weka and is_beaker_job():
                leaderboard_name = f"{args.hf_repo_revision}_step_{training_step}"
                for i in range(args.world_size):
                    policy_group.models[i].launch_ai2_evals_on_weka_wrapper.remote(
                        step_dir, leaderboard_name, wandb_url, training_step
                    )
        save_time += timer.duration

    if (
        args.checkpoint_state_freq > 0
        and training_step % args.checkpoint_state_freq == 0
        and args.checkpoint_state_dir is not None
    ):
        with Timer("[Main Thread] 🗡️ Saving checkpoint state") as timer:
            client_state = {"training_step": training_step}
            ray_get_with_progress(
                [
                    policy_group.models[i].save_checkpoint_state.remote(args.checkpoint_state_dir, client_state)
                    for i in range(args.world_size)
                ],
                desc=f"Saving checkpoint state at step {training_step}",
            )
            logger.info(f"Saved checkpoint state at step {training_step} to {args.checkpoint_state_dir}")
        save_time += timer.duration

    if len(update_ref_policy_future) > 0:
        with Timer("[Main Thread] 🔃 Updating reference policy"):
            ray_get_with_progress(update_ref_policy_future, desc="Updating reference policy")

    average_metrics = {k: sum(m[k] for m in metrics_list) / len(metrics_list) for k in metrics_list[0]}
    total_time = time.perf_counter() - start_time
    metrics = {
        "episode": episode,
        "global_step": episode,
        "training_step": training_step,
        "val/num_total_tokens": num_total_tokens,
        "epoch": episode / args.num_samples_per_prompt_rollout / len(train_dataset),
        "tokens_per_second": num_total_tokens / total_time,
        "time/total": total_time,
        "time/training": train_timer.duration,
        "time/saving": save_time,
        **data_thread_metrics,
        **average_metrics,
    }
    # Print only scalar metrics
    scalar_metrics = {k: v for k, v in metrics.items() if isinstance(v, (float, int))}
    print_rich_single_line_metrics(scalar_metrics)

    if args.with_tracking:
        # Convert array/list metrics to wandb histograms for logging
        for key, value in metrics.items():
            if isinstance(value, np.ndarray) or isinstance(value, list):
                if len(value) > 0:
                    metrics[key] = wandb.Histogram(value)
        wandb.log(metrics, step=episode)


def maybe_evaluate(
    args: Args,
    training_step: int,
    evaluation_inference_results_Q: ray_queue.Queue,  # Ray queue
    tokenizer,
    eval_batch: Optional[Batch],
    reward_fn,
    episode,
    eval_pending_queries_map: PendingQueriesMap,
    eval_generation_config,
    generate_metrics_Q: Queue,
):
    """Optionally evaluate the model."""
    try:
        # timeout 0.01 if this is the last training step or we're not evaluating
        # otherwise, wait to get the last evaluation generations (long timeout just in case)
        timeout = 0.01 if (training_step < args.num_training_steps or args.local_eval_every < 0) else 100

        # Accumulate evaluation results from all vLLM engines
        eval_result, eval_batch = accumulate_inference_batches(
            evaluation_inference_results_Q,
            eval_pending_queries_map,
            args,
            training_step,
            eval_generation_config,
            timeout=timeout,
        )

        logger.info("[Main Thread] 📊 Evaluation responses received")

        eval_generate_metrics = {}
        try:
            eval_generate_metrics = generate_metrics_Q.get_nowait()
        except Empty:
            logger.info("[Main Thread] didn't get eval generation metrics")

        eval_sequence_lengths = np.array([len(response) for response in eval_result.responses])
        eval_decoded_responses = tokenizer.batch_decode(eval_result.responses, skip_special_tokens=True)
        eval_stop_rate = sum(int(finish_reason == "stop") for finish_reason in eval_result.finish_reasons) / len(
            eval_result.finish_reasons
        )

        # get and log evaluation metrics
        eval_scores, eval_reward_metrics = asyncio.run(
            reward_fn(
                eval_result.responses,
                eval_decoded_responses,
                eval_batch if eval_batch else Batch(queries=[], ground_truths=[], datasets=[], indices=None),
                eval_result.finish_reasons,
                eval_result.request_info,
            )
        )
        eval_reward_metrics = {f"eval/{key}": val for key, val in eval_reward_metrics.items()}
        eval_metrics = {
            "eval/scores": np.array(eval_scores).mean(),
            "eval/sequence_lengths": eval_sequence_lengths.mean(),
            "eval/sequence_lengths_min": eval_sequence_lengths.min(),
            "eval/sequence_lengths_max": eval_sequence_lengths.max(),
            "eval/stop_rate": eval_stop_rate,
            **eval_reward_metrics,
        }
        if "time/generation" in eval_generate_metrics:
            eval_metrics["eval/generation_time"] = eval_generate_metrics["time/generation"]
        print_rich_single_line_metrics(eval_metrics)

        table = {}
        table["prompt"] = tokenizer.batch_decode(eval_batch.queries if eval_batch else [])
        table["response"] = eval_decoded_responses
        table["response"] = [item.replace(tokenizer.pad_token, "") for item in table["response"]]
        table["scores"] = eval_scores
        table["ground_truth"] = eval_batch.ground_truths if eval_batch else []
        df = pd.DataFrame(table)

        if args.with_tracking:
            eval_metrics["sample_completions"] = wandb.Table(dataframe=df)
            wandb.log(eval_metrics, step=episode)
        else:
            print_rich_table(df.iloc[:1])
        del table
    except Empty:
        logger.warning("[Main Thread] 🙈 Evaluation responses not received")


def save_final_model(
    args: Args,
    policy_group: ModelGroup,
    tokenizer: PreTrainedTokenizer,
    training_step: int,
    wandb_url: str,
    chat_template_name: str,
):
    """Save the final model and launch evaluation jobs if configured."""
    logger.info(f"Saving final model at step {training_step} to {args.output_dir}")
    with Timer("[Main Thread] 🗡️ Saving model"):
        ray_get_with_progress(
            [
                policy_group.models[i].save_model.remote(args.output_dir, chat_template_name, tokenizer)
                for i in range(args.world_size)
            ],
            desc="Saving final model",
        )
        if args.try_launch_beaker_eval_jobs_on_weka and is_beaker_job():
            leaderboard_name = args.hf_repo_revision
            for i in range(args.world_size):
                policy_group.models[i].launch_ai2_evals_on_weka_wrapper.remote(
                    args.output_dir, leaderboard_name, wandb_url, training_step
                )


def make_tokenizer(tc: TokenizerConfig, model_config: ModelConfig):
    """Setup tokenizer with appropriate configuration."""
    tc.tokenizer_revision = model_config.model_revision if tc.tokenizer_revision is None else tc.tokenizer_revision
    tc.tokenizer_name_or_path = (
        model_config.model_name_or_path if tc.tokenizer_name_or_path is None else tc.tokenizer_name_or_path
    )
    if (
        tc.tokenizer_revision != model_config.model_revision
        and tc.tokenizer_name_or_path != model_config.model_name_or_path
    ):
        # Warn user if tokenizer and model use different revisions; this is an unusual
        # use case.
        warning = f"""Requested tokenizer revision `{tc.tokenizer_revision=}` is different
                   from the model revision `{model_config.model_revision=}` or the tokenizer name `{tc.tokenizer_name_or_path=}`
                   is different from the model name `{model_config.model_name_or_path=}`."""
        logger.warning(warning)
    return tc.tokenizer


def make_reward_fn(args: Args) -> Callable:
    """Create a reward function based on the provided arguments."""
    reward_fn_mapping = build_all_verifiers(args)

    async def reward_fn(
        responses: List[torch.Tensor],
        decoded_responses: List[str],
        batch: Batch,
        finish_reasons: List[str],
        infos: List[List[int]],
        queries: Optional[List[str]] = None,
    ) -> List[float]:
        timeouts = infos.timeouts
        tool_errors = infos.tool_errors
        tool_outputs = infos.tool_outputs
        tool_calleds = infos.tool_calleds
        good_outputs = [
            len(tool_outputs[i]) > 0 and tool_calleds[i] and not timeouts[i] and not tool_errors[i]
            for i in range(len(tool_outputs))
        ]
        scores = [0] * len(decoded_responses)
        metrics = {}

        if args.apply_r1_style_format_reward:
            with Timer("[Data Preparation Thread] Calculating rewards -- 🧮 Calculating format reward"):
                format_scores = soft_format_reward_func(decoded_responses, args.r1_style_format_reward)
                if len(format_scores) != len(scores):
                    raise ValueError(f"{len(format_scores)=} != {len(scores)=}")
                for i in range(len(format_scores)):
                    scores[i] = format_scores[i] + scores[i]
                metrics["val/format_scores"] = np.array(format_scores).mean()

        if args.apply_verifiable_reward:
            with Timer("[Data Preparation Thread] Calculating rewards -- 🏆 Applying verifiable reward"):
                verifiable_rewards, per_func_rewards = await apply_verifiable_reward(
                    reward_fn_mapping,
                    responses,
                    decoded_responses,
                    batch,
                    reward_mult=args.verification_reward,
                    queries=queries,
                )
                if len(verifiable_rewards) != len(scores):
                    raise ValueError(f"{len(verifiable_rewards)=} != {len(scores)=}")
                # slightly complex combo of good outputs and additive format reward
                for i in range(len(verifiable_rewards)):
                    if not args.only_reward_good_outputs or (good_outputs[i] and args.only_reward_good_outputs):
                        if args.apply_r1_style_format_reward and args.additive_format_reward:
                            scores[i] = verifiable_rewards[i] + scores[i]
                        elif args.apply_r1_style_format_reward and not args.additive_format_reward:
                            scores[i] = verifiable_rewards[i] if format_scores[i] == 1 else 0
                        else:
                            scores[i] = verifiable_rewards[i]
                np_verifiable_rewards = np.array(verifiable_rewards)
                metrics["objective/verifiable_reward"] = np_verifiable_rewards.mean()
                metrics["objective/verifiable_correct_rate"] = (np_verifiable_rewards > 0.0).mean()
                # reshuffle around per_func rewards
                per_func_lists = defaultdict(list)
                for reward_dict in per_func_rewards:
                    for key, value in reward_dict.items():
                        per_func_lists[key].append(value)
                # log per function rewards
                for key, value in per_func_lists.items():
                    np_value = np.array(value)
                    metrics[f"objective/{key}_reward"] = np_value.mean()
                    metrics[f"objective/{key}_correct_rate"] = (np_value > 0.0).mean()

        # this gets applied at the very end since it replaces (rather than adds to) the existing reward.
        if args.non_stop_penalty:
            with Timer("[Data Preparation Thread] Calculating rewards -- 🦖 Applying non stop penalty"):
                assert len(finish_reasons) == len(scores)
                for i in range(len(finish_reasons)):
                    if finish_reasons[i] != "stop":
                        scores[i] = args.non_stop_penalty_value

        return scores, metrics

    return reward_fn


def cleanup_judge_clients():
    """Cleans up all LLM judge clients and shutdown Ray."""
    asyncio.run(cleanup_all_llm_judge_clients())
    logger.info("✅ LLM judge clients cleaned up")
    ray.shutdown()
    logger.info("✅ Ray shut down")


def cleanup_training_resources(
    stop_event: threading.Event,
    executor: futures.ThreadPoolExecutor,
    queues: list[ray_queue.Queue],
    actor_manager: vllm_utils3.ActorManager,
) -> None:
    """Clean up all training resources including threads and Ray queues."""
    # Signal generate_thread to stop
    stop_event.set()

    logger.info("Signaling all actors to stop...")
    ray.get(actor_manager.set_should_stop.remote(True))
    logger.info("✅ Signaled all actors to stop")

    logger.info("Pushing shutdown sentinel to queues...")
    # Push sentinel to the first queue (inference_results_Q)
    if queues and len(queues) > 0:
        queues[0].put(ShutdownSentinel(), timeout=1)

    logger.info("Shutting down Ray queues...")
    if queues and len(queues) > 0:
        [queue.shutdown() for queue in queues]
    logger.info("Shutting down thread pool executor...")
    executor.shutdown(wait=True)

    # Clean up judge clients
    cleanup_judge_clients()

    # Clean up distributed process group if it was initialized
    if dist.is_initialized():
        logger.info("Destroying process group...")
        dist.destroy_process_group()
        logger.info("✅ Process group destroyed")


def run_training(
    args,
    tokenizer,
    train_dataset,
    eval_batch,
    policy_group,
    vllm_engines,
    generation_configs,
    iter_dataloader,
    reward_fn,
    resume_training_step,
    episode,
    wandb_url,
    tc,
    stop_event,
    executor,
    inference_results_Q,
    param_prompt_Q,
    evaluation_inference_results_Q,
    packed_sequences_Q,
    pending_queries_map,
    eval_pending_queries_map,
    generate_metrics_Q,
    actor_manager: vllm_utils3.ActorManager,
):
    """Run the main training loop with worker threads."""
    ray_get_with_progress(
        [engine.ready.remote() for engine in vllm_engines], "Checking engines are ready to work", timeout=300
    )

    logger.info("======== ✅ data preparation thread starts =========")
    packing_future = executor.submit(
        data_preparation_thread,
        reward_fn,
        inference_results_Q,
        packed_sequences_Q,
        pending_queries_map,
        args,
        tokenizer,
        args.num_training_steps,
        generation_configs["train"],
        resume_training_step,
    )

    logger.info("======== ✅ generation thread starts =========")
    generation_future = executor.submit(
        generate_thread, args, vllm_engines, resume_training_step, stop_event, generate_metrics_Q
    )

    # Send initial data to ensure we have a N-step offset.
    for _ in range(args.async_steps):
        dataset_indices = next(iter_dataloader)
        batch = next_batch(dataset_indices, train_dataset)
        split_and_insert_batch(
            batch,
            resume_training_step,
            args.vllm_num_engines,
            pending_queries_map,
            param_prompt_Q,
            generation_configs["train"],
        )
    num_total_tokens = 0
    for training_step in range(resume_training_step, args.num_training_steps + 1):
        start_time = time.perf_counter()

        # Check if any of the threads have raised an exception.
        [f.result() for f in [packing_future, generation_future] if f.done()]

        episode += args.num_unique_prompts_rollout * args.num_samples_per_prompt_rollout
        batch = sync_weights_and_prepare_prompts(
            training_step,
            args,
            train_dataset,
            iter_dataloader,
            policy_group,
            pending_queries_map,
            param_prompt_Q,
            generation_configs,
            actor_manager,
        )
        if (
            training_step % args.local_eval_every == 0
            and eval_batch is not None
            and (args.eval_on_step_0 or training_step > 1)
        ):
            split_and_insert_batch(
                eval_batch,
                training_step,
                args.vllm_num_engines,
                eval_pending_queries_map,
                param_prompt_Q,
                generation_configs["eval"],
                is_eval=True,
            )

        # The generate_thread is now handling vLLM processing asynchronously
        collated_data, data_thread_metrics, num_total_tokens = load_data_from_packing_thread(
            packed_sequences_Q, num_total_tokens, stop_event
        )
        if collated_data is None:
            continue

        generate_metrics = {}
        try:
            generate_metrics = generate_metrics_Q.get_nowait()
        except Empty:
            logger.info("[Main Thread] didn't get generation metrics")

        data_thread_metrics = {**data_thread_metrics, **generate_metrics}

        one_training_step(
            args,
            policy_group,
            collated_data,
            tokenizer,
            data_thread_metrics,
            episode,
            training_step,
            num_total_tokens,
            start_time,
            train_dataset,
            wandb_url,
            tc.chat_template_name,
        )

        maybe_evaluate(
            args,
            training_step,
            evaluation_inference_results_Q,
            tokenizer,
            eval_batch,
            reward_fn,
            episode,
            eval_pending_queries_map,
            generation_configs["eval"],
            generate_metrics_Q,
        )

    if resume_training_step > args.num_training_steps:
        raise ValueError(f"Training didn't run since {resume_training_step=} > {args.num_training_steps=}")

    save_final_model(args, policy_group, tokenizer, training_step, wandb_url, tc.chat_template_name)


def main(args: Args, tc: TokenizerConfig, model_config: ModelConfig, num_eval_samples: int = 32):
    tokenizer = make_tokenizer(tc, model_config)
    args = setup_runtime_variables(args)
    beaker_config, wandb_url = setup_experiment_tracking(args, tc, model_config)

    train_dataset, eval_dataset = setup_datasets(args, tc, tokenizer)
    if args.cache_dataset_only:
        return

    pprint([args, model_config])

    # Initialize Ray before creating Ray objects
    ray.init(dashboard_host="0.0.0.0")

    # Create Ray queues.
    queue_size = (args.async_steps + 1) * args.vllm_num_engines
    inference_results_Q = ray_queue.Queue(maxsize=queue_size)
    param_prompt_Q = ray_queue.Queue(maxsize=queue_size)
    evaluation_inference_results_Q = ray_queue.Queue(maxsize=args.vllm_num_engines)

    policy_group, vllm_engines, tool_objects, resume_training_step, episode, actor_manager = (
        create_model_and_optimizer(
            args,
            tc,
            model_config,
            beaker_config,
            wandb_url,
            tokenizer,
            inference_results_Q,
            param_prompt_Q,
            evaluation_inference_results_Q,
        )
    )

    generation_configs = create_generation_configs(args)

    train_dataset_idxs = np.arange(len(train_dataset))
    iter_dataloader = ShufflingIterator(train_dataset_idxs, args.num_unique_prompts_rollout, seed=args.seed)

    # Create additional queues (main queues already created above)
    packed_sequences_Q = Queue(maxsize=args.async_steps)
    pending_queries_map = PendingQueriesMap()
    eval_pending_queries_map = PendingQueriesMap()
    generate_metrics_Q = Queue(maxsize=args.async_steps)

    if eval_dataset is None:
        eval_batch = None
    else:
        eval_dataset_indices = list(range(min(num_eval_samples, len(eval_dataset))))
        eval_batch = next_batch(eval_dataset_indices, eval_dataset)
    reward_fn = make_reward_fn(args)

    stop_event = threading.Event()
    executor = futures.ThreadPoolExecutor(max_workers=2, thread_name_prefix="grpo")

    try:
        episode = run_training(
            args,
            tokenizer,
            train_dataset,
            eval_batch,
            policy_group,
            vllm_engines,
            generation_configs,
            iter_dataloader,
            reward_fn,
            resume_training_step,
            episode,
            wandb_url,
            tc,
            stop_event,
            executor,
            inference_results_Q,
            param_prompt_Q,
            evaluation_inference_results_Q,
            packed_sequences_Q,
            pending_queries_map,
            eval_pending_queries_map,
            generate_metrics_Q,
            actor_manager,
        )
    finally:
        cleanup_training_resources(
            stop_event, executor, [inference_results_Q, param_prompt_Q, evaluation_inference_results_Q], actor_manager
        )

    # Ai2 logic: we use /output to store the artifacts of the job, so we
    # make a copy of the model to `/output` in the end.
    if (
        args.try_auto_save_to_beaker
        and is_beaker_job()
        and len(beaker_config.beaker_dataset_id_urls) > 0
        and args.output_dir.rstrip("/") != "/output"
    ):
        shutil.copytree(args.output_dir, "/output", dirs_exist_ok=True)
    logger.info("finished training")

    accelerator = Namespace()
    accelerator.is_main_process = True  # hack
    if args.push_to_hub:
        logger.info("Pushing model to hub")
        push_folder_to_hub(accelerator, args.output_dir, args.hf_repo_id, args.hf_repo_revision)

    # Check for runtime leaks before exiting
    logger.info("Checking for runtime leaks...")

    utils.check_runtime_leaks()


if __name__ == "__main__":
    parser = ArgumentParserPlus((Args, TokenizerConfig, ModelConfig))
    args, tokenizer_config, model_config = parser.parse_args_into_dataclasses()
    assert isinstance(args, Args)
    assert isinstance(tokenizer_config, TokenizerConfig)
    assert isinstance(model_config, ModelConfig)

    main(args, tokenizer_config, model_config)<|MERGE_RESOLUTION|>--- conflicted
+++ resolved
@@ -577,11 +577,7 @@
         self.wandb_url = wandb_url
         torch.cuda.set_device(self.local_rank)
         self.device = torch.device(self.local_rank)
-<<<<<<< HEAD
-        deepspeed.init_distributed(timeout=timedelta(minutes=180))
-=======
         deepspeed.init_distributed(timeout=timedelta(minutes=args.backend_timeout))
->>>>>>> a916940b
 
         ds_config = get_train_ds_config(
             offload=False,
@@ -780,11 +776,7 @@
                 world_size=world_size,
                 rank=0,
                 group_name="openrlhf",
-<<<<<<< HEAD
-                timeout=timedelta(minutes=180),
-=======
                 timeout=timedelta(minutes=self.args.backend_timeout),
->>>>>>> a916940b
             )
             ray_get_with_progress(refs, desc="Initializing vLLM process groups", timeout=60)
         torch.distributed.barrier()
