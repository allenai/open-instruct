--- conflicted
+++ resolved
@@ -57,13 +57,8 @@
         if not isinstance(message, dict):
             continue
 
-<<<<<<< HEAD
-        role = message.get('role', '').lower()
-        content = message.get('content', '')
-=======
         role = message.get("role", "").lower()
         content = message.get("content", "")
->>>>>>> 2e01163a
 
         if not content:
             continue
@@ -71,11 +66,7 @@
         # Filter special tokens from content
         filtered_content = filter_special_tokens(content)
 
-<<<<<<< HEAD
-        if role in ['user', 'human']:
-=======
         if role in ["user", "human"]:
->>>>>>> 2e01163a
             text_parts.append(f"User: {filtered_content}")
         elif role in ["assistant", "ai"]:
             text_parts.append(f"Assistant: {filtered_content}")
