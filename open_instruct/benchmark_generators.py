--- conflicted
+++ resolved
@@ -263,11 +263,6 @@
         prompt_queue=param_prompt_Q,
         results_queue=inference_results_Q,
         actor_manager=actor_manager,
-<<<<<<< HEAD
-        inference_batch_size=args.inference_batch_size,
-=======
-        use_fp8_kv_cache=args.use_fp8_kv_cache,
->>>>>>> fcbb8942
         inflight_updates=args.inflight_updates,
     )
 
