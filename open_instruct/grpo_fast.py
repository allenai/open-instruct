--- conflicted
+++ resolved
@@ -132,18 +132,6 @@
     repeat_each,
     sync_gs_bucket,
 )
-<<<<<<< HEAD
-from open_instruct.vllm_utils3 import (
-    ActorManager,
-    GenerationResult,
-    LLMRayActor,
-    PromptRequest,
-    RequestInfo,
-    create_vllm_engines,
-    init_process_group,
-)
-=======
->>>>>>> 6a4bf5b4
 
 # Setup logging with filename and line number format
 logging.basicConfig(
@@ -1830,12 +1818,7 @@
             else:
                 raise ValueError(f"Unknown tool: {tool}")
 
-<<<<<<< HEAD
-    # Create ActorManager to coordinate weight updates
-    actor_manager = ActorManager.remote()
-=======
     actor_manager = vllm_utils3.ActorManager.remote()
->>>>>>> 6a4bf5b4
 
     # Create vLLM engines with queues
     vllm_engines = vllm_utils3.create_vllm_engines(
@@ -1948,11 +1931,7 @@
     pending_queries_map: PendingQueriesMap,
     param_prompt_Q: ray_queue.Queue,
     generation_configs: Dict[str, vllm.SamplingParams],
-<<<<<<< HEAD
-    actor_manager: ActorManager,
-=======
     actor_manager: vllm_utils3.ActorManager,
->>>>>>> 6a4bf5b4
 ) -> Batch:
     """Sync weights and send the next batch of prompts to vLLM."""
     dataset_indices = next(iter_dataloader)
@@ -1962,34 +1941,17 @@
         if args.async_steps > 0
         else "🔄 Loading weights using shared memory"
     ):
-<<<<<<< HEAD
-        # Signal actors to stop for weight sync
         ray.get(actor_manager.set_should_stop.remote(True))
-        logger.info(f"[Main Thread] Set should_stop to True for weight sync at step {training_step}")
-
-        # Sync weights to vLLM
+        logger.debug(f"[Main Thread] Set should_stop to True for weight sync at step {training_step}")
+
         ray_get_with_progress(
             [m.broadcast_to_vllm.remote() for m in policy_group.models],
-            desc=f"🔄 Broadcasting weights to vLLM at step {training_step}",
-            enable=args.verbose,
-        )
-
-        # Signal actors to resume
-        ray.get(actor_manager.set_should_stop.remote(False))
-        logger.info(f"[Main Thread] Set should_stop to False after weight sync at step {training_step}")
-=======
-        ray.get(actor_manager.set_should_stop.remote(True))
-        logger.debug(f"[Main Thread] Set should_stop to True for weight sync at step {training_step}")
-
-        ray_get_with_progress(
-            [m.broadcast_to_vllm.remote() for m in policy_group.models],
-            desc=f"[Main thread] Broadcasting weights to vLLM engines at training step {training_step}",
+            desc=f"[Main Thread] Broadcasting weights to vLLM engines at training step {training_step}",
             enable=args.verbose,
         )
 
         ray.get(actor_manager.set_should_stop.remote(False))
         logger.debug(f"[Main Thread] Set should_stop to False after weight sync at step {training_step}")
->>>>>>> 6a4bf5b4
 
     split_and_insert_batch(
         batch, training_step, args.vllm_num_engines, pending_queries_map, param_prompt_Q, generation_configs["train"]
@@ -2022,30 +1984,10 @@
     return collated_data, data_thread_metrics, num_total_tokens
 
 
-<<<<<<< HEAD
-def generate_thread(
-    vllm_engines,
-    train_generation_config,
-    eval_generation_config,
-    local_eval_freq,
-    num_training_steps,
-    resume_training_step,
-    stop_event,
-):
-=======
 def generate_thread(args, vllm_engines, resume_training_step, stop_event, generate_metrics_Q):
->>>>>>> 6a4bf5b4
     """Thread function that repeatedly calls process_from_queue on vllm engines."""
     logger.info("[Generate Thread] 🚀 Starting generation thread")
     while not stop_event.is_set():
-<<<<<<< HEAD
-        with Timer("🔥 Generation time"):
-            ray_get_with_progress(
-                [engine.process_from_queue.remote(timeout=20) for engine in vllm_engines],
-                desc="[Generate Thread] Waiting for vLLM engines to process",
-            )
-
-=======
         with Timer("🔥 Generation time") as timer:
             processed_results = ray_get_with_progress(
                 [engine.process_from_queue.remote(timeout=20) for engine in vllm_engines],
@@ -2061,7 +2003,6 @@
                 generate_metrics_Q.put_nowait({"time/generation": timer.duration})
             except Full:
                 logger.warning("[Generate Thread] generate metrics queue full, skipping metric")
->>>>>>> 6a4bf5b4
     logger.info("[Generate Thread] 🛑 Stopping generation thread")
 
 
@@ -2380,18 +2321,8 @@
 
 def cleanup_judge_clients():
     """Cleans up all LLM judge clients and shutdown Ray."""
-<<<<<<< HEAD
-    try:
-        asyncio.run(cleanup_all_llm_judge_clients())
-        logger.info("✅ LLM judge clients cleaned up")
-    except Exception as cleanup_error:
-        logger.warning(f"Error during LLM judge cleanup: {cleanup_error}")
-
-    logger.info("Shutting down Ray...")
-=======
     asyncio.run(cleanup_all_llm_judge_clients())
     logger.info("✅ LLM judge clients cleaned up")
->>>>>>> 6a4bf5b4
     ray.shutdown()
     logger.info("✅ Ray shut down")
 
@@ -2419,34 +2350,20 @@
     stop_event: threading.Event,
     executor: futures.ThreadPoolExecutor,
     queues: list[ray_queue.Queue],
-<<<<<<< HEAD
-    actor_manager: ActorManager,
-=======
     actor_manager: vllm_utils3.ActorManager,
->>>>>>> 6a4bf5b4
 ) -> None:
     """Clean up all training resources including threads and Ray queues."""
     # Signal generate_thread to stop
     stop_event.set()
 
-<<<<<<< HEAD
-    # Signal all actors to stop
-=======
->>>>>>> 6a4bf5b4
     logger.info("Signaling all actors to stop...")
     ray.get(actor_manager.set_should_stop.remote(True))
     logger.info("✅ Signaled all actors to stop")
 
-<<<<<<< HEAD
-    # Shutdown Ray queues to prevent semaphore leaks
-    logger.info("Shutting down thread pool executor...")
-    executor.shutdown(wait=True)
-=======
     logger.info("Pushing shutdown sentinel to queues...")
     # Push sentinel to the first queue (inference_results_Q)
     if queues and len(queues) > 0:
         queues[0].put(ShutdownSentinel(), timeout=1)
->>>>>>> 6a4bf5b4
 
     logger.info("Shutting down Ray queues...")
     if queues and len(queues) > 0:
@@ -2560,17 +2477,8 @@
             generation_configs["train"],
         )
     num_total_tokens = 0
-<<<<<<< HEAD
-    start_time = time.time()
-    error_occurred = False
-    for training_step in range(resume_training_step, args.num_training_steps + 1):
-        if stop_event.is_set():
-            logger.warning("⚠️ Stop event detected, breaking out of training loop")
-            break
-=======
     for training_step in range(resume_training_step, args.num_training_steps + 1):
         start_time = time.perf_counter()
->>>>>>> 6a4bf5b4
         check_threads_healthy(
             [packing_future, generation_future],
             stop_event,
