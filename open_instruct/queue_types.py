from dataclasses import dataclass
from typing import Any, List, Optional


@dataclass
class TokenStatistics:
    """Container for token statistics from inference."""

    num_prompt_tokens: int
    num_response_tokens: int
    generation_time: float


@dataclass
class RequestInfo:
    """Container for tool usage information used in queue payloads."""

    num_calls: List[int]
    timeouts: List[int]
    tool_errors: List[str]
    tool_outputs: List[str]
    tool_runtimes: List[float]
    tool_calleds: List[bool]


@dataclass
class GenerationResult:
    """Container for generation results returned via Ray queues."""

    responses: List[List[int]]
    finish_reasons: List[str]
    masks: List[List[int]]
    request_info: RequestInfo
    dataset_index: Optional[List[int]] = None
    training_step: Optional[int] = None
<<<<<<< HEAD
    token_statistics: Optional[TokenStatistics] = None
=======
    start_time: Optional[float] = None
>>>>>>> c740fadb


@dataclass
class PromptRequest:
    """Container for prompt requests sent via Ray queues.

    Note: We intentionally type `generation_config` as `Any` to avoid importing
    heavy dependencies (e.g., vLLM) at import time in deserializers like Ray's
    `_QueueActor`.
    """

    prompts: List[List[int]]
    generation_config: Any
    training_step: Optional[int] = None
    dataset_index: Optional[List[int]] = None
    is_eval: bool = False
    start_time: Optional[float] = None<|MERGE_RESOLUTION|>--- conflicted
+++ resolved
@@ -33,11 +33,8 @@
     request_info: RequestInfo
     dataset_index: Optional[List[int]] = None
     training_step: Optional[int] = None
-<<<<<<< HEAD
     token_statistics: Optional[TokenStatistics] = None
-=======
     start_time: Optional[float] = None
->>>>>>> c740fadb
 
 
 @dataclass
