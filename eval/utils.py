import torch
import tqdm
import json
import time
import asyncio
import os
from importlib import import_module
from transformers import StoppingCriteria
from eval.dispatch_openai_requests import dispatch_openai_chat_requesets, dispatch_openai_prompt_requesets
from huggingface_hub import HfApi


class KeyWordsCriteria(StoppingCriteria):
    def __init__(self, stop_id_sequences):
        assert isinstance(stop_id_sequences[0], list), "stop_id_sequences should be a list of list of ids"
        self.stop_sequences = stop_id_sequences

    def __call__(self, input_ids: torch.LongTensor, scores: torch.FloatTensor, **kwargs) -> bool:
        sequences_should_be_stopped = []
        for i in range(input_ids.shape[0]):
            sequence_should_be_stopped = False
            for stop_sequence in self.stop_sequences:
                if input_ids[i][-len(stop_sequence):].tolist() == stop_sequence:
                    sequence_should_be_stopped = True
                    break
            sequences_should_be_stopped.append(sequence_should_be_stopped)
        return all(sequences_should_be_stopped)
    
    
@torch.no_grad()
def generate_completions(model, tokenizer, prompts, batch_size=1, stop_id_sequences=None, add_special_tokens=True, disable_tqdm=False, **generation_kwargs):
    generations = []
    if not disable_tqdm:
        progress = tqdm.tqdm(total=len(prompts), desc="Generating Completions")

    num_return_sequences = generation_kwargs.get("num_return_sequences", 1)
    for i in range(0, len(prompts), batch_size):
        batch_prompts = prompts[i:i+batch_size]
        tokenized_prompts = tokenizer(batch_prompts, padding="longest", return_tensors="pt", add_special_tokens=add_special_tokens)
        batch_input_ids = tokenized_prompts.input_ids
        attention_mask = tokenized_prompts.attention_mask

        if model.device.type == "cuda":
            batch_input_ids = batch_input_ids.cuda()
            attention_mask = attention_mask.cuda()

        try:
            print("Trying to generate batch outputs")
            batch_outputs = model.generate(
                input_ids=batch_input_ids,
                attention_mask=attention_mask,
                eos_token_id=tokenizer.eos_token_id,
                stopping_criteria=[KeyWordsCriteria(stop_id_sequences)] if stop_id_sequences else None,
                **generation_kwargs
            )
            print("Generated batch outputs")
        
            # the stopping criteria is applied at batch level, so if other examples are not stopped, the entire batch will continue to generate.
            # so some outputs still have the stop sequence, which we need to remove.
            if stop_id_sequences:
                for output_idx in range(batch_outputs.shape[0]):
                    for token_idx in range(batch_input_ids.shape[1], batch_outputs.shape[1]):
                        if any(batch_outputs[output_idx, token_idx: token_idx+len(stop_sequence)].tolist() == stop_sequence for stop_sequence in stop_id_sequences):
                            batch_outputs[output_idx, token_idx:] = tokenizer.pad_token_id
                            break

            print("Batch output padding thing done")

            # remove the prompt from the output
            # we need to re-encode the prompt because we need to make sure the special tokens are treated the same way as in the outputs.
            # we changed our previous way of truncating the output token ids dicrectly because some tokenizer (e.g., llama) won't add space token before the first token.
            # space is important for some tasks (e.g., code completion).
            batch_outputs = tokenizer.batch_decode(batch_outputs, skip_special_tokens=True)
            print("batch decode 1 done")
            batch_prompts = tokenizer.batch_decode(batch_input_ids, skip_special_tokens=True)
            print("batch decode 2 done")
            # duplicate the prompts to match the number of return sequences
            batch_prompts = [prompt for prompt in batch_prompts for _ in range(num_return_sequences)]
            batch_generations = [
                output[len(prompt):] for prompt, output in zip(batch_prompts, batch_outputs)
            ]
            print("done")
        except Exception as e:
            print("Error when generating completions for batch:")
            print(batch_prompts)
            print("Error message:")
            print(e)
            print("Use empty string as the completion.")
            batch_generations = [""] * len(batch_prompts) * num_return_sequences

        generations += batch_generations

        # for prompt, generation in zip(batch_prompts, batch_generations):
        #     print("========")
        #     print(prompt)
        #     print("--------")
        #     print(generation)

        if not disable_tqdm:
            progress.update(len(batch_prompts)//num_return_sequences)

    assert len(generations) == len(prompts) * num_return_sequences, "number of generations should be equal to number of prompts * num_return_sequences"
    return generations


@torch.no_grad()
def get_next_word_predictions(model, tokenizer, prompts, candidate_token_ids=None, batch_size=1, return_token_predictions=False, add_special_tokens=True, disable_tqdm=False):
    predictions, probs = [], []
    if not disable_tqdm:
        progress = tqdm.tqdm(total=len(prompts), desc="Getting Predictions")

    for i in range(0, len(prompts), batch_size):
        batch_prompts = prompts[i: i+batch_size]
        tokenized_prompts = tokenizer(batch_prompts, padding="longest", return_tensors="pt", add_special_tokens=add_special_tokens)
        batch_input_ids = tokenized_prompts.input_ids
        attention_mask = tokenized_prompts.attention_mask

        if model.device.type == "cuda":
            batch_input_ids = batch_input_ids.cuda()
            attention_mask = attention_mask.cuda()

        batch_logits = model(input_ids=batch_input_ids, attention_mask=attention_mask).logits[:, -1, :]
        batch_probs = torch.softmax(batch_logits, dim=-1)
        if candidate_token_ids is not None:
            batch_probs = batch_probs[:, candidate_token_ids]
        batch_prediction_indices = torch.argmax(batch_probs, dim=-1)
        if return_token_predictions:
            if candidate_token_ids is not None:
                candidate_tokens = tokenizer.convert_ids_to_tokens(candidate_token_ids)
                batch_predictions = [candidate_tokens[idx] for idx in batch_prediction_indices]
            else:
                batch_predictions = tokenizer.convert_ids_to_tokens(batch_prediction_indices)
            predictions += batch_predictions
        else:
            predictions += batch_prediction_indices.tolist()
        probs += batch_probs.tolist()

        if not disable_tqdm:
            progress.update(len(batch_prompts))

    assert len(predictions) == len(prompts), "number of predictions should be equal to number of prompts"
    return predictions, probs


@torch.no_grad()
def score_completions(model, tokenizer, scoring_examples, batch_size=1, aggregation="sum", disable_tqdm=False):
    '''
    Each scoring example is a dict, which contains the following keys:
    - prompt: the prompt to score
    - completions: a list of completions to score
    '''
    
    # unroll the scoring examples
    unrolled_examples = []
    for scoring_example in scoring_examples:
        prompt = scoring_example["prompt"]
        for completion in scoring_example["completions"]:
            unrolled_examples.append({
                "prompt": prompt,
                "completion": completion
            })
    
    if not disable_tqdm:
        progress = tqdm.tqdm(total=len(unrolled_examples), desc="Scoring Completions")

    scores = []
    for i in range(0, len(unrolled_examples), batch_size):
        batch_prompts = [example["prompt"] for example in unrolled_examples[i:i+batch_size]]
        batch_examples = [
            (example["prompt"] if example["prompt"][-1] in ["\n", " "] else example["prompt"] + " ")
            + example["completion"] for example in unrolled_examples[i:i+batch_size]
        ]
        tokenized_batch = tokenizer(batch_examples, padding="longest", return_tensors="pt")
        if model.device.type == "cuda":
            tokenized_batch = {
                key: value.cuda() for key, value in tokenized_batch.items()
            }
        tokenized_batch.pop("token_type_ids", None)
        outputs = model(**tokenized_batch)

        for example_idx, (prompt, example) in enumerate(zip(batch_prompts, batch_examples)):
            tokenized_prompt = tokenizer(prompt, padding=False, return_tensors="pt").input_ids.squeeze(0)
            tokenized_example = tokenizer(example, padding=False, return_tensors="pt").input_ids.squeeze(0)
            completion_ids = tokenized_example[len(tokenized_prompt):]
            
            # get the logits for the entire example, removing the padding logits
            if tokenizer.padding_side == "right":
                example_logits = outputs.logits[example_idx, :len(tokenized_example), :]
            else:            
                example_logits = outputs.logits[example_idx, -len(tokenized_example):, :]

            # get the logits for the completion portion - note we need to shift the index left by 1 because logits are computed for the next token
            completion_logits = example_logits[len(tokenized_prompt)-1:len(tokenized_example)-1, :]
            completion_log_probs = torch.log_softmax(completion_logits, dim=-1)[range(len(completion_ids)), completion_ids]

            if aggregation == "sum":
                score = completion_log_probs.sum().item()
            elif aggregation == "mean":
                score = completion_log_probs.mean().item()
            elif aggregation == "max":
                score = completion_log_probs.max().item()
            else:
                raise ValueError("Invalid aggregation method: {}".format(aggregation))
            scores.append(score)

        if not disable_tqdm:
            progress.update(len(batch_examples))

    # roll up the scores
    rolled_up_scores = {}
    for unrolled_example, score in zip(unrolled_examples, scores):
        prompt = unrolled_example["prompt"]
        completion = unrolled_example["completion"]
        if prompt not in rolled_up_scores:
            rolled_up_scores[prompt] = {}
        rolled_up_scores[prompt][completion] = score

    return rolled_up_scores



def load_hf_lm(
        model_name_or_path,
        revision=None,
        device_map="auto", 
        torch_dtype="auto",
        load_in_8bit=False, 
        convert_to_half=False,
        gptq_model=False,
        token=os.getenv("HF_TOKEN", None),
    ):

    # Loading OLMo models from HF requires `trust_remote_code=True`.
    # TODO: Implement this via command-line flag rather than hardcoded list.
    trusted_models = [
        "allenai/OLMo-7B",
        "allenai/OLMo-7B-Twin-2T",
        "allenai/OLMo-1B",
        "deepseek-ai/deepseek-moe-16b-base",
        "deepseek-ai/deepseek-moe-16b-chat"
    ]
    if model_name_or_path in trusted_models:
        trust_remote_code = True
    else:
        trust_remote_code = False

    from transformers import AutoModelForCausalLM, AutoTokenizer, OPTForCausalLM, GPTNeoXForCausalLM
    if gptq_model:
        from auto_gptq import AutoGPTQForCausalLM
        model_wrapper = AutoGPTQForCausalLM.from_quantized(
            model_name_or_path, device="cuda:0", use_triton=True, trust_remote_code=trust_remote_code
        )
        model = model_wrapper.model  
    elif load_in_8bit:
        model = AutoModelForCausalLM.from_pretrained(
            model_name_or_path, 
            revision=revision,
            device_map=device_map, 
            load_in_8bit=True,
            token=token,
            trust_remote_code=trust_remote_code
        )
    else:
        if device_map:
            if "OLMoE" in model_name_or_path:
                print("loading olmoe annealed")
                model = AutoModelForCausalLM.from_pretrained(
                    model_name_or_path,
                    device_map=device_map,
                    torch_dtype=torch_dtype,
                    token=token,
                    trust_remote_code=trust_remote_code,
                    revision="step1223842-tokens5100B",
                )
            else:
                print(f"loading other model {model_name_or_path}")
                model = AutoModelForCausalLM.from_pretrained(
                    model_name_or_path,
                    device_map=device_map,
                    torch_dtype=torch_dtype,
                    token=token,
                    trust_remote_code=trust_remote_code,
                )
        else:
            model = AutoModelForCausalLM.from_pretrained(
                model_name_or_path,
                torch_dtype=torch_dtype,
                token=token,
                trust_remote_code=trust_remote_code,
            )
            if torch.cuda.is_available():
                model = model.cuda()
        if convert_to_half:
            model = model.half()
    model.eval()
    return model

def load_hf_tokenizer(
        model_name_or_path, 
        revision=None,
        tokenizer_name_or_path=None, 
        use_fast_tokenizer=True,
        padding_side="left",
        token=os.getenv("HF_TOKEN", None),
    ):
        from transformers import AutoTokenizer
        if not tokenizer_name_or_path:
            tokenizer_name_or_path = model_name_or_path
<<<<<<< HEAD
        if "OLMoE" in tokenizer_name_or_path:
            try:
                tokenizer = AutoTokenizer.from_pretrained(tokenizer_name_or_path, use_fast=use_fast_tokenizer, token=token, revision="step1223842-tokens5100B")
            except:
                # some tokenizers (e.g., GPTNeoXTokenizer) don't have the slow or fast version, so we just roll back to the default one
                tokenizer = AutoTokenizer.from_pretrained(tokenizer_name_or_path, token=token, revision="step1223842-tokens5100B")
        else:
            try:
                tokenizer = AutoTokenizer.from_pretrained(tokenizer_name_or_path, use_fast=use_fast_tokenizer, token=token)
            except:
                # some tokenizers (e.g., GPTNeoXTokenizer) don't have the slow or fast version, so we just roll back to the default one
                tokenizer = AutoTokenizer.from_pretrained(tokenizer_name_or_path, token=token)
=======
        try:
            tokenizer = AutoTokenizer.from_pretrained(tokenizer_name_or_path, use_fast=use_fast_tokenizer, token=token, revision=revision)
        except:
            # some tokenizers (e.g., GPTNeoXTokenizer) don't have the slow or fast version, so we just roll back to the default one
            tokenizer = AutoTokenizer.from_pretrained(tokenizer_name_or_path, token=token, revision=revision)
>>>>>>> cde03274
        # set padding side to left for batch generation
        tokenizer.padding_side = padding_side
        # set pad token to eos token if pad token is not set (as is the case for llama models)
        if tokenizer.pad_token is None:
            tokenizer.pad_token = tokenizer.eos_token
            tokenizer.pad_token_id = tokenizer.eos_token_id
        return tokenizer

def load_hf_lm_and_tokenizer(
        model_name_or_path, 
        revision=None,
        tokenizer_name_or_path=None,
        device_map="auto", 
        torch_dtype="auto",
        load_in_8bit=False, 
        convert_to_half=False,
        gptq_model=False,
        padding_side="left",
        use_fast_tokenizer=True,
        token=os.getenv("HF_TOKEN", None),
    ):
        tokenizer = load_hf_tokenizer(
            model_name_or_path=model_name_or_path,
            revision=revision,
            tokenizer_name_or_path=tokenizer_name_or_path,
            use_fast_tokenizer=use_fast_tokenizer,
            padding_side=padding_side,
            token=token,
        )
        model = load_hf_lm(
            model_name_or_path=model_name_or_path,
            revision=revision,
            device_map=device_map,
            torch_dtype=torch_dtype,
            load_in_8bit=load_in_8bit,
            convert_to_half=convert_to_half,
            gptq_model=gptq_model,
            token=token,
        )
        from transformers import GPTNeoXForCausalLM, OPTForCausalLM
        if isinstance(model, GPTNeoXForCausalLM) or isinstance(model, OPTForCausalLM):
            tokenizer.model_max_length = model.config.max_position_embeddings
            print("Set tokenizer.model_max_length to model.config.max_position_embeddings: {}".format(model.config.max_position_embeddings))
        return model, tokenizer


def query_openai_chat_model(engine, instances, output_path=None, batch_size=10, retry_limit=5, reuse_existing_outputs=True, **completion_kwargs):
    '''
    Query OpenAI chat model and save the results to output_path.
    `instances` is a list of dictionaries, each dictionary contains a key "prompt" and a key "id".
    '''
    existing_data = {}
    if reuse_existing_outputs and output_path is not None and os.path.exists(output_path):
        with open(output_path, "r") as f:
            for line in f:
                instance = json.loads(line)
                existing_data[instance["id"]] = instance

    # by default, we use temperature 0.0 to get the most likely completion.
    if "temperature" not in completion_kwargs:
        completion_kwargs["temperature"] = 0.0

    results = []
    if output_path is not None:
        fout = open(output_path, "w")

    retry_count = 0
    progress_bar = tqdm.tqdm(total=len(instances))
    for i in range(0, len(instances), batch_size):
        batch = instances[i:i+batch_size]
        if all([x["id"] in existing_data for x in batch]):
            results.extend([existing_data[x["id"]] for x in batch])
            if output_path is not None:
                for instance in batch:
                    fout.write(json.dumps(existing_data[instance["id"]]) + "\n")
                    fout.flush()
            progress_bar.update(batch_size)
            continue
        messages_list = []
        for instance in batch:
            messages = [{"role": "user", "content": instance["prompt"]}]
            messages_list.append(messages)
        while retry_count < retry_limit:
            try:
                outputs = asyncio.run(
                    dispatch_openai_chat_requesets(
                    messages_list=messages_list,
                    model=engine,
                    **completion_kwargs,
                ))
                retry_count = 0
                break
            except Exception as e:
                retry_count += 1
                print(f"Error while requesting OpenAI API.")
                print(e)
                print(f"Sleep for {30*retry_count} seconds.")
                time.sleep(30*retry_count)
                print(f"Retry for the {retry_count} time.")
        if retry_count == retry_limit:
            raise RuntimeError(f"Failed to get response from OpenAI API after {retry_limit} retries.")
        assert len(outputs) == len(batch)
        for instance, output in zip(batch, outputs):
            instance[f"output"] = output.choices[0].message.content
            instance["response_metadata"] = output.json()
            results.append(instance)
            if output_path is not None:
                fout.write(json.dumps(instance) + "\n")
                fout.flush()
        progress_bar.update(batch_size)
    return results
 

def query_openai_model(engine, instances, output_path=None, batch_size=10, retry_limit=5, reuse_existing_outputs=True, **completion_kwargs):
    '''
    Query OpenAI chat model and save the results to output_path.
    `instances` is a list of dictionaries, each dictionary contains a key "prompt" and a key "id".
    '''
    existing_data = {}
    if reuse_existing_outputs and output_path is not None and os.path.exists(output_path):
        with open(output_path, "r") as f:
            for line in f:
                instance = json.loads(line)
                existing_data[instance["id"]] = instance

    # by default, we use temperature 0.0 to get the most likely completion.
    if "temperature" not in completion_kwargs:
        completion_kwargs["temperature"] = 0.0

    results = []
    if output_path is not None:
        fout = open(output_path, "w")

    retry_count = 0
    progress_bar = tqdm.tqdm(total=len(instances))
    for i in range(0, len(instances), batch_size):
        batch = instances[i:i+batch_size]
        if all([x["id"] in existing_data for x in batch]):
            results.extend([existing_data[x["id"]] for x in batch])
            if output_path is not None:
                for instance in batch:
                    fout.write(json.dumps(existing_data[instance["id"]]) + "\n")
                    fout.flush()
            progress_bar.update(batch_size)
            continue
        messages_list = []
        for instance in batch:
            messages = instance["prompt"]
            messages_list.append(messages)
        while retry_count < retry_limit:
            try:
                outputs = asyncio.run(
                    dispatch_openai_prompt_requesets(
                    prompt_list=messages_list,
                    model=engine,
                    **completion_kwargs,
                ))
                retry_count = 0
                break
            except Exception as e:
                retry_count += 1
                print(f"Error while requesting OpenAI API.")
                print(e)
                print(f"Sleep for {30*retry_count} seconds.")
                time.sleep(30*retry_count)
                print(f"Retry for the {retry_count} time.")
        if retry_count == retry_limit:
            raise RuntimeError(f"Failed to get response from OpenAI API after {retry_limit} retries.")
        assert len(outputs) == len(batch)
        for instance, output in zip(batch, outputs):
            instance[f"output"] = output.choices[0].text
            instance["response_metadata"] = output.json()
            results.append(instance)
            if output_path is not None:
                fout.write(json.dumps(instance) + "\n")
                fout.flush()
        progress_bar.update(batch_size)
    return results


def dynamic_import_function(function_path):
    '''
    Dynamically import a function from a path string (e.g., "module.submodule.my_function")
    '''
    module_path, function_name = function_path.rsplit(".", 1)
    module = import_module(module_path)
    function = getattr(module, function_name)
    return function
 
def upload_results_to_hf(
        results_dict,
        hf_dataset_name,
        hf_dataset_save_dir,
        task_name=None,
        primary_score=None,
        prepend_timestamp=False,
    ):
    # A bunch of stuff for making the results file setup follow
    # the oe-eval standards
    if task_name is not None:
        results_dict["task_name"] = task_name
    if primary_score is not None:
        results_dict["metrics"] = {}
        results_dict["metrics"]["primary_score"] = primary_score
    if prepend_timestamp:
        timestamp = time.strftime("%Y%m%d-%H%M%S")
        hf_dataset_save_path = f"{hf_dataset_save_dir}/{timestamp}-{task_name}.json"
    else:
        hf_dataset_save_path = f"{hf_dataset_save_dir}/{task_name}.json"
    # actual save and upload
    with open("results.json", "w") as f:
        json.dump(results_dict, f)
    api = HfApi(token=os.getenv("HF_TOKEN", None))
    api.upload_file(
        path_or_fileobj="results.json",
        path_in_repo=hf_dataset_save_path,
        repo_id=hf_dataset_name,
        repo_type="dataset",
    )
    os.remove("results.json")<|MERGE_RESOLUTION|>--- conflicted
+++ resolved
@@ -306,7 +306,6 @@
         from transformers import AutoTokenizer
         if not tokenizer_name_or_path:
             tokenizer_name_or_path = model_name_or_path
-<<<<<<< HEAD
         if "OLMoE" in tokenizer_name_or_path:
             try:
                 tokenizer = AutoTokenizer.from_pretrained(tokenizer_name_or_path, use_fast=use_fast_tokenizer, token=token, revision="step1223842-tokens5100B")
@@ -319,13 +318,6 @@
             except:
                 # some tokenizers (e.g., GPTNeoXTokenizer) don't have the slow or fast version, so we just roll back to the default one
                 tokenizer = AutoTokenizer.from_pretrained(tokenizer_name_or_path, token=token)
-=======
-        try:
-            tokenizer = AutoTokenizer.from_pretrained(tokenizer_name_or_path, use_fast=use_fast_tokenizer, token=token, revision=revision)
-        except:
-            # some tokenizers (e.g., GPTNeoXTokenizer) don't have the slow or fast version, so we just roll back to the default one
-            tokenizer = AutoTokenizer.from_pretrained(tokenizer_name_or_path, token=token, revision=revision)
->>>>>>> cde03274
         # set padding side to left for batch generation
         tokenizer.padding_side = padding_side
         # set pad token to eos token if pad token is not set (as is the case for llama models)
