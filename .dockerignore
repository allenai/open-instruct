--- conflicted
+++ resolved
@@ -1,10 +1,8 @@
 # Git directories (can be large)
 **/.git/
-.git/
 .gitignore
 .github/
 
-<<<<<<< HEAD
 # Python cache and compiled files
 __pycache__/
 *.py[cod]
@@ -15,12 +13,8 @@
 dist/
 build/
 *.egg
-=======
 local_dataset_cache/
 
-# Ignore the main .git directory
-.git
->>>>>>> 0394a8e6
 
 # Virtual environments
 .venv/
