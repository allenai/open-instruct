# !/usr/bin/env python
# coding=utf-8
# Copyright 2024 AllenAI. All rights reserved.
#
# Licensed under the Apache License, Version 2.0 (the "License");
# you may not use this file except in compliance with the License.
# You may obtain a copy of the License at
#
#     http://www.apache.org/licenses/LICENSE-2.0
#
# Unless required by applicable law or agreed to in writing, software
# distributed under the License is distributed on an "AS IS" BASIS,
# WITHOUT WARRANTIES OR CONDITIONS OF ANY KIND, either express or implied.
# See the License for the specific language governing permissions and
# limitations under the License.
# isort: off
import os

os.environ["NCCL_CUMEM_ENABLE"] = "0"  # NOQA
try:
    import deepspeed

    # @vwxyzjn: when importing on CPU-only machines, we get the following error:
    # RuntimeError: 0 active drivers ([]). There should only be one.
    # so we need to catch the exception and do nothing
    # https://github.com/deepspeedai/DeepSpeed/issues/7028
except Exception:
    pass
# isort: on
import json
import logging
import math
import os
import shutil
import time
from dataclasses import dataclass, field
from datetime import timedelta
from typing import List, Literal, Optional, Union

import datasets
import torch
import transformers
from accelerate import Accelerator, DataLoaderConfiguration
from accelerate.accelerator import GradientAccumulationPlugin
from accelerate.logging import get_logger
from accelerate.utils import InitProcessGroupKwargs, set_seed
from huggingface_hub import HfApi
from peft import LoraConfig, TaskType, get_peft_model, prepare_model_for_kbit_training
from rich.pretty import pprint
from torch.utils.data import DataLoader
from tqdm.auto import tqdm
<<<<<<< HEAD
from transformers import (
    AutoConfig,
    AutoModelForCausalLM,
    BitsAndBytesConfig,
    DataCollatorForSeq2Seq,
    get_scheduler,
)
=======
from transformers import AutoConfig, AutoModelForCausalLM, BitsAndBytesConfig, DataCollatorForSeq2Seq, get_scheduler
>>>>>>> ccec6e97
from transformers.training_args import _convert_str_dict

from open_instruct.dataset_transformation import (
    INPUT_IDS_KEY,
    TOKENIZED_SFT_DATASET_KEYS,
    TokenizerConfig,
    get_cached_dataset_tulu,
    visualize_token,
)
from open_instruct.model_utils import push_folder_to_hub, save_with_accelerate
from open_instruct.padding_free_collator import TensorDataCollatorWithFlattening
from open_instruct.utils import (
    ArgumentParserPlus,
    clean_last_n_checkpoints,
    get_last_checkpoint_path,
    get_wandb_tags,
    is_beaker_job,
    launch_ai2_evals_on_weka,
    maybe_get_beaker_config,
    maybe_use_ai2_hf_entity,
    maybe_use_ai2_wandb_entity,
)

logger = get_logger(__name__)


@dataclass
class FlatArguments:
    """
    Full arguments class for all fine-tuning jobs.
    """
    # Sometimes users will pass in a `str` repr of a dict in the CLI
    # We need to track what fields those can be. Each time a new arg
    # has a dict type, it must be added to this list.
    # Important: These should be typed with Optional[Union[dict,str,...]]
    _VALID_DICT_FIELDS = [
        "additional_model_arguments",
    ]

    # Sometimes users will pass in a `str` repr of a dict in the CLI
    # We need to track what fields those can be. Each time a new arg
    # has a dict type, it must be added to this list.
    # Important: These should be typed with Optional[Union[dict,str,...]]
    # Note: the suggested ellipses typing above causes errors on python 3.10, so they are omitted.
    _VALID_DICT_FIELDS = ["additional_model_arguments"]

    exp_name: str = os.path.basename(__file__)[: -len(".py")]
    """The name of this experiment"""
    do_not_randomize_output_dir: bool = False
    """By default the output directory will be randomized"""
    model_name_or_path: Optional[str] = field(
        default=None,
        metadata={
            "help": (
                "The model checkpoint for weights initialization. Don't set if you want to train a model from scratch."
            )
        },
    )
    config_name: Optional[str] = field(
        default=None, metadata={"help": "Pretrained config name or path if not the same as model_name"}
    )
    use_flash_attn: bool = field(
        default=True, metadata={"help": "Whether to use flash attention in the model training"}
    )
    model_revision: Optional[str] = field(
        default=None,
        metadata={"help": "The specific model version to use (can be a branch name, tag name or commit id)."},
    )
    additional_model_arguments: Optional[Union[dict, str]] = field(
        default_factory=dict, metadata={"help": "A dictionary of additional model args used to construct the model."}
    )
    low_cpu_mem_usage: bool = field(
        default=False,
        metadata={
            "help": (
                "It is an option to create the model as an empty shell, "
                "then only materialize its parameters when the pretrained weights are loaded. "
                "set True will benefit LLM loading time and RAM consumption."
            )
        },
    )
    dataset_name: Optional[str] = field(
        default=None, metadata={"help": "The name of the dataset to use (via the datasets library)."}
    )
    dataset_mixer: Optional[dict] = field(
        default=None, metadata={"help": "A dictionary of datasets (local or HF) to sample from."}
    )
    dataset_mixer_list: List[str] = field(default_factory=lambda: ["allenai/tulu-3-sft-personas-algebra", "1.0"])
    """A list of datasets (local or HF) to sample from."""
    dataset_mixer_list_splits: List[str] = field(default_factory=lambda: ["train"])
    """The dataset splits to use for training"""
    dataset_transform_fn: list[str] = field(
        default_factory=lambda: ["sft_tulu_tokenize_and_truncate_v1", "sft_tulu_filter_v1"]
    )
    """The list of transform functions to apply to the dataset."""
    dataset_target_columns: List[str] = field(default_factory=lambda: TOKENIZED_SFT_DATASET_KEYS)
    """The columns to use for the dataset."""
    dataset_cache_mode: Literal["hf", "local"] = "local"
    """The mode to use for caching the dataset."""
    dataset_local_cache_dir: str = "local_dataset_cache"
    """The directory to save the local dataset cache to."""
    dataset_config_hash: Optional[str] = None
    """The hash of the dataset configuration."""
    dataset_skip_cache: bool = False
    """Whether to skip the cache."""
    dataset_mix_dir: Optional[str] = field(
        default=None, metadata={"help": "The directory to save the mixed dataset to disk."}
    )
    dataset_config_name: Optional[str] = field(
        default=None, metadata={"help": "The configuration name of the dataset to use (via the datasets library)."}
    )
    max_train_samples: Optional[int] = field(
        default=None,
        metadata={
            "help": (
                "For debugging purposes or quicker training, truncate the number of training examples to this "
                "value if set."
            )
        },
    )
    preprocessing_num_workers: Optional[int] = field(
        default=None, metadata={"help": "The number of processes to use for the preprocessing."}
    )
    max_seq_length: Optional[int] = field(
        default=None,
        metadata={
            "help": (
                "The maximum total input sequence length after tokenization. "
                "Sequences longer than this will be truncated,"
            )
        },
    )
    overwrite_cache: bool = field(
        default=False, metadata={"help": "Overwrite the cached training and evaluation sets"}
    )
    clip_grad_norm: float = field(
        default=-1,
        metadata={"help": "Clip gradient norm. Not compatible with deepspeed (use deepspeed config instead)."},
    )
    gradient_accumulation_steps: int = field(
        default=1, metadata={"help": "Number of updates steps to accumulate before performing a backward/update pass."}
    )
    learning_rate: float = field(default=2e-5, metadata={"help": "The initial learning rate for AdamW optimizer."})
    logging_steps: Optional[int] = field(
        default=None, metadata={"help": "Log the training loss and learning rate every logging_steps steps."}
    )
    lora_rank: int = field(default=64, metadata={"help": "The rank of lora."})
    lora_alpha: float = field(default=16, metadata={"help": "The alpha parameter of lora."})
    lora_dropout: float = field(default=0.1, metadata={"help": "The dropout rate of lora modules."})
    lr_scheduler_type: str = field(
        default="linear",
        metadata={
            "help": "The scheduler type to use for learning rate adjustment.",
            "choices": ["linear", "cosine", "cosine_with_restarts", "polynomial", "constant", "constant_with_warmup"],
        },
    )
    num_train_epochs: int = field(default=2, metadata={"help": "Total number of training epochs to perform."})
    output_dir: str = field(
        default="output/",
        metadata={"help": "The output directory where the model predictions and checkpoints will be written."},
    )
    per_device_train_batch_size: int = field(
        default=8, metadata={"help": "Batch size per GPU/TPU core/CPU for training."}
    )
    use_lora: bool = field(
        default=False,
        metadata={"help": "If True, will use LORA (low-rank parameter-efficient training) to train the model."},
    )
    use_qlora: bool = field(
        default=False,
        metadata={"help": "Use qLoRA training - initializes model in quantized form. Not compatible with deepspeed."},
    )
    use_8bit_optimizer: bool = field(
        default=False, metadata={"help": "Use 8bit optimizer from bitsandbytes. Not compatible with deepspeed."}
    )
    warmup_ratio: float = field(
        default=0.03, metadata={"help": "Linear warmup over warmup_ratio fraction of total steps."}
    )
    final_lr_ratio: Optional[float] = field(
        default=None,
        metadata={
            "help": "Set the final lr value at the end of training to be final_lr_ratio * learning_rate."
            " Only for linear schedulers, currently."
        },
    )
    weight_decay: float = field(default=0.0, metadata={"help": "Weight decay for AdamW if we apply some."})
    weight_decay: float = field(default=0.0, metadata={"help": "Weight decay for AdamW if we apply some."})
    timeout: int = field(
        default=1800,
        metadata={
            "help": "Timeout for the training process in seconds."
            "Useful if tokenization process is long. Default is 1800 seconds (30 minutes)."
        },
    )
    reduce_loss: str = field(
        default="mean",
        metadata={
            "help": "How to reduce loss over tokens. Options are 'mean' or 'sum'."
            "Using 'sum' can improve chat model performance."
        },
    )
    resume_from_checkpoint: Optional[str] = field(
        default=None, metadata={"help": "If the training should continue from a checkpoint folder."}
    )
    report_to: Union[str, List[str]] = field(
        default="all",
        metadata={
            "help": "The integration(s) to report results and logs to. "
            "Can be a single string or a list of strings. "
            "Options are 'tensorboard', 'wandb', 'comet_ml', 'clearml', or 'all'. "
            "Specify multiple by listing them: e.g., ['tensorboard', 'wandb']"
        },
    )
    save_to_hub: Optional[str] = field(
        default=None, metadata={"help": "Save the model to the Hub under this name. E.g allenai/your-model"}
    )
    gradient_checkpointing: bool = field(
        default=False, metadata={"help": "Turn on gradient checkpointing. Saves memory but slows training."}
    )
    use_liger_kernel: bool = field(default=False, metadata={"help": "Whether to use LigerKernel for training."})
    max_train_steps: Optional[int] = field(
        default=None,
        metadata={"help": "If set, overrides the number of training steps. Otherwise, num_train_epochs is used."},
    )
    seed: int = field(default=42, metadata={"help": "Random seed for initialization and dataset shuffling."})
    checkpointing_steps: Optional[str] = field(
        default=None,
        metadata={
            "help": "Whether the various states should be saved at the end of every n steps, or 'epoch' for each epoch."  # noqa
        },
    )
    keep_last_n_checkpoints: int = field(
        default=3, metadata={"help": "How many checkpoints to keep in the output directory. -1 for all."}
    )
    fused_optimizer: bool = field(default=True, metadata={"help": "Whether to use fused AdamW or not."})
    load_balancing_loss: bool = field(
        default=False, metadata={"help": "Whether to include a load balancing loss (for OLMoE) or not."}
    )
    load_balancing_weight: float = field(
        default=0.5, metadata={"help": "Weight for load balancing loss if applicable."}
    )
    clean_checkpoints_at_end: bool = field(
        default=True, metadata={"help": "Whether to clean up all previous checkpoints at the end of the run."}
    )

    # Experiment tracking
    with_tracking: bool = False
    """If toggled, this experiment will be tracked with Weights and Biases"""
    wandb_project_name: str = "open_instruct_internal"
    """The wandb's project name"""
    wandb_entity: Optional[str] = None
    """The entity (team) of wandb's project"""
    push_to_hub: bool = True
    """Whether to upload the saved model to huggingface"""
    hf_entity: Optional[str] = None
    """The user or org name of the model repository from the Hugging Face Hub"""
    hf_repo_id: Optional[str] = None
    """The id of the saved model in the Hugging Face Hub (can be autoset if not given)"""
    hf_repo_revision: Optional[str] = None
    """The revision of the saved model in the Hugging Face Hub (can be autoset if not given)"""
    hf_repo_url: Optional[str] = None
    """The url of the saved model in the Hugging Face Hub (will be autoset)"""
    try_launch_beaker_eval_jobs: bool = True
    """Whether to launch beaker evaluation jobs after training"""
    hf_metadata_dataset: Optional[str] = "allenai/tulu-3-evals"
    """What dataset to upload the metadata to. If unset, don't upload metadata"""
    cache_dataset_only: bool = False
    """Immediately exit after caching the dataset"""
    add_seed_and_date_to_exp_name: bool = True
    """Append the seed and date to exp_name"""

    # Ai2 specific settings
    try_auto_save_to_beaker: bool = True
    """Whether to try to save the model to Beaker dataset `/output` after training"""
    gs_bucket_path: Optional[str] = None
    """The path to the gs bucket to save the model to"""
    oe_eval_tasks: Optional[List[str]] = None
    """The beaker evaluation tasks to launch"""
    oe_eval_max_length: int = 4096
    """the max generation length for evaluation for oe-eval"""

<<<<<<< HEAD
    padding_free: bool = field(
        default=False,
        metadata={"help": "Whether to use padding-free collation via TensorDataCollatorWithFlattening"},
    )
    clean_checkpoints_at_end: bool = field(
        default=False,
        metadata={
            "help": "Whether to clean up all previous checkpoints at the end of the run.",
        },
    )
    final_lr_ratio: Optional[float] = field(
        default=None,
        metadata={
            "help": "Set the final lr value at the end of training to be final_lr_ratio * learning_rate."
            " Only for linear schedulers, currently."
        },
    )
    add_seed_and_date_to_exp_name: bool = True
    additional_model_arguments: Optional[Union[dict, str]] = field(
        default_factory=dict,
        metadata={"help": "A dictionary of additional model args used to construct the model."},
    )
=======
>>>>>>> ccec6e97
    sync_each_batch: bool = False
    """Optionaly sync grads every batch when using grad accumulation. Can significantly reduce memory costs."""

    def __post_init__(self):
        if self.reduce_loss not in ["mean", "sum"]:
            raise ValueError("reduce_loss must be either 'mean' or 'sum'")
        if self.dataset_name is None and self.dataset_mixer is None and self.dataset_mixer_list is None:
            raise ValueError("Need either a dataset name, dataset mixer, or dataset mixer list.")
        if (
            (self.dataset_name is not None and (self.dataset_mixer is not None or self.dataset_mixer_list is not None))
            or (self.dataset_name is not None)
            or (self.dataset_mixer is not None and self.dataset_mixer_list is not None)
        ):
            raise ValueError("Cannot provide two dataset selection mechanisms.")
        if self.try_launch_beaker_eval_jobs and not self.push_to_hub:
            raise ValueError("Cannot launch Beaker evaluation jobs without pushing to the Hub.")
        if self.final_lr_ratio is not None:
            if self.lr_scheduler_type != "linear":
                raise NotImplementedError("final_lr_ratio only currently implemented for linear schedulers")
            if not (1.0 >= self.final_lr_ratio >= 0.0):
                raise ValueError(f"final_lr_ratio must be between 0 and 1, not {self.final_lr_ratio=}")

        # Parse in args that could be `dict` sent in from the CLI as a string
        for dict_feld in self._VALID_DICT_FIELDS:
            passed_value = getattr(self, dict_feld)
            # We only want to do this if the str starts with a bracket to indicate a `dict`
            # else its likely a filename if supported
            if isinstance(passed_value, str) and passed_value.startswith("{"):
                loaded_dict = json.loads(passed_value)
                # Convert str values to types if applicable
                loaded_dict = _convert_str_dict(loaded_dict)
                setattr(self, dict_feld, loaded_dict)


def main(args: FlatArguments, tc: TokenizerConfig):
    # ------------------------------------------------------------
    # Initialize the accelerator. We will let the accelerator handle device placement for us in this example.
    # If we're using tracking, we also need to initialize it here and it will by default pick up all supported trackers
    # in the environment
    accelerator_log_kwargs = {}
    if args.with_tracking:
        accelerator_log_kwargs["log_with"] = args.report_to
        accelerator_log_kwargs["project_dir"] = args.output_dir
    # if you get timeouts (e.g. due to long tokenization) increase this.
    timeout_kwargs = InitProcessGroupKwargs(timeout=timedelta(seconds=args.timeout))
    dataloader_config = DataLoaderConfiguration(use_seedable_sampler=True)

    accelerator = Accelerator(
        dataloader_config=dataloader_config,
        **accelerator_log_kwargs,
        kwargs_handlers=[timeout_kwargs],
        gradient_accumulation_plugin=GradientAccumulationPlugin(
            num_steps=args.gradient_accumulation_steps,
            sync_each_batch=args.sync_each_batch,
        ),
    )

    # ------------------------------------------------------------
    # Setup tokenizer
    tc.tokenizer_revision = args.model_revision if tc.tokenizer_revision is None else tc.tokenizer_revision
    tc.tokenizer_name_or_path = (
        args.model_name_or_path if tc.tokenizer_name_or_path is None else tc.tokenizer_name_or_path
    )
    if tc.tokenizer_revision != args.model_revision and tc.tokenizer_name_or_path != args.model_name_or_path:
        # Warn user if tokenizer and model use different revisions; this is an unusual
        # use case.
        warning = f"""Requested tokenizer revision `{tc.tokenizer_revision=}` is different
                   from the model revision `{args.model_revision=}` or the tokenizer name `{tc.tokenizer_name_or_path=}`
                   is different from the model name `{args.model_name_or_path=}`."""
        logger.warning(warning)
    tokenizer = tc.tokenizer

    # ------------------------------------------------------------
    # Set up runtime variables

    if args.add_seed_and_date_to_exp_name:
        args.exp_name = f"{args.exp_name}__{args.seed}__{int(time.time())}"
    else:
        args.exp_name = args.exp_name
    if not args.do_not_randomize_output_dir:
        args.output_dir = os.path.join(args.output_dir, args.exp_name)
    logger.info("using the output directory: %s", args.output_dir)
    args.dataset_local_cache_dir = os.path.abspath(args.dataset_local_cache_dir)
    if is_beaker_job():
        args.dataset_local_cache_dir = "/weka/oe-adapt-default/allennlp/deletable_open_instruct_dataset_cache"
    if args.push_to_hub and accelerator.is_main_process:
        if args.hf_repo_id is None:  # auto-generate one
            args.hf_repo_id = "open_instruct_dev"
        if args.hf_entity is None:  # first try to use AI2 entity
            args.hf_entity = maybe_use_ai2_hf_entity()
        if args.hf_entity is None:  # then try to use the user's entity
            args.hf_entity = HfApi().whoami()["name"]
        args.hf_repo_id = f"{args.hf_entity}/{args.hf_repo_id}"
        if args.hf_repo_revision is None:
            args.hf_repo_revision = args.exp_name
        args.hf_repo_url = f"https://huggingface.co/{args.hf_repo_id}/tree/{args.hf_repo_revision}"
        if is_beaker_job():
            beaker_config = maybe_get_beaker_config()

    # ------------------------------------------------------------
    # Initialize the trackers we use, and also store our configuration.
    # The trackers initializes automatically on the main process.
    if args.with_tracking:
        experiment_config = vars(args)
        # TensorBoard cannot log Enums, need the raw value
        experiment_config["lr_scheduler_type"] = experiment_config["lr_scheduler_type"]

        # (Optional) Ai2 internal tracking
        if args.wandb_entity is None:
            args.wandb_entity = maybe_use_ai2_wandb_entity()
        if accelerator.is_main_process and is_beaker_job():
            experiment_config.update(vars(beaker_config))
        experiment_config.update(vars(tc))
        accelerator.init_trackers(
            args.wandb_project_name,
            experiment_config,
            init_kwargs={
                "wandb": {
                    "name": args.exp_name,
                    "entity": args.wandb_entity,
                    "tags": [args.exp_name] + get_wandb_tags(),
                }
            },
        )
        wandb_tracker = accelerator.get_tracker("wandb")

    if accelerator.is_main_process:
        pprint([args, tc])

    # Make one log on every process with the configuration for debugging.
    logging.basicConfig(
        format="%(asctime)s - %(levelname)s - %(name)s - %(message)s", datefmt="%m/%d/%Y %H:%M:%S", level=logging.INFO
    )
    logger.info(accelerator.state, main_process_only=False)
    if accelerator.is_local_main_process:
        datasets.utils.logging.set_verbosity_warning()
        transformers.utils.logging.set_verbosity_info()
    else:
        datasets.utils.logging.set_verbosity_error()
        transformers.utils.logging.set_verbosity_error()

    # If passed along, set the training seed now.
    if args.seed is not None:
        set_seed(args.seed)

    if accelerator.is_main_process:
        if args.output_dir is not None:
            os.makedirs(args.output_dir, exist_ok=True)

    accelerator.wait_for_everyone()

    if args.dataset_mixer is not None:
        args.dataset_mixer_list = [item for pair in args.dataset_mixer.items() for item in pair]
    with accelerator.main_process_first():
        transform_fn_args = [{"max_seq_length": args.max_seq_length}, {}]
        train_dataset = get_cached_dataset_tulu(
            dataset_mixer_list=args.dataset_mixer_list,
            dataset_mixer_list_splits=args.dataset_mixer_list_splits,
            tc=tc,
            dataset_transform_fn=args.dataset_transform_fn,
            transform_fn_args=transform_fn_args,
            target_columns=args.dataset_target_columns,
            dataset_cache_mode=args.dataset_cache_mode,
            dataset_config_hash=args.dataset_config_hash,
            hf_entity=args.hf_entity,
            dataset_local_cache_dir=args.dataset_local_cache_dir,
            dataset_skip_cache=args.dataset_skip_cache,
        )
        train_dataset = train_dataset.shuffle(seed=args.seed)
        train_dataset.set_format(type="pt")
    if accelerator.is_main_process:
        visualize_token(train_dataset[0][INPUT_IDS_KEY], tokenizer)

    if args.cache_dataset_only:
        return

    # Load pretrained model and tokenizer
    if args.config_name:
        config = AutoConfig.from_pretrained(
            args.config_name,
            revision=args.model_revision,
            trust_remote_code=tc.trust_remote_code,
            **args.additional_model_arguments,
        )
    elif args.model_name_or_path:
        config = AutoConfig.from_pretrained(
            args.model_name_or_path,
            revision=args.model_revision,
            trust_remote_code=tc.trust_remote_code,
            **args.additional_model_arguments,
        )
    else:
        raise ValueError(
            "You are instantiating a new config instance from scratch. This is not supported by this script."
        )

    if args.model_name_or_path:
        if args.use_qlora:
            bnb_config = BitsAndBytesConfig(
                load_in_4bit=True,
                bnb_4bit_use_double_quant=True,
                bnb_4bit_quant_type="nf4",
                bnb_4bit_compute_dtype=torch.bfloat16,
            )
            device_index = accelerator.local_process_index
            device_map = {"": device_index}  # force data-parallel training.
            model = AutoModelForCausalLM.from_pretrained(
                args.model_name_or_path,
                revision=args.model_revision,
                from_tf=bool(".ckpt" in args.model_name_or_path),
                config=config,
                trust_remote_code=tc.trust_remote_code,
                quantization_config=bnb_config,
                device_map=device_map,
                torch_dtype=torch.bfloat16,
                attn_implementation="flash_attention_2" if args.use_flash_attn else "eager",
            )
        elif args.use_liger_kernel:
            from liger_kernel.transformers import AutoLigerKernelForCausalLM

            fused_linear_cross_entropy = args.reduce_loss == "mean"
            logger.info(f"Attempting to apply liger-kernel. {fused_linear_cross_entropy=}")

            # Supported models: https://github.com/linkedin/Liger-Kernel/blob/main/src/liger_kernel/transformers/monkey_patch.py#L948
            model = AutoLigerKernelForCausalLM.from_pretrained(
                args.model_name_or_path,
                revision=args.model_revision,
                from_tf=bool(".ckpt" in args.model_name_or_path),
                config=config,
                trust_remote_code=tc.trust_remote_code,
                low_cpu_mem_usage=args.low_cpu_mem_usage,
                use_flash_attention_2=True if args.use_flash_attn else False,
                # liger-kernel specific args
                fused_linear_cross_entropy=fused_linear_cross_entropy,
            )
        else:
            model = AutoModelForCausalLM.from_pretrained(
                args.model_name_or_path,
                revision=args.model_revision,
                from_tf=bool(".ckpt" in args.model_name_or_path),
                config=config,
                trust_remote_code=tc.trust_remote_code,
                low_cpu_mem_usage=args.low_cpu_mem_usage,
                torch_dtype=torch.bfloat16,
                attn_implementation="flash_attention_2" if args.use_flash_attn else "eager",
            )
    else:
        logger.info("Training new model from scratch")
        model = AutoModelForCausalLM.from_config(config)

    # We resize the embeddings only when necessary to avoid index errors. If you are creating a model from scratch
    # on a small vocab and want a smaller embedding size, remove this test.
    # gather deepspeed to get "real" embedding size
    embeddings = model.get_input_embeddings()
    with deepspeed.zero.GatheredParameters(embeddings.weight, modifier_rank=None):
        embedding_size = embeddings.weight.shape[0]
    # resize does its own gather
    if len(tokenizer) > embedding_size:
        # pad to multiple for tensor cores.
        model.resize_token_embeddings(len(tokenizer), pad_to_multiple_of=8)
    # update embedding size after resizing for sum loss
    embeddings = model.get_input_embeddings()
    with deepspeed.zero.GatheredParameters(embeddings.weight, modifier_rank=None):
        embedding_size = embeddings.weight.shape[0]

    if args.use_lora:
        if args.use_qlora:
            model = prepare_model_for_kbit_training(model, use_gradient_checkpointing=args.gradient_checkpointing)

        logger.info("Initializing LORA model...")
        peft_config = LoraConfig(
            task_type=TaskType.CAUSAL_LM,
            inference_mode=False,
            r=args.lora_rank,
            lora_alpha=args.lora_alpha,
            lora_dropout=args.lora_dropout,
            target_modules=["q_proj", "o_proj", "v_proj", "k_proj", "gate_proj", "up_proj", "down_proj"],
        )
        model = get_peft_model(model, peft_config)
        model.print_trainable_parameters()
    elif args.gradient_checkpointing:
        model.gradient_checkpointing_enable()

    # DataLoaders creation:
    if args.padding_free:
        collate_fn = TensorDataCollatorWithFlattening()
    else:
        collate_fn = DataCollatorForSeq2Seq(
            tokenizer=tokenizer, model=model, padding="longest"
        )

    accelerator.print("Creating dataloader")
    train_dataloader = DataLoader(
        train_dataset,
        shuffle=True,
        collate_fn=collate_fn,
        batch_size=args.per_device_train_batch_size,
    )

    # Optimizer
    # Split weights in two groups, one with weight decay and the other not.
    no_decay = ["bias", "layer_norm.weight"]
    optimizer_grouped_parameters = [
        {
            "params": [p for n, p in model.named_parameters() if not any(nd in n for nd in no_decay)],
            "weight_decay": args.weight_decay,
        },
        {"params": [p for n, p in model.named_parameters() if any(nd in n for nd in no_decay)], "weight_decay": 0.0},
    ]
    if args.use_qlora:
        from bitsandbytes.optim import AdamW

        optimizer = AdamW(
            optimizer_grouped_parameters,
            lr=args.learning_rate,
            optim_bits=8 if args.use_8bit_optimizer else 32,
            is_paged=True,
        )
    else:
        optimizer = torch.optim.AdamW(optimizer_grouped_parameters, lr=args.learning_rate, fused=args.fused_optimizer)

    # Scheduler and math around the number of training steps.
    overrode_max_train_steps = False
    num_update_steps_per_epoch = math.ceil(len(train_dataloader) / args.gradient_accumulation_steps)
    if args.max_train_steps is None:
        args.max_train_steps = args.num_train_epochs * num_update_steps_per_epoch
        overrode_max_train_steps = True

    # Create the learning rate scheduler.
    # Note: the current accelerator.step() calls the .step() of the real scheduler
    # for the `num_processes` times. This is because they assume
    # the user initialize the scheduler with the entire training set.
    # In the case of data parallel training, each process only
    # sees a subset (1/num_processes) of the training set.
    # So each time the process needs to update the lr multiple times so that the total
    # number of updates in the end matches the num_training_steps here.
    # Here we need to set the num_training_steps to either using the
    # entire training set (when epochs is specified) or we need to multiply the
    # num_training_steps by num_processes so that the total number of
    # updates matches the num_training_steps.
    num_training_steps_for_scheduler = (
        args.max_train_steps if overrode_max_train_steps else args.max_train_steps * accelerator.num_processes
    )

    num_warmup_steps = int(num_training_steps_for_scheduler * args.warmup_ratio)
    if args.final_lr_ratio is not None and args.lr_scheduler_type == "linear":
        # Correct num_training_steps_for_scheduler to respect final_lr_ratio for a linear scheduler
        num_training_steps_for_scheduler = (
            num_training_steps_for_scheduler - args.final_lr_ratio * num_warmup_steps
        ) / (1 - args.final_lr_ratio)

    lr_scheduler = get_scheduler(
        name=args.lr_scheduler_type,
        optimizer=optimizer,
        num_training_steps=num_training_steps_for_scheduler,
        num_warmup_steps=num_warmup_steps,
    )
    # Prepare everything with `accelerator`.
    model, optimizer, train_dataloader, lr_scheduler = accelerator.prepare(
        model, optimizer, train_dataloader, lr_scheduler
    )

    # We need to recalculate our total training steps as the size of the training dataloader may have changed.
    num_update_steps_per_epoch = math.ceil(len(train_dataloader) / args.gradient_accumulation_steps)
    if overrode_max_train_steps:
        args.max_train_steps = args.num_train_epochs * num_update_steps_per_epoch
    # Afterwards we recalculate our number of training epochs
    args.num_train_epochs = math.ceil(args.max_train_steps / num_update_steps_per_epoch)

    # Figure out how many steps we should save the Accelerator states
    checkpointing_steps = args.checkpointing_steps
    if checkpointing_steps is not None and str(checkpointing_steps).lower() != "epoch":
        checkpointing_steps = int(checkpointing_steps)

    # Train!
    total_batch_size = args.per_device_train_batch_size * accelerator.num_processes * args.gradient_accumulation_steps
    logger.info("***** Running training *****")
    logger.info(f"  Num examples = {len(train_dataset)}")
    logger.info(f"  Num Epochs = {args.num_train_epochs}")
    logger.info(f"  Instantaneous batch size per device = {args.per_device_train_batch_size}")
    logger.info(f"  Total train batch size (w. parallel, distributed & accumulation) = {total_batch_size}")
    logger.info(f"  Gradient Accumulation steps = {args.gradient_accumulation_steps}")
    logger.info(f"  Total optimization steps = {args.max_train_steps}")
    # Only show the progress bar once on each machine.
    progress_bar = tqdm(range(args.max_train_steps), disable=not accelerator.is_local_main_process)
    completed_steps = 0
    starting_epoch = 0

    # Potentially load in the weights and states from a previous save
    last_checkpoint_path = get_last_checkpoint_path(args)
    if last_checkpoint_path:
        accelerator.print(f"Resumed from checkpoint: {last_checkpoint_path}")
        accelerator.load_state(last_checkpoint_path)
        # Extract `epoch_{i}` or `step_{i}`
        last_checkpoint_path = os.path.basename(last_checkpoint_path)
        training_difference = os.path.splitext(last_checkpoint_path)[0]

        if "epoch" in training_difference:
            starting_epoch = int(training_difference.replace("epoch_", "")) + 1
            resume_step = None
            completed_steps = starting_epoch * num_update_steps_per_epoch
        else:
            # need to multiply `gradient_accumulation_steps` to reflect real steps
            resume_step = int(training_difference.replace("step_", "")) * args.gradient_accumulation_steps
            starting_epoch = resume_step // len(train_dataloader)
            completed_steps = resume_step // args.gradient_accumulation_steps
            resume_step -= starting_epoch * len(train_dataloader)

    print(f"Starting from epoch {starting_epoch} and step {completed_steps}.")
    # update the progress_bar if load from checkpoint
    progress_bar.update(completed_steps)
    local_total_tokens = torch.tensor(0, dtype=torch.int64, device=accelerator.device)
    total_token_including_padding = torch.tensor(0, dtype=torch.int64, device=accelerator.device)
    start_time = time.time()
    skipped_batches = False
    for epoch in range(starting_epoch, args.num_train_epochs):
        model.train()
        train_dataloader.set_epoch(epoch)
        total_loss = 0
        total_aux_loss = 0
        if last_checkpoint_path and resume_step is not None and not skipped_batches:
            # We skip the first `n` batches in the dataloader when resuming from a checkpoint.
            active_dataloader = accelerator.skip_first_batches(train_dataloader, resume_step)
            # Only perform this skip once
            skipped_batches = True
        else:
            active_dataloader = train_dataloader
        for step, batch in enumerate(active_dataloader):
            if "attention_mask" in batch:
                local_total_tokens += batch["attention_mask"].sum()
                total_token_including_padding += batch["attention_mask"].numel()
            elif "position_ids" in batch:
                tokens_in_batch = batch["position_ids"].numel()
                local_total_tokens += tokens_in_batch
                total_token_including_padding += tokens_in_batch
            elif "cu_seq_lens_q" in batch:
                tokens_in_batch = batch["cu_seq_lens_q"][-1]
                local_total_tokens += tokens_in_batch
                total_token_including_padding += tokens_in_batch
            else:
                raise ValueError(
                    f"Expected attention_mask or position_ids or cu_seq_lens_q in batch, found {batch=}"
                )
            with accelerator.accumulate(model):
                if args.load_balancing_loss:
                    outputs = model(**batch, use_cache=False, output_router_logits=True)
                else:
                    # Standard forward pass
                    outputs = model(**batch, use_cache=False)

                if args.reduce_loss == "mean":
                    loss = outputs.loss
                else:
                    # reduce loss is sum
                    # this ensures that we weight all tokens in the dataset equally,
                    # rather than weighting each overall example equally when
                    # using high amounts of gradient accumulation.
                    # this can result in > 5 point improvements in AlpacaEval
                    # see https://github.com/huggingface/transformers/issues/24725 for
                    # more discussion and details.
                    logits = outputs.logits
                    labels = batch["labels"]
                    # Shift so that tokens < n predict n
                    shift_logits = logits[..., :-1, :].contiguous()
                    shift_labels = labels[..., 1:].contiguous()

                    # Flatten the tokens
                    loss_fct = torch.nn.CrossEntropyLoss(reduction="sum")
                    shift_logits = shift_logits.view(-1, embedding_size)
                    shift_labels = shift_labels.view(-1)
                    # Enable model parallelism
                    shift_labels = shift_labels.to(shift_logits.device)
                    loss = loss_fct(shift_logits, shift_labels)
                    if args.load_balancing_loss:
                        aux_loss = args.load_balancing_weight * outputs.aux_loss
                        loss += aux_loss
                # We keep track of the loss at each logged step
                total_loss += loss.detach().float()
                accelerator.backward(loss)
                if args.load_balancing_loss:
                    total_aux_loss += aux_loss.detach().float()
                # clip gradient norm. don't do this with deepspeed
                if accelerator.sync_gradients and args.clip_grad_norm > 0:
                    accelerator.clip_grad_norm_(model.parameters(), args.clip_grad_norm)
                optimizer.step()
                optimizer.zero_grad()
                lr_scheduler.step()

            # Checks if the accelerator has performed an optimization step behind the scenes
            if accelerator.sync_gradients:
                progress_bar.update(1)
                completed_steps += 1
                if args.logging_steps and completed_steps % args.logging_steps == 0:
                    avg_loss = (
                        accelerator.gather(total_loss).mean().item()
                        / args.gradient_accumulation_steps
                        / args.logging_steps
                    )
                    total_tokens = accelerator.gather(local_total_tokens).sum().item()
                    total_tokens_including_padding = accelerator.gather(total_token_including_padding).sum().item()
                    metrics_to_log = {
                        "learning_rate": lr_scheduler.get_last_lr()[0],
                        "train_loss": avg_loss,
                        "total_tokens": total_tokens,
                        "per_device_tps": total_tokens / accelerator.num_processes / (time.time() - start_time),
                        "total_tokens_including_padding": total_tokens_including_padding,
                        "per_device_tps_including_padding": total_tokens_including_padding
                        / accelerator.num_processes
                        / (time.time() - start_time),
                    }
                    if args.load_balancing_loss:
                        avg_aux_loss = (
                            accelerator.gather(total_aux_loss).mean().item()
                            / args.gradient_accumulation_steps
                            / args.logging_steps
                        )
                        logger.info(
                            f"  Step: {completed_steps}, LR: {lr_scheduler.get_last_lr()[0]}, Loss: {avg_loss}, Aux Loss: {avg_aux_loss}, TPS: {total_tokens / (time.time() - start_time)}"
                        )
                        metrics_to_log["aux_loss"] = avg_aux_loss
                    else:
                        logger.info(
                            f"  Step: {completed_steps}, LR: {lr_scheduler.get_last_lr()[0]}, Loss: {avg_loss}, TPS: {total_tokens / (time.time() - start_time)}"
                        )
                    if args.with_tracking:
                        accelerator.log(metrics_to_log, step=completed_steps)
                    total_loss = 0
                    total_aux_loss = 0

                if isinstance(checkpointing_steps, int):
                    if completed_steps % checkpointing_steps == 0:
                        output_dir = f"step_{completed_steps}"
                        if args.output_dir is not None:
                            output_dir = os.path.join(args.output_dir, output_dir)
                        accelerator.save_state(output_dir)
                        # use this to mark the checkpoint as completely saved, to avoid restoring from garbled checkpoints
                        with open(
                            os.path.join(get_last_checkpoint_path(args, incomplete=True), "COMPLETED"), "w"
                        ) as f:
                            f.write("COMPLETED")  # annoyingly, empty files arent uploaded by beaker.
                        if accelerator.is_local_main_process:  # TODO: in mason local model this is gonna error out if using something like output/test; because mason used the same shared file ssytem.
                            clean_last_n_checkpoints(args.output_dir, args.keep_last_n_checkpoints)
                        accelerator.wait_for_everyone()

                if completed_steps >= args.max_train_steps:
                    break

        if checkpointing_steps == "epoch":
            output_dir = f"epoch_{epoch}"
            if args.output_dir is not None:
                output_dir = os.path.join(args.output_dir, output_dir)
            accelerator.save_state(output_dir)
            # use this to mark the checkpoint as completely saved, to avoid restoring from garbled checkpoints
            with open(os.path.join(get_last_checkpoint_path(args, incomplete=True), "COMPLETED"), "w") as f:
                f.write("COMPLETED")  # annoyingly, empty files arent uploaded by beaker.
            if accelerator.is_local_main_process:
                clean_last_n_checkpoints(args.output_dir, args.keep_last_n_checkpoints)
            accelerator.wait_for_everyone()

    if args.output_dir is not None:
        save_with_accelerate(accelerator, model, tokenizer, args.output_dir, args.use_lora)

    # remove all checkpoints to save space
    if args.clean_checkpoints_at_end and accelerator.is_local_main_process:
        clean_last_n_checkpoints(args.output_dir, keep_last_n_checkpoints=0)

    if (
        args.try_auto_save_to_beaker
        and accelerator.is_main_process
        and is_beaker_job()
        and len(beaker_config.beaker_dataset_id_urls) > 0
        and args.output_dir.rstrip("/") != "/output"
    ):
        shutil.copytree(args.output_dir, "/output", dirs_exist_ok=True)

    if is_beaker_job() and accelerator.is_main_process and args.try_launch_beaker_eval_jobs:
        launch_ai2_evals_on_weka(
            path=args.output_dir,
            leaderboard_name=args.hf_repo_revision,
            oe_eval_max_length=args.oe_eval_max_length,
            wandb_url=wandb_tracker.run.get_url(),
            oe_eval_tasks=args.oe_eval_tasks,
            gs_bucket_path=args.gs_bucket_path,
        )
    if args.push_to_hub:
        push_folder_to_hub(accelerator, args.output_dir, args.hf_repo_id, args.hf_repo_revision)
    accelerator.wait_for_everyone()
    if args.with_tracking:
        accelerator.end_training()


if __name__ == "__main__":
    parser = ArgumentParserPlus((FlatArguments, TokenizerConfig))
    args, tc = parser.parse_args_into_dataclasses()
    main(args, tc)<|MERGE_RESOLUTION|>--- conflicted
+++ resolved
@@ -49,17 +49,7 @@
 from rich.pretty import pprint
 from torch.utils.data import DataLoader
 from tqdm.auto import tqdm
-<<<<<<< HEAD
-from transformers import (
-    AutoConfig,
-    AutoModelForCausalLM,
-    BitsAndBytesConfig,
-    DataCollatorForSeq2Seq,
-    get_scheduler,
-)
-=======
 from transformers import AutoConfig, AutoModelForCausalLM, BitsAndBytesConfig, DataCollatorForSeq2Seq, get_scheduler
->>>>>>> ccec6e97
 from transformers.training_args import _convert_str_dict
 
 from open_instruct.dataset_transformation import (
@@ -341,7 +331,6 @@
     oe_eval_max_length: int = 4096
     """the max generation length for evaluation for oe-eval"""
 
-<<<<<<< HEAD
     padding_free: bool = field(
         default=False,
         metadata={"help": "Whether to use padding-free collation via TensorDataCollatorWithFlattening"},
@@ -364,8 +353,6 @@
         default_factory=dict,
         metadata={"help": "A dictionary of additional model args used to construct the model."},
     )
-=======
->>>>>>> ccec6e97
     sync_each_batch: bool = False
     """Optionaly sync grads every batch when using grad accumulation. Can significantly reduce memory costs."""
 
