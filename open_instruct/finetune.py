--- conflicted
+++ resolved
@@ -217,12 +217,7 @@
         default=False, metadata={"help": "Use 8bit optimizer from bitsandbytes. Not compatible with deepspeed."}
     )
     warmup_ratio: float = field(
-<<<<<<< HEAD
         default=0.03, metadata={"help": "Linear warmup over warmup_ratio fraction of total steps."}
-=======
-        default=0.03,
-        metadata={"help": "Linear warmup over warmup_ratio fraction of total steps."},
-    )
     final_lr_ratio: Optional[float] = field(
         default=None,
         metadata={
@@ -233,7 +228,6 @@
     weight_decay: float = field(
         default=0.0,
         metadata={"help": "Weight decay for AdamW if we apply some."},
->>>>>>> b56726e5
     )
     weight_decay: float = field(default=0.0, metadata={"help": "Weight decay for AdamW if we apply some."})
     timeout: int = field(
