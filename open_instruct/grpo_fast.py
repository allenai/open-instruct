--- conflicted
+++ resolved
@@ -413,11 +413,7 @@
     """the max generation length for evaluation for oe-eval"""
     oe_eval_beaker_image: str | None = None
     """the docker image for evaluation for oe-eval"""
-<<<<<<< HEAD
-    oe_eval_gpu_multiplier: int = 1
-=======
     oe_eval_gpu_multiplier: int | None = None
->>>>>>> af268bed
     """multiply the gpus used for each oe-eval task"""
     eval_priority: Literal["low", "normal", "high", "urgent"] = "normal"
     """the priority of auto-launched evaluation jobs"""
