--- conflicted
+++ resolved
@@ -234,12 +234,9 @@
                 tokenizer=args.tokenizer_name_or_path if args.tokenizer_name_or_path else args.model_name_or_path,
                 tokenizer_mode="slow" if args.use_slow_tokenizer else "auto",
                 tensor_parallel_size=torch.cuda.device_count(),
-<<<<<<< HEAD
                 trust_remote_code=True,
-=======
                 tokenizer_revision=args.hf_revision,
                 revision=args.hf_revision,
->>>>>>> cde03274
             )
         else:
             print("Loading model and tokenizer with huggingface...")
