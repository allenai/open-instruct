--- conflicted
+++ resolved
@@ -104,11 +104,7 @@
           echo "=========================================="
           echo ""
 
-<<<<<<< HEAD
-          beaker experiment await "$exp_id" 0 --index finalized --timeout 20m
-=======
           beaker experiment await "$exp_id" 0 --index finalized --timeout 25m
->>>>>>> d526c5d1
           status=$(beaker experiment get "$exp_id" --format json | jq -r '.[0].jobs[0].status.exitCode')
           if [ "$status" != "0" ]; then
             echo "GPU tests failed with exit code $status"
