# Copyright 2024 AllenAI. All rights reserved.
#
# Licensed under the Apache License, Version 2.0 (the "License");
# you may not use this file except in compliance with the License.
# You may obtain a copy of the License at
#
#     http://www.apache.org/licenses/LICENSE-2.0
#
# Unless required by applicable law or agreed to in writing, software
# distributed under the License is distributed on an "AS IS" BASIS,
# WITHOUT WARRANTIES OR CONDITIONS OF ANY KIND, either express or implied.
# See the License for the specific language governing permissions and
# limitations under the License.
# isort: off
import os

# We need to set NCCL_CUMEM_ENABLE=0 for performance reasons; see:
# https://github.com/vllm-project/vllm/issues/5723#issuecomment-2554389656
os.environ["NCCL_CUMEM_ENABLE"] = "0"  # NOQA
try:
    from deepspeed.runtime.zero.partition_parameters import ZeroParamStatus
    from deepspeed.runtime.zero.offload_config import OffloadDeviceEnum

    # @vwxyzjn: when importing on CPU-only machines, we get the following error:
    # RuntimeError: 0 active drivers ([]). There should only be one.
    # so we need to catch the exception and do nothing
    # https://github.com/deepspeedai/DeepSpeed/issues/7028
except Exception:
    pass
# isort: on
import dataclasses
import functools
import json
import logging
import math
import multiprocessing as mp
import os
import random
import re
import shutil
import socket
import subprocess
import sys
import threading
import time
from collections import defaultdict
from collections.abc import Iterable
from concurrent import futures
from ctypes import CDLL, POINTER, Structure, c_char_p, c_int, c_ulong, c_void_p
from dataclasses import dataclass
from multiprocessing import resource_tracker as _rt
from typing import Any, NewType

import beaker
import numpy as np
import ray
import requests
import torch
import vllm.config
from datasets import DatasetDict, concatenate_datasets, load_dataset, load_from_disk
from datasets.builder import DatasetGenerationError
from dateutil import parser
from huggingface_hub import HfApi
from ray.util import state as ray_state
from rich.pretty import pprint
from tqdm import tqdm
from transformers import MODEL_FOR_CAUSAL_LM_MAPPING, HfArgumentParser

from open_instruct import logger_utils

MODEL_CONFIG_CLASSES = list(MODEL_FOR_CAUSAL_LM_MAPPING.keys())
MODEL_TYPES = tuple(conf.model_type for conf in MODEL_CONFIG_CLASSES)


logger = logger_utils.setup_logger(__name__)

DataClassType = NewType("DataClassType", Any)


def max_num_processes() -> int:
    """Returns a reasonable default number of processes to run for multiprocessing."""
    if hasattr(os, "sched_getaffinity"):
        return len(os.sched_getaffinity(0))
    else:
        return os.cpu_count() or 1


def repeat_each(seq, k):
    """Repeat each element in a sequence k times."""
    return [item for item in seq for _ in range(k)]


def ray_get_with_progress(
    ray_refs: list[ray.ObjectRef], desc: str = "Processing", enable: bool = True, timeout: float | None = None
):
    """Execute ray.get() with a progress bar using futures and collect timings.

    Args:
        ray_refs: List of ray object references
        desc: Description for the progress bar
        enable: Whether to show the progress bar (default: True)
        timeout: Optional timeout in seconds for all operations to complete

    Returns:
        (results, completion_times)
        - results: List of results in the same order as ray_refs
        - completion_times: time from function start until each ref completed (seconds), aligned to ray_refs

    Raises:
        TimeoutError: If timeout is specified and operations don't complete in time
    """
    t0 = time.perf_counter()

    ray_futures = [ref.future() for ref in ray_refs]
    fut_to_idx = {f: i for i, f in enumerate(ray_futures)}

    results = [None] * len(ray_refs)
    completion_times = [None] * len(ray_refs)

    futures_iter = futures.as_completed(ray_futures, timeout=timeout)
    if enable:
        futures_iter = tqdm(futures_iter, total=len(ray_futures), desc=desc, bar_format="{l_bar}{bar}{r_bar}\n")

    for future in futures_iter:
        idx = fut_to_idx[future]
        results[idx] = future.result()
        completion_times[idx] = time.perf_counter() - t0

    return results, completion_times


"""
Notes:
Inspired by Alignment Handbook Parser and Dataset Mixer
https://github.com/huggingface/alignment-handbook/blob/main/src/alignment/configs.py
https://github.com/huggingface/alignment-handbook/blob/main/src/alignment/data.py

Migrated Args from
https://github.com/allenai/open-instruct/blob/98ccfb460ae4fb98140783b6cf54241926160a06/open_instruct/finetune_trainer.py

Commented out Args not currently used
"""


# ----------------------------------------------------------------------------
# Dataset utilities
def is_openai_format(messages: Any) -> bool:
    """
    Check if the input messages are in OpenAI format.
    Args:
        messages (`Any`):
            Messages to check.
    Returns:
        `bool`: Whether the messages are in OpenAI format.
    """
    if isinstance(messages, list) and all(isinstance(message, dict) for message in messages):
        return all("role" in message and "content" in message for message in messages)
    return False


# functions for handling different formats of messages
def convert_alpaca_gpt4_to_messages(example):
    """
    Convert an instruction in inst-output to a list of messages.
    e.g. vicgalle/alpaca-gpt4"""
    messages = [
        {
            "role": "user",
            "content": (
                "Below is an instruction that describes a task, paired with an input that provides "
                "further context. Write a response that appropriately completes the request.\n\n"
                f"### Instruction:\n{example['instruction']}\n\n"
                f"### Input:\n{example['input']}\n\n"
                "### Response:"
            ),
        },
        {"role": "assistant", "content": example["output"]},
    ]
    example["messages"] = messages
    return example


def convert_codefeedback_single_turn_to_messages(example):
    """
    Convert a query-answer pair to a list of messages.
    e.g. m-a-p/CodeFeedback-Filtered-Instruction"""
    messages = [{"role": "user", "content": example["query"]}, {"role": "assistant", "content": example["answer"]}]
    example["messages"] = messages
    return example


def convert_metamath_qa_to_messages(example):
    """
    Convert a query-response pair to a list of messages.
    e.g. meta-math/MetaMathQA"""
    messages = [{"role": "user", "content": example["query"]}, {"role": "assistant", "content": example["response"]}]
    example["messages"] = messages
    return example


def convert_code_alpaca_to_messages(example):
    """
    Convert a prompt-completion pair to a list of messages.
    e.g. HuggingFaceH4/CodeAlpaca_20K"""
    messages = [
        {"role": "user", "content": example["prompt"]},
        {"role": "assistant", "content": example["completion"]},
    ]
    example["messages"] = messages
    return example


def convert_open_orca_to_messages(example):
    """
    Convert a question-response pair to a list of messages.
    e.g. Open-Orca/OpenOrca"""
    messages = [
        {"role": "system", "content": example["system_prompt"]},
        {"role": "user", "content": example["question"]},
        {"role": "assistant", "content": example["response"]},
    ]
    example["messages"] = messages
    return example


def conversations_to_messages(example):
    """
    Convert from conversations format to messages.

    E.g. change "from": "user" to "role": "user"
        and "value" to "content"
        and "gpt" to "assistant"

    WizardLMTeam/WizardLM_evol_instruct_V2_196k
    """
    name_mapping = {
        "gpt": "assistant",
        "Assistant": "assistant",
        "assistant": "assistant",
        "user": "user",
        "User": "user",
        "human": "user",
    }
    messages = [{"role": name_mapping[conv["from"]], "content": conv["value"]} for conv in example["conversations"]]
    example["messages"] = messages
    return example


def convert_rejection_samples_to_messages(example):
    """
    Convert a rejection sampling dataset to messages.
    """
    example["messages"] = example["chosen"]
    return example


def get_datasets(
    dataset_mixer: dict | list,
    splits: list[str] | None = None,
    configs: list[str] | None = None,
    columns_to_keep: list[str] | None = None,
    shuffle: bool = True,
    save_data_dir: str | None = None,
    need_columns: list[str] | None = None,
    keep_ids: bool = False,
    add_source_col: bool = False,
) -> DatasetDict:
    """
    Loads and mixes datasets according to proportions specified in `dataset_mixer`.

    Args:
        dataset_mixer (`list` or `dict`):
            Dictionary or list containing the dataset names and their training proportions.
            By default, all test proportions are 1. Lists are formatted as
            `key1 value1 key2 value2 ...` If a list is passed in, it will be converted to a dictionary.
        splits (Optional[List[str]], *optional*, defaults to `None`):
            Dataset splits to load and mix. Assumes the splits exist in
            all datasets and have a `train_` or `test_` prefix.
        configs (Optional[List[str]], *optional*, defaults to `None`):
            List of dataset config names. If given must be the same length as 'dataset_mixer' keys.
        columns_to_keep (Optional[List[str]], *optional*, defaults to `None`):
            Column names to keep in the dataset. Useful in the datamixer to avoid schema conflicts,
            and for cpt this should be (at least) the text column.
        shuffle (`bool`, *optional*, defaults to `True`):
            Whether to shuffle the training and testing/validation data.
        save_data_dir (Optional[str], *optional*, defaults to `None`):
            Optional directory to save training/test mixes on.
        need_columns (Optional[List[str]], *optional*, defaults to `None`):
            Column names that are required to be in the dataset.
            Quick debugging when mixing heterogeneous datasets.
        keep_ids (`bool`, *optional*, defaults to `False`):
            Whether to keep ids for training that are added during mixing.
            Used primarily in mix_data.py for saving, or the saved dataset has IDs already.
        add_source_col (`bool`, *optional*, defaults to `False`):
            Whether to add a column to the dataset that indicates the source of the data explicitly.
    """
    if isinstance(dataset_mixer, list):
        assert len(dataset_mixer) % 2 == 0, f"Data mixer list length is not even: {dataset_mixer}"
        mixer_dict = {}
        i = 0
        while i < len(dataset_mixer) - 1:
            assert isinstance(dataset_mixer[i], str), f"Invalid type in data mixer: {dataset_mixer}"
            value = float(dataset_mixer[i + 1]) if "." in dataset_mixer[i + 1] else int(dataset_mixer[i + 1])
            mixer_dict[dataset_mixer[i]] = value
            i += 2
        dataset_mixer = mixer_dict

    splits = ["train", "test"] if splits is None else splits
    configs = configs if configs else [None] * len(dataset_mixer)
    columns_to_keep = [] if columns_to_keep is None else columns_to_keep

    if configs is not None and len(configs) != len(dataset_mixer):
        raise ValueError("The number of given dataset config names must be the same as the given number of datasets.")

    # print save location
    if save_data_dir:
        print(f"Saving mixed dataset to {save_data_dir}")

    raw_datasets = DatasetDict()
    raw_train_datasets = []
    raw_val_datasets = []
    frac_or_sample_list = []
    for (ds, frac_or_samples), ds_config in zip(dataset_mixer.items(), configs):
        frac_or_sample_list.append(frac_or_samples)
        for split in splits:
            # if dataset ends with .json or .jsonl, load from file
            if ds.endswith(".json") or ds.endswith(".jsonl"):
                dataset = load_dataset("json", data_files=ds, split=split, num_proc=max_num_processes())
            elif ds.endswith(".parquet"):
                dataset = load_dataset("parquet", data_files=ds, split=split, num_proc=max_num_processes())
            else:
                try:
                    # Try first if dataset on a Hub repo
                    dataset = load_dataset(ds, ds_config, split=split, num_proc=max_num_processes())
                except DatasetGenerationError:
                    # If not, check local dataset
                    dataset = load_from_disk(os.path.join(ds, split))

            # shuffle dataset if set
            if shuffle:
                dataset = dataset.shuffle(seed=42)

            # assert that needed columns are present
            if need_columns and not all(col in dataset.column_names for col in need_columns):
                raise ValueError(f"Needed column {need_columns} not found in dataset {dataset.column_names}.")

            # handle per-case conversions
            # if "instruction" and "output" columns are present and "messages" is not, convert to messages
            if (
                "instruction" in dataset.column_names
                and "output" in dataset.column_names
                and "messages" not in dataset.column_names
            ):
                dataset = dataset.map(convert_alpaca_gpt4_to_messages, num_proc=10)
            elif (
                "prompt" in dataset.column_names
                and "completion" in dataset.column_names
                and "messages" not in dataset.column_names
            ):
                dataset = dataset.map(convert_code_alpaca_to_messages, num_proc=10)
            elif "conversations" in dataset.column_names and "messages" not in dataset.column_names:
                dataset = dataset.map(conversations_to_messages, num_proc=10)
            elif (
                "question" in dataset.column_names
                and "response" in dataset.column_names
                and "messages" not in dataset.column_names
            ):
                dataset = dataset.map(convert_open_orca_to_messages, num_proc=10)
            elif (
                "query" in dataset.column_names
                and "answer" in dataset.column_names
                and "messages" not in dataset.column_names
            ):
                dataset = dataset.map(convert_codefeedback_single_turn_to_messages, num_proc=10)
            elif (
                "query" in dataset.column_names
                and "response" in dataset.column_names
                and "messages" not in dataset.column_names
            ):
                dataset = dataset.map(convert_metamath_qa_to_messages, num_proc=10)
            elif (
                "chosen" in dataset.column_names
                and "rejected" in dataset.column_names
                and "reference_completion" in dataset.column_names
                and "messages" not in dataset.column_names
            ):
                dataset = dataset.map(convert_rejection_samples_to_messages, num_proc=10)

            # if id not in dataset, create it as ds-{index}
            if "id" not in dataset.column_names:
                id_col = [f"{ds}_{i}" for i in range(len(dataset))]
                dataset = dataset.add_column("id", id_col)

            # Remove redundant columns to avoid schema conflicts on load
            dataset = dataset.remove_columns(
                [col for col in dataset.column_names if col not in (columns_to_keep + ["id"])]
            )

            # if add_source_col, add that column
            if add_source_col:
                source_col = [ds] * len(dataset)
                dataset = dataset.add_column("source", source_col)

            # for cols in columns_to_keep, if one is not present, add "None" to the column
            for col in columns_to_keep:
                if col not in dataset.column_names:
                    dataset = dataset.add_column(col, [None] * len(dataset))

            # add tag to the dataset corresponding to where it was sourced from, for
            if "train" in split:
                raw_train_datasets.append(dataset)
            elif "test" in split:
                raw_val_datasets.append(dataset)
            else:
                raise ValueError(f"Split type {split} not recognized as one of test or train.")

    if len(raw_val_datasets) == 0 and len(raw_train_datasets) == 0:
        raise ValueError("No datasets loaded.")
    elif len(raw_train_datasets) == 0:
        # target features are the features of the first dataset post load
        target_features = raw_val_datasets[0].features
    else:
        # target features are the features of the first dataset post load
        target_features = raw_train_datasets[0].features

    if any(frac_or_samples < 0 for frac_or_samples in frac_or_sample_list):
        raise ValueError("Dataset fractions / lengths cannot be negative.")

    # if any > 1, use count
    if any(frac_or_samples > 1 for frac_or_samples in frac_or_sample_list):
        is_count = True
        # assert that all are integers
        if not all(isinstance(frac_or_samples, int) for frac_or_samples in frac_or_sample_list):
            raise NotImplementedError("Cannot mix fractions and counts, yet.")
    else:
        is_count = False

    if len(raw_train_datasets) > 0:
        train_subsets = []
        # Manage proportions
        for dataset, frac_or_samples in zip(raw_train_datasets, frac_or_sample_list):
            # cast features (TODO, add more feature regularization)
            dataset = dataset.cast(target_features)
            # TODO selection can be randomized.
            if is_count:
                train_subset = dataset.select(range(frac_or_samples))
            else:
                train_subset = dataset.select(range(int(frac_or_samples * len(dataset))))
            train_subsets.append(train_subset)

        raw_datasets["train"] = concatenate_datasets(train_subsets)

    # No subsampling for test datasets to enable fair comparison across models
    if len(raw_val_datasets) > 0:
        for dataset in raw_val_datasets:
            # cast features (TODO, add more feature regularization)
            dataset = dataset.cast(target_features)

        raw_datasets["test"] = concatenate_datasets(raw_val_datasets)

    if len(raw_datasets) == 0:
        raise ValueError(
            f"Dataset {dataset_mixer} not recognized with splits {splits}."
            "Check the dataset has been correctly formatted."
        )

    # optional save
    if save_data_dir:
        for split in raw_datasets:
            raw_datasets[split].to_json(save_data_dir + f"mixed_ds_{split}.json")

    if not keep_ids:
        # remove id column
        if len(raw_train_datasets) > 0 and "id" in raw_datasets["train"].column_names:
            raw_datasets["train"] = raw_datasets["train"].remove_columns("id")
        if len(raw_val_datasets) > 0 and "id" in raw_datasets["test"].column_names:
            raw_datasets["test"] = raw_datasets["test"].remove_columns("id")

    return raw_datasets


def combine_dataset(
    dataset_mixer: dict | list,
    splits: list[str],
    configs: list[str] | None = None,
    columns_to_keep: list[str] | None = None,
    shuffle: bool = False,
    save_data_dir: str | None = None,
    keep_ids: bool = False,
) -> DatasetDict:
    """
    Loads and mixes datasets according to proportions specified in `dataset_mixer`.

    Args:
        dataset_mixer (`dict`):
            Dictionary containing the dataset names and their training proportions.
        splits (Optional[List[str]], *optional*, defaults to `None`):
            Dataset splits to load and mix. Assumes the splits exist in
            all datasets and have a `train_` or `test_` prefix.
        configs (Optional[List[str]], *optional*, defaults to `None`):
            List of dataset config names. If given must be the same length as 'dataset_mixer' keys.
        columns_to_keep (Optional[List[str]], *optional*, defaults to `None`):
            Column names to keep in the dataset. Useful in the datamixer to avoid schema conflicts,
            and for cpt this should be (at least) the text column.
        shuffle (`bool`, *optional*, defaults to `False`):
            Whether to shuffle the training and testing/validation data.
        save_data_dir (Optional[str], *optional*, defaults to `None`):
            Optional directory to save training/test mixes on.
        keep_ids (`bool`, *optional*, defaults to `False`):
            Whether to keep ids for training that are added during mixing.
            Used primarily in mix_data.py for saving, or the saved dataset has IDs already.
    """
    assert len(splits) == len(dataset_mixer), "Number of splits must match the number of datasets."
    if isinstance(dataset_mixer, list):
        assert len(dataset_mixer) % 2 == 0, f"Data mixer list length is not even: {dataset_mixer}"
        mixer_dict = {}
        i = 0
        while i < len(dataset_mixer) - 1:
            assert isinstance(dataset_mixer[i], str), f"Invalid type in data mixer: {dataset_mixer}"
            value = float(dataset_mixer[i + 1]) if "." in dataset_mixer[i + 1] else int(dataset_mixer[i + 1])
            mixer_dict[dataset_mixer[i]] = value
            i += 2
        dataset_mixer = mixer_dict

    if any(frac_or_samples < 0 for frac_or_samples in dataset_mixer.values()):
        raise ValueError("Dataset fractions / lengths cannot be negative.")

    configs = configs if configs else [None] * len(dataset_mixer)
    columns_to_keep = [] if columns_to_keep is None else columns_to_keep

    if configs is not None and len(configs) != len(dataset_mixer):
        raise ValueError("The number of given dataset config names must be the same as the given number of datasets.")

    # print save location
    if save_data_dir:
        print(f"Saving mixed dataset to {save_data_dir}")

    datasets = []
    for (ds, frac_or_samples), ds_config, split in zip(dataset_mixer.items(), configs, splits):
        # if dataset ends with .json or .jsonl, load from file
        if ds.endswith(".json") or ds.endswith(".jsonl"):
            dataset = load_dataset("json", data_files=ds, split=split, num_proc=max_num_processes())
        else:
            try:
                # Try first if dataset on a Hub repo
                dataset = load_dataset(ds, ds_config, split=split, num_proc=max_num_processes())
            except DatasetGenerationError:
                # If not, check local dataset
                dataset = load_from_disk(os.path.join(ds, split))

        # shuffle dataset if set
        if shuffle:
            dataset = dataset.shuffle(seed=42)

        # select a fraction of the dataset
        samples = int(frac_or_samples) if frac_or_samples > 1.0 else int(frac_or_samples * len(dataset))
        dataset = dataset.select(range(samples))

        # if id not in dataset, create it as ds-{index}
        if "id" not in dataset.column_names:
            id_col = [f"{ds}_{i}_{split}" for i in range(len(dataset))]
            dataset = dataset.add_column("id", id_col)

        # Remove redundant columns to avoid schema conflicts on load
        dataset = dataset.remove_columns(
            [col for col in dataset.column_names if col not in (columns_to_keep + ["id"])]
        )
        datasets.append(dataset)

    datasets = concatenate_datasets(datasets)

    # optional save
    if save_data_dir:
        datasets.to_json(save_data_dir + "mixed_ds.json")

    if not keep_ids and "id" in datasets.column_names:
        datasets = datasets.remove_columns("id")

    return datasets


# ----------------------------------------------------------------------------
# Arguments utilities
class ArgumentParserPlus(HfArgumentParser):
    def parse_yaml_and_args(self, yaml_arg: str, other_args: list[str] | None = None) -> list[dataclass]:
        """
        Parse a YAML file and overwrite the default/loaded values with the values provided to the command line.

        Args:
            yaml_arg (`str`):
                The path to the config file used
            other_args (`List[str]`, *optional`):
                A list of strings to parse as command line arguments, e.g. ['--arg=val', '--arg2=val2'].

        Returns:
            [`List[dataclass]`]: a list of dataclasses with the values from the YAML file and the command line
        """
        arg_list = self.parse_yaml_file(os.path.abspath(yaml_arg))

        outputs = []
        # strip other args list into dict of key-value pairs
        other_args = {arg.split("=")[0].strip("-"): arg.split("=")[1] for arg in other_args}
        used_args = {}

        # overwrite the default/loaded value with the value provided to the command line
        # noqa adapted from https://github.com/huggingface/transformers/blob/d0b5002378daabf62769159add3e7d66d3f83c3b/src/transformers/hf_argparser.py#L327
        for data_yaml, data_class in zip(arg_list, self.dataclass_types):
            keys = {f.name for f in dataclasses.fields(data_yaml) if f.init}
            inputs = {k: v for k, v in vars(data_yaml).items() if k in keys}
            for arg, val in other_args.items():
                # add only if in keys

                if arg in keys:
                    base_type = data_yaml.__dataclass_fields__[arg].type
                    inputs[arg] = val

                    # cast type for ints, floats (default to strings)
                    if base_type in [int, float]:
                        inputs[arg] = base_type(val)

                    if base_type == list[str]:
                        inputs[arg] = [str(v) for v in val.split(",")]

                    # bool of a non-empty string is True, so we manually check for bools
                    if base_type is bool:
                        if val in ["true", "True"]:
                            inputs[arg] = True
                        else:
                            inputs[arg] = False

                    # add to used-args so we can check if double add
                    if arg not in used_args:
                        used_args[arg] = val
                    else:
                        raise ValueError(f"Duplicate argument provided: {arg}, may cause unexpected behavior")

            obj = data_class(**inputs)
            outputs.append(obj)

        return outputs

    def parse(self) -> DataClassType | tuple[DataClassType]:
        if len(sys.argv) == 2 and sys.argv[1].endswith(".yaml"):
            # If we pass only one argument to the script and it's the path to a YAML file,
            # let's parse it to get our arguments.
            output = self.parse_yaml_file(os.path.abspath(sys.argv[1]))
        # parse command line args and yaml file
        elif len(sys.argv) > 2 and sys.argv[1].endswith(".yaml"):
            output = self.parse_yaml_and_args(os.path.abspath(sys.argv[1]), sys.argv[2:])
        # parse command line args only
        else:
            output = self.parse_args_into_dataclasses()

        if len(output) == 1:
            output = output[0]
        return output


# ----------------------------------------------------------------------------
# Experiment tracking utilities
def get_wandb_tags() -> list[str]:
    """Get tags for Weights & Biases (e.g., `no-tag-404-g98dc659,pr-123,branch-main`)"""
    tags = [t for t in os.environ.get("WANDB_TAGS", "").split(",") if t != ""]
    if "GIT_COMMIT" in os.environ:
        git_commit = os.environ["GIT_COMMIT"]
        tags.append(f"commit: {git_commit}")
        # try finding the pull request number on github
        prs = requests.get(f"https://api.github.com/search/issues?q=repo:allenai/open-instruct+is:pr+{git_commit}")
        if prs.status_code == 200:
            prs = prs.json()
            if len(prs["items"]):
                pr = prs["items"][0]
                tags.append(f"pr: {pr['number']}")
    if "GIT_BRANCH" in os.environ:
        tags.append(f"branch: {os.environ['GIT_BRANCH']}")
    tags = [tag[:64] for tag in tags if len(tag) > 64]
    return tags


# ----------------------------------------------------------------------------
# Check pointing utilities
def get_last_checkpoint(folder: str, incomplete: bool = False) -> str | None:
    content = os.listdir(folder)
    checkpoint_steps = [path for path in content if path.startswith("step_")]
    checkpoint_epochs = [path for path in content if path.startswith("epoch_")]
    if len(checkpoint_steps) > 0 and len(checkpoint_epochs) > 0:
        logger.info("Mixed step and epoch checkpoints found. Using step checkpoints.")
        checkpoints = checkpoint_steps
    elif len(checkpoint_steps) == 0:
        checkpoints = checkpoint_epochs
    else:
        checkpoints = checkpoint_steps
    if not incomplete:
        checkpoints = [path for path in checkpoints if os.path.exists(os.path.join(folder, path, "COMPLETED"))]
    if len(checkpoints) == 0:
        return
    return os.path.join(folder, max(checkpoints, key=lambda x: int(x.split("_")[-1])))


def get_last_checkpoint_path(args, incomplete: bool = False) -> str:
    # if output already exists and user does not allow overwriting, resume from there.
    # otherwise, resume if the user specifies a checkpoint.
    # else, start from scratch.
    # if incomplete is true, include folders without "COMPLETE" in the folder.
    last_checkpoint_path = None
    if args.output_dir and os.path.isdir(args.output_dir):
        last_checkpoint_path = get_last_checkpoint(args.output_dir, incomplete=incomplete)
        if last_checkpoint_path is None:
            logger.warning("Output directory exists but no checkpoint found. Starting from scratch.")
    elif args.resume_from_checkpoint:
        last_checkpoint_path = args.resume_from_checkpoint
    return last_checkpoint_path


def is_checkpoint_folder(dir: str, folder: str) -> bool:
    return (folder.startswith("step_") or folder.startswith("epoch_")) and os.path.isdir(os.path.join(dir, folder))


def clean_last_n_checkpoints(output_dir: str, keep_last_n_checkpoints: int) -> None:
    # remove the last checkpoint to save space
    folders = [f for f in os.listdir(output_dir) if is_checkpoint_folder(output_dir, f)]
    # find the checkpoint with the largest step
    checkpoints = sorted(folders, key=lambda x: int(x.split("_")[-1]))
    if keep_last_n_checkpoints >= 0 and len(checkpoints) > keep_last_n_checkpoints:
        for checkpoint in checkpoints[: len(checkpoints) - keep_last_n_checkpoints]:
            logger.info(f"Removing checkpoint {checkpoint}")
            shutil.rmtree(os.path.join(output_dir, checkpoint))
    logger.info("Remaining files:" + str(os.listdir(output_dir)))


def clean_last_n_checkpoints_deepspeed(output_dir: str, keep_last_n_checkpoints: int) -> None:
    # Identify checkpoint files that follow the pattern global_step{number}
    all_files = os.listdir(output_dir)
    checkpoint_files = []
    for file in all_files:
        if file.startswith("global_step") and file[len("global_step") :].isdigit():
            checkpoint_files.append(file)

    # Sort checkpoints by step number
    checkpoints = sorted(checkpoint_files, key=lambda x: int(x[len("global_step") :]), reverse=True)

    # Keep the N most recent checkpoints and remove the rest
    if keep_last_n_checkpoints >= 0 and len(checkpoints) > keep_last_n_checkpoints:
        for checkpoint in checkpoints[keep_last_n_checkpoints:]:
            print(f"Removing checkpoint {checkpoint}")
            checkpoint_path = os.path.join(output_dir, checkpoint)
            if os.path.isdir(checkpoint_path):
                shutil.rmtree(checkpoint_path)
            elif os.path.isfile(checkpoint_path):
                os.remove(checkpoint_path)

    # Keep special files like zero_to_fp32.py and latest
    print("Remaining files:" + str(os.listdir(output_dir)))


def calibrate_checkpoint_state_dir(checkpoint_state_dir: str) -> None:
    """
    Find the latest valid checkpoint directory and update the 'latest' file.

    Edge case:
    it's possible sometimes the checkpoint save / upload (1) completely or (2) partially failed (i.e., having incomplete files),
    so we should fall back to a checkpoint that actually exists -- we should pick the latest folder which has the most files.
    The folders look like this:
    checkpoint_state_dir/global_step14
    checkpoint_state_dir/global_step15
    ...
    checkpoint_state_dir/global_step20
    we would then update the `checkpoint_state_dir/latest` file
    with the latest global_step number.
    """
    if not os.path.exists(checkpoint_state_dir):
        return

    # Get all checkpoint directories
    checkpoint_dirs = [
        d
        for d in os.listdir(checkpoint_state_dir)
        if d.startswith("global_step") and os.path.isdir(os.path.join(checkpoint_state_dir, d))
    ]

    if not checkpoint_dirs:
        return

    # Create a list of (dir_name, step_number, file_count) tuples
    checkpoint_info = []
    for dir_name in checkpoint_dirs:
        step_number = int(dir_name.replace("global_step", ""))
        dir_path = os.path.join(checkpoint_state_dir, dir_name)
        # Count files in the directory, not directories
        file_count = len(os.listdir(dir_path))
        checkpoint_info.append((dir_name, step_number, file_count))

    # Find the maximum file count
    max_file_count = max(info[2] for info in checkpoint_info)

    # Filter to only include checkpoints with the maximum file count
    valid_checkpoints = [info for info in checkpoint_info if info[2] >= max_file_count]
    invalid_checkpoints = [info for info in checkpoint_info if info[2] < max_file_count]

    # Remove invalid checkpoint directories
    for dir_name, _, _ in invalid_checkpoints:
        checkpoint_path = os.path.join(checkpoint_state_dir, dir_name)
        print(f"Removing incomplete checkpoint: {dir_name}")
        shutil.rmtree(checkpoint_path)

    # Sort by step number (descending)
    valid_checkpoints.sort(key=lambda x: x[1], reverse=True)

    # Get the latest valid checkpoint
    latest_checkpoint, latest_step, file_count = valid_checkpoints[0]

    # Update the 'latest' file
    with open(os.path.join(checkpoint_state_dir, "latest"), "w") as f:
        f.write(f"global_step{latest_step}")

    print(
        f"Found latest checkpoint: {latest_checkpoint} with {file_count} files, "
        f"updated 'latest' file to global_step{latest_step}"
    )


# ----------------------------------------------------------------------------
# Ai2 user utilities
@dataclass
class BeakerRuntimeConfig:
    beaker_workload_id: str
    beaker_node_hostname: list[str] | None = None
    beaker_experiment_url: list[str] | None = None
    beaker_dataset_ids: list[str] | None = None
    beaker_dataset_id_urls: list[str] | None = None


def is_beaker_job() -> bool:
    return "BEAKER_JOB_ID" in os.environ


def get_beaker_experiment_info(experiment_id: str) -> dict | None:
    get_experiment_command = f"beaker experiment get {experiment_id} --format json"
    process = subprocess.Popen(["bash", "-c", get_experiment_command], stdout=subprocess.PIPE, stderr=subprocess.PIPE)
    stdout, stderr = process.communicate()
    if process.returncode != 0:
        print(f"Failed to get Beaker experiment: {stderr}")
        return None
    return json.loads(stdout)[0]


def beaker_experiment_succeeded(experiment_id: str) -> bool:
    experiment = get_beaker_experiment_info(experiment_id)
    if "replicas" in experiment["jobs"][0]["execution"]["spec"]:
        num_replicas = experiment["jobs"][0]["execution"]["spec"]["replicas"]
    else:
        num_replicas = 1
    if not experiment:
        return False
    pprint(experiment)
    finalizeds = [
        "finalized" in job["status"] and "exitCode" in job["status"] and job["status"]["exitCode"] == 0
        for job in experiment["jobs"]
    ]
    pprint(finalizeds)
    return sum(finalizeds) == num_replicas


@dataclass
class DatasetInfo:
    id: str
    committed: Any
    non_empty: bool


def get_beaker_dataset_ids(experiment_id: str, sort=False) -> list[str] | None:
    """if sort is True, the non-empty latest dataset will be availble at the end of the list"""
    experiment = get_beaker_experiment_info(experiment_id)
    if not experiment:
        return None
    result_ids = [job["result"]["beaker"] for job in experiment["jobs"]]
    dataset_infos = []
    for result_id in result_ids:
        get_dataset_command = f"beaker dataset get {result_id} --format json"
        process = subprocess.Popen(["bash", "-c", get_dataset_command], stdout=subprocess.PIPE, stderr=subprocess.PIPE)
        stdout, stderr = process.communicate()
        if process.returncode != 0:
            print(f"Failed to get Beaker dataset: {stderr}")
            return None
        datasets = json.loads(stdout)
        dataset_infos.extend(
            [
                DatasetInfo(
                    id=dataset["id"],
                    committed=dataset["committed"],
                    non_empty=(
                        False if dataset["storage"]["totalSize"] is None else dataset["storage"]["totalSize"] > 0
                    ),
                )
                for dataset in datasets
            ]
        )
    if sort:
        # sort based on empty, then commited
        dataset_infos.sort(key=lambda x: (x.non_empty, parser.parse(x.committed)))
    pprint(dataset_infos)
    return [dataset.id for dataset in dataset_infos]


@functools.lru_cache(maxsize=1)
def get_beaker_whoami() -> str | None:
    get_beaker_whoami_command = "beaker account whoami --format json"
    process = subprocess.Popen(
        ["bash", "-c", get_beaker_whoami_command], stdout=subprocess.PIPE, stderr=subprocess.PIPE
    )
    stdout, stderr = process.communicate()
    if process.returncode != 0:
        print(f"Failed to get Beaker account: {stderr}")
        return None
    accounts = json.loads(stdout)
    return accounts[0]["name"]


def maybe_get_beaker_config():
    beaker_dataset_ids = get_beaker_dataset_ids(os.environ["BEAKER_WORKLOAD_ID"])
    # fix condition on basic interactive jobs
    if beaker_dataset_ids is None:
        beaker_dataset_id_urls = []
    else:
        beaker_dataset_id_urls = [f"https://beaker.org/ds/{dataset_id}" for dataset_id in beaker_dataset_ids]
    return BeakerRuntimeConfig(
        beaker_workload_id=os.environ["BEAKER_WORKLOAD_ID"],
        beaker_node_hostname=os.environ["BEAKER_NODE_HOSTNAME"],
        beaker_experiment_url=f"https://beaker.org/ex/{os.environ['BEAKER_WORKLOAD_ID']}/",
        beaker_dataset_ids=get_beaker_dataset_ids(os.environ["BEAKER_WORKLOAD_ID"]),
        beaker_dataset_id_urls=beaker_dataset_id_urls,
    )


def format_eta(seconds: float) -> str:
    """Format ETA in a human-readable format."""
    seconds = int(seconds)
    days = seconds // 86400
    hours = (seconds % 86400) // 3600
    minutes = (seconds % 3600) // 60

    if days > 0:
        return f"{days}d {hours}h {minutes}m"
    elif hours > 0:
        return f"{hours}h {minutes}m"
    else:
        return f"{minutes}m"


def maybe_update_beaker_description(
    current_step: int | None = None,
    total_steps: int | None = None,
    start_time: float | None = None,
    wandb_url: str | None = None,
    original_descriptions: dict[str, str] = {},  # noqa: B006
) -> None:
    """Update Beaker experiment description with training progress and/or wandb URL.

    Args:
        current_step: Current training step (for progress tracking)
        total_steps: Total number of training steps (for progress tracking)
        start_time: Training start time (from time.time()) (for progress tracking)
        wandb_url: Optional wandb URL to include
        original_descriptions: Cache of original descriptions for progress updates
    """
    if not is_beaker_job():
        return

    experiment_id = os.environ.get("BEAKER_WORKLOAD_ID")
    if not experiment_id:
        logger.warning(
            f"BEAKER_WORKLOAD_ID not found in environment. Available env vars: {', '.join(sorted([k for k in os.environ if 'BEAKER' in k]))}"
        )
        return

    try:
        client = beaker.Beaker.from_env()
    except beaker.exceptions.BeakerConfigurationError as e:
        logger.warning(f"Failed to initialize Beaker client: {e}")
        return

    try:
        # Get the workload first (experiment_id is actually BEAKER_WORKLOAD_ID)
        workload = client.workload.get(experiment_id)
        # Then get the experiment spec from the workload
        spec = client.experiment.get_spec(workload)
    except (beaker.exceptions.BeakerExperimentNotFound, ValueError):
        logger.warning(
            f"Failed to get Beaker experiment with ID: {experiment_id}"
            "This might be fine if you are e.g. running in an interactive job."
        )
        return

    if experiment_id not in original_descriptions:
        original_descriptions[experiment_id] = spec.description or ""

    # Build description from scratch each time
    description_components = [
        original_descriptions[experiment_id],
        f"git_commit: {os.environ.get('GIT_COMMIT', 'unknown')}",
        f"git_branch: {os.environ.get('GIT_BRANCH', 'unknown')}",
    ]

    if wandb_url:
        description_components.append(wandb_url)

    if current_step is not None:
        progress_pct = (current_step / total_steps) * 100
        elapsed_time = time.perf_counter() - start_time

        if current_step >= total_steps:
            time_str = format_eta(elapsed_time)
            time_label = "finished in"
        else:
            if current_step > 0:
                time_per_step = elapsed_time / current_step
                remaining_steps = total_steps - current_step
                eta_seconds = time_per_step * remaining_steps
                time_str = format_eta(eta_seconds)
            else:
                time_str = "calculating..."
            time_label = "eta"

        progress_bar = f"[{progress_pct:.1f}% complete (step {current_step}/{total_steps}), {time_label} {time_str}]"
        description_components.append(progress_bar)
    new_description = " ".join(description_components)
    try:
        # Update the workload description using the workload object we got earlier
        client.workload.update(workload, description=new_description)
    except requests.exceptions.HTTPError as e:
        logger.warning(
            f"Failed to update Beaker description due to HTTP error: {e}"
            "Continuing without updating description - this is likely a temporary Beaker service issue"
        )


def live_subprocess_output(cmd: list[str]) -> str:
    output_lines = []
    process = subprocess.Popen(cmd, stdout=subprocess.PIPE, stderr=subprocess.STDOUT, text=True, bufsize=1)
    # Display output in real-time and collect it
    for line in iter(process.stdout.readline, ""):
        if line.strip():
            print(line.strip())
            output_lines.append(line.strip())
    process.wait()
    if process.returncode != 0:
        # Get the actual error message from the process
        process_error = process.stderr.read() if process.stderr else "No error message available"
        error_message = f"gsutil command failed with return code {process.returncode}: {process_error}"
        print(error_message)
        raise Exception(error_message)

    return "\n".join(output_lines)


def download_from_hf(model_name_or_path: str, revision: str) -> None:
    cmd = ["huggingface-cli", "download", model_name_or_path, "--revision", revision]
    print(f"Downloading from HF with command: {cmd}")
    output = live_subprocess_output(cmd)
    # for some reason, sometimes the output includes the line including some loading message.
    # so do some minor cleaning.
    if "\n" in output:
        output = output.split("\n")[-1].strip()
    return output


def download_from_gs_bucket(src_paths: str | list[str], dest_path: str) -> None:
    os.makedirs(dest_path, exist_ok=True)
    cmd = [
        "gsutil",
        "-o",
        "GSUtil:parallel_thread_count=1",
        "-o",
        "GSUtil:sliced_object_download_threshold=150",
        "-m",
        "cp",
        "-r",
    ]
    if not isinstance(src_paths, list):
        src_paths = [src_paths]
    cmd.extend(src_paths)
    cmd.append(dest_path)
    print(f"Downloading from GS bucket with command: {cmd}")
    live_subprocess_output(cmd)


def gs_folder_exists(path: str) -> bool:
    cmd = ["gsutil", "ls", path]
    process = subprocess.Popen(cmd, stdout=subprocess.PIPE, stderr=subprocess.PIPE)
    stdout, stderr = process.communicate()
    # print(f"GS stat command: {cmd}")
    # print(f"GS stat stdout: {stdout}")
    # print(f"GS stat stderr: {stderr}")
    return process.returncode == 0


def upload_to_gs_bucket(src_path: str, dest_path: str) -> None:
    cmd = ["gsutil", "-o", "GSUtil:parallel_composite_upload_threshold=150M", "cp", "-r", src_path, dest_path]
    print(f"Copying model to GS bucket with command: {cmd}")
    live_subprocess_output(cmd)


def sync_gs_bucket(src_path: str, dest_path: str) -> None:
    cmd = [
        "gsutil",
        "-o",
        "GSUtil:parallel_composite_upload_threshold=150M",
        "-m",
        "rsync",
        "-r",
        "-d",
        src_path,
        dest_path,
    ]
    print(f"Copying model to GS bucket with command: {cmd}")
    live_subprocess_output(cmd)


def download_latest_checkpoint_from_gs(gs_checkpoint_state_dir: str, checkpoint_state_dir: str) -> None:
    """Download the latest checkpoint from GCS and update the latest file."""
    if gs_folder_exists(gs_checkpoint_state_dir):
        os.makedirs(checkpoint_state_dir, exist_ok=True)
        print(f"Downloading model checkpoint from GCS to {checkpoint_state_dir}")
        sync_gs_bucket(gs_checkpoint_state_dir, checkpoint_state_dir)


def launch_ai2_evals_on_weka(
    path: str,
    leaderboard_name: str,
    oe_eval_max_length: int | None = None,
    wandb_url: str | None = None,
    training_step: int | None = None,
    oe_eval_tasks: list[str] | None = None,
    stop_strings: list[str] | None = None,
    gs_bucket_path: str | None = None,
    eval_priority: str | None = "normal",
    eval_workspace: str | None = "ai2/tulu-3-results",
    beaker_image: str | None = None,
<<<<<<< HEAD
    oe_eval_gpu_multiplier: int = 1,
=======
    oe_eval_gpu_multiplier: int | None = None,
>>>>>>> af268bed
) -> None:
    weka_cluster = "ai2/saturn ai2/neptune ai2/jupiter ai2/ceres"
    gcp_cluster = "ai2/augusta"
    cluster = weka_cluster if gs_bucket_path is None else gcp_cluster
    beaker_users = get_beaker_whoami()

    if gs_bucket_path is not None:
        if beaker_users is not None:
            gs_saved_path = f"{gs_bucket_path}/{beaker_users}/{path}"
        else:
            gs_saved_path = f"{gs_bucket_path}/{path}"
        # save the model to the gs bucket first
        # TODO: use upload_to_gs_bucket instead
        gs_command = f"""gsutil \\
            -o "GSUtil:parallel_composite_upload_threshold=150M" \\
            cp -r {path} \\
            {gs_saved_path}"""
        print(f"Copying model to GS bucket with command: {gs_command}")
        process = subprocess.Popen(["bash", "-c", gs_command], stdout=subprocess.PIPE, stderr=subprocess.PIPE)
        stdout, stderr = process.communicate()
        print(f"GS bucket copy stdout:\n{stdout.decode()}")
        print(f"GS bucket copy stderr:\n{stderr.decode()}")
        print(f"GS bucket copy process return code: {process.returncode}")

        # Update path to use the GS bucket path for evaluation
        path = gs_saved_path

    command = f"""\
python scripts/submit_eval_jobs.py \
--model_name {leaderboard_name} \
--location {path} \
--cluster {cluster} \
--is_tuned \
--workspace {eval_workspace} \
--priority {eval_priority} \
--gpu_multiplier {oe_eval_gpu_multiplier} \
--preemptible \
--use_hf_tokenizer_template \
--run_oe_eval_experiments \
--skip_oi_evals"""
    if wandb_url is not None:
        command += f" --run_id {wandb_url}"
        wandb_run_path = wandb_url_to_run_path(wandb_url)
        command += f" --wandb_run_path {wandb_run_path}"
    if oe_eval_max_length is not None:
        command += f" --oe_eval_max_length {oe_eval_max_length}"
    if training_step is not None:
        command += f" --step {training_step}"
    if cluster == weka_cluster:
        command += " --evaluate_on_weka"
    if oe_eval_tasks is not None:
        command += f" --oe_eval_tasks {','.join(oe_eval_tasks)}"
    if stop_strings is not None:
        command += f" --oe_eval_stop_sequences '{','.join(stop_strings)}'"
    if beaker_image is not None:
        command += f" --beaker_image {beaker_image}"
    if oe_eval_gpu_multiplier is not None:
        command += f" --gpu_multiplier {oe_eval_gpu_multiplier}"
    print(f"Launching eval jobs with command: {command}")
    process = subprocess.Popen(["bash", "-c", command], stdout=subprocess.PIPE, stderr=subprocess.PIPE)
    stdout, stderr = process.communicate()
    print(f"Submit jobs after model training is finished - Stdout:\n{stdout.decode()}")
    print(f"Submit jobs after model training is finished - Stderr:\n{stderr.decode()}")
    print(f"Submit jobs after model training is finished - process return code: {process.returncode}")


def wandb_url_to_run_path(url: str) -> str:
    """
    Convert a wandb URL to a wandb run path.

    Args:
        url (str): wandb URL in format https://wandb.ai/entity/project/runs/run_id

    Returns:
        str: wandb run path in format entity/project/run_id

    >>> wandb_url_to_run_path("https://wandb.ai/org/project/runs/runid")
    org/project/runid

    >>> wandb_url_to_run_path("https://wandb.ai/ai2-llm/open_instruct_internal/runs/5nigq0mz")
    ai2-llm/open_instruct_internal/5nigq0mz
    """
    # Remove the base URL and split by '/'
    path_parts = url.replace("https://wandb.ai/", "").split("/")

    # Extract entity, project, and run_id
    entity = path_parts[0]
    project = path_parts[1]
    run_id = path_parts[3]  # Skip 'runs' at index 2

    return f"{entity}/{project}/{run_id}"


# ----------------------------------------------------------------------------
# HF utilities


def retry_on_exception(max_attempts=4, delay=1, backoff=2):
    """
    Retry a function on exception. Useful for HF API calls that may fail due to
    network issues. E.g., https://beaker.org/ex/01J69P87HJQQ7X5DXE1CPWF974
    `huggingface_hub.utils._errors.HfHubHTTPError: 429 Client Error`

    We can test it with the following code.
    @retry_on_exception(max_attempts=4, delay=1, backoff=2)
    def test():
        raise Exception("Test exception")

    test()
    """

    def decorator(func):
        @functools.wraps(func)
        def wrapper(*args, **kwargs):
            attempts = 0
            local_delay = delay
            while attempts < max_attempts:
                try:
                    return func(*args, **kwargs)
                except Exception as e:
                    attempts += 1
                    if attempts == max_attempts:
                        raise e
                    print(f"Attempt {attempts} failed. Retrying in {local_delay} seconds...")
                    time.sleep(local_delay)
                    local_delay *= backoff
            return None

        return wrapper

    return decorator


@retry_on_exception()
@functools.lru_cache(maxsize=1)
def maybe_use_ai2_wandb_entity() -> str | None:
    """Ai2 internal logic: try use the ai2-llm team if possible. Should not affect external users."""
    import wandb

    wandb.login()
    api = wandb.Api()
    current_user = api.viewer
    teams = current_user.teams
    if "ai2-llm" in teams:
        return "ai2-llm"
    else:
        return None


@retry_on_exception()
@functools.lru_cache(maxsize=1)
def hf_whoami() -> list[str]:
    return HfApi().whoami()


@functools.lru_cache(maxsize=1)
def maybe_use_ai2_hf_entity() -> str | None:
    """Ai2 internal logic: try use the allenai entity if possible. Should not affect external users."""
    orgs = hf_whoami()
    orgs = [item["name"] for item in orgs["orgs"]]
    if "allenai" in orgs:
        return "allenai"
    else:
        return None


@retry_on_exception()
def upload_metadata_to_hf(metadata_dict, filename, hf_dataset_name, hf_dataset_save_dir):
    # upload a random dict to HF. Originally for uploading metadata to HF
    # about a model for leaderboard displays.
    with open("tmp.json", "w") as f:
        json.dump(metadata_dict, f)
    api = HfApi()
    api.upload_file(
        path_or_fileobj="tmp.json",
        path_in_repo=f"{hf_dataset_save_dir}/{filename}",
        repo_id=hf_dataset_name,
        repo_type="dataset",
    )
    os.remove("tmp.json")


# ----------------------------------------------------------------------------
# Ray utilities
# Taken from https://github.com/Open-Reasoner-Zero/Open-Reasoner-Zero
def get_train_ds_config(
    offload,
    adam_offload=False,
    stage=0,
    bf16=True,
    max_norm=1.0,
    zpg=8,
    grad_accum_dtype=None,
    disable_trace_cache=False,
):
    device = "cpu" if offload else "none"
    zero_opt_dict = {
        "stage": stage,
        "offload_param": {"device": device},
        "offload_optimizer": {"device": "cpu" if adam_offload else "none", "pin_memory": True},
        "sub_group_size": "auto",
        "stage3_max_live_parameters": "auto",
        "stage3_max_reuse_distance": "auto",
        "stage3_param_persistence_threshold": "auto",
        "stage3_prefetch_bucket_size": "auto",
        "reduce_bucket_size": "auto",
        # ZeRO++
        "zero_hpz_partition_size": zpg,
        "zero_quantized_weights": False,
        "zero_quantized_gradients": False,
    }
    if disable_trace_cache:
        zero_opt_dict["stage3_prefetch_bucket_size"] = 0
        zero_opt_dict["stage3_max_live_parameters"] = 0
        zero_opt_dict["stage3_max_reuse_distance"] = 0

    return {
        "steps_per_print": 100,
        "zero_optimization": zero_opt_dict,
        "bf16": {"enabled": bf16},
        "gradient_clipping": max_norm,
        "prescale_gradients": False,
        "wall_clock_breakdown": False,
        "data_types": {"grad_accum_dtype": grad_accum_dtype if grad_accum_dtype else "fp32"},
    }


def get_eval_ds_config(offload, stage=0, bf16=True):
    zero_opt_dict = {
        "stage": stage,
        "stage3_param_persistence_threshold": "auto",
        "offload_param": {"device": "cpu" if offload else "none", "pin_memory": True},
    }
    return {
        "steps_per_print": 100,
        "zero_optimization": zero_opt_dict,
        "bf16": {"enabled": bf16},
        "prescale_gradients": False,
        "wall_clock_breakdown": False,
    }


def get_optimizer_grouped_parameters(
    model: torch.nn.Module,
    weight_decay: float,
    no_decay_name_list=("bias", "layer_norm.weight", "layernorm.weight", "norm.weight", "ln_f.weight"),
):
    optimizer_grouped_parameters = [
        {
            "params": [
                p
                for n, p in model.named_parameters()
                if (not any(nd in n for nd in no_decay_name_list) and p.requires_grad)
            ],
            "weight_decay": weight_decay,
        },
        {
            "params": [
                p
                for n, p in model.named_parameters()
                if (any(nd in n for nd in no_decay_name_list) and p.requires_grad)
            ],
            "weight_decay": 0.0,
        },
    ]
    return optimizer_grouped_parameters


def _z3_params_to_fetch(param_list):
    return [p for p in param_list if hasattr(p, "ds_id") and p.ds_status == ZeroParamStatus.NOT_AVAILABLE]


def get_ray_address() -> str | None:
    """Get the Ray address from the environment variable."""
    return os.environ.get("RAY_ADDRESS")


_SET_AFFINITY = False


class RayProcess:
    def __init__(self, world_size, rank, local_rank, master_addr, master_port):
        logger_utils.setup_logger()
        self.world_size = world_size
        self.rank = rank
        self.local_rank = local_rank
        self.master_addr = master_addr if master_addr else self.get_current_node_ip()
        self.master_port = master_port if master_port else self.get_free_port()
        os.environ["MASTER_ADDR"] = self.master_addr
        os.environ["MASTER_PORT"] = str(self.master_port)
        os.environ["WORLD_SIZE"] = str(self.world_size)
        os.environ["RANK"] = str(self.rank)
        # NOTE: Ray will automatically set the CUDA_VISIBLE_DEVICES
        # environment variable for each actor, so always set device to 0
        # os.environ["LOCAL_RANK"] = str(self._local_rank)
        os.environ["LOCAL_RANK"] = "0"
        random.seed(self.rank)
        np.random.seed(self.rank)
        torch.manual_seed(self.rank)

    @staticmethod
    def get_current_node_ip():
        address = ray._private.services.get_node_ip_address()
        # strip ipv6 address
        return address.strip("[]")

    @staticmethod
    def get_free_port():
        with socket.socket() as sock:
            sock.bind(("", 0))
            return sock.getsockname()[1]

    def get_master_addr_port(self):
        return self.master_addr, self.master_port

    def empty_cache(self) -> None:
        torch.cuda.empty_cache()

    def _set_numa_affinity(self, rank):
        def local_rank_to_real_gpu_id(local_rank):
            cuda_visible_devices = [
                int(x) for x in os.environ.get("CUDA_VISIBLE_DEVICES", "0,1,2,3,4,5,6,7").split(",")
            ]
            return cuda_visible_devices[local_rank]

        rank = local_rank_to_real_gpu_id(rank)

        global _SET_AFFINITY
        if _SET_AFFINITY:
            return

        from ctypes.util import find_library

        class bitmask_t(Structure):
            _fields_ = [("size", c_ulong), ("maskp", POINTER(c_ulong))]

        LIBNUMA = CDLL(find_library("numa"))
        LIBNUMA.numa_parse_nodestring.argtypes = [c_char_p]
        LIBNUMA.numa_parse_nodestring.restype = POINTER(bitmask_t)
        LIBNUMA.numa_run_on_node_mask.argtypes = [POINTER(bitmask_t)]
        LIBNUMA.numa_run_on_node_mask.restype = c_int
        LIBNUMA.numa_set_membind.argtypes = [POINTER(bitmask_t)]
        LIBNUMA.numa_set_membind.restype = c_void_p
        LIBNUMA.numa_num_configured_nodes.argtypes = []
        LIBNUMA.numa_num_configured_nodes.restype = c_int

        def numa_bind(nid: int):
            bitmask = LIBNUMA.numa_parse_nodestring(bytes(str(nid), "ascii"))
            LIBNUMA.numa_run_on_node_mask(bitmask)
            LIBNUMA.numa_set_membind(bitmask)

        numa_nodes = LIBNUMA.numa_num_configured_nodes()
        num_gpu_pre_numa_node = 8 // numa_nodes
        numa_bind(self.local_rank // num_gpu_pre_numa_node)
        _SET_AFFINITY = True

    def offload_to_cpu(self, model, pin_memory=True, non_blocking=True):
        """This function guaratees the memory are all released (only torch context cache <100M will remain)."""
        self._set_numa_affinity(torch.distributed.get_rank() % torch.cuda.device_count())

        if model.zero_optimization_stage() == 3:
            from deepspeed.runtime.zero.offload_config import OffloadStateTypeEnum

            model.optimizer.offload_states(
                include=[
                    OffloadStateTypeEnum.optim_states,
                    OffloadStateTypeEnum.contiguous_grad_buffer,
                    OffloadStateTypeEnum.hp_params,
                    # OffloadStateTypeEnum.lp_grads,
                    # OffloadStateTypeEnum.lp_params, # dangerous
                ],
                device=OffloadDeviceEnum.cpu,
                pin_memory=pin_memory,
                non_blocking=non_blocking,
            )
            torch.cuda.synchronize()
            return

        raise NotImplementedError("Zero stage 2 is not supported yet")

    def backload_to_gpu(self, model, non_blocking=True):
        # NOTE: this function reloads the weights, ensuring the calculation
        if model.zero_optimization_stage() == 3:
            model.reload_states(non_blocking=non_blocking)
            torch.cuda.synchronize()
            return

        raise NotImplementedError("Zero stage 2 is not supported yet")


def extract_user_query(conversation: str, chat_template_name: str = None) -> str:
    pattern = re.compile(
        r"(?:"
        r"<\|user\|\>\n(?P<simple>.*?)\n<\|assistant\|\>\n<think>"  # template 0 (your original)
        r"|"
        r"<\|im_start\|\>user\n(?P<im>.*?)(?:\n<functions>.*?</functions>)?<\|im_end\|\>\n"  # templates 1 & 2
        r"(?=[\s\S]*?<\|im_start\|\>assistant\n<think>)"  # ensure it's the turn before <think>
        r")",
        re.DOTALL,
    )
    # Get the last user query matched (most recent user turn before assistant <think>)
    matches = list(pattern.finditer(conversation))
    if matches:
        m = matches[-1]
        user_query = (m.group("simple") or m.group("im")).strip()
    else:
        user_query = conversation

    return user_query


def extract_final_answer(prediction: str) -> str:
    """
    Extract the substring between <answer> and </answer>.
    If no match is found, extract the substring after </think>.
    If neither condition matches, clean the prediction by removing the <|assistant|> tag.
    If none of the above applies, return the original string.

    Args:
        prediction (str): The input string.

    Returns:
        str: The extracted substring or the cleaned/original string.
    """
    answer_match = re.search(r"<answer>(.*?)</answer>", prediction, re.DOTALL)
    if answer_match:
        return answer_match.group(1).strip()

    think_match = re.search(r"</think>(.*)", prediction, re.DOTALL)
    if think_match:
        return think_match.group(1).strip()

    cleaned = re.sub(r"<\|assistant\|>", "", prediction)
    if cleaned != prediction:
        return cleaned.strip()

    return prediction


# ---- Runtime leak detection -----------------------------------------------------------------

DEFAULT_THREAD_ALLOWLIST = {
    "MainThread",
    "pytest-watcher",  # pytest
    "pydevd.",  # debugger
    "IPythonHistorySavingThread",
    "raylet_client",  # ray internal when still up during test body
}

DEFAULT_THREAD_ALLOW_PREFIXES = {
    "ThreadPoolExecutor-",  # executors create transient threads; adjust if you join them
    "ray-",  # ray internal threads
    "grpc-default-executor",  # grpc internal
}


def check_runtime_leaks(
    thread_allowlist: Iterable[str] = DEFAULT_THREAD_ALLOWLIST,
    thread_allow_prefixes: Iterable[str] = DEFAULT_THREAD_ALLOW_PREFIXES,
    include_daemon_threads: bool = False,
) -> None:
    """
    Inspect runtime state for leftovers and log any leaks immediately.
    """
    leak_logger = logging.getLogger(__name__)

    def is_allowed_thread(t):
        return (
            t.name in thread_allowlist
            or any(t.name.startswith(p) for p in thread_allow_prefixes)
            or t is threading.main_thread()
            or (not include_daemon_threads and t.daemon)
            or not t.is_alive()
        )

    bad_threads = [t for t in threading.enumerate() if not is_allowed_thread(t)]
    if bad_threads:
        leak_logger.warning("Leaked threads:")
        for t in bad_threads:
            target = getattr(t, "_target", None)
            tgt_name = getattr(target, "__name__", repr(target)) if target else "?"
            leak_logger.warning(f"  - {t.name} (alive={t.is_alive()}, daemon={t.daemon}, target={tgt_name})")

    bad_processes = [p for p in mp.active_children() if p.is_alive()]
    if bad_processes:
        leak_logger.warning("Leaked multiprocessing children:")
        for p in bad_processes:
            leak_logger.warning(f"  - PID {p.pid} alive={p.is_alive()} name={p.name}")

    if ray_state and ray and ray.is_initialized():
        ray_checks = [
            (
                "Live Ray actors:",
                ray_state.list_actors(filters=[("state", "=", "ALIVE")]),
                lambda a: f"  - {a.get('class_name')} id={a.get('actor_id')}",
            ),
            (
                "Live Ray tasks:",
                ray_state.list_tasks(filters=[("state", "=", "RUNNING")]),
                lambda t: f"  - {t.get('name')} id={t.get('task_id')}",
            ),
            (
                "Live Ray workers:",
                ray_state.list_workers(filters=[("is_alive", "=", True)]),
                lambda w: f"  - pid={w.get('pid')} id={w.get('worker_id')}",
            ),
        ]

        for header, items, formatter in ray_checks:
            if items:
                leak_logger.warning(header)
                for item in items:
                    leak_logger.warning(formatter(item))

    if _rt and hasattr(_rt, "_resource_tracker"):
        cache = getattr(_rt._resource_tracker, "_cache", {})
        for count, rtype in cache.values():
            if count > 0:
                leak_logger.warning(f"Leaked {rtype} resources: {count}")


def check_oe_eval_internal():
    """Check if oe-eval-internal is available when running in Beaker.

    Raises an error if we're running in Beaker but oe-eval-internal is not present.
    This is needed because oe-eval-internal is required for certain evaluation tasks
    but is only available internally at AI2.
    """
    # Return early if not running in Beaker
    if not os.environ.get("BEAKER_EXPERIMENT_ID"):
        return

    # We're in Beaker, check if oe-eval-internal exists
    if not os.path.exists("/stage/oe-eval-internal"):
        raise RuntimeError(
            "Running in Beaker but oe-eval-internal directory is not found. "
            "The oe-eval-internal repository is required for evaluation tasks "
            "when running in Beaker. Please ensure the Docker image was built "
            "with access to the oe-eval-internal repository."
        )


# For FLOPS, we assume bf16 and ignore sparsity.
# Memory bandwidth values are peak theoretical bandwidth.
GPU_SPECS = {
    "a100": {"flops": 312e12, "memory_size": 80e9, "memory_bandwidth": 2.0e12},  # 2.0 TB/s HBM2e (80GB variant)
    "b200": {"flops": 2250e12, "memory_size": 192e9, "memory_bandwidth": 8e12},  # 8 TB/s HBM3e
    "h100": {"flops": 990e12, "memory_size": 80e9, "memory_bandwidth": 3.35e12},  # 3.35 TB/s HBM3
    "a6000": {"flops": 155e12, "memory_size": 48e9, "memory_bandwidth": 768e9},  # 768 GB/s GDDR6
    "l40s": {"flops": 362e12, "memory_size": 48e9, "memory_bandwidth": 864e9},  # 864 GB/s GDDR6
    "pro 6000": {"flops": 503.8e12, "memory_size": 96e9, "memory_bandwidth": 1792e9},  # 1792 GB/s GDDR7
    "6000": {"flops": 728.5e12, "memory_size": 48e9, "memory_bandwidth": 960e9},  # 960 GB/s GDDR6
    # Specs from https://www.techpowerup.com/gpu-specs/geforce-rtx-4090-mobile.c3949.
    "4090 laptop": {"flops": 32.98e12, "memory_size": 24e9, "memory_bandwidth": 576e9},
}

# Conventions for FLOPs calculations (fixed; not switches)
FLOP_PER_MAC = 2
# Approximate softmax cost per attention score:
# ~4 scalar ops/score: exp + subtract max (stabilization) + sum + divide.
SOFTMAX_FLOPS_PER_SCORE = 4


@dataclasses.dataclass
class ModelDims:
    num_layers: int
    hidden_size: int
    intermediate_size: int
    vocab_size: int
    num_attn_heads: int
    head_dim: int
    num_kv_heads: int | None = None
    num_params: int | None = None
    device_name: str | None = None
    sliding_window: int | None = None
    num_sliding_window_layers: int = 0

    def __post_init__(self):
        if self.num_kv_heads is None:
            self.num_kv_heads = self.num_attn_heads

        self.num_params = self.num_params or self._calculate_num_params()

        if self.device_name is None:
            self.device_name = get_device_name(torch.cuda.get_device_name(0))

        assert self.hidden_size % self.num_attn_heads == 0, "hidden_size must be divisible by num_attn_heads"
        assert self.num_attn_heads % self.num_kv_heads == 0, (
            "num_attn_heads must be divisible by num_kv_heads (GQA/MQA)"
        )
        assert self.num_sliding_window_layers <= self.num_layers, (
            f"num_sliding_window_layers ({self.num_sliding_window_layers}) cannot exceed num_layers ({self.num_layers})"
        )

    def _calculate_num_params(self) -> int:
        embedding_params = self.vocab_size * self.hidden_size

        q_params = self.hidden_size * (self.num_attn_heads * self.head_dim)
        kv_params = self.hidden_size * (self.num_kv_heads * self.head_dim) * 2
        o_params = (self.num_attn_heads * self.head_dim) * self.hidden_size
        mlp_up_params = self.hidden_size * self.intermediate_size * 2
        mlp_down_params = self.intermediate_size * self.hidden_size

        per_layer_params = q_params + kv_params + o_params + mlp_up_params + mlp_down_params
        layer_params = self.num_layers * per_layer_params

        lm_head_params = self.vocab_size * self.hidden_size

        return embedding_params + layer_params + lm_head_params

    @classmethod
    def from_vllm_config(cls, vllm_config: vllm.config.VllmConfig) -> "ModelDims":
        """Create ModelDims from a vLLM config object."""
        model_config = vllm_config.model_config
        hidden_size = model_config.get_hidden_size()

        # Try to get intermediate_size, default to 4x hidden_size if not present
        intermediate_size = getattr(model_config.hf_text_config, "intermediate_size", 4 * hidden_size)

        sliding_window = getattr(model_config.hf_text_config, "sliding_window", None)
        num_sliding_window_layers = 0

        if sliding_window is not None:
            layer_types = getattr(model_config.hf_text_config, "layer_types", None)
            if layer_types is not None:
                num_sliding_window_layers = sum(1 for lt in layer_types if lt == "sliding_attention")

        return cls(
            num_layers=model_config.get_num_layers(vllm_config.parallel_config),
            hidden_size=hidden_size,
            intermediate_size=intermediate_size,
            vocab_size=model_config.get_vocab_size(),
            num_attn_heads=model_config.hf_text_config.num_attention_heads,
            num_kv_heads=model_config.hf_text_config.num_key_value_heads,
            head_dim=model_config.get_head_size(),
            sliding_window=sliding_window,
            num_sliding_window_layers=num_sliding_window_layers,
            device_name=get_device_name(torch.cuda.get_device_name(0)),
        )

    @property
    def device_flops(self) -> float:
        assert self.device_name is not None, "device_name must be set"
        assert self.device_name in GPU_SPECS, f"Unknown device: {self.device_name}"
        return GPU_SPECS[self.device_name]["flops"]

    @property
    def device_memory_bandwidth(self) -> float:
        assert self.device_name is not None, "device_name must be set"
        assert self.device_name in GPU_SPECS, f"Unknown device: {self.device_name}"
        return GPU_SPECS[self.device_name]["memory_bandwidth"]

    def attn_flops(self, query_len: int, kv_len: int, sliding_window: int | None = None) -> int:
        """FLOPs for one layer of self-attention given query_len and kv_len.

        Assumptions:
          - 1 MAC = 2 FLOPs (FLOP_PER_MAC).
          - Efficient GQA/MQA K/V projections with width = num_kv_heads * head_dim.
          - Softmax ≈ 4 FLOPs per score (see SOFTMAX_FLOPS_PER_SCORE).
          - LayerNorms and minor ops ignored (dominated by matmuls).
        """
        d = self.head_dim
        mul = FLOP_PER_MAC

        q_dim = self.num_attn_heads * d
        kv_dim = self.num_kv_heads * d

        kv_len = min(kv_len, sliding_window or float("inf"))

        # Projections for the query_len new tokens
        q_proj = mul * query_len * self.hidden_size * q_dim
        kv_proj = mul * 2 * query_len * self.hidden_size * kv_dim  # GQA/MQA

        # Scores and attention-weighted values
        qk = mul * self.num_attn_heads * query_len * kv_len * d
        softmax = SOFTMAX_FLOPS_PER_SCORE * self.num_attn_heads * query_len * kv_len
        av = mul * self.num_attn_heads * query_len * kv_len * d

        # Output projection
        out_proj = mul * query_len * q_dim * self.hidden_size

        return q_proj + kv_proj + qk + softmax + av + out_proj

    def mlp_flops(self, seq_len: int) -> int:
        """Two matmuls dominate; activation cost under-counted on purpose."""
        mul = FLOP_PER_MAC
        first = mul * seq_len * self.hidden_size * (self.intermediate_size * 2)  # times 2 due to SwiGLU
        act = seq_len * self.intermediate_size  # under-counted on purpose
        second = mul * seq_len * self.intermediate_size * self.hidden_size
        return first + act + second

    def prefill_flops(self, prompt_lengths: list[int]) -> int:
        """Prefill builds the KV cache; logits are computed once after each prompt."""
        num_full_attn_layers = self.num_layers - self.num_sliding_window_layers
        num_sliding_layers = self.num_sliding_window_layers

        total = 0
        for L in prompt_lengths:
            if num_full_attn_layers > 0:
                total += num_full_attn_layers * (self.attn_flops(L, L, sliding_window=None) + self.mlp_flops(L))

            if num_sliding_layers > 0:
                total += num_sliding_layers * (
                    self.attn_flops(L, L, sliding_window=self.sliding_window) + self.mlp_flops(L)
                )

            # Always include a single LM head after prefill (next-token logits)
            total += FLOP_PER_MAC * self.hidden_size * self.vocab_size

        return total

    def decode_flops(self, prompt_lengths: list[int], response_lengths: list[int], samples_per_prompt: int = 1) -> int:
        """Decode/generation FLOPs.

        Args:
            prompt_lengths: List of prompt lengths (one per unique prompt)
            response_lengths: List of response lengths (samples_per_prompt * len(prompt_lengths) total)
            samples_per_prompt: Number of samples generated per prompt

        Embedding lookups are ignored by design.
        """
        assert len(response_lengths) == len(prompt_lengths) * samples_per_prompt, (
            f"Expected {len(prompt_lengths) * samples_per_prompt} response lengths, got {len(response_lengths)}"
        )

        num_full_attn_layers = self.num_layers - self.num_sliding_window_layers
        num_sliding_layers = self.num_sliding_window_layers

        total = 0
        response_idx = 0
        for P in prompt_lengths:
            # Process all samples for this prompt
            for _ in range(samples_per_prompt):
                R = response_lengths[response_idx]
                total += R * self.num_layers * self.mlp_flops(seq_len=1)
                for t in range(R):
                    kv_len = P + t + 1  # prompt + generated so far + current
                    if num_full_attn_layers > 0:
                        total += num_full_attn_layers * self.attn_flops(
                            query_len=1, kv_len=kv_len, sliding_window=None
                        )
                    if num_sliding_layers > 0:
                        total += num_sliding_layers * self.attn_flops(
                            query_len=1, kv_len=kv_len, sliding_window=self.sliding_window
                        )
                total += R * FLOP_PER_MAC * self.hidden_size * self.vocab_size
                response_idx += 1
        return total

    def flops(
        self,
        prompt_lengths: list[int],
        response_lengths: list[int] | None = None,
        samples_per_prompt: int = 1,
        is_training: bool = False,
    ) -> int:
        """Total FLOPs for prefill and (optionally) decode.

        Args:
            prompt_lengths: List of prompt lengths (one per unique prompt)
            response_lengths: List of response lengths (samples_per_prompt * len(prompt_lengths) total)
            samples_per_prompt: Number of samples generated per prompt
            is_training: If True, multiply FLOPs by 3 to account for forward and backward passes
        """
        total = self.prefill_flops(prompt_lengths)
        if response_lengths is not None:
            total += self.decode_flops(prompt_lengths, response_lengths, samples_per_prompt)
        if is_training:
            # Training includes forward pass (1x) + backward pass (2x)
            total *= 3
        return total

    def weight_memory_bytes(self, num_tokens: int, dtype_bytes: int = 2) -> int:
        """Memory bytes for reading model weights for a given number of tokens.

        Args:
            num_tokens: Number of tokens to process
            dtype_bytes: Bytes per element (2 for FP16/BF16)

        Returns:
            Total bytes for weight reads across all layers
        """
        hidden_q = self.num_attn_heads * self.head_dim
        hidden_kv = self.num_kv_heads * self.head_dim

        # Per-layer weight params (Q, K, V, O, MLP up, MLP down)
        w_q = self.hidden_size * hidden_q
        w_k = self.hidden_size * hidden_kv
        w_v = self.hidden_size * hidden_kv
        w_o = hidden_q * self.hidden_size
        w_up = self.hidden_size * (self.intermediate_size * 2)  # times 2 due to SwiGLU
        w_dn = self.intermediate_size * self.hidden_size

        per_layer_weight_bytes = (w_q + w_k + w_v + w_o + w_up + w_dn) * dtype_bytes
        return self.num_layers * num_tokens * per_layer_weight_bytes

    def kv_cache_write_bytes(self, num_tokens: int, dtype_bytes: int = 2) -> int:
        """Memory bytes for writing KV cache for a given number of tokens.

        Args:
            num_tokens: Number of tokens being cached
            dtype_bytes: Bytes per element (2 for FP16/BF16)

        Returns:
            Total bytes for KV cache writes across all layers
        """
        # 2x for K and V
        kv_write_bytes_per_token = 2 * self.num_kv_heads * self.head_dim * dtype_bytes
        return self.num_layers * num_tokens * kv_write_bytes_per_token

    def kv_cache_read_bytes(
        self, prompt_lengths: list[int], response_lengths: list[int], samples_per_prompt: int = 1, dtype_bytes: int = 2
    ) -> int:
        """Memory bytes for reading KV cache during decode.

        For each new token generated, we read all previous tokens' KV cache.
        When generating multiple samples per prompt, the prompt KV cache is shared.

        Args:
            prompt_lengths: List of prompt lengths (one per unique prompt)
            response_lengths: List of response lengths (samples_per_prompt * len(prompt_lengths) total)
            samples_per_prompt: Number of samples generated per prompt
            dtype_bytes: Bytes per element (2 for FP16/BF16)

        Returns:
            Total bytes for KV cache reads during decode
        """
        assert len(response_lengths) == len(prompt_lengths) * samples_per_prompt, (
            f"Expected {len(prompt_lengths) * samples_per_prompt} response lengths, got {len(response_lengths)}"
        )

        num_full_attn_layers = self.num_layers - self.num_sliding_window_layers
        num_sliding_layers = self.num_sliding_window_layers

        # For batched sampling with shared prompt KV cache:
        # - Prompt KV is read once per new token position across ALL samples (not per sample)
        # - Each sample has its own KV for generated tokens
        kv_read_terms = 0
        response_idx = 0

        for P in prompt_lengths:
            # For this prompt, collect all response lengths
            prompt_responses = []
            for _ in range(samples_per_prompt):
                prompt_responses.append(response_lengths[response_idx])
                response_idx += 1

            # Prompt KV reads: In synchronized batch generation with vLLM n>1,
            # the prompt KV cache is stored once but each sample reads it independently.
            # At each decoding position, each sample reads the prompt KV cache.
            # Number of positions = max response length (all generate synchronously).
            max_response_length = max(prompt_responses) if prompt_responses else 0
            # Each of the samples_per_prompt samples reads prompt KV at each position
            kv_read_terms += max_response_length * samples_per_prompt * P * num_full_attn_layers

            # Per-sample generated KV reads: Each sample reads its own previously generated tokens
            for R in prompt_responses:
                # Each token in this sample reads its previously generated tokens
                kv_read_terms += num_full_attn_layers * R * (R - 1) // 2
                if num_sliding_layers > 0:
                    # ... unless we have a sliding window, at which point we cap the max tokens to read.
                    # Note that we also account for the prompt KV values here as well.
                    kv_read_terms += num_sliding_layers * sum(min(P + t, self.sliding_window) for t in range(R))
        # 2x for K and V
        kv_bytes_per_token = 2 * self.num_kv_heads * self.head_dim * dtype_bytes
        return kv_bytes_per_token * kv_read_terms

    def prefill_memory_bytes(self, prompt_lengths: list[int], dtype_bytes: int = 2) -> int:
        """Memory bytes for prefill phase.

        During prefill:
        - Read weights once per prefill operation
        - Write KV cache for each token

        Args:
            prompt_lengths: List of prompt lengths
            dtype_bytes: Bytes per element (2 for FP16/BF16)

        Returns:
            Total memory bytes for prefill
        """
        num_prefill_ops = 1
        weight_bytes = self.weight_memory_bytes(num_prefill_ops, dtype_bytes)
        total_prefill_tokens = sum(prompt_lengths)
        kv_write_bytes = self.kv_cache_write_bytes(total_prefill_tokens, dtype_bytes)
        return weight_bytes + kv_write_bytes

    def decode_memory_bytes(
        self, prompt_lengths: list[int], response_lengths: list[int], samples_per_prompt: int = 1, dtype_bytes: int = 2
    ) -> int:
        """Memory bytes for decode/generation phase.

        During decode:
        - Read weights for each new token position (shared across samples in batch)
        - Write KV cache for each new token
        - Read all previous KV cache for attention

        Args:
            prompt_lengths: List of prompt lengths (one per unique prompt)
            response_lengths: List of response lengths (samples_per_prompt * len(prompt_lengths) total)
            samples_per_prompt: Number of samples generated per prompt
            dtype_bytes: Bytes per element (2 for FP16/BF16)

        Returns:
            Total memory bytes for decode
        """
        # In synchronized batch generation, weights are read once per position,
        # not once per token. With multiple samples per prompt generating in parallel,
        # we only need to read weights for the number of unique positions.
        unique_positions = 0
        response_idx = 0
        for _ in prompt_lengths:
            # Get response lengths for this prompt's samples
            prompt_responses = response_lengths[response_idx : response_idx + samples_per_prompt]
            response_idx += samples_per_prompt
            # In synchronized generation, all samples generate the same number of positions
            # (up to the max length among them)
            unique_positions += max(prompt_responses) if prompt_responses else 0

        weight_bytes = self.weight_memory_bytes(unique_positions, dtype_bytes)

        # KV writes happen for all tokens (each sample writes its own KV)
        total_decode_tokens = sum(response_lengths)
        kv_write_bytes = self.kv_cache_write_bytes(total_decode_tokens, dtype_bytes)

        kv_read_bytes = self.kv_cache_read_bytes(prompt_lengths, response_lengths, samples_per_prompt, dtype_bytes)
        return weight_bytes + kv_write_bytes + kv_read_bytes

    def memory_bytes(
        self,
        prompt_lengths: list[int],
        num_engines: int,
        num_gpus_per_engine: int,
        response_lengths: list[int] | None = None,
        samples_per_prompt: int = 1,
        dtype_bytes: int = 2,
    ) -> int:
        """Approximate total HBM bytes moved per engine for prefill + decode.

        When multiple engines process work in parallel, this calculates the bytes
        moved by ONE engine processing its fraction of the prompts.

        Args:
            prompt_lengths: List of ALL prompt lengths across all engines
            num_engines: Number of vLLM engines working in parallel
            num_gpus_per_engine: Number of GPUs per engine (tensor parallelism)
            response_lengths: List of response lengths (samples_per_prompt * len(prompt_lengths) total)
            samples_per_prompt: Number of samples generated per prompt
            dtype_bytes: Bytes per element (2 for FP16/BF16)

        Returns:
            Memory bytes moved by ONE engine (not total across all engines)

        Assumptions:
          - Prompts are evenly distributed across engines
          - Each engine processes its subset independently
          - Weights are read once per token per layer (Q,K,V,O + MLP up/down)
          - KV cache: write K/V for every token; during decode, read all past K/V per new token
          - When batching samples, prompt KV cache is shared across samples
          - Embedding and LM head reads are ignored (usually dominated by matmul weight traffic)
        """
        if num_engines < 1:
            raise ValueError(f"num_engines must be >= 1, got {num_engines}")
        if num_gpus_per_engine < 1:
            raise ValueError(f"num_gpus_per_engine must be >= 1, got {num_gpus_per_engine}")

        if not prompt_lengths:
            return 0

        def _split_evenly(seq: list[int], parts: int) -> list[list[int]]:
            base, extra = divmod(len(seq), parts)
            result: list[list[int]] = []
            start = 0
            for i in range(parts):
                size = base + (1 if i < extra else 0)
                result.append(seq[start : start + size])
                start += size
            return result

        prompt_chunks = _split_evenly(prompt_lengths, num_engines)

        response_chunks: list[list[int] | None]
        if response_lengths is not None:
            assert len(response_lengths) == len(prompt_lengths) * samples_per_prompt, (
                f"Expected {len(prompt_lengths) * samples_per_prompt} response lengths, got {len(response_lengths)}"
            )
            response_chunks = []
            response_idx = 0
            for chunk in prompt_chunks:
                num_responses = len(chunk) * samples_per_prompt
                response_chunks.append(response_lengths[response_idx : response_idx + num_responses])
                response_idx += num_responses
        else:
            response_chunks = [None] * num_engines

        per_engine_totals: list[int] = []
        for chunk_prompts, chunk_responses in zip(prompt_chunks, response_chunks):
            if not chunk_prompts:
                per_engine_totals.append(0)
                continue

            total = self.prefill_memory_bytes(chunk_prompts, dtype_bytes)
            if chunk_responses is not None:
                total += self.decode_memory_bytes(chunk_prompts, chunk_responses, samples_per_prompt, dtype_bytes)
            per_engine_totals.append(total)

        if len(per_engine_totals) < num_engines:
            per_engine_totals.extend([0] * (num_engines - len(per_engine_totals)))

        avg_bytes_per_engine = math.ceil(sum(per_engine_totals) / num_engines)
        return avg_bytes_per_engine

    def calculate_mfu(
        self,
        prompt_lengths: list[int],
        generation_time: float,
        response_lengths: list[int] | None = None,
        samples_per_prompt: int = 1,
        num_gpus: int = 1,
    ) -> float:
        total_flops = self.flops(prompt_lengths, response_lengths, samples_per_prompt=samples_per_prompt)
        flops_per_second = total_flops / generation_time if generation_time > 0 else 0
        total_device_flops = self.device_flops * num_gpus
        return 100 * flops_per_second / total_device_flops

    def calculate_mbu(
        self,
        prompt_lengths: list[int],
        generation_time: float,
        response_lengths: list[int] | None = None,
        samples_per_prompt: int = 1,
        num_engines: int = 1,
        num_gpus_per_engine: int = 1,
    ) -> float:
        total_memory_bytes = self.memory_bytes(
            prompt_lengths,
            num_engines,
            num_gpus_per_engine,
            response_lengths=response_lengths,
            samples_per_prompt=samples_per_prompt,
        )
        bytes_per_second = total_memory_bytes / generation_time if generation_time > 0 else 0
        # Normalize against total system bandwidth. This is correct because prompt_lengths and
        # generation_time represent aggregated data from all engines already.
        total_device_bandwidth = self.device_memory_bandwidth * num_engines * num_gpus_per_engine
        return 100 * bytes_per_second / total_device_bandwidth

    def calculate_actor_utilization(
        self,
        prompt_lengths: list[int],
        response_lengths: list[int],
        total_generation_time: float,
        samples_per_prompt: int,
        num_engines: int,
        num_gpus_per_engine: int,
    ) -> dict[str, float]:
        actor_mfu = self.calculate_mfu(
            prompt_lengths,
            total_generation_time,
            response_lengths=response_lengths,
            samples_per_prompt=samples_per_prompt,
            num_gpus=num_engines * num_gpus_per_engine,
        )
        actor_mbu = self.calculate_mbu(
            prompt_lengths,
            total_generation_time,
            response_lengths=response_lengths,
            samples_per_prompt=samples_per_prompt,
            num_engines=num_engines,
            num_gpus_per_engine=num_gpus_per_engine,
        )

        check_calculation(
            actor_mfu,
            "Actor MFU",
            self,
            total_generation_time,
            prompt_lengths,
            response_lengths,
            samples_per_prompt,
            num_engines,
            num_gpus_per_engine,
        )

        check_calculation(
            actor_mbu,
            "Actor MBU",
            self,
            total_generation_time,
            prompt_lengths,
            response_lengths,
            samples_per_prompt,
            num_engines,
            num_gpus_per_engine,
        )

        return {"mfu": actor_mfu, "mbu": actor_mbu}

    def calculate_learner_utilization(
        self,
        prompt_lengths: list[int],
        response_lengths: list[int],
        training_time: float,
        samples_per_prompt: int,
        num_training_gpus: int,
    ) -> dict[str, float]:
        total_sequence_lengths = [
            prompt_lengths[i // samples_per_prompt] + response_len for i, response_len in enumerate(response_lengths)
        ]

        training_flops = self.flops(
            prompt_lengths=total_sequence_lengths, response_lengths=None, samples_per_prompt=1, is_training=True
        )

        training_flops_per_second = training_flops / training_time
        total_training_device_flops = self.device_flops * num_training_gpus
        learner_mfu = 100 * training_flops_per_second / total_training_device_flops

        check_calculation(
            learner_mfu, "Learner MFU", self, training_time, total_sequence_lengths, None, 1, 1, num_training_gpus
        )

        return {"mfu": learner_mfu}

    def approximate_learner_utilization(
        self, total_tokens: int, avg_sequence_length: float, training_time: float, num_training_gpus: int
    ) -> dict[str, float]:
        num_sequences = int(total_tokens / avg_sequence_length)
        sequence_lengths = [int(avg_sequence_length)] * num_sequences

        training_flops = self.flops(
            prompt_lengths=sequence_lengths, response_lengths=None, samples_per_prompt=1, is_training=True
        )

        training_flops_per_second = training_flops / training_time
        total_training_device_flops = self.device_flops * num_training_gpus
        learner_mfu = 100 * training_flops_per_second / total_training_device_flops

        return {"mfu": learner_mfu}


def get_device_name(device_name: str) -> str:
    """Normalize a GPU device name to a standard key used in GPU_SPECS.

    The function converts device names from torch.cuda.get_device_name() format
    to a standardized key that can be used to look up GPU specifications.

    Args:
        device_name: Raw device name string (e.g., "NVIDIA H100 80GB HBM3")

    Returns:
        Standardized GPU key (e.g., "h100")

    Raises:
        ValueError: If the device name is not recognized

    Examples:
        >>> get_device_name("NVIDIA H100 80GB HBM3")
        'h100'

        >>> get_device_name("NVIDIA RTX PRO 6000 Blackwell Server Edition")
        'pro 6000'
    """
    normalized_device_name = device_name.lower().replace("-", " ")

    for key in GPU_SPECS:
        if key in normalized_device_name:
            return key
    raise ValueError(
        f"Unknown device name: {device_name}. Expected one of: {list(GPU_SPECS.keys())}. "
        f"Please raise an issue at https://github.com/allenai/open-instruct/issues with the device you need. In the interim, you can add the specs for your device using the name {normalized_device_name} to the GPU_SPECS dictionary in utils.py."
    )


def check_calculation(
    percentage: float,
    metric_name: str,
    model_dims: ModelDims,
    timing: float,
    prompt_lengths: list[int],
    response_lengths: list[int] | None,
    samples_per_prompt: int,
    num_engines: int,
    num_gpus_per_engine: int,
) -> None:
    if percentage <= 100:
        return

    import json

    full_device_name = torch.cuda.get_device_name(0) if torch.cuda.is_available() else "CPU"

    avg_prompt_length = sum(prompt_lengths) / len(prompt_lengths)
    avg_response_length = sum(response_lengths) / len(response_lengths) if response_lengths else 0

    test_case_json = {
        "model_name": "REPLACE_WITH_MODEL_NAME",
        "total_generation_time": timing,
        "samples_per_prompt": samples_per_prompt,
        "num_engines": num_engines,
        "num_gpus_per_engine": num_gpus_per_engine,
        "training_time": "REPLACE_WITH_TRAINING_TIME",
        "num_training_gpus": "REPLACE_WITH_NUM_TRAINING_GPUS",
        "prompt_lengths": prompt_lengths,
        "response_lengths": response_lengths,
    }

    warning_message = (
        f"{metric_name} exceeded 100%: {percentage:.2f}%\n"
        f"\n"
        f"{model_dims}\n"
        f"\n"
        f"Timing and GPU info:\n"
        f"  timing: {timing:.6f}s\n"
        f"  num_engines: {num_engines}\n"
        f"  num_gpus_per_engine: {num_gpus_per_engine}\n"
        f"  full_device_name: {full_device_name}\n"
        f"\n"
        f"Batch/sequence info:\n"
        f"  num_prompts: {len(prompt_lengths)}\n"
        f"  samples_per_prompt: {samples_per_prompt}\n"
        f"  avg_prompt_length: {avg_prompt_length:.1f}\n"
        f"  avg_response_length: {avg_response_length:.1f}\n"
        f"\n"
        f"To reproduce this calculation, use these exact parameters:\n"
        f"  prompt_lengths = {prompt_lengths}\n"
        f"  response_lengths = {response_lengths}\n"
        f"  timing = {timing}\n"
        f"  samples_per_prompt = {samples_per_prompt}\n"
        f"  num_engines = {num_engines}\n"
        f"  num_gpus_per_engine = {num_gpus_per_engine}\n"
        f"\n"
        f"JSON format for test case (copy this to mbu_reproduction_cases.json):\n"
        f"{json.dumps(test_case_json, indent=2)}\n"
        f"\n"
        f"This may indicate an issue with the MFU/MBU calculation logic or GPU specifications.\n"
        f"Please raise an issue at https://github.com/allenai/open-instruct/issues with the above information."
    )

    logger.warning(warning_message)


def combine_reward_metrics(reward_metrics: list[dict[str, Any]]) -> dict[str, Any]:
    """Assumes same number of metric_records in each dict in the list"""
    buckets = defaultdict(list)
    for metrics in reward_metrics:
        for key, value in metrics.items():
            buckets[key].append(value)

    combined: dict[str, Any] = {}
    for key, records in buckets.items():
        sample_value = records[0]
        if isinstance(sample_value, np.ndarray):
            combined[key] = [x for value in records for x in value]
        elif isinstance(sample_value, (list | tuple)):
            concatenated: list[Any] = []
            for value in records:
                concatenated.extend(list(value))
            combined[key] = concatenated
        elif isinstance(sample_value, (int | float | bool | np.integer | np.floating)):
            # combine and get average value
            combined[key] = sum(value for value in records) / len(records) if len(records) > 0 else sample_value
        else:
            # Fallback: keep the latest value if aggregation strategy is unclear.
            combined[key] = records[-1]
    return combined<|MERGE_RESOLUTION|>--- conflicted
+++ resolved
@@ -1136,11 +1136,7 @@
     eval_priority: str | None = "normal",
     eval_workspace: str | None = "ai2/tulu-3-results",
     beaker_image: str | None = None,
-<<<<<<< HEAD
-    oe_eval_gpu_multiplier: int = 1,
-=======
     oe_eval_gpu_multiplier: int | None = None,
->>>>>>> af268bed
 ) -> None:
     weka_cluster = "ai2/saturn ai2/neptune ai2/jupiter ai2/ceres"
     gcp_cluster = "ai2/augusta"
