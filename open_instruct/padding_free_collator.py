from dataclasses import dataclass
from typing import Dict, List, Union

import torch
from transformers import DefaultDataCollator
from typing import Dict, Union, List


@dataclass
class TensorDataCollatorWithFlattening(DefaultDataCollator):
    """
    Data collator for padding-free training along the lines of https://huggingface.co/blog/packing-with-FA2

    Eliminates use of padding which is generically needed for per_gpu_batch_size > 1, thereby
    reducing memory costs and increasing throughput. Your model class must support padding-free
    training to use this collator correctly. Examples which support padding free include
    LlamaForCausalLM and BambaForCausalLM.

    The `input_ids` and `labels` from separate examples are concatenated together into a tensor of
    batch size 1, with additional information included in the batch to demarcate example boundaries.
    """

    return_flash_attn_kwargs: bool = True
    return_position_ids: bool = True
    return_seq_idx: bool = True
    separator_id: int = -100

    def __call__(self, features, return_tensors=None, separator_id=None):
        if return_tensors is None:
            return_tensors = self.return_tensors
        if separator_id is None:
            separator_id = self.separator_id
        if self.return_flash_attn_kwargs:
            cu_seq_lens = [0]
            max_length = 0
        if self.return_position_ids:
            pos_ids = []
        if self.return_seq_idx:
            seq_idx = []
        is_labels_provided = "labels" in features[0]
        ret = {"input_ids": [], "labels": []}
        separator = torch.tensor(
            [separator_id], dtype=features[0]["input_ids"].dtype, device=features[0]["input_ids"].device
        )
        for s_idx, item in enumerate(features):
            input_ids = item["input_ids"]
            ret["input_ids"].append(input_ids)
            if is_labels_provided:
                ret["labels"].append(separator)
                ret["labels"].append(item["labels"][1:])
            else:
                ret["labels"].append(separator)
                ret["labels"].append(input_ids[1:])
            if self.return_flash_attn_kwargs:
                cu_seq_lens.append(cu_seq_lens[-1] + len(input_ids))
                max_length = max(max_length, len(input_ids))
            if self.return_position_ids:
                pos_ids.append(torch.arange(input_ids.numel(), device=input_ids.device))
            if self.return_seq_idx:
                seq_idx.append(torch.full_like(input_ids, s_idx, dtype=torch.int32))

        if self.return_flash_attn_kwargs:
            ret["cu_seq_lens_q"] = ret["cu_seq_lens_k"] = torch.tensor(
                cu_seq_lens, dtype=torch.int32, device=features[0]["input_ids"].device
            )
            ret["max_length_q"] = ret["max_length_k"] = max_length
        if self.return_position_ids:
            ret["position_ids"] = torch.cat(pos_ids, dim=0)[None]
        if self.return_seq_idx:
            ret["seq_idx"] = torch.cat(seq_idx, dim=0)[None]
        ret["input_ids"] = torch.cat(ret["input_ids"], dim=0)[None]
        ret["labels"] = torch.cat(ret["labels"], dim=0)[None]
        return ret


@dataclass
class TensorDataCollatorWithFlatteningDPO(TensorDataCollatorWithFlattening):
<<<<<<< HEAD

    def __call__(self, features, return_tensors=None):

=======
    def __call__(self, features, return_tensors=None):
>>>>>>> d741b16a
        # call the original collator on chosen and rejected separately, then combine
        def filter_batch(match_string, features):
            return [{k.replace(match_string, ""): v for k, v in f.items() if match_string in k} for f in features]

        chosen_features = super().__call__(filter_batch("chosen_", features), return_tensors=return_tensors)
        rejected_features = super().__call__(filter_batch("rejected_", features), return_tensors=return_tensors)

        result = {}
        for k in chosen_features:
            result["chosen_" + k] = chosen_features[k]
        for k in rejected_features:
            result["rejected_" + k] = rejected_features[k]
        return result

<<<<<<< HEAD
# - dpo concatenation  for padding free
def concatenated_inputs(
    batch: Dict[str, Union[List, torch.LongTensor]],
    tag: str = 'concatenated_',
) -> Dict[str, torch.LongTensor]:

    chosen_features, rejected_features = {}, {}
    for k in batch:
        if k.startswith('chosen_'):
=======

# - dpo concatenation  for padding free
def concatenated_inputs(
    batch: Dict[str, Union[List, torch.LongTensor]], tag: str = "concatenated_"
) -> Dict[str, torch.LongTensor]:
    chosen_features, rejected_features = {}, {}
    for k in batch:
        if k.startswith("chosen_"):
>>>>>>> d741b16a
            chosen_features[k.replace("chosen_", "")] = batch[k]
        else:
            rejected_features[k.replace("rejected_", "")] = batch[k]

    # - need to return chosen
<<<<<<< HEAD
    ret = {
        f'{tag}input_ids': torch.cat([chosen_features['input_ids'], rejected_features['input_ids']], axis=-1)
    }
    if "labels" in chosen_features:
        ret[f'{tag}labels'] = torch.cat([chosen_features['labels'], rejected_features['labels']], axis=-1)

    if "cu_seq_lens_q" in chosen_features:
        ret[f'{tag}cu_seq_lens_q'] = torch.cat([
            chosen_features['cu_seq_lens_q'],
            rejected_features['cu_seq_lens_q'][1:] + chosen_features['cu_seq_lens_q'][-1],
        ])
        ret[f'{tag}cu_seq_lens_k'] = torch.cat([
            chosen_features['cu_seq_lens_k'],
            rejected_features['cu_seq_lens_k'][1:] + chosen_features['cu_seq_lens_k'][-1],
        ])
        ret[f'{tag}max_length_q'] = max(
            chosen_features['max_length_q'],
            rejected_features['max_length_q'],
        )
        ret[f'{tag}max_length_k'] = max(
            chosen_features['max_length_k'],
            rejected_features['max_length_k'],
        )

    if "position_ids" in chosen_features:
        ret[f"{tag}position_ids"] = torch.cat([
            chosen_features['position_ids'],
            rejected_features['position_ids']
        ], dim=-1)

    if 'seq_idx' in chosen_features:
        ret[f"{tag}seq_idx"] = torch.cat([
            chosen_features['seq_idx'],
            rejected_features['seq_idx'] + 
            chosen_features['seq_idx'][0,-1],
        ], dim=-1)

    return ret, len(chosen_features['cu_seq_lens_k']) - 1

# for dpo - padding free
def get_batch_logps(
    logits: torch.FloatTensor, 
    labels: torch.LongTensor, 
    cu_seq_lens: torch.LongTensor,
    average_log_prob: bool = False,
) -> torch.FloatTensor:

=======
    ret = {f"{tag}input_ids": torch.cat([chosen_features["input_ids"], rejected_features["input_ids"]], axis=-1)}
    if "labels" in chosen_features:
        ret[f"{tag}labels"] = torch.cat([chosen_features["labels"], rejected_features["labels"]], axis=-1)

    if "cu_seq_lens_q" in chosen_features:
        ret[f"{tag}cu_seq_lens_q"] = torch.cat(
            [
                chosen_features["cu_seq_lens_q"],
                rejected_features["cu_seq_lens_q"][1:] + chosen_features["cu_seq_lens_q"][-1],
            ]
        )
        ret[f"{tag}cu_seq_lens_k"] = torch.cat(
            [
                chosen_features["cu_seq_lens_k"],
                rejected_features["cu_seq_lens_k"][1:] + chosen_features["cu_seq_lens_k"][-1],
            ]
        )
        ret[f"{tag}max_length_q"] = max(chosen_features["max_length_q"], rejected_features["max_length_q"])
        ret[f"{tag}max_length_k"] = max(chosen_features["max_length_k"], rejected_features["max_length_k"])

    if "position_ids" in chosen_features:
        ret[f"{tag}position_ids"] = torch.cat(
            [chosen_features["position_ids"], rejected_features["position_ids"]], dim=-1
        )

    if "seq_idx" in chosen_features:
        ret[f"{tag}seq_idx"] = torch.cat(
            [chosen_features["seq_idx"], rejected_features["seq_idx"] + chosen_features["seq_idx"][0, -1]], dim=-1
        )

    return ret, len(chosen_features["cu_seq_lens_k"]) - 1


# for dpo - padding free
def get_batch_logps(
    logits: torch.FloatTensor, labels: torch.LongTensor, cu_seq_lens: torch.LongTensor, average_log_prob: bool = False
) -> torch.FloatTensor:
>>>>>>> d741b16a
    assert logits.shape[:-1] == labels.shape

    # - we are going to get crossings at labels / logits
    #   cont batch boundaries, but we assume that the
    #   loss mask == True at those places
    labels = labels[:, 1:].clone()
    logits = logits[:, :-1, :]
    loss_mask = labels != -100

    # dummy token; we'll ignore the losses on these tokens later
    labels[labels == -100] = 0

    # there is a labels, logits shift operation above
    cu_seq_lens = cu_seq_lens.clone() - 1
    cu_seq_lens[0] = 0

    splits = cu_seq_lens.diff().tolist()
    per_token_logps = torch.gather(logits.log_softmax(-1), dim=2, index=labels.unsqueeze(2)).squeeze(2)

    return torch.concat(
        [
<<<<<<< HEAD
            (
                (ps * mask).sum(-1) / mask.sum(-1) 
                if average_log_prob else
                (ps * mask).sum(-1)
            )
            for ps, mask in 
            zip(
                torch.split(per_token_logps, splits, dim=-1),
                torch.split(loss_mask, splits, dim=-1),
            )

=======
            ((ps * mask).sum(-1) / mask.sum(-1) if average_log_prob else (ps * mask).sum(-1))
            for ps, mask in zip(torch.split(per_token_logps, splits, dim=-1), torch.split(loss_mask, splits, dim=-1))
>>>>>>> d741b16a
        ]
    )<|MERGE_RESOLUTION|>--- conflicted
+++ resolved
@@ -75,13 +75,7 @@
 
 @dataclass
 class TensorDataCollatorWithFlatteningDPO(TensorDataCollatorWithFlattening):
-<<<<<<< HEAD
-
     def __call__(self, features, return_tensors=None):
-
-=======
-    def __call__(self, features, return_tensors=None):
->>>>>>> d741b16a
         # call the original collator on chosen and rejected separately, then combine
         def filter_batch(match_string, features):
             return [{k.replace(match_string, ""): v for k, v in f.items() if match_string in k} for f in features]
@@ -96,17 +90,6 @@
             result["rejected_" + k] = rejected_features[k]
         return result
 
-<<<<<<< HEAD
-# - dpo concatenation  for padding free
-def concatenated_inputs(
-    batch: Dict[str, Union[List, torch.LongTensor]],
-    tag: str = 'concatenated_',
-) -> Dict[str, torch.LongTensor]:
-
-    chosen_features, rejected_features = {}, {}
-    for k in batch:
-        if k.startswith('chosen_'):
-=======
 
 # - dpo concatenation  for padding free
 def concatenated_inputs(
@@ -115,61 +98,11 @@
     chosen_features, rejected_features = {}, {}
     for k in batch:
         if k.startswith("chosen_"):
->>>>>>> d741b16a
             chosen_features[k.replace("chosen_", "")] = batch[k]
         else:
             rejected_features[k.replace("rejected_", "")] = batch[k]
 
     # - need to return chosen
-<<<<<<< HEAD
-    ret = {
-        f'{tag}input_ids': torch.cat([chosen_features['input_ids'], rejected_features['input_ids']], axis=-1)
-    }
-    if "labels" in chosen_features:
-        ret[f'{tag}labels'] = torch.cat([chosen_features['labels'], rejected_features['labels']], axis=-1)
-
-    if "cu_seq_lens_q" in chosen_features:
-        ret[f'{tag}cu_seq_lens_q'] = torch.cat([
-            chosen_features['cu_seq_lens_q'],
-            rejected_features['cu_seq_lens_q'][1:] + chosen_features['cu_seq_lens_q'][-1],
-        ])
-        ret[f'{tag}cu_seq_lens_k'] = torch.cat([
-            chosen_features['cu_seq_lens_k'],
-            rejected_features['cu_seq_lens_k'][1:] + chosen_features['cu_seq_lens_k'][-1],
-        ])
-        ret[f'{tag}max_length_q'] = max(
-            chosen_features['max_length_q'],
-            rejected_features['max_length_q'],
-        )
-        ret[f'{tag}max_length_k'] = max(
-            chosen_features['max_length_k'],
-            rejected_features['max_length_k'],
-        )
-
-    if "position_ids" in chosen_features:
-        ret[f"{tag}position_ids"] = torch.cat([
-            chosen_features['position_ids'],
-            rejected_features['position_ids']
-        ], dim=-1)
-
-    if 'seq_idx' in chosen_features:
-        ret[f"{tag}seq_idx"] = torch.cat([
-            chosen_features['seq_idx'],
-            rejected_features['seq_idx'] + 
-            chosen_features['seq_idx'][0,-1],
-        ], dim=-1)
-
-    return ret, len(chosen_features['cu_seq_lens_k']) - 1
-
-# for dpo - padding free
-def get_batch_logps(
-    logits: torch.FloatTensor, 
-    labels: torch.LongTensor, 
-    cu_seq_lens: torch.LongTensor,
-    average_log_prob: bool = False,
-) -> torch.FloatTensor:
-
-=======
     ret = {f"{tag}input_ids": torch.cat([chosen_features["input_ids"], rejected_features["input_ids"]], axis=-1)}
     if "labels" in chosen_features:
         ret[f"{tag}labels"] = torch.cat([chosen_features["labels"], rejected_features["labels"]], axis=-1)
@@ -207,7 +140,6 @@
 def get_batch_logps(
     logits: torch.FloatTensor, labels: torch.LongTensor, cu_seq_lens: torch.LongTensor, average_log_prob: bool = False
 ) -> torch.FloatTensor:
->>>>>>> d741b16a
     assert logits.shape[:-1] == labels.shape
 
     # - we are going to get crossings at labels / logits
@@ -229,21 +161,7 @@
 
     return torch.concat(
         [
-<<<<<<< HEAD
-            (
-                (ps * mask).sum(-1) / mask.sum(-1) 
-                if average_log_prob else
-                (ps * mask).sum(-1)
-            )
-            for ps, mask in 
-            zip(
-                torch.split(per_token_logps, splits, dim=-1),
-                torch.split(loss_mask, splits, dim=-1),
-            )
-
-=======
             ((ps * mask).sum(-1) / mask.sum(-1) if average_log_prob else (ps * mask).sum(-1))
             for ps, mask in zip(torch.split(per_token_logps, splits, dim=-1), torch.split(loss_mask, splits, dim=-1))
->>>>>>> d741b16a
         ]
     )