import argparse, json, multiprocessing as mp, os, random, signal, sys
from tqdm import tqdm
from datasets import Dataset
from open_instruct.VerifiableProblem.verifiable.problems import problem2class
from open_instruct.VerifiableProblem.verifiable.parameter_controllers import problem2controller
from open_instruct.ground_truth_utils import VerifiableProblemZVerifier, VerifierConfig
from utils.timeout import TimeoutException

# --------------------------------------------------------------------------- #
# hard timeout for every call ------------------------------------------------ #
# --------------------------------------------------------------------------- #
_HARD_LIMIT = 1        # seconds per instance; make it a CLI flag if you like

def _alarm_handler(signum, _frame):
    raise TimeoutException

def _gen_one(arg):
    task_name, seed, parameter = arg
    signal.signal(signal.SIGALRM, _alarm_handler)
    signal.alarm(_HARD_LIMIT)          # start watchdog
    try:
        inst = problem2class[task_name]()
        inst.generator(seed, parameter)
        prompt = inst.prompt_generator()
<<<<<<< HEAD
        signal.alarm(0)                   # clear alarm
        return {
            "ok": True,
            "data": {
                "dataset": ["verifiable_problem_z"],
                "label": [{"task_name": task_name, "parameters": str(inst.__dict__)}],  # str since hf doesnt support rand dicts per instance.
                "messages": [{"role": "user", "content": prompt}],
            },
        }
    except TimeoutError:
=======

        return dict(
            ok=True,
            data=dict(
                dataset=["verifiable_problem_z"],
                ground_truth=[{"task_name": task_name,
                        "parameters": json.dumps(inst.__dict__)}],
                messages=[{"role": "user", "content": prompt}],
            ),
        )
    except TimeoutException:
>>>>>>> 861c641a
        return {"ok": False, "err": "timeout", "task": task_name, "seed": seed}
    except Exception as e:
        return {"ok": False, "err": repr(e), "task": task_name, "seed": seed}
    finally:
            # 1) stop the timer, 2) put the old handler back
            signal.alarm(0)
            signal.signal(signal.SIGALRM, signal.SIG_DFL)

# --------------------------------------------------------------------------- #
# main ---------------------------------------------------------------------- #
# --------------------------------------------------------------------------- #
if __name__ == "__main__":
    ap = argparse.ArgumentParser()
    ap.add_argument("--task_list", nargs="+", required=True)
    ap.add_argument("--samples_per_task", type=int, required=True)
    ap.add_argument("--difficulty_levels", type=int, default=1)
    args = ap.parse_args()

    seed = 42
    upd_every = args.samples_per_task // args.difficulty_levels
    all_rows = []

    # **spawn** avoids the “fork-after-import” dead-lock
    ctx = mp.get_context("spawn")
    n_workers = max(1, ctx.cpu_count() - 2)

    with ctx.Pool(processes=n_workers, maxtasksperchild=256) as pool:
        for task in tqdm(args.task_list, desc="tasks"):
            pc = problem2controller[task]()
            job_args = []

            for i in range(args.samples_per_task):
                # grab a fresh parameter before every call
                param = random.choice(pc.get_parameter_list())
                job_args.append((task, seed, param))
                seed += 1
                if (i + 1) % upd_every == 0:
                    pc.update()

            for res in pool.imap_unordered(_gen_one, job_args, chunksize=32):
                if res["ok"]:
                    all_rows.append(res["data"])
                elif res["err"] == "timeout":
                    print(f"[timeout] {res['task']} (seed {res['seed']})", file=sys.stderr)
                else:
                    print(f"[error]   {res['task']} (seed {res['seed']}): {res['err']}",
                          file=sys.stderr)

    print(f"kept {len(all_rows)} / {seed - 42} examples")

    # push outside the Pool context; avoids weird forking issues in HF client
    Dataset.from_list(all_rows).push_to_hub("hamishivi/verifiable_problem_z")<|MERGE_RESOLUTION|>--- conflicted
+++ resolved
@@ -22,18 +22,6 @@
         inst = problem2class[task_name]()
         inst.generator(seed, parameter)
         prompt = inst.prompt_generator()
-<<<<<<< HEAD
-        signal.alarm(0)                   # clear alarm
-        return {
-            "ok": True,
-            "data": {
-                "dataset": ["verifiable_problem_z"],
-                "label": [{"task_name": task_name, "parameters": str(inst.__dict__)}],  # str since hf doesnt support rand dicts per instance.
-                "messages": [{"role": "user", "content": prompt}],
-            },
-        }
-    except TimeoutError:
-=======
 
         return dict(
             ok=True,
@@ -45,7 +33,6 @@
             ),
         )
     except TimeoutException:
->>>>>>> 861c641a
         return {"ok": False, "err": "timeout", "task": task_name, "seed": seed}
     except Exception as e:
         return {"ok": False, "err": repr(e), "task": task_name, "seed": seed}
