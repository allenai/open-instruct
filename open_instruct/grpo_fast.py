# Copyright 2024 AllenAI. All rights reserved.
#
# Licensed under the Apache License, Version 2.0 (the "License");
# you may not use this file except in compliance with the License.
# You may obtain a copy of the License at
#
#     http://www.apache.org/licenses/LICENSE-2.0
#
# Unless required by applicable law or agreed to in writing, software
# distributed under the License is distributed on an "AS IS" BASIS,
# WITHOUT WARRANTIES OR CONDITIONS OF ANY KIND, either express or implied.
# See the License for the specific language governing permissions and
# limitations under the License.
# ---------------------------------------------------------------------
# Part of the code is adapted from https://github.com/OpenRLHF/OpenRLHF
# which has the following license:
# Copyright [yyyy] [name of copyright owner]
#
# Licensed under the Apache License, Version 2.0 (the "License");
# you may not use this file except in compliance with the License.
# You may obtain a copy of the License at
#
#     http://www.apache.org/licenses/LICENSE-2.0
#
# Unless required by applicable law or agreed to in writing, software
# distributed under the License is distributed on an "AS IS" BASIS,
# WITHOUT WARRANTIES OR CONDITIONS OF ANY KIND, either express or implied.
# See the License for the specific language governing permissions and
# limitations under the License.
# isort: off
import os
from concurrent import futures
from datetime import timedelta

# We need to set NCCL_CUMEM_ENABLE=0 for performance reasons; see:
# https://github.com/vllm-project/vllm/issues/5723#issuecomment-2554389656
os.environ["NCCL_CUMEM_ENABLE"] = "0"  # NOQA
try:
    import deepspeed
    from deepspeed.runtime.sequence_parallel.ulysses_sp import UlyssesSPAttentionHF
    from deepspeed.utils import groups
    from deepspeed.runtime.utils import move_to_device

    # @vwxyzjn: when importing on CPU-only machines, we get the following error:
    # RuntimeError: 0 active drivers ([]). There should only be one.
    # so we need to catch the exception and do nothing
    # https://github.com/deepspeedai/DeepSpeed/issues/7028
except Exception:
    pass
# isort: on
import asyncio
import json
import logging
import math
import os
import shutil
import socket
import threading
import time
from argparse import Namespace
from collections import defaultdict
from dataclasses import asdict, dataclass, field
from queue import Empty, Queue
from typing import Any, Callable, Dict, Iterator, List, Literal, Optional

import datasets
import numpy as np
import pandas as pd
import ray
import torch
import torch.utils
import torch.utils.data
import wandb
from huggingface_hub import HfApi
from peft import PeftModel, get_peft_model_state_dict
from ray.util import queue as ray_queue
from ray.util.placement_group import PlacementGroup, placement_group
from ray.util.scheduling_strategies import PlacementGroupSchedulingStrategy
from rich.pretty import pprint
from torch.utils.tensorboard import SummaryWriter
from tqdm import tqdm
from transformers import AutoModelForCausalLM, PreTrainedModel, PreTrainedTokenizer, get_scheduler
from transformers.integrations import HfDeepSpeedConfig
from vllm import SamplingParams

from open_instruct.dataset_transformation import (
    GROUND_TRUTHS_KEY,
    INPUT_IDS_PROMPT_KEY,
    VERIFIER_SOURCE_KEY,
    TokenizerConfig,
    get_cached_dataset_tulu,
    visualize_token,
)
from open_instruct.ground_truth_utils import (
    build_all_verifiers,
    cleanup_all_llm_judge_clients,
    soft_format_reward_func,
)
from open_instruct.model_utils import (
    Batch,
    ModelConfig,
    apply_verifiable_reward,
    disable_dropout_in_model,
    entropy_from_logits,
    get_olmo3_generation_config,
    log_softmax_and_gather,
    print_rich_single_line_metrics,
    print_rich_table,
    push_folder_to_hub,
)
from open_instruct.queue_types import GenerationResult, PromptRequest, RequestInfo
from open_instruct.rl_utils2 import Timer, pack_sequences
from open_instruct.utils import (
    ArgumentParserPlus,
    BeakerRuntimeConfig,
    RayProcess,
    _z3_params_to_fetch,
    calibrate_checkpoint_state_dir,
    clean_last_n_checkpoints_deepspeed,
    download_latest_checkpoint_from_gs,
    extract_user_query,
    get_beaker_whoami,
    get_eval_ds_config,
    get_optimizer_grouped_parameters,
    get_train_ds_config,
    get_wandb_tags,
    is_beaker_job,
    launch_ai2_evals_on_weka,
    maybe_get_beaker_config,
    maybe_use_ai2_hf_entity,
    maybe_use_ai2_wandb_entity,
    ray_get_with_progress,
    repeat_each,
    sync_gs_bucket,
    UlyssesSPSplitter,
)
from open_instruct.vllm_utils3 import LLMRayActor, create_vllm_engines, init_process_group

# Setup logging with filename and line number format
logging.basicConfig(
    level=logging.INFO,
    format="%(asctime)s - %(levelname)s - %(filename)s:%(lineno)d - %(message)s",
    datefmt="%Y-%m-%d %H:%M:%S",
)
logger = logging.getLogger(__name__)

api = HfApi()
INVALID_LOGPROB = 1.0


@dataclass
class Args:
    # Dataset
    dataset_mixer_list: List[str] = field(default_factory=lambda: ["ai2-adapt-dev/rlvr_gsm8k_zs", "1.0"])
    """A list of datasets (local or HF) to sample from."""
    dataset_mixer_eval_list: List[str] = field(default_factory=lambda: ["ai2-adapt-dev/rlvr_gsm8k_zs", "1.0"])
    """A list of datasets (local or HF) to sample from for evaluation."""
    dataset_mixer_list_splits: List[str] = field(default_factory=lambda: ["train"])
    """The dataset splits to use for training"""
    dataset_mixer_eval_list_splits: List[str] = field(default_factory=lambda: ["test"])
    """The dataset splits to use for evaluation"""
    dataset_transform_fn: list[str] = field(default_factory=lambda: ["rlvr_tokenize_v1", "rlvr_filter_v1"])
    """The list of transform functions to apply to the dataset."""
    dataset_cache_mode: Literal["hf", "local"] = "local"
    """The mode to use for caching the dataset."""
    dataset_local_cache_dir: str = "local_dataset_cache"
    """The directory to save the local dataset cache to."""
    dataset_config_hash: Optional[str] = None
    """The hash of the dataset configuration."""
    dataset_config_eval_hash: Optional[str] = None
    """The hash of the dataset configuration for evaluation."""
    dataset_skip_cache: bool = False
    """Whether to skip the cache."""
    shuffle_eval_dataset: bool = False
    """Whether to shuffle the evaluation dataset."""
    max_token_length: int = 512
    """The maximum token length to use for the dataset"""
    max_prompt_token_length: int = 256
    """The maximum prompt token length to use for the dataset"""

    # Experiment
    exp_name: str = os.path.basename(__file__)[: -len(".py")]
    """The name of this experiment"""
    seed: int = 1
    """Seed of the experiment"""
    run_name: Optional[str] = None
    """RUNTIME VALUE: A unique name of this run"""

    # Optimizer
    learning_rate: float = 2e-5
    """The initial learning rate for AdamW optimizer."""
    lr_scheduler_type: Literal[
        "linear", "cosine", "cosine_with_restarts", "polynomial", "constant", "constant_with_warmup"
    ] = "linear"
    """Which scheduler to use"""
    warm_up_steps: int = 0
    """Number of warm up steps for the scheduler"""
    warmup_ratio: float = 0.0
    """Ratio of warmup steps to total steps (takes precedence over `warm_up_steps`)"""
    weight_decay: float = 0.0
    """Weight decay for AdamW if we apply some."""
    set_weight_decay_on_bias_and_norm: bool = True
    """Whether to set weight decay on bias and norm layers"""
    fused_optimizer: bool = False
    """Whether to use fused optimizer"""

    # Batch sizes
    per_device_train_batch_size: int = 1
    """The forward batch size per device (local_micro_batch_size)"""
    total_episodes: int = 100000
    """The total number of episodes in the dataset"""
    world_size: Optional[int] = None
    """RUNTIME VALUE: The number of processes (GPUs) to use"""
    num_training_steps: Optional[int] = None
    """RUNTIME VALUE: The number of training_steps to train"""
    local_eval_every: int = 100
    """Run evaluation after this many training steps. This controls in-loop evals, which reuse the generation/reward verifier setup. Set to -1 to disable."""
    save_freq: int = 200
    """How many train steps to save the model"""
    allow_world_padding: bool = False
    """Whether to allow world padding. This is useful for model sweeps, but wastes compute."""

    # Generation
    response_length: int = 256
    """the length of the response"""
    temperature: float = 0.7
    """the sampling temperature"""
    num_unique_prompts_rollout: int = 16
    """The number of unique prompts during rollout"""
    num_samples_per_prompt_rollout: int = 4
    """the number of samples to generate per prompt during rollout, useful for easy-star"""
    stop_strings: Optional[List[str]] = None
    """List of strings that stop the generation when they are generated.
    The returned output will not contain the stop strings."""

    # Algorithm
    async_steps: int = 1
    """Number of steps ahead to generate responses. Set to 0 to make the code synchronous. Values greater than 0 learn from a policy up to async_steps old like Cleanba (https://arxiv.org/abs/2310.00036)"""
    num_epochs: int = 1
    """the number of epochs to train"""
    num_mini_batches: int = 1
    """Number of minibatches to split a batch into"""
    beta: float = 0.05
    """the beta value of the RLHF objective (KL coefficient)"""
    clip_lower: float = 0.2
    """the lower clip range"""
    clip_higher: float = 0.2
    """the higher clip range. Sometimes we want this to be higher, see DAPO (https://arxiv.org/abs/2503.14476)"""
    kl_estimator: Literal["kl1", "kl2", "kl3", "kl4"] = "kl3"
    """the KL estimator to use"""
    pack_length: int = 512
    """the length of the pack (you should prob set to the max length of the model)"""
    masked_mean_axis: Optional[int] = None
    """the axis to compute the mean of the masked values"""
    alpha: float = 0.6
    """The alpha value for doing polyak updates (ref_param = alpha * param + (1 - alpha) * ref_param)
    reference: [TR-DPO](https://huggingface.co/papers/2404.09656), but it's actually pretty commonly
    used. E.g., [TD3](https://arxiv.org/abs/1802.09477) uses https://github.com/vwxyzjn/cleanrl/blob/dcc289fc6f0bda492fa7360a155262cf826b12a5/cleanrl/td3_continuous_action.py#L269
    """
    ref_policy_update_freq: Optional[int] = None
    """How many training steps to take before updating the reference policy."""
    advantage_normalization_type: Literal["standard", "centered"] = "standard"
    """The type of advantage normalization to use. Standard normalization is the default: it subtracts the mean and
    divides by the standard deviation. Centered normalization is the same but subtracts the mean only (e.g., used in
    DR.GRPO https://arxiv.org/pdf/2503.20783)."""
    mask_truncated_completions: bool = False
    """Whether to mask out truncated completions. Also called overlong filtering, from DAPO (https://arxiv.org/abs/2503.14476)."""
    record_entropy: bool = False
    """whether to record the entropy of the policy during training. Uses extra memory."""

    # Reward
    # -- r1 style format reward
    apply_r1_style_format_reward: bool = False
    """whether to add the R1 style format reward"""
    r1_style_format_reward: float = 1.0
    """the reward value for R1 style format reward"""
    additive_format_reward: bool = False
    """whether to add the format reward to the final reward"""

    # -- verifiable reward
    apply_verifiable_reward: bool = True
    """whether to apply verifiable reward"""
    verification_reward: float = 10.0
    """the reward value for verifiable responses"""
    remap_verifier: str = None
    """Remap verifier like string_f1=general-quality_ref. Currently can only remap once."""

    # -- llm verifiers
    llm_judge_model: str = "azure/gpt-4o-mini-standard"
    """the model to use for the llm judge"""
    llm_judge_max_tokens: int = 2048
    """the max tokens to use for the llm judge"""
    llm_judge_max_context_length: int = 8192
    """the max context length to use for the llm judge"""
    llm_judge_temperature: float = 1.0
    """the temperature to use for the llm judge"""
    llm_judge_timeout: int = 60
    """the timeout to use for the llm judge"""

    # -- code verifier
    code_api_url: str = os.environ.get("CODE_API_URL", "http://localhost:1234") + "/test_program"
    """the api url to use for the code verifier"""
    code_max_execution_time: float = 1.0
    """the max execution time to use for the code verifier"""
    code_pass_rate_reward_threshold: float = 0.0
    """the pass rate reward threshold for the code verifier. If pass rate is less than this threshold, reward is 0.0, otherwise reward is pass rate"""
    code_apply_perf_penalty: bool = False
    """whether to apply a performance penalty to the code verifier"""

    # -- non stop penalty
    non_stop_penalty: bool = False
    """whether to penalize responses which did not finish generation"""
    non_stop_penalty_value: float = 0.0
    """the reward value for responses which did not finish generation"""

    # Ray
    single_gpu_mode: bool = False
    """whether to collocate vLLM and actor on the same node (mostly for debugging purposes)"""
    num_learners_per_node: List[int] = field(default_factory=lambda: [1])
    """number of GPU deepspeed learners per node (e.g., --num_learners_per_node 2 4 means 2 learner processes
    on the first node and 4 learner processes on the second node; each process will have 1 GPU)"""
    sequence_parallel_size: int = 1
    """sequence parallel size - how many GPUs we will parallelize sequences across during training.
    Useful for super-long context lengths."""
    vllm_num_engines: int = 1
    """number of vLLM Engines, set to 0 to disable vLLM"""
    vllm_tensor_parallel_size: int = 1
    """tensor parallel size of vLLM Engine for multi-GPU inference"""
    vllm_enforce_eager: bool = False
    """whether to enforce eager mode for vLLM -- slow inference but needed for multi-node"""
    vllm_sync_backend: str = "nccl"
    """DeepSpeed -> vLLM weight sync backend"""
    vllm_gpu_memory_utilization: float = 0.9
    """vLLM GPU memory utilization"""
    vllm_enable_prefix_caching: bool = False
    """whether to enable prefix caching"""
    vllm_top_p: float = 1.0
    """vLLM top p for nucleus sampling"""
    accumulate_inference_batches_timeout: float = 1800.0  # 30 minutes
    """Timeout in seconds for accumulating inference batches during training"""
    deepspeed_stage: int = 0
    """the deepspeed stage"""
    gather_whole_model: bool = True
    """whether to gather the whole model to boardcast (not doable for 70B but can be faster for 8B)"""

    # Experiment tracking
    verbose: bool = False
    """If toggled, debug output will be shown"""
    with_tracking: bool = False
    """If toggled, this experiment will be tracked with Weights and Biases"""
    wandb_project_name: str = "open_instruct_internal"
    """The wandb's project name"""
    wandb_entity: Optional[str] = None
    """The entity (team) of wandb's project"""
    push_to_hub: bool = True
    """Whether to upload the saved model to huggingface"""
    hf_entity: Optional[str] = None
    """The user or org name of the model repository from the Hugging Face Hub"""
    hf_repo_id: Optional[str] = None
    """The id of the saved model in the Hugging Face Hub (can be autoset if not given)"""
    hf_repo_revision: Optional[str] = None
    """The revision of the saved model in the Hugging Face Hub (can be autoset if not given)"""
    hf_repo_url: Optional[str] = None
    """The url of the saved model in the Hugging Face Hub (will be autoset)"""
    output_dir: str = "output"
    """Where to save the model"""
    save_traces: bool = False
    """Whether to save learning data traces"""
    cache_dataset_only: bool = False
    """Immediately exit after caching the dataset"""
    keep_last_n_checkpoints: int = 3
    """How many checkpoints to keep in the output directory. -1 for all."""
    checkpoint_state_freq: int = -1
    """How often to save the model checkpoint, optimizer states, and lr scheduler states (in steps)"""
    checkpoint_state_dir: Optional[str] = None
    """Where to save the model checkpoint (if applicable)"""
    gs_checkpoint_state_dir: Optional[str] = None
    """The actual `checkpoint_state_dir` to use (handling the case where gs_bucket_path is provided)"""

    # Ai2 specific settings
    try_launch_beaker_eval_jobs_on_weka: bool = False
    """Whether to launch beaker evaluation jobs after training on weka"""
    try_auto_save_to_beaker: bool = True
    """Whether to try to save the model to Beaker dataset `/output` after training"""
    gs_bucket_path: Optional[str] = None
    """The path to the gs bucket to save the model to"""
    oe_eval_tasks: Optional[List[str]] = None
    """The beaker evaluation tasks to launch"""
    oe_eval_max_length: int = 4096
    """the max generation length for evaluation for oe-eval"""
    eval_priority: Literal["low", "normal", "high", "urgent"] = "normal"
    """the priority of auto-launched evaluation jobs"""

    # Evaluation behavior
    eval_on_step_0: bool = False
    """Whether to run local evaluation at training step 0. Defaults to False."""

    # Tool settings
    tools: Optional[List[str]] = None
    """If set, use the tool mapped to the string. Currently only supports `search` and `code`"""
    max_tool_calls: List[int] = field(default_factory=lambda: [5])
    """Maximum number of tool calls allowed. If a list is provided, it must have length 1 (applies to all tools) or same length as tools (per-tool limit)."""
    mask_tool_use: bool = True
    """Whether to mask the tool output. By default on."""
    only_reward_good_outputs: bool = False
    """Whether to only reward good outputs. By default off. Useful to force the model to use the tool(s)."""

    # rl-rag specific settngs
    number_documents_to_search: int = 3
    """The maximum number of documents to retrieve for each query."""
    search_api_endpoint: Optional[str] = None
    """The API endpoint for the search engine."""

    # code-tool specific settings
    code_tool_api_endpoint: Optional[str] = None

    def __post_init__(self):
        assert self.num_samples_per_prompt_rollout > 0, "Number of samples per prompt must be greater than 0!"
        if self.num_samples_per_prompt_rollout == 1:
            logger.warning("num_samples_per_prompt_rollout is 1. This reduces GRPO to REINFORCE.")
        assert self.apply_verifiable_reward or self.apply_r1_style_format_reward or self.non_stop_penalty, (
            "At least one reward must be applied!"
        )
        # Initialize stop_strings if None
        if self.stop_strings is None:
            self.stop_strings = []
        assert self.pack_length >= self.max_prompt_token_length + self.response_length, (
            "The `pack_length` needs to be greater than the sum of `max_prompt_token_length` and `response_length`!"
        )
        if self.checkpoint_state_freq > 0 and self.checkpoint_state_dir is None:
            raise ValueError("`checkpoint_state_dir` must be provided if `checkpoint_state_freq` is greater than 0!")
        if self.checkpoint_state_dir is not None and self.checkpoint_state_freq == -1:
            raise ValueError("`checkpoint_state_freq` must be greater than 0 if `checkpoint_state_dir` is provided!")
        if self.gs_bucket_path is not None and self.gs_checkpoint_state_dir is None:
            beaker_users = get_beaker_whoami()
            if beaker_users is not None:
                self.gs_checkpoint_state_dir = f"{self.gs_bucket_path}/{beaker_users}/{self.checkpoint_state_dir}"
            else:
                self.gs_checkpoint_state_dir = f"{self.gs_bucket_path}/{self.checkpoint_state_dir}"
        if self.gs_checkpoint_state_dir is not None:
            download_latest_checkpoint_from_gs(self.gs_checkpoint_state_dir, self.checkpoint_state_dir)
        if self.checkpoint_state_dir is not None:
            calibrate_checkpoint_state_dir(self.checkpoint_state_dir)
        if self.tools is not None and len(self.tools) > 0:
            for tool in self.tools:
                if tool not in ["search", "code"]:
                    raise ValueError(f"Tool {tool} is not supported. Supported tools are: search, code")
            assert len(self.tools) == len(set(self.tools)), "Duplicate tools are not allowed"


def next_batch(dataset_indices: List[int], dataset: datasets.Dataset) -> Batch:
    """Extract next batch of data based on indices."""
    data_next = dataset[dataset_indices]
    return Batch(
        queries=data_next[INPUT_IDS_PROMPT_KEY],
        ground_truths=data_next[GROUND_TRUTHS_KEY],
        datasets=data_next[VERIFIER_SOURCE_KEY],
        indices=dataset_indices,
    )


def masked_mean(values: torch.Tensor, mask: torch.Tensor, axis: Optional[int] = None) -> torch.Tensor:
    """Compute mean of tensor with a masked values."""
    if axis is not None:
        return ((values * mask).sum(axis=axis) / mask.sum(axis=axis)).mean()
    else:
        return (values * mask).sum() / mask.sum()


class MetricsTracker:
    """A simple class to prellocate all metrics in an array
    so we can do only one allreduce operation to get the metrics mean"""

    def __init__(self, max_metrics: int = 32, device: torch.device = torch.device("cuda")):
        self.metrics = torch.zeros(max_metrics, device=device)
        self.names2idx = {}
        self.current_idx = 0
        self.max_metrics = max_metrics

    def add(self, name: str, value: torch.tensor):
        if name not in self.names2idx:
            if self.current_idx >= self.max_metrics:
                raise ValueError(f"Exceeded maximum number of metrics ({self.max_metrics})")
            self.names2idx[name] = self.current_idx
            self.current_idx += 1

        self.metrics[self.names2idx[name]] = value
        return self

    def get_metrics_list(self) -> dict[str, float]:
        metrics_list = self.metrics.tolist()
        return {name: metrics_list[idx] for name, idx in self.names2idx.items()}


def collate_fn(tensors_list: List[torch.Tensor], pad_token_id: int, pin_memory: bool = True) -> torch.Tensor:
    padded_tensor = torch.nn.utils.rnn.pad_sequence(tensors_list, batch_first=True, padding_value=pad_token_id)
    if pin_memory:
        padded_tensor = padded_tensor.pin_memory()
    return padded_tensor


def to_device_inplace(tensors_list: List[torch.Tensor], device: torch.device):
    for i in range(len(tensors_list)):
        tensors_list[i] = tensors_list[i].to(device, non_blocking=True)


class ShufflingIterator:
    def __init__(self, data: np.ndarray, batch_size: int, seed: Optional[int] = None):
        self.data = data.copy()
        self.batch_size = batch_size
        self.index = 0
        self.rng = np.random.default_rng(seed)
        self.rng.shuffle(self.data)

        # Ensure the effective dataset size is divisible by batch_size
        self.effective_size = len(self.data) - (len(self.data) % batch_size)

    def __iter__(self) -> Iterator[List[int]]:
        return self

    def __next__(self) -> List[int]:
        if self.index >= self.effective_size:
            self.index = 0
            self.rng.shuffle(self.data)

        end_index = self.index + self.batch_size
        batch = self.data[self.index : end_index].tolist()
        self.index = end_index

        return batch


@ray.remote(num_gpus=1)
class PolicyTrainerRayProcess(RayProcess):
    def from_pretrained(
        self,
        args: Args,
        model_config: ModelConfig,
        beaker_config: BeakerRuntimeConfig,
        wandb_url: str,
        tokenizer: PreTrainedTokenizer,
    ):
        # ------------------------------------------------------------
        # Monkey patch to load checkpoints with `weights_only=False`
        # otherwise it errors out with:
        # `_pickle.UnpicklingError: Weights only load failed. ` with pytorch 2.6.0
        from deepspeed.runtime.checkpoint_engine import torch_checkpoint_engine
        from deepspeed.utils import logger

        def load(self, path: str, map_location=None):
            logger.info(f"[Torch] Loading checkpoint from {path}...")
            partition = torch.load(path, map_location=map_location, weights_only=False)
            logger.info(f"[Torch] Loaded checkpoint from {path}.")
            return partition

        torch_checkpoint_engine.TorchCheckpointEngine.load = load

        # ------------------------------------------------------------
        self.args = args
        self.tokenizer = tokenizer
        self.model_config = model_config
        self.beaker_config = beaker_config
        self.wandb_url = wandb_url
        torch.cuda.set_device(self.local_rank)
        self.device = torch.device(self.local_rank)
        deepspeed.init_distributed(timeout=timedelta(minutes=180))

        ds_config = get_train_ds_config(
            offload=False,
            adam_offload=False,
            stage=args.deepspeed_stage,
            bf16=True,
            sequence_parallel_size=args.sequence_parallel_size,
        )
        ds_config["train_micro_batch_size_per_gpu"] = args.per_device_train_batch_size
        ds_config["gradient_accumulation_steps"] = 1
        # @vwxyzjn: MAGIC: it's actually needed to initialize this `dschf`, so
        # https://huggingface.co/docs/transformers/deepspeed#non-trainer-deepspeed-integration
        # next line instructs transformers to partition the model directly over multiple gpus using
        # deepspeed.zero.Init when model's `from_pretrained` method is called.
        if ds_config is not None and ds_config["zero_optimization"]["stage"] == 3:
            dschf = HfDeepSpeedConfig(ds_config)
        else:
            dschf = None
        logger.info(f"Deepspeed config: {dschf=}")

        # set sequence parallel
        self.mpu = None
        if args.sequence_parallel_size > 1:
            self.mpu = UlyssesSPAttentionHF.register_with_transformers(
                model_name_or_path=model_config.model_name_or_path,
                core_attn_implementation="flash_attention_2",
                sequence_parallel_size=args.sequence_parallel_size,
                max_length=args.max_token_length,
                micro_batch_size=args.per_device_train_batch_size,
                seq_length_is_variable=True,
            )

        self.policy: PreTrainedModel = AutoModelForCausalLM.from_pretrained(
            model_config.model_name_or_path,
            revision=model_config.model_revision,
            torch_dtype=torch.bfloat16,
            attn_implementation="flash_attention_2",
            use_cache=False,
        )
        disable_dropout_in_model(self.policy)
        self.policy.gradient_checkpointing_enable()
        # AdamOptimizer = DeepSpeedCPUAdam if self.adam_offload else FusedAdam
        # AdamOptimizer = FusedAdam
        if args.set_weight_decay_on_bias_and_norm:
            optim_params = get_optimizer_grouped_parameters(self.policy, args.weight_decay)
        else:
            optim_params = self.policy.parameters()
        # self.optimizer = AdamOptimizer(optim_params, lr=args.learning_rate)
        self.optimizer = torch.optim.AdamW(optim_params, lr=args.learning_rate, fused=args.fused_optimizer)
        num_scheduler_steps = args.num_training_steps * args.num_epochs * args.num_mini_batches
        warm_up_steps = args.warm_up_steps
        if args.warmup_ratio > 0.0:
            warm_up_steps = int(num_scheduler_steps * args.warmup_ratio)
        scheduler = get_scheduler(
            args.lr_scheduler_type,
            optimizer=self.optimizer,
            num_warmup_steps=warm_up_steps,
            num_training_steps=num_scheduler_steps,
        )
        self.model, self.optimizer, _, self.scheduler = deepspeed.initialize(
            model=self.policy,
            optimizer=self.optimizer,
            config=ds_config,
            lr_scheduler=scheduler,
            dist_init_required=True,
            mpu=self.mpu,
        )
        optimization_steps_done = 0
        if args.checkpoint_state_dir:
            # check if the dir exists
            if not os.path.exists(args.checkpoint_state_dir):
                logger.warning(
                    f"Skipping loading checkpoint state from {args.checkpoint_state_dir} because it does not exist!"
                )
            else:
                path, states = self.model.load_checkpoint(
                    args.checkpoint_state_dir,
                    load_module_strict=True,
                    load_optimizer_states=True,
                    load_lr_scheduler_states=True,
                    load_module_only=False,
                )
                if path is None:
                    raise ValueError(f"Failed to load checkpoint from {args.checkpoint_state_dir}")
                optimization_steps_done = states["training_step"]
                logger.info(
                    f"{self.rank=}: Loaded checkpoint from {args.checkpoint_state_dir} with {optimization_steps_done=}"
                )
        self.model.train()

        # reference model
        ds_config = get_eval_ds_config(
            offload=False,
            # inference model only has stage 3 (sharding) or stage 0 (no sharding)
            # stage 2 is optimizer sharding which doesn't apply to inference
            stage=args.deepspeed_stage if args.deepspeed_stage == 3 else 0,
            bf16=True,
        )
        ds_config["train_micro_batch_size_per_gpu"] = args.per_device_train_batch_size
        ds_config["gradient_accumulation_steps"] = 1
        if ds_config is not None and ds_config["zero_optimization"]["stage"] == 3:
            dschf = HfDeepSpeedConfig(ds_config)
        else:
            dschf = None
        logger.info(f"DeepSpeed config: {dschf=}")

        self.ref_policy: PreTrainedModel = AutoModelForCausalLM.from_pretrained(
            model_config.model_name_or_path,
            revision=model_config.model_revision,
            torch_dtype=torch.bfloat16,
            attn_implementation="flash_attention_2",
            use_cache=False,
        )
        disable_dropout_in_model(self.ref_policy)
        self.ref_policy, *_ = deepspeed.initialize(model=self.ref_policy, config=ds_config, mpu=self.mpu)
        self.ref_policy.eval()
        self.local_metrics = MetricsTracker(max_metrics=32, device=self.device)

        if self.mpu is not None:
            self.sp_group = groups._get_sequence_parallel_group()
            self.sp_world_size = groups._get_sequence_parallel_world_size()
            self.sp_rank = groups._get_sequence_parallel_rank()
            print(f"SETTING UP: {self.sp_rank=} {self.sp_world_size=}")
            self.splitter = UlyssesSPSplitter(
                sp_rank=self.sp_rank, sp_group=self.sp_group, sp_world_size=self.sp_world_size, device=self.device
            )
        else:
            self.splitter = None

        return optimization_steps_done

    def forward(
        self,
        model: PreTrainedModel,
        query_response: torch.LongTensor,
        attention_mask: torch.LongTensor,
        position_ids: torch.LongTensor,
        pad_token_id: int,
        temperature: float,
        return_entropy: bool = False,
    ) -> tuple[torch.Tensor, torch.Tensor]:
        # Replace pad tokens with 0s so that we don't run into index out of bounds errors
        padding_mask = query_response != pad_token_id
        input_ids = torch.masked_fill(query_response, ~padding_mask, 0)
        # NOTE: the [:-1] and [1:] are because the logits and generated tokens are off by 1 in index
        output = model(
            input_ids=input_ids[:, :-1],
            # @vwxyzjn: without clamp, we get index out of bounds errors; TODO: investigate
            attention_mask=attention_mask[:, :-1].clamp(0, 1),
            position_ids=position_ids[:, :-1],
            return_dict=True,
        )
        logits = output.logits
        logits /= temperature + 1e-7
        logprob = log_softmax_and_gather(logits, input_ids[:, 1:])

        # For now, entropy is just for monitoring, and we don't pass gradients through it.
        entropy = None
        if return_entropy:
            with torch.no_grad():
                entropy = entropy_from_logits(logits)

        return logprob, entropy

    def setup_model_update_group(self, vllm_engines):
        self.vllm_engines = vllm_engines
        if self.rank == 0:
            master_address = ray._private.services.get_node_ip_address()
            with socket.socket() as sock:
                sock.bind(("", 0))
                master_port = sock.getsockname()[1]
            vllm_num_engines, vllm_tensor_parallel_size = (
                self.args.vllm_num_engines,
                self.args.vllm_tensor_parallel_size,
            )
            world_size = vllm_num_engines * vllm_tensor_parallel_size + 1
            backend = self.args.vllm_sync_backend
            refs = [
                engine.init_process_group.remote(
                    master_address,
                    master_port,
                    i * vllm_tensor_parallel_size + 1,
                    world_size,
                    "openrlhf",
                    backend=backend,
                )
                for i, engine in enumerate(vllm_engines)
            ]
            self.model_update_group = init_process_group(
                backend=backend,
                init_method=f"tcp://{master_address}:{master_port}",
                world_size=world_size,
                rank=0,
                group_name="openrlhf",
                timeout=timedelta(minutes=180),
            )
            ray_get_with_progress(refs, desc="Initializing vLLM process groups", timeout=60)
        torch.distributed.barrier()

    def broadcast_to_vllm(self):
        # clear vllm cache if we need to
        cache_reset_refs = []
        if self.args.vllm_enable_prefix_caching and torch.distributed.get_rank() == 0:
            for engine in self.vllm_engines:
                cache_reset_refs.append(engine.reset_prefix_cache.remote())

        # avoid OOM
        torch.cuda.empty_cache()
        model = self.model.module
        count, num_params = 0, len(list(model.named_parameters()))
        refss = []
        if self.args.gather_whole_model:
            with deepspeed.zero.GatheredParameters(model.parameters(), enabled=self.args.deepspeed_stage == 3):
                for name, param in model.named_parameters():
                    count += 1  # empty_cache at last param
                    # Fire all vllm engines for broadcast
                    if torch.distributed.get_rank() == 0:
                        shape = param.shape if self.args.deepspeed_stage != 3 else param.ds_shape
                        refs = [
                            engine.update_weight.remote(
                                name, dtype=param.dtype, shape=shape, empty_cache=count == num_params
                            )
                            for engine in self.vllm_engines
                        ]
                        refss.extend(refs)
                    if torch.distributed.get_rank() == 0:
                        torch.distributed.broadcast(param.data, 0, group=self.model_update_group)
        else:  # broadcast each parameter independently
            for name, param in model.named_parameters():
                count += 1
                if torch.distributed.get_rank() == 0:
                    shape = param.shape if self.args.deepspeed_stage != 3 else param.ds_shape
                    refs = [
                        engine.update_weight.remote(
                            name, dtype=param.dtype, shape=shape, empty_cache=count == num_params
                        )
                        for engine in self.vllm_engines
                    ]
                    refss.extend(refs)
                with deepspeed.zero.GatheredParameters([param], enabled=self.args.deepspeed_stage == 3):
                    if torch.distributed.get_rank() == 0:
                        torch.distributed.broadcast(param.data, 0, group=self.model_update_group)
        if torch.distributed.get_rank() == 0:
            ray_get_with_progress(refss, desc="Broadcasting weights to vLLM", enable=self.args.verbose)
        if self.args.vllm_enable_prefix_caching and torch.distributed.get_rank() == 0:
            ray_get_with_progress(cache_reset_refs, desc="Resetting vLLM prefix cache", enable=self.args.verbose)

    def update_ref_policy(self):
        for ref_param, param in zip(self.ref_policy.parameters(), self.model.parameters()):
            if self.args.deepspeed_stage == 3:
                with deepspeed.zero.GatheredParameters([param, ref_param], modifier_rank=0):
                    if deepspeed.comm.get_rank() == 0:
                        ref_param.data.mul_(1.0 - self.args.alpha).add_(param.data, alpha=self.args.alpha)
            else:
                ref_param.data.mul_(1.0 - self.args.alpha).add_(param.data, alpha=self.args.alpha)

    def train(
        self,
        collated_query_responses,
        collated_tool_masks,
        collated_attention_masks,
        collated_position_ids,
        collated_advantages,
        collated_response_masks,
        pad_token_id: int,
        num_mini_batches: int,
    ):
        args = self.args
        to_device_inplace(collated_query_responses, self.device)
        to_device_inplace(collated_tool_masks, self.device)
        to_device_inplace(collated_attention_masks, self.device)
        to_device_inplace(collated_position_ids, self.device)
        to_device_inplace(collated_advantages, self.device)
        to_device_inplace(collated_response_masks, self.device)
        # accumulation steps should always be at least 1
        accumulation_steps = max(math.ceil(len(collated_query_responses) / num_mini_batches - 0.5), 1)
        leftover = len(collated_query_responses) % accumulation_steps
        if leftover > 0:
            collated_query_responses = collated_query_responses[0:-leftover]
            collated_tool_masks = collated_tool_masks[0:-leftover]
            collated_attention_masks = collated_attention_masks[0:-leftover]
            collated_position_ids = collated_position_ids[0:-leftover]
            collated_advantages = collated_advantages[0:-leftover]
            collated_response_masks = collated_response_masks[0:-leftover]
            logger.warning(f"{leftover} samples are dropped due to batch size {num_mini_batches}")

        # recalculate the "real" number of mini-batches
        num_mini_batches = len(collated_query_responses) // accumulation_steps
        original_length = len(collated_query_responses)

        if self.splitter is not None:
            batch = {
                "input_ids": collated_query_responses,
                "attention_mask": collated_attention_masks,
                "position_ids": collated_position_ids,
                "response_masks": collated_response_masks,
                "tool_masks": collated_tool_masks,
                "advantages": collated_advantages,
            }
            # Pad the items in the batch so they are divisible by sp_world_size
            # where attention mask is 0, we dont end up using anyway.
            for i in range(len(batch["input_ids"])):
                for k in batch.keys():
                    if torch.is_tensor(batch[k][i]):
                        seq_length = batch[k][i].shape[1]
                        if seq_length % self.sp_world_size != 0:
                            padding_length = self.sp_world_size - (seq_length % self.sp_world_size)
                            padding = torch.zeros(
                                (batch[k][i].shape[0], padding_length),
                                dtype=batch[k][i].dtype,
                                device=batch[k][i].device,
                            )
                            batch[k][i] = torch.cat((batch[k][i], padding), dim=1)
            sharded_batches = self.splitter.split_batch(batch)

            # we need to flatten out the sharded batches so its like:
            # b0 sp0, b0 sp1, ..., b1 sp0, b1 sp1, ..., b2 sp0, b2 sp1, ... etc.
            # right now, it comes out a list of sp shards, and inside is (bsz, seq_len)
            collated_query_responses = []
            collated_attention_masks = []
            collated_position_ids = []
            collated_response_masks = []
            collated_tool_masks = []
            collated_advantages = []

            for batch_idx in range(original_length):
                for sp_idx in range(len(sharded_batches)):
                    collated_query_responses.append(sharded_batches[sp_idx]["input_ids"][batch_idx])
                    collated_attention_masks.append(sharded_batches[sp_idx]["attention_mask"][batch_idx])
                    collated_position_ids.append(sharded_batches[sp_idx]["position_ids"][batch_idx])
                    collated_response_masks.append(sharded_batches[sp_idx]["response_masks"][batch_idx])
                    collated_tool_masks.append(sharded_batches[sp_idx]["tool_masks"][batch_idx])
                    collated_advantages.append(sharded_batches[sp_idx]["advantages"][batch_idx])

            collated_query_responses = move_to_device(collated_query_responses, self.ref_policy.device)
            collated_attention_masks = move_to_device(collated_attention_masks, self.ref_policy.device)
            collated_position_ids = move_to_device(collated_position_ids, self.ref_policy.device)
            collated_response_masks = move_to_device(collated_response_masks, self.ref_policy.device)
            collated_tool_masks = move_to_device(collated_tool_masks, self.ref_policy.device)
            collated_advantages = move_to_device(collated_advantages, self.ref_policy.device)

            # adjust accumulation steps for sp (do we need to do this?)
            # accumulation_steps = accumulation_steps * self.sp_world_size

        # Calculate the logprob of the reference policy
        collated_ref_logprobs = []
        with Timer("Inference Calculation", noop=self.rank != 0):
            with torch.no_grad():
                for i in range(len(collated_query_responses)):
                    query_response = collated_query_responses[i]
                    tool_mask = collated_tool_masks[i]
                    attention_mask = collated_attention_masks[i]
                    position_id = collated_position_ids[i]
                    response_mask = collated_response_masks[i]
                    ref_logprob, _ = self.forward(
                        self.ref_policy,
                        query_response,
                        attention_mask,
                        position_id,
                        pad_token_id,
                        args.temperature,
                        return_entropy=False,
                    )
                    if args.mask_tool_use and args.tool_use:
                        # mask logprobs for tool tokens
                        response_mask = response_mask.bool() & tool_mask.bool()
                    else:
                        response_mask = response_mask.bool()
                    ref_logprob = torch.masked_fill(ref_logprob, ~response_mask[:, 1:], INVALID_LOGPROB)
                    collated_ref_logprobs.append(ref_logprob)
                    torch.cuda.empty_cache()
        # if we have multiple minibatches, we need to calculate the old logprobs for each minibatch
        # following gtrl scripts in just doing this on the current active policy, rather than use the logprobs
        # from the generator (note that async mode means these are a bit diff!)
        old_logprobs = [None for _ in range(len(collated_query_responses))]
        if num_mini_batches > 1:
            with Timer("Old logprobs Calculation", noop=self.rank != 0):
                with torch.no_grad():
                    for i in range(len(collated_query_responses)):
                        query_response = collated_query_responses[i]
                        tool_mask = collated_tool_masks[i]
                        attention_mask = collated_attention_masks[i]
                        position_id = collated_position_ids[i]
                        response_mask = collated_response_masks[i]
                        old_logprob, _ = self.forward(
                            self.model,
                            query_response,
                            attention_mask,
                            position_id,
                            pad_token_id,
                            args.temperature,
                            return_entropy=False,
                        )
                        if args.mask_tool_use and args.tool_use:
                            response_mask = response_mask.bool() & tool_mask.bool()
                        else:
                            response_mask = response_mask.bool()
                        old_logprob = torch.masked_fill(old_logprob, ~response_mask[:, 1:], INVALID_LOGPROB)
                        old_logprobs[i] = old_logprob
                        torch.cuda.empty_cache()

        local_step = 0
        # Do multiple epochs of training on on-policy data (PPO-style), with a fresh random shuffle in each epoch
        with Timer("[Training Processes] Loss calculation", noop=self.rank != 0):
            kl1_stats = torch.zeros(len(collated_query_responses))
            kl2_stats = torch.zeros(len(collated_query_responses))
            kl3_stats = torch.zeros(len(collated_query_responses))
            kl4_stats = torch.zeros(len(collated_query_responses))
            kl_loss_stats = torch.zeros(len(collated_query_responses))
            pg_clipfrac_stats = torch.zeros(len(collated_query_responses))
            pg_loss_stats = torch.zeros(len(collated_query_responses))
            loss_stats = torch.zeros(len(collated_query_responses))
            ratio_stats = torch.zeros(len(collated_query_responses))
            entropy_stats = torch.zeros(len(collated_query_responses))
            for epoch_idx in range(args.num_epochs):
                for i in range(len(collated_query_responses)):
                    mb_ref_logprob = collated_ref_logprobs[i]
                    mb_query_responses = collated_query_responses[i]
                    mb_tool_mask = collated_tool_masks[i]
                    mb_advantages = collated_advantages[i]
                    mb_response_masks = collated_response_masks[i]
                    mb_response_masks_bool = mb_response_masks[:, 1:].bool()
                    # if masking snippets, do it here.
                    if args.mask_tool_use and args.tool_use:
                        mb_response_masks_bool = mb_response_masks[:, 1:].bool() & mb_tool_mask[:, 1:].bool()
                    mb_attention_mask = collated_attention_masks[i]
                    mb_position_id = collated_position_ids[i]
                    mb_new_logprobs, mb_entropy = self.forward(
                        self.model,
                        mb_query_responses,
                        mb_attention_mask,
                        mb_position_id,
                        pad_token_id,
                        args.temperature,
                        return_entropy=args.record_entropy,
                    )
                    mb_new_logprobs = torch.masked_fill(mb_new_logprobs, ~mb_response_masks_bool, INVALID_LOGPROB)

                    # Cache the old logprobs
                    if num_mini_batches > 1:
                        mb_old_logprobs = old_logprobs[i]
                    else:
                        with torch.no_grad():
                            if epoch_idx == 0:
                                old_logprobs[i] = mb_new_logprobs
                            mb_old_logprobs = old_logprobs[i].detach()

                    # Calculate the policy's loss
                    logprobs_diff = mb_new_logprobs - mb_old_logprobs
                    ratio = torch.exp(logprobs_diff)
                    pg_losses = -mb_advantages[:, 1:] * ratio
                    pg_losses2 = -mb_advantages[:, 1:] * torch.clamp(
                        ratio, 1.0 - args.clip_lower, 1.0 + args.clip_higher
                    )
                    pg_loss_max = torch.max(pg_losses, pg_losses2)

                    # Here we recalculate kl: we want the KL loss to backpropagate through the model
                    # We also clamp the KL loss to avoid numerical instability
                    # https://chatgpt.com/share/679d0ed9-8f48-8011-926e-e274b15ae8ae
                    ref_logprobs_diff = (mb_new_logprobs - mb_ref_logprob).clamp(-40.0, 40.0)
                    kl1 = ref_logprobs_diff
                    kl2 = (ref_logprobs_diff) ** 2 / 2
                    kl3 = torch.expm1(-ref_logprobs_diff) + ref_logprobs_diff  # this is more numerically stable
                    kl4 = ratio * ref_logprobs_diff
                    if args.kl_estimator == "kl1":
                        kl = kl1
                    elif args.kl_estimator == "kl2":
                        kl = kl2
                    elif args.kl_estimator == "kl3":
                        kl = kl3
                    elif args.kl_estimator == "kl4":
                        kl = kl4

                    if args.sequence_parallel_size == 1:
                        # grpo change: directly subtract KL in loss (add)
                        loss = masked_mean(
                            pg_loss_max + (args.beta * kl), mb_response_masks_bool, args.masked_mean_axis
                        )
                    else:
                        # if SP, compute per-token loss, then we need to gather across SP ranks
                        per_tok_loss = pg_loss_max + (args.beta * kl) * mb_response_masks_bool.float()
                        losses_per_rank = torch.distributed.nn.functional.all_gather(per_tok_loss, group=self.sp_group)
                        non_masked_tokens = mb_response_masks_bool.sum()
                        non_masked_tokens_per_rank = torch.distributed.nn.functional.all_gather(
                            non_masked_tokens, group=self.sp_group
                        )
                        total_loss = sum(
                            losses_per_rank[rank] * non_masked_tokens_per_rank[rank]
                            for rank in range(self.sp_world_size)
                        )
                        total_non_masked_tokens = sum(non_masked_tokens_per_rank)
                        loss = (total_loss / total_non_masked_tokens).sum()
                    # TODO: do we still need grad acc...? I think so.
                    loss = loss / accumulation_steps
                    self.model.backward(loss)
                    if (local_step + 1) % accumulation_steps == 0:
                        self.model.step()
                    local_step += 1
                    with torch.no_grad():
                        # NOTE: in packed implementation, kl calculation are averages over response tokens
                        kl1_stats[i] = masked_mean(kl1, mb_response_masks_bool, args.masked_mean_axis).float()
                        kl2_stats[i] = masked_mean(kl2, mb_response_masks_bool, args.masked_mean_axis).float()
                        kl3_stats[i] = masked_mean(kl3, mb_response_masks_bool, args.masked_mean_axis).float()
                        kl4_stats[i] = masked_mean(kl4, mb_response_masks_bool, args.masked_mean_axis).float()
                        if args.kl_estimator == "kl1":
                            kl_loss_stats[i] = kl1_stats[i] * args.beta
                        elif args.kl_estimator == "kl2":
                            kl_loss_stats[i] = kl2_stats[i] * args.beta
                        elif args.kl_estimator == "kl3":
                            kl_loss_stats[i] = kl3_stats[i] * args.beta
                        elif args.kl_estimator == "kl4":
                            kl_loss_stats[i] = kl4_stats[i] * args.beta
                        pg_clipfrac_stats[i] = masked_mean(
                            (pg_losses2 > pg_losses).float(), mb_response_masks_bool, args.masked_mean_axis
                        )
                        pg_loss_stats[i] = masked_mean(pg_loss_max, mb_response_masks_bool, args.masked_mean_axis)
                        loss_stats[i] = loss
                        ratio_stats[i] = masked_mean(ratio, mb_response_masks_bool, args.masked_mean_axis)
                        if args.record_entropy:
                            # Calculate entropy statistics
                            entropy_stats[i] = masked_mean(
                                mb_entropy, mb_response_masks_bool, args.masked_mean_axis
                            ).float()

            with torch.no_grad():
                self.local_metrics.add("objective/kl_avg", kl1_stats.mean())
                self.local_metrics.add("objective/kl2_avg", kl2_stats.mean())
                self.local_metrics.add("objective/kl3_avg", kl3_stats.mean())
                self.local_metrics.add("objective/kl4_avg", kl4_stats.mean())
                self.local_metrics.add("loss/policy_avg", pg_loss_stats.mean())
                self.local_metrics.add("loss/kl_avg", kl_loss_stats.mean())
                self.local_metrics.add("loss/total_avg", loss_stats.mean())
                self.local_metrics.add("policy/clipfrac_avg", pg_clipfrac_stats.mean())
                self.local_metrics.add("val/ratio", ratio_stats.mean())
                self.local_metrics.add("val/ratio_var", ratio_stats.var())
                if args.record_entropy:
                    self.local_metrics.add("policy/entropy_avg", entropy_stats.mean())
                self.local_metrics.add("lr", self.scheduler.get_last_lr()[0])
                return self.local_metrics.get_metrics_list()

    def save_checkpoint_state(self, checkpoint_state_dir: str, client_state: Dict[str, str]) -> None:
        args = self.args
        self.model.save_checkpoint(checkpoint_state_dir, client_state=client_state)
        # `save_checkpoint` needs to be called on all ranks, only rank 0 will have all the states
        if self.rank == 0:
            if args.keep_last_n_checkpoints >= 0:
                clean_last_n_checkpoints_deepspeed(checkpoint_state_dir, args.keep_last_n_checkpoints)

            if args.gs_bucket_path is not None:
                ray.remote(sync_gs_bucket).options(num_cpus=1).remote(
                    checkpoint_state_dir, args.gs_checkpoint_state_dir
                )

    def save_model(self, output_dir: str, chat_template_name: str, tokenizer: PreTrainedTokenizer) -> None:
        model_to_save = self.model
        if "olmo" in chat_template_name:
            # New chat template has no bos token, and two eos tokens: <|im_end|> and <|endoftext|>
            model_to_save.generation_config = get_olmo3_generation_config(tokenizer)

        if self.rank == 0:
            os.makedirs(output_dir, exist_ok=True)

        # save model weights for ZeRO2/3
        if hasattr(model_to_save, "module"):
            model_to_save = model_to_save.module

        # gather parameters
        output_state_dict = {}
        for k, v in model_to_save.named_parameters():
            # only gather z3 params
            params_to_fetch = _z3_params_to_fetch([v])
            with deepspeed.zero.GatheredParameters(params_to_fetch, enabled=len(params_to_fetch) > 0):
                vv = v.data.cpu()
                if self.rank == 0:
                    output_state_dict[k] = vv

        if self.rank == 0:
            state_dict = model_to_save.state_dict()

            # copy named_buffers with `persistent=True`
            for k, v in model_to_save.named_buffers():
                if k not in state_dict:
                    continue
                vv = v.data.cpu()
                output_state_dict[k] = vv

            state_dict_keys = set(state_dict.keys())
            output_state_dict_keys = set(output_state_dict.keys())

            # corner case for tie_word_embeddings, such as Qwen2-0.5B
            if getattr(model_to_save.config, "tie_word_embeddings", False) and "lm_head.weight" in state_dict_keys:
                state_dict_keys.remove("lm_head.weight")

            assert state_dict_keys.issubset(output_state_dict_keys), (
                f"mismatch keys {output_state_dict_keys.symmetric_difference(state_dict_keys)}"
            )

            # only save peft weights https://github.com/microsoft/DeepSpeed/issues/4295
            if isinstance(model_to_save, PeftModel):
                model_to_save.save_pretrained(output_dir)
                if self.stage == 3:
                    torch.save(
                        get_peft_model_state_dict(model_to_save, output_state_dict),
                        os.path.join(output_dir, "adapter_model.bin"),
                    )
            else:
                model_to_save.save_pretrained(output_dir, state_dict=output_state_dict)

            # save tokenizer
            self.tokenizer.save_pretrained(output_dir)

    # we need this because we don't know which node is rank 0 is on
    def launch_ai2_evals_on_weka_wrapper(self, step_dir, leaderboard_name, wandb_url, training_step):
        args = self.args
        if self.rank == 0:
            ray.remote(launch_ai2_evals_on_weka).options(num_cpus=1).remote(
                step_dir,
                leaderboard_name,
                args.oe_eval_max_length,
                wandb_url,
                training_step,
                args.oe_eval_tasks,
                args.stop_strings,
                args.gs_bucket_path,
                args.eval_priority,
            )


class ModelGroup:
    def __init__(
        self, pg: PlacementGroup, ray_process_cls: RayProcess, num_gpus_per_node: List[int], single_gpu_mode: bool
    ):
        self.pg = pg
        self.ray_process_cls = ray_process_cls
        self.num_gpus_per_node = num_gpus_per_node
        self.num_gpus_per_actor = 0.48 if single_gpu_mode else 1
        self.num_cpus_per_actor = 4
        self.models = []
        world_size = sum(self.num_gpus_per_node)
        master_policy = ray_process_cls.options(
            num_cpus=self.num_cpus_per_actor,
            num_gpus=self.num_gpus_per_actor,
            scheduling_strategy=PlacementGroupSchedulingStrategy(
                placement_group=self.pg, placement_group_bundle_index=0
            ),
        ).remote(world_size, 0, 0, None, None)

        self.models.append(master_policy)
        master_addr, master_port = ray_get_with_progress(
            [master_policy.get_master_addr_port.remote()], desc="Getting master address"
        )[0]

        def get_bundle_index(rank, num_gpus_per_node):
            """given a rank and a list of num_gpus_per_node, return the index of the bundle that the rank belongs to"""
            bundle_idx = 0
            while rank >= num_gpus_per_node[bundle_idx]:
                rank -= num_gpus_per_node[bundle_idx]
                bundle_idx += 1
            return bundle_idx

        assert get_bundle_index(0, [7, 8, 4]) == 0
        assert get_bundle_index(1, [7, 8, 4]) == 0
        assert get_bundle_index(7, [7, 8, 4]) == 1
        assert get_bundle_index(8, [7, 8, 4]) == 1
        assert get_bundle_index(9, [7, 8, 4]) == 1
        assert get_bundle_index(16, [7, 8, 4]) == 2

        # Setup worker models
        for rank in range(1, world_size):
            logger.debug(f"{rank=}, {world_size=}, {rank=}, {master_addr=}, {master_port=}")
            scheduling_strategy = PlacementGroupSchedulingStrategy(
                placement_group=self.pg, placement_group_bundle_index=get_bundle_index(rank, self.num_gpus_per_node)
            )
            worker_policy = ray_process_cls.options(
                num_cpus=self.num_cpus_per_actor,
                num_gpus=self.num_gpus_per_actor,
                scheduling_strategy=scheduling_strategy,
            ).remote(world_size, rank, 0, master_addr, master_port)
            self.models.append(worker_policy)


class PendingQueriesMap:
    """Thread-safe map for tracking pending queries with reference counting."""

    def __init__(self):
        self._map = {}  # dataset_idx -> (query, ground_truth, dataset, count)
        self._lock = threading.Lock()

    def insert(self, dataset_idx, query, ground_truth, dataset):
        """Insert or increment count for a dataset index."""
        with self._lock:
            if dataset_idx in self._map:
                # Already exists - just increment count
                existing_query, existing_ground_truth, existing_dataset, count = self._map[dataset_idx]
                self._map[dataset_idx] = (existing_query, existing_ground_truth, existing_dataset, count + 1)
            else:
                # New entry - count starts at 1
                self._map[dataset_idx] = (query, ground_truth, dataset, 1)

    def insert_many(self, dataset_indices, queries, ground_truths, datasets):
        """Insert or increment count for multiple dataset indices at once."""
        with self._lock:
            for i, dataset_idx in enumerate(dataset_indices):
                if dataset_idx in self._map:
                    # Already exists - just increment count
                    existing_query, existing_ground_truth, existing_dataset, count = self._map[dataset_idx]
                    self._map[dataset_idx] = (existing_query, existing_ground_truth, existing_dataset, count + 1)
                else:
                    # New entry - count starts at 1
                    self._map[dataset_idx] = (queries[i], ground_truths[i], datasets[i], 1)

    def pop(self, dataset_idx):
        """Retrieve data and decrement count. Removes entry when count reaches 0."""
        with self._lock:
            if dataset_idx not in self._map:
                raise RuntimeError(f"Dataset index {dataset_idx} not found in pending_queries_map")

            query, ground_truth, dataset, count = self._map[dataset_idx]

            if count > 1:
                # More results expected - just decrement
                self._map[dataset_idx] = (query, ground_truth, dataset, count - 1)
            else:
                # Last result - remove entry
                del self._map[dataset_idx]

            return query, ground_truth, dataset

    def __len__(self):
        """Return the number of entries in the map."""
        with self._lock:
            return len(self._map)

    def __contains__(self, dataset_idx):
        """Check if a dataset index is in the map."""
        with self._lock:
            return dataset_idx in self._map

    def __getitem__(self, dataset_idx):
        """Get the value for a dataset index."""
        with self._lock:
            return self._map[dataset_idx]

    def keys(self):
        """Return a view of the keys in the map."""
        with self._lock:
            return list(self._map.keys())


def accumulate_inference_batches(
    inference_results_Q: ray_queue.Queue,
    pending_queries_map: PendingQueriesMap,
    args: Args,
    training_step: int,
    generation_config,
    timeout: Optional[float] = None,
) -> tuple[GenerationResult, Batch]:
    """Accumulate multiple inference results into a single training batch.

    Args:
        inference_results_Q: Queue containing GenerationResult objects
        pending_queries_map: PendingQueriesMap instance for thread-safe query tracking
        args: Arguments containing vllm_num_engines
        training_step: Current training step for error reporting
        generation_config: Generation config containing n (number of samples per prompt)
        timeout: Optional timeout in seconds for queue get operations. If None, blocks indefinitely.

    Raises:
        queue.Empty: If timeout is specified and no data is available within timeout.

    Returns:
        Tuple of (combined_result, Batch with queries, ground_truths, datasets)
    """
    # Collect results from all engines with non-blocking progress bar
    results = []
    all_queries = []
    all_ground_truths = []
    all_datasets = []
<<<<<<< HEAD

    if args.verbose:
        engine_iter = tqdm(
            range(args.vllm_num_engines),
            total=args.vllm_num_engines,
            desc=f"Accumulating results from {args.vllm_num_engines} engines ({timeout=})",
            bar_format="{l_bar}{bar}{r_bar}\n",
        )
    else:
        engine_iter = range(args.vllm_num_engines)

    for i in engine_iter:
=======
    for i in tqdm(
        range(args.vllm_num_engines),
        total=args.vllm_num_engines,
        desc=f"Accumulating results from {args.vllm_num_engines} engines ({timeout=})",
        bar_format="{l_bar}{bar}{r_bar}\n",
        disable=not args.verbose,
    ):
>>>>>>> 72d32f6a
        result = inference_results_Q.get(timeout=timeout)
        dataset_indices = result.dataset_index

        if dataset_indices is None:
            raise RuntimeError(f"Dataset indices is None for result {i}")

        # When generation_config.n > 1, vLLM generates multiple responses per prompt
        # but dataset_indices only contains the unique indices (not replicated)
        # So we expect: len(responses) == len(dataset_indices) * generation_config.n
        expected_responses = len(dataset_indices) * generation_config.n
        assert len(result.responses) == expected_responses, (
            f"Mismatch: number of responses ({len(result.responses)}) "
            f"doesn't match expected ({expected_responses}) for result {i}"
            f". {generation_config.n=}"
            f", {len(dataset_indices)=}"
        )

        # Get corresponding queries, ground_truths, datasets for each individual prompt
        batch_queries = []
        batch_ground_truths = []
        batch_datasets = []

        for dataset_idx in dataset_indices:
            query, ground_truth, dataset = pending_queries_map.pop(dataset_idx)
            batch_queries.append(query)
            batch_ground_truths.append(ground_truth)
            batch_datasets.append(dataset)

        results.append(result)
        all_queries.extend(batch_queries)
        all_ground_truths.extend(batch_ground_truths)
        all_datasets.extend(batch_datasets)

    # Combine all results into a single GenerationResult
    combined_responses = []
    combined_finish_reasons = []
    combined_masks = []
    combined_num_calls = []
    combined_timeouts = []
    combined_tool_errors = []
    combined_tool_outputs = []
    combined_tool_runtimes = []
    combined_tool_calleds = []

    for result in results:
        combined_responses.extend(result.responses)
        combined_finish_reasons.extend(result.finish_reasons)
        combined_masks.extend(result.masks)
        combined_num_calls.extend(result.request_info.num_calls)
        combined_timeouts.extend(result.request_info.timeouts)
        combined_tool_errors.extend(result.request_info.tool_errors)
        combined_tool_outputs.extend(result.request_info.tool_outputs)
        combined_tool_runtimes.extend(result.request_info.tool_runtimes)
        combined_tool_calleds.extend(result.request_info.tool_calleds)

    # Create combined RequestInfo
    combined_request_info = RequestInfo(
        num_calls=combined_num_calls,
        timeouts=combined_timeouts,
        tool_errors=combined_tool_errors,
        tool_outputs=combined_tool_outputs,
        tool_runtimes=combined_tool_runtimes,
        tool_calleds=combined_tool_calleds,
    )

    # Create combined GenerationResult
    combined_result = GenerationResult(
        responses=combined_responses,
        finish_reasons=combined_finish_reasons,
        masks=combined_masks,
        request_info=combined_request_info,
        dataset_index=None,  # Not meaningful for combined result
        training_step=training_step,
    )

    # Note: We don't have dataset_indices here, but they're not needed for the returned batch
    batch = Batch(
        queries=all_queries,
        ground_truths=all_ground_truths,
        datasets=all_datasets,
        indices=None,  # Not meaningful for combined results
    )
    return combined_result, batch


def data_preparation_thread(
    reward_fn: Callable,
    inference_results_Q: ray_queue.Queue,  # Ray queue
    packed_sequences_Q: Queue,
    pending_queries_map: dict,
    args: Args,
    tokenizer: PreTrainedTokenizer,
    num_training_steps: int,
    stop_event: threading.Event,
    generation_config,
):
    for training_step in range(1, num_training_steps + 1):
        if stop_event.is_set():
            logger.info("[Data Preparation Thread] Shutting down")
            return
        # Streaming accumulation: collect results as they arrive
        with Timer("🚀 [Data Preparation Thread] Getting response ids"):
            while True:
                if stop_event.is_set():
                    logger.info("[Data Preparation Thread] Shutting down due to stop event")
                    return  # Simply return to exit the thread cleanly
                try:
                    result, batch = accumulate_inference_batches(
                        inference_results_Q,
                        pending_queries_map,
                        args,
                        training_step,
                        generation_config,
                        # Use configurable timeout from args
                        timeout=args.accumulate_inference_batches_timeout,
                    )
                    break  # Successfully got results, exit retry loop
                except Empty:
                    continue  # Timeout occurred, loop back to check stop_event

        # ------------------------------------------------------------------------------------------------
        # Pack sequences
        if args.num_samples_per_prompt_rollout > 1:
            batch = Batch(
                queries=repeat_each(batch.queries, args.num_samples_per_prompt_rollout),
                ground_truths=repeat_each(batch.ground_truths, args.num_samples_per_prompt_rollout),
                datasets=repeat_each(batch.datasets, args.num_samples_per_prompt_rollout),
                indices=repeat_each(batch.indices, args.num_samples_per_prompt_rollout) if batch.indices else None,
            )
            good_outputs = [
                len(result.request_info.tool_outputs[i]) > 0
                and result.request_info.tool_calleds[i]
                and not result.request_info.timeouts[i]
                and not result.request_info.tool_errors[i]
                for i in range(len(result.request_info.tool_outputs))
            ]
            for i in range(len(result.finish_reasons)):
                # edge case: sometimes it outputs eos immediately, and we get an empty response
                # in that case, we need to add the eos token to the response
                # note that this also adds eos to the end of reponses that stopped for other reasons.
                if result.finish_reasons[i] == "stop" and (
                    len(result.responses[i]) == 0 or result.responses[i][-1] != tokenizer.eos_token_id
                ):
                    result.responses[i].append(tokenizer.eos_token_id)
                    result.masks[i].append(1)  # never mask the eos token for now?

        with Timer("🔥 [Data Preparation Thread] Decoding responses", noop=True):
            decoded_responses = tokenizer.batch_decode(result.responses, skip_special_tokens=True)
            decoded_queries = tokenizer.batch_decode(batch.queries, skip_special_tokens=True)
            decoded_queries = [extract_user_query(query) for query in decoded_queries]
            stop_rate = sum(int(finish_reason == "stop") for finish_reason in result.finish_reasons) / len(
                result.finish_reasons
            )

        with Timer("💰 [Data Preparation Thread] Calculating rewards and advantages"):
            scores, reward_metrics = asyncio.run(
                reward_fn(
                    result.responses,
                    decoded_responses,
                    batch,
                    result.finish_reasons,
                    result.request_info,
                    decoded_queries,
                )
            )
            scores = np.array(scores)
            scores_per_prompt = scores.reshape(-1, args.num_samples_per_prompt_rollout)
            mean_grouped_rewards = scores_per_prompt.mean(axis=-1)
            mean_grouped_rewards = np.repeat(mean_grouped_rewards, args.num_samples_per_prompt_rollout, axis=0)
            std_grouped_rewards = scores_per_prompt.std(axis=-1)
            std_grouped_rewards = np.repeat(std_grouped_rewards, args.num_samples_per_prompt_rollout, axis=0)
            if args.advantage_normalization_type == "standard":
                advantages = (scores - mean_grouped_rewards) / (std_grouped_rewards + 1e-8)
            elif args.advantage_normalization_type == "centered":
                advantages = scores - mean_grouped_rewards
            else:
                raise ValueError(f"Invalid advantage normalization type: {args.advantage_normalization_type}")

        with Timer("📦 [Data Preparation Thread] Filtering sequences"):
            # Here we get the max possible score for each prompt, and see how many prompts are unsolved
            max_possible_score = 0
            if args.apply_verifiable_reward:
                max_possible_score += args.verification_reward
            if args.apply_r1_style_format_reward and args.additive_format_reward:
                max_possible_score += args.r1_style_format_reward
            unsolved_batch_size_ratio = ((scores != max_possible_score) > 0).sum() / len(scores)
            # In GRPO, if the std of grouped rewards is 0, then there is zero gradient for the batch
            # of args.num_samples_per_prompt_rollout responses, so we need to filter out those batches
            non_zero_std_mask = scores_per_prompt.std(axis=-1) != 0
            real_batch_size_ratio = non_zero_std_mask.sum() * args.num_samples_per_prompt_rollout / len(scores)
            expanded_mask = np.repeat(non_zero_std_mask, args.num_samples_per_prompt_rollout)
            non_zero_gradient_index = np.where(expanded_mask)[0]
            advantages = advantages[non_zero_gradient_index]
            scores = scores[non_zero_gradient_index]
            responses = [result.responses[i] for i in non_zero_gradient_index]
            masks = [result.masks[i] for i in non_zero_gradient_index]
            batch = batch[non_zero_gradient_index.tolist()]
            finish_reasons = [result.finish_reasons[i] for i in non_zero_gradient_index]
            if args.mask_truncated_completions:
                stop_idxes = torch.tensor([i for i in range(len(finish_reasons)) if finish_reasons[i] == "stop"])
                scores = scores[stop_idxes]
                advantages = advantages[stop_idxes]
                responses = [responses[i] for i in stop_idxes]
                masks = [masks[i] for i in stop_idxes]
                batch = batch[stop_idxes.tolist()]
                finish_reasons = [finish_reasons[i] for i in stop_idxes]

        with Timer("📦 [Data Preparation Thread] Packing sequences"):
            packed_sequences = pack_sequences(
                queries=batch.queries,
                responses=responses,
                masks=masks,
                pack_length=args.pack_length,
                pad_token_id=tokenizer.pad_token_id,
            )
            num_new_tokens = sum(len(seq) for seq in packed_sequences.query_responses)
            # Vectorized advantage calculation: create a lookup array where each index corresponds to a response mask value
            # and each value is the corresponding advantage score: index 0 is set to 0 since response masks start from 1 (1-indexed)
            lookup_advantages = np.zeros(len(advantages) + 1, dtype=np.float32)
            lookup_advantages[1:] = advantages
            packed_advantages = [
                torch.tensor(lookup_advantages[packed_mask], dtype=torch.float32)
                for packed_mask in packed_sequences.response_masks
            ]
            packed_sequences.advantages = packed_advantages

        # if we have less batches than world size, we need to pad out so each world is fine
        # ideally, you should avoid this since its wasting computation.
        if args.allow_world_padding:
            with Timer("🤺 [Data Preparation Thread] Padding sequences for world size"):
                shortfall = args.world_size - len(packed_sequences.query_responses)
                if shortfall > 0:
                    logger.warning(
                        f"Padding {shortfall} sequences for world size. In future, you should adjust your compute this."
                    )
                    # construct "dummy" sequences for padding out the world size
                    dummy_qr = torch.tensor([tokenizer.pad_token_id, tokenizer.eos_token_id], dtype=torch.long)
                    dummy_tool_mask = torch.zeros_like(dummy_qr)
                    dummy_attention = torch.tensor([1, 1], dtype=torch.long)
                    dummy_position_ids = torch.arange(len(dummy_qr), dtype=torch.long)
                    dummy_response_mask = torch.zeros_like(dummy_qr)
                    dummy_advantage = torch.zeros_like(dummy_qr, dtype=torch.float)
                    # pad out the world size
                    for _ in range(shortfall):
                        packed_sequences.query_responses.append(dummy_qr)
                        packed_sequences.tool_masks.append(dummy_tool_mask)
                        packed_sequences.attention_masks.append(dummy_attention)
                        packed_sequences.position_ids.append(dummy_position_ids)
                        packed_sequences.response_masks.append(dummy_response_mask)
                        packed_sequences.advantages.append(dummy_advantage)

        with Timer("🔄 [Data Preparation Thread] Prepare collated data for each worker"):
            B = (
                len(packed_sequences.query_responses) // args.world_size
            )  # essentially doing `drop_last=True`, which is fine.
            collated_data = []
            for i in range(args.world_size):
                per_device_packed_query_responses = packed_sequences.query_responses[B * i : B * (i + 1)]
                per_device_packed_tool_masks = packed_sequences.tool_masks[B * i : B * (i + 1)]
                per_device_packed_attention_masks = packed_sequences.attention_masks[B * i : B * (i + 1)]
                per_device_packed_position_ids = packed_sequences.position_ids[B * i : B * (i + 1)]
                per_device_packed_advantages = packed_sequences.advantages[B * i : B * (i + 1)]
                per_device_packed_response_masks = packed_sequences.response_masks[B * i : B * (i + 1)]

                # Shuffle the batch and collate the data
                b_inds = np.random.permutation(len(per_device_packed_query_responses))
                collated_query_responses = []
                collated_tool_masks = []
                collated_attention_masks = []
                collated_position_ids = []
                collated_response_masks = []
                collated_advantages = []
                for j in range(0, len(per_device_packed_query_responses), args.per_device_train_batch_size):
                    micro_range = b_inds[j : j + args.per_device_train_batch_size]
                    collated_query_responses.append(
                        collate_fn(
                            [per_device_packed_query_responses[idx] for idx in micro_range], tokenizer.pad_token_id
                        )
                    )
                    collated_tool_masks.append(
                        collate_fn([per_device_packed_tool_masks[idx] for idx in micro_range], 0)
                    )
                    collated_attention_masks.append(
                        collate_fn([per_device_packed_attention_masks[idx] for idx in micro_range], 0)
                    )
                    collated_position_ids.append(
                        collate_fn([per_device_packed_position_ids[idx] for idx in micro_range], 0)
                    )
                    collated_response_masks.append(
                        collate_fn([per_device_packed_response_masks[idx] for idx in micro_range], 0)
                    )
                    collated_advantages.append(
                        collate_fn([per_device_packed_advantages[idx] for idx in micro_range], 0)
                    )
                collated_data.append(
                    {
                        "collated_query_responses": collated_query_responses,
                        "collated_tool_masks": collated_tool_masks,
                        "collated_attention_masks": collated_attention_masks,
                        "collated_position_ids": collated_position_ids,
                        "collated_advantages": collated_advantages,
                        "collated_response_masks": collated_response_masks,
                    }
                )

        # Create a result package with metrics and data
        if len(responses) == 0:
            # Handle empty responses case
            # in this case, we won't log metrics, so it should be fine.
            metrics = {}
        else:
            sequence_lengths = np.array([len(response) for response in responses])
            sequence_length_solved = (
                np.array([]) if np.all(scores == 0) else np.array(sequence_lengths[scores == max_possible_score])
            )
            sequence_length_unsolved = (
                np.array([]) if np.all(scores == max_possible_score) else np.array(sequence_lengths[scores == 0])
            )
            metrics = {
                "scores": np.array(scores).mean(),
                "real_batch_size_ratio": real_batch_size_ratio,
                "unsolved_batch_size_ratio": unsolved_batch_size_ratio,
                "packed_ratio": len(packed_sequences.query_responses) / len(responses) if len(responses) > 0 else 0,
                "val/sequence_lengths": sequence_lengths.mean(),
                "val/sequence_lengths_min": sequence_lengths.min(),
                "val/sequence_lengths_max": sequence_lengths.max(),
                "val/sequence_lengths_unsolved": (
                    0 if len(sequence_length_unsolved) == 0 else sequence_length_unsolved.mean()
                ),
                "val/sequence_lengths_solved": (
                    0 if len(sequence_length_solved) == 0 else sequence_length_solved.mean()
                ),
                "val/sequence_lengths_unsolved_hist": sequence_length_unsolved,
                "val/sequence_lengths_solved_hist": sequence_length_solved,
                "val/stop_rate": stop_rate,
                "val/advantages_mean": advantages.mean(),
                "val/advantages_min": advantages.min(),
                "val/advantages_max": advantages.max(),
                "val/advantages_hist": advantages,
                "val/num_calls_rate": np.array(result.request_info.num_calls).mean(),
                "val/timeouts_rate": np.array(result.request_info.timeouts).mean(),
                "val/tool_errors_rate": np.array([len(item) > 0 for item in result.request_info.tool_errors]).mean(),
                "val/good_outputs_rate": np.array(good_outputs).mean(),
                "val/tool_runtimes_rate": np.array(result.request_info.tool_runtimes).mean(),
                "val/tool_calleds_rate": np.array(result.request_info.tool_calleds).mean(),
                **reward_metrics,
            }

        if args.save_traces:
            traces = {
                "scores": scores.tolist(),
                "finish_reasons": finish_reasons,
                "responses": responses,
                "training_step": training_step,
                **asdict(batch),  # Unpack all batch fields
                **reward_metrics,
            }
            os.makedirs(args.output_dir, exist_ok=True)
            with open(f"{args.output_dir}/traces_{args.run_name}.jsonl", "a") as f:
                json.dump(traces, f)
                f.write("\n")

        if len(responses) == 0:
            logger.warning(f"No responses in batch {training_step}.")

        # Put the packed sequences and metrics into the output queue
        packed_sequences_Q.put(
            {
                "packed_sequences": packed_sequences,  # for debugging purposes
                "collated_data": collated_data,
                "metrics": metrics,
                "responses_count": len(responses),
                "num_new_tokens": num_new_tokens,
                "B": B,
            }
        )


def setup_runtime_variables(args: Args) -> Args:
    """Set up runtime variables for the experiment."""
    args.run_name = f"{args.exp_name}__{args.seed}__{int(time.time())}"
    args.output_dir = os.path.join(args.output_dir, args.run_name)
    args.dataset_local_cache_dir = os.path.abspath(args.dataset_local_cache_dir)
    if is_beaker_job():
        args.dataset_local_cache_dir = "/weka/oe-adapt-default/allennlp/deletable_open_instruct_dataset_cache"
    args.world_size = sum(args.num_learners_per_node)
    args.num_training_steps = args.total_episodes // (
        args.num_unique_prompts_rollout * args.num_samples_per_prompt_rollout
    )
    args.try_launch_beaker_eval_jobs_on_weka = args.try_launch_beaker_eval_jobs_on_weka and is_beaker_job()
    if args.push_to_hub:
        if args.hf_repo_id is None:  # auto-generate one
            args.hf_repo_id = "open_instruct_dev"
        if args.hf_entity is None:  # first try to use AI2 entity
            args.hf_entity = maybe_use_ai2_hf_entity()
        if args.hf_entity is None:  # then try to use the user's entity
            args.hf_entity = HfApi().whoami()["name"]
        args.hf_repo_id = f"{args.hf_entity}/{args.hf_repo_id}"
        if args.hf_repo_revision is None:  # auto-generate one
            args.hf_repo_revision = args.run_name
        args.hf_repo_url = f"https://huggingface.co/{args.hf_repo_id}/tree/{args.hf_repo_revision}"
    if args.with_tracking:
        if args.wandb_entity is None:
            args.wandb_entity = maybe_use_ai2_wandb_entity()
    args.tool_use = args.tools is not None and len(args.tools) > 0
    return args


def setup_experiment_tracking(args: Args, tc: TokenizerConfig, model_config: ModelConfig):
    """Setup experiment tracking and seeds."""
    all_configs = {}
    beaker_config = None
    if is_beaker_job():
        beaker_config = maybe_get_beaker_config()
        all_configs.update(vars(beaker_config))
    all_configs.update(**asdict(args), **asdict(tc), **asdict(model_config))

    wandb_url = None
    if args.with_tracking:
        wandb.init(
            project=args.wandb_project_name,
            entity=args.wandb_entity,
            sync_tensorboard=True,
            config=all_configs,
            name=args.run_name,
            save_code=True,
            tags=[args.exp_name] + get_wandb_tags(),
        )
        wandb_url = wandb.run.get_url()

    writer = SummaryWriter(f"runs/{args.run_name}")
    writer.add_text(
        "hyperparameters",
        "|param|value|\n|-|-|\n%s" % ("\n".join([f"|{key}|{value}|" for key, value in vars(args).items()])),
    )

    return beaker_config, writer, wandb_url


def setup_datasets(args: Args, tc: TokenizerConfig, tokenizer: PreTrainedTokenizer):
    """Set up training and evaluation datasets."""
    transform_fn_args = [
        {},
        {"max_token_length": args.max_token_length, "max_prompt_token_length": args.max_prompt_token_length},
    ]
    train_dataset = get_cached_dataset_tulu(
        dataset_mixer_list=args.dataset_mixer_list,
        dataset_mixer_list_splits=args.dataset_mixer_list_splits,
        tc=tc,
        dataset_transform_fn=args.dataset_transform_fn,
        transform_fn_args=transform_fn_args,
        dataset_cache_mode=args.dataset_cache_mode,
        dataset_config_hash=args.dataset_config_hash,
        hf_entity=args.hf_entity,
        dataset_local_cache_dir=args.dataset_local_cache_dir,
        dataset_skip_cache=args.dataset_skip_cache,
    )
    train_dataset = train_dataset.shuffle(seed=args.seed)

    eval_dataset = None
    if len(args.dataset_mixer_eval_list) > 0:
        eval_dataset = get_cached_dataset_tulu(
            args.dataset_mixer_eval_list,
            args.dataset_mixer_eval_list_splits,
            tc,
            args.dataset_transform_fn,
            transform_fn_args,
            hf_entity=args.hf_entity,
            dataset_cache_mode=args.dataset_cache_mode,
            dataset_config_hash=args.dataset_config_eval_hash,
            dataset_local_cache_dir=args.dataset_local_cache_dir,
            dataset_skip_cache=args.dataset_skip_cache,
        )
        if args.shuffle_eval_dataset:
            eval_dataset = eval_dataset.shuffle(seed=args.seed)

    visualize_token(train_dataset[0][INPUT_IDS_PROMPT_KEY], tokenizer)

    return train_dataset, eval_dataset


def create_model_and_optimizer(
    args: Args,
    tc: TokenizerConfig,
    model_config: ModelConfig,
    beaker_config: BeakerRuntimeConfig,
    wandb_url: str,
    tokenizer: PreTrainedTokenizer,
    inference_results_Q: ray_queue.Queue,
    param_prompt_Q: ray_queue.Queue,
    evaluation_inference_results_Q: ray_queue.Queue,
) -> tuple[ModelGroup, list[LLMRayActor], dict, int, int]:
    """Create the model, optimizer, and vLLM engines."""
    # Create placement group
    bundles = [{"GPU": actor_num_gpus, "CPU": actor_num_gpus * 10} for actor_num_gpus in args.num_learners_per_node]
    pg = placement_group(bundles, strategy="STRICT_SPREAD")
    ray_get_with_progress([pg.ready()], desc="Waiting for placement group")
    inits = []
    policy_group = ModelGroup(pg, PolicyTrainerRayProcess, args.num_learners_per_node, args.single_gpu_mode)
    wandb_url = wandb.run.get_url() if args.with_tracking else None
    inits.extend(
        model.from_pretrained.remote(args, model_config, beaker_config, wandb_url, tokenizer)
        for model in policy_group.models
    )

    # Set up tools
    max_len = args.max_prompt_token_length + args.response_length
    tool_objects = {}
    if args.tools:
        for tool in args.tools:
            if tool.lower() == "search":
                from open_instruct.search_utils.search_tool import SearchTool

                tool = SearchTool(
                    start_str="<query>",
                    end_str="</query>",
                    api_endpoint=args.search_api_endpoint,
                    number_documents_to_search=args.number_documents_to_search,
                )
                tool_objects[tool.end_str] = tool
                # Add tool end string to stop_strings
                args.stop_strings.append(tool.end_str)
            elif tool.lower() == "code":
                from open_instruct.tool_utils.tool_vllm import PythonCodeTool

                tool = PythonCodeTool(start_str="<code>", end_str="</code>", api_endpoint=args.code_tool_api_endpoint)
                tool_objects[tool.end_str] = tool
                # Add tool end string to stop_strings
                args.stop_strings.append(tool.end_str)
            else:
                raise ValueError(f"Unknown tool: {tool}")

    # Create vLLM engines with queues
    vllm_engines = create_vllm_engines(
        args.vllm_num_engines,
        args.vllm_tensor_parallel_size,
        args.vllm_enforce_eager,
        tc.tokenizer_name_or_path,
        model_config.model_name_or_path,
        model_config.model_revision,
        args.seed,
        args.vllm_enable_prefix_caching,
        max_len,
        args.vllm_gpu_memory_utilization,
        args.single_gpu_mode,
        pg=pg if args.single_gpu_mode else None,
        tools=tool_objects,
        max_tool_calls=args.max_tool_calls,
        prompt_queue=param_prompt_Q,
        results_queue=inference_results_Q,
        eval_results_queue=evaluation_inference_results_Q,
    )

    resume_training_step = ray_get_with_progress(inits, desc="Initializing models")[0] + 1
    episode = (resume_training_step - 1) * args.num_unique_prompts_rollout * args.num_samples_per_prompt_rollout
    logger.info("======== ✅ all models and vLLM engines initialized =========")

    ray_get_with_progress(
        [m.setup_model_update_group.remote(vllm_engines=vllm_engines) for m in policy_group.models],
        desc="Setting up model update group",
    )
    logger.info("======== ✅ model update group setup successfully =========")

    if resume_training_step > 1:
        logger.info(f"Resuming training from step {resume_training_step}... Broadcasting weights to vLLM engines.")
        with Timer("[Main Thread] 🔄 Loading weights using shared memory"):
            ray_get_with_progress(
                [m.broadcast_to_vllm.remote() for m in policy_group.models],
                desc="Broadcasting weights to vLLM engines",
                enable=args.verbose,
            )

    return policy_group, vllm_engines, tool_objects, resume_training_step, episode


def create_generation_configs(args: Args):
    """Create generation configs for training and evaluation."""
    generation_config = SamplingParams(
        temperature=args.temperature,
        top_p=args.vllm_top_p,  # prevent rare out-of-vocab tokens with qwen
        max_tokens=args.response_length,
        include_stop_str_in_output=True,
        skip_special_tokens=False,
        n=args.num_samples_per_prompt_rollout,
        stop=args.stop_strings,
    )
    eval_generation_config = generation_config.clone()
    eval_generation_config.temperature = 0.0
    eval_generation_config.n = 1
    return {"train": generation_config, "eval": eval_generation_config}


def split_and_insert_batch(
    batch: Batch,
    training_step,
    vllm_num_engines,
    pending_queries_map: PendingQueriesMap,
    param_prompt_Q,
    generation_config,
    is_eval: bool = False,
) -> None:
    """Split a batch into multiple inference batches and insert individual prompts into queues and mapping."""
    # Split the batch over the VLLM engines.
    inference_batch_size = len(batch.queries) // vllm_num_engines
    for batch_idx in range(vllm_num_engines):
        start_idx = batch_idx * inference_batch_size
        end_idx = start_idx + inference_batch_size if batch_idx < vllm_num_engines - 1 else len(batch.queries)

        sub_batch = batch[start_idx:end_idx]

        # Store prompts in the map using thread-safe insert_many
        pending_queries_map.insert_many(
            sub_batch.indices, sub_batch.queries, sub_batch.ground_truths, sub_batch.datasets
        )

        # Use PromptRequest for Ray queue with batch-specific dataset_index list
        param_prompt_Q.put(
            PromptRequest(
                prompts=sub_batch.queries,
                generation_config=generation_config,
                training_step=training_step,
                dataset_index=sub_batch.indices,
                is_eval=is_eval,
            )
        )


def sync_weights_and_prepare_prompts(
    training_step: int,
    args: Args,
    train_dataset: Any,
    iter_dataloader: Iterator[List[int]],
    policy_group: ModelGroup,
    pending_queries_map: PendingQueriesMap,
    param_prompt_Q: ray_queue.Queue,
    generation_configs: Dict[str, SamplingParams],
) -> Batch:
    """Sync weights and send the next batch of prompts to vLLM."""
    dataset_indices = next(iter_dataloader)
    batch = next_batch(dataset_indices, train_dataset)
    with Timer(
        "[Main Thread] 🔄 Loading weights using shared memory"
        if args.async_steps > 0
        else "🔄 Loading weights using shared memory"
    ):
        ray_refs = [m.broadcast_to_vllm.remote() for m in policy_group.models]
        ray_get_with_progress(
            ray_refs,
            desc=f"[Main Thread] Broadcasting weights to vLLM engines at training step {training_step}",
            enable=args.verbose,
        )

    split_and_insert_batch(
        batch, training_step, args.vllm_num_engines, pending_queries_map, param_prompt_Q, generation_configs["train"]
    )

    return batch


def load_data_from_packing_thread(packed_sequences_Q: Queue, num_total_tokens: int):
    """Get the packed sequences with advantages from the packing thread."""
    with Timer("[Main Thread] 📦 Getting packed sequences from thread"):
        while True:
            try:
                packed_data = packed_sequences_Q.get(timeout=30.0)
                break
            except Empty:
                logger.warning("[Main Thread] Timeout waiting for packed sequences. Retrying...")
        data_thread_metrics = packed_data["metrics"]
        B = packed_data["B"]
        collated_data = packed_data["collated_data"]
        num_total_tokens += packed_data["num_new_tokens"]
        if B == 0:
            logger.warning("[Main Thread] 🤡 After packing, there is not enough data to train")
            return None, data_thread_metrics, num_total_tokens
        return collated_data, data_thread_metrics, num_total_tokens


def generate_thread(vllm_engines, local_eval_every, num_training_steps, resume_training_step, stop_event):
    """Thread function that repeatedly calls process_from_queue on vllm engines."""
    logger.info("[Generate Thread] 🚀 Starting generation thread")

    while not stop_event.is_set():
        with Timer("🔥 Generation time") as _gen_timer:
            engine_refs = [
                engine.process_from_queue.remote(num_training_steps, resume_training_step, timeout=0.1)
                for engine in vllm_engines
            ]
            engine_futures = [ref.future() for ref in engine_refs]
            processed_results = []
<<<<<<< HEAD
            if args.verbose:
                with tqdm(
                    total=len(vllm_engines),
                    desc="[Generate Thread] Waiting for vLLM engines to return",
                    bar_format="{l_bar}{bar}{r_bar}\n",
                ) as pbar:
                    for future in futures.as_completed(engine_futures):
                        processed_results.append(future.result())
                        pbar.update(1)
            else:
=======
            with tqdm(
                total=len(vllm_engines),
                desc="[Generate Thread] Waiting for vLLM engines to return",
                bar_format="{l_bar}{bar}{r_bar}\n",
                disable=not args.verbose,
            ) as pbar:
>>>>>>> 72d32f6a
                for future in futures.as_completed(engine_futures):
                    processed_results.append(future.result())
            num_processed = sum(int(result) for result in processed_results)
            # Suppress timing output if nothing was processed
            if num_processed == 0:
                _gen_timer.noop = 1
        if num_processed == 0:
            # If no batches were processed, sleep for a short time to avoid busy waiting
            time.sleep(1)

    logger.info("[Generate Thread] 🛑 Stopping generation thread")


def one_training_step(
    args: Args,
    policy_group: ModelGroup,
    collated_data,
    tokenizer,
    data_thread_metrics,
    average_metrics,
    episode,
    training_step,
    num_total_tokens,
    start_time,
    train_dataset,
    writer,
    wandb_url,
    chat_template_name,
):
    """Train the model for one step."""
    update_ref_policy_future = []
    with Timer("[Main Thread] 🗡️ Training"):
        metrics_list: List[dict[str, float]] = ray_get_with_progress(
            [
                policy_group.models[i].train.remote(
                    **collated_data[i], pad_token_id=tokenizer.pad_token_id, num_mini_batches=args.num_mini_batches
                )
                for i in range(args.world_size)
            ],
            desc=f"Running training step {training_step}",
        )
        if (
            args.ref_policy_update_freq is not None
            and training_step % args.ref_policy_update_freq == 0
            and args.alpha > 0
        ):
            update_ref_policy_future.extend(
                [policy_group.models[i].update_ref_policy.remote() for i in range(args.world_size)]
            )

        average_metrics = {k: sum(m[k] for m in metrics_list) / len(metrics_list) for k in metrics_list[0]}
        metrics = {
            "episode": episode,
            "training_step": training_step,
            "val/num_total_tokens": num_total_tokens,
            "epoch": episode / args.num_samples_per_prompt_rollout / len(train_dataset),
            "tokens_per_second": num_total_tokens / (time.time() - start_time),
            **data_thread_metrics,
            **average_metrics,
        }
        scalar_metrics = {}
        for key, value in metrics.items():
            if isinstance(value, float) or isinstance(value, int):
                writer.add_scalar(key, value, episode)
                scalar_metrics[key] = value
            if isinstance(value, np.ndarray) or isinstance(value, list):
                if len(value) > 0:
                    writer.add_histogram(key, value, episode)
        print_rich_single_line_metrics(scalar_metrics)

        if args.save_freq > 0 and training_step % args.save_freq == 0 and (args.eval_on_step_0 or training_step > 1):
            with Timer("[Main Thread] 🗡️ Saving model"):
                checkpoint_dir = f"{args.output_dir}_checkpoints"
                step_dir = os.path.join(checkpoint_dir, f"step_{training_step}")
                logger.info(f"Saving model at step {training_step} to {step_dir}")
                ray_get_with_progress(
                    [
                        policy_group.models[i].save_model.remote(step_dir, chat_template_name, tokenizer)
                        for i in range(args.world_size)
                    ],
                    desc=f"Saving model at step {training_step}",
                )
                if args.try_launch_beaker_eval_jobs_on_weka and is_beaker_job():
                    leaderboard_name = f"{args.hf_repo_revision}_step_{training_step}"
                    for i in range(args.world_size):
                        policy_group.models[i].launch_ai2_evals_on_weka_wrapper.remote(
                            step_dir, leaderboard_name, wandb_url, training_step
                        )
        if (
            args.checkpoint_state_freq > 0
            and training_step % args.checkpoint_state_freq == 0
            and args.checkpoint_state_dir is not None
        ):
            with Timer("[Main Thread] 🗡️ Saving checkpoint state"):
                client_state = {"training_step": training_step}
                ray_get_with_progress(
                    [
                        policy_group.models[i].save_checkpoint_state.remote(args.checkpoint_state_dir, client_state)
                        for i in range(args.world_size)
                    ],
                    desc=f"Saving checkpoint state at step {training_step}",
                )
                logger.info(f"Saved checkpoint state at step {training_step} to {args.checkpoint_state_dir}")

    if len(update_ref_policy_future) > 0:
        with Timer("[Main Thread] 🔃 Updating reference policy"):
            ray_get_with_progress(update_ref_policy_future, desc="Updating reference policy")

    return average_metrics


def maybe_evaluate(
    args: Args,
    training_step: int,
    evaluation_inference_results_Q: ray_queue.Queue,  # Ray queue
    tokenizer,
    eval_batch: Optional[Batch],
    reward_fn,
    episode,
    writer,
    eval_pending_queries_map: PendingQueriesMap,
    eval_generation_config,
):
    """Optionally evaluate the model."""
    try:
        # timeout 0.01 if this is the last training step or we're not evaluating
        # otherwise, wait to get the last evaluation generations (long timeout just in case)
        timeout = 0.01 if (training_step < args.num_training_steps or args.local_eval_every < 0) else 100

        # Accumulate evaluation results from all vLLM engines
        eval_result, eval_batch = accumulate_inference_batches(
            evaluation_inference_results_Q,
            eval_pending_queries_map,
            args,
            training_step,
            eval_generation_config,
            timeout=timeout,
        )

        logger.info("[Main Thread] 📊 Evaluation responses received")

        eval_sequence_lengths = np.array([len(response) for response in eval_result.responses])
        eval_decoded_responses = tokenizer.batch_decode(eval_result.responses, skip_special_tokens=True)
        eval_stop_rate = sum(int(finish_reason == "stop") for finish_reason in eval_result.finish_reasons) / len(
            eval_result.finish_reasons
        )

        # get and log evaluation metrics
        eval_scores, eval_reward_metrics = asyncio.run(
            reward_fn(
                eval_result.responses,
                eval_decoded_responses,
                eval_batch if eval_batch else Batch(queries=[], ground_truths=[], datasets=[], indices=None),
                eval_result.finish_reasons,
                eval_result.request_info,
            )
        )
        eval_reward_metrics = {f"eval/{key}": val for key, val in eval_reward_metrics.items()}
        eval_metrics = {
            "eval/scores": np.array(eval_scores).mean(),
            "eval/sequence_lengths": eval_sequence_lengths.mean(),
            "eval/sequence_lengths_min": eval_sequence_lengths.min(),
            "eval/sequence_lengths_max": eval_sequence_lengths.max(),
            "eval/stop_rate": eval_stop_rate,
            **eval_reward_metrics,
        }
        print_rich_single_line_metrics(eval_metrics)
        for key, value in eval_metrics.items():
            writer.add_scalar(key, value, episode)
        table = {}
        table["prompt"] = tokenizer.batch_decode(eval_batch.queries if eval_batch else [])
        table["response"] = eval_decoded_responses
        table["response"] = [item.replace(tokenizer.pad_token, "") for item in table["response"]]
        table["scores"] = eval_scores
        table["ground_truth"] = eval_batch.ground_truths if eval_batch else []
        df = pd.DataFrame(table)
        if args.with_tracking:
            import wandb

            wandb.log({"sample_completions": wandb.Table(dataframe=df)})
        else:
            print_rich_table(df.iloc[:1])
        del table
    except Empty:
        logger.warning("[Main Thread] 🙈 Evaluation responses not received")


def save_final_model(
    args: Args,
    policy_group: ModelGroup,
    tokenizer: PreTrainedTokenizer,
    training_step: int,
    wandb_url: str,
    chat_template_name: str,
):
    """Save the final model and launch evaluation jobs if configured."""
    logger.info(f"Saving final model at step {training_step} to {args.output_dir}")
    with Timer("[Main Thread] 🗡️ Saving model"):
        ray_get_with_progress(
            [
                policy_group.models[i].save_model.remote(args.output_dir, chat_template_name, tokenizer)
                for i in range(args.world_size)
            ],
            desc="Saving final model",
        )
        if args.try_launch_beaker_eval_jobs_on_weka and is_beaker_job():
            leaderboard_name = args.hf_repo_revision
            for i in range(args.world_size):
                policy_group.models[i].launch_ai2_evals_on_weka_wrapper.remote(
                    args.output_dir, leaderboard_name, wandb_url, training_step
                )


def make_tokenizer(tc: TokenizerConfig, model_config: ModelConfig):
    """Setup tokenizer with appropriate configuration."""
    tc.tokenizer_revision = model_config.model_revision if tc.tokenizer_revision is None else tc.tokenizer_revision
    tc.tokenizer_name_or_path = (
        model_config.model_name_or_path if tc.tokenizer_name_or_path is None else tc.tokenizer_name_or_path
    )
    if (
        tc.tokenizer_revision != model_config.model_revision
        and tc.tokenizer_name_or_path != model_config.model_name_or_path
    ):
        # Warn user if tokenizer and model use different revisions; this is an unusual
        # use case.
        warning = f"""Requested tokenizer revision `{tc.tokenizer_revision=}` is different
                   from the model revision `{model_config.model_revision=}` or the tokenizer name `{tc.tokenizer_name_or_path=}`
                   is different from the model name `{model_config.model_name_or_path=}`."""
        logger.warning(warning)
    return tc.tokenizer


def make_reward_fn(args: Args) -> Callable:
    """Create a reward function based on the provided arguments."""
    reward_fn_mapping = build_all_verifiers(args)

    async def reward_fn(
        responses: List[torch.Tensor],
        decoded_responses: List[str],
        batch: Batch,
        finish_reasons: List[str],
        infos: List[List[int]],
        queries: Optional[List[str]] = None,
    ) -> List[float]:
        timeouts = infos.timeouts
        tool_errors = infos.tool_errors
        tool_outputs = infos.tool_outputs
        tool_calleds = infos.tool_calleds
        good_outputs = [
            len(tool_outputs[i]) > 0 and tool_calleds[i] and not timeouts[i] and not tool_errors[i]
            for i in range(len(tool_outputs))
        ]
        scores = [0] * len(decoded_responses)
        metrics = {}

        if args.apply_r1_style_format_reward:
            with Timer("[Data Preparation Thread] Calculating rewards -- 🧮 Calculating format reward"):
                format_scores = soft_format_reward_func(decoded_responses, args.r1_style_format_reward)
                if len(format_scores) != len(scores):
                    raise ValueError(f"{len(format_scores)=} != {len(scores)=}")
                for i in range(len(format_scores)):
                    scores[i] = format_scores[i] + scores[i]
                metrics["val/format_scores"] = np.array(format_scores).mean()

        if args.apply_verifiable_reward:
            with Timer("[Data Preparation Thread] Calculating rewards -- 🏆 Applying verifiable reward"):
                verifiable_rewards, per_func_rewards = await apply_verifiable_reward(
                    reward_fn_mapping,
                    responses,
                    decoded_responses,
                    batch,
                    reward_mult=args.verification_reward,
                    queries=queries,
                )
                if len(verifiable_rewards) != len(scores):
                    raise ValueError(f"{len(verifiable_rewards)=} != {len(scores)=}")
                # slightly complex combo of good outputs and additive format reward
                for i in range(len(verifiable_rewards)):
                    if not args.only_reward_good_outputs or (good_outputs[i] and args.only_reward_good_outputs):
                        if args.apply_r1_style_format_reward and args.additive_format_reward:
                            scores[i] = verifiable_rewards[i] + scores[i]
                        elif args.apply_r1_style_format_reward and not args.additive_format_reward:
                            scores[i] = verifiable_rewards[i] if format_scores[i] == 1 else 0
                        else:
                            scores[i] = verifiable_rewards[i]
                np_verifiable_rewards = np.array(verifiable_rewards)
                metrics["objective/verifiable_reward"] = np_verifiable_rewards.mean()
                metrics["objective/verifiable_correct_rate"] = (np_verifiable_rewards > 0.0).mean()
                # reshuffle around per_func rewards
                per_func_lists = defaultdict(list)
                for reward_dict in per_func_rewards:
                    for key, value in reward_dict.items():
                        per_func_lists[key].append(value)
                # log per function rewards
                for key, value in per_func_lists.items():
                    np_value = np.array(value)
                    metrics[f"objective/{key}_reward"] = np_value.mean()
                    metrics[f"objective/{key}_correct_rate"] = (np_value > 0.0).mean()

        # this gets applied at the very end since it replaces (rather than adds to) the existing reward.
        if args.non_stop_penalty:
            with Timer("[Data Preparation Thread] Calculating rewards -- 🦖 Applying non stop penalty"):
                assert len(finish_reasons) == len(scores)
                for i in range(len(finish_reasons)):
                    if finish_reasons[i] != "stop":
                        scores[i] = args.non_stop_penalty_value

        return scores, metrics

    return reward_fn


def cleanup_judge_clients():
    """Cleans up all LLM judge clients and shutdown Ray."""
    try:
        asyncio.run(cleanup_all_llm_judge_clients())
        logger.info("✅ LLM judge clients cleaned up")
    except Exception as cleanup_error:
        logger.warning(f"Error during LLM judge cleanup: {cleanup_error}")
    ray.shutdown()


def check_threads_healthy(
    futures: list, stop_event: threading.Event, executor: futures.ThreadPoolExecutor, queues: list[ray_queue.Queue]
) -> None:
    """Check if any threads have failed and raise their exception if so."""
    for future in futures:
        if not future.done():
            continue
        try:
            future.result()
        except Exception as e:
            logger.error(f"Thread failed with exception: {e}")
            cleanup_training_resources(stop_event, executor, queues)
            raise


def cleanup_training_resources(
    stop_event: threading.Event, executor: futures.ThreadPoolExecutor, queues: list[ray_queue.Queue]
) -> None:
    """Clean up all training resources including threads and Ray queues."""
    # Signal threads to stop
    stop_event.set()

    logger.info("Shutting down thread pool executor...")
    executor.shutdown(wait=True)

    logger.info("Shutting down Ray queues...")
    for queue in queues:
        try:
            queue.shutdown()
        except Exception as e:
            logger.warning(f"Error shutting down Ray queue: {e}")

    # Clean up judge clients
    cleanup_judge_clients()


def main(args: Args, tc: TokenizerConfig, model_config: ModelConfig, num_eval_samples: int = 32):
    tokenizer = make_tokenizer(tc, model_config)
    args = setup_runtime_variables(args)
    beaker_config, writer, wandb_url = setup_experiment_tracking(args, tc, model_config)

    train_dataset, eval_dataset = setup_datasets(args, tc, tokenizer)
    if args.cache_dataset_only:
        return

    pprint([args, model_config])

    # Initialize Ray before creating Ray objects
    ray.init(dashboard_host="0.0.0.0")

    # Create Ray queues.
    queue_size = (args.async_steps + 1) * args.vllm_num_engines
    inference_results_Q = ray_queue.Queue(maxsize=queue_size)
    param_prompt_Q = ray_queue.Queue(maxsize=queue_size)
    evaluation_inference_results_Q = ray_queue.Queue(maxsize=args.vllm_num_engines)

    policy_group, vllm_engines, tool_objects, resume_training_step, episode = create_model_and_optimizer(
        args,
        tc,
        model_config,
        beaker_config,
        wandb_url,
        tokenizer,
        inference_results_Q,
        param_prompt_Q,
        evaluation_inference_results_Q,
    )

    # Setup training
    generation_configs = create_generation_configs(args)

    train_dataset_idxs = np.arange(len(train_dataset))
    iter_dataloader = ShufflingIterator(train_dataset_idxs, args.num_unique_prompts_rollout, seed=args.seed)

    # Create additional queues (main queues already created above)
    packed_sequences_Q = Queue(maxsize=args.async_steps)
    pending_queries_map = PendingQueriesMap()
    eval_pending_queries_map = PendingQueriesMap()

    if eval_dataset is None:
        eval_batch = None
    else:
        eval_dataset_indices = list(range(min(num_eval_samples, len(eval_dataset))))
        eval_batch = next_batch(eval_dataset_indices, eval_dataset)
    reward_fn = make_reward_fn(args)

    try:
        ray_get_with_progress(
            [engine.ready.remote() for engine in vllm_engines], "Checking engines are ready to work", timeout=300
        )
    except TimeoutError as e:
        logger.error(f"vLLM engines failed to initialize within timeout: {e}")
        # Clean up using existing cleanup function
        cleanup_judge_clients()  # This calls ray.shutdown()
        raise RuntimeError("vLLM engine initialization timed out")

    stop_event = threading.Event()
    executor = futures.ThreadPoolExecutor(max_workers=2, thread_name_prefix="grpo")
    logger.info("======== ✅ data preparation thread starts =========")
    packing_future = executor.submit(
        data_preparation_thread,
        reward_fn,
        inference_results_Q,
        packed_sequences_Q,
        pending_queries_map,
        args,
        tokenizer,
        args.num_training_steps,
        stop_event,
        generation_configs["train"],
    )

    logger.info("======== ✅ generation thread starts =========")
    generation_future = executor.submit(
        generate_thread, vllm_engines, args.local_eval_every, args.num_training_steps, resume_training_step, stop_event
    )

    # Send initial data to ensure we have a N-step offset.
    for _ in range(args.async_steps):
        dataset_indices = next(iter_dataloader)
        batch = next_batch(dataset_indices, train_dataset)
        split_and_insert_batch(
            batch,
            1,  # training_step
            args.vllm_num_engines,
            pending_queries_map,
            param_prompt_Q,
            generation_configs["train"],
        )
    num_total_tokens = 0
    start_time = time.time()
    for training_step in range(resume_training_step, args.num_training_steps + 1):
        check_threads_healthy(
            [packing_future, generation_future],
            stop_event,
            executor,
            [inference_results_Q, param_prompt_Q, evaluation_inference_results_Q],
        )

        episode += args.num_unique_prompts_rollout * args.num_samples_per_prompt_rollout
        batch = sync_weights_and_prepare_prompts(
            training_step,
            args,
            train_dataset,
            iter_dataloader,
            policy_group,
            pending_queries_map,
            param_prompt_Q,
            generation_configs,
        )
        if training_step % args.local_eval_every == 0 and eval_batch is not None:
            split_and_insert_batch(
                eval_batch,
                training_step,
                args.vllm_num_engines,
                eval_pending_queries_map,
                param_prompt_Q,
                generation_configs["eval"],
                is_eval=True,
            )

        # The generate_thread is now handling vLLM processing asynchronously
        collated_data, data_thread_metrics, num_total_tokens = load_data_from_packing_thread(
            packed_sequences_Q, num_total_tokens
        )
        if collated_data is None:
            continue

        one_training_step(
            args,
            policy_group,
            collated_data,
            tokenizer,
            data_thread_metrics,
            {},
            episode,
            training_step,
            num_total_tokens,
            start_time,
            train_dataset,
            writer,
            wandb_url,
            tc.chat_template_name,
        )

        maybe_evaluate(
            args,
            training_step,
            evaluation_inference_results_Q,
            tokenizer,
            eval_batch,
            reward_fn,
            episode,
            writer,
            eval_pending_queries_map,
            generation_configs["eval"],
        )

    save_final_model(args, policy_group, tokenizer, training_step, wandb_url, tc.chat_template_name)

    # Clean up resources
    cleanup_training_resources(
        stop_event, executor, [inference_results_Q, param_prompt_Q, evaluation_inference_results_Q]
    )

    # Ai2 logic: we use /output to store the artifacts of the job, so we
    # make a copy of the model to `/output` in the end.
    if (
        args.try_auto_save_to_beaker
        and is_beaker_job()
        and len(beaker_config.beaker_dataset_id_urls) > 0
        and args.output_dir.rstrip("/") != "/output"
    ):
        shutil.copytree(args.output_dir, "/output", dirs_exist_ok=True)
    logger.info("finished training")

    accelerator = Namespace()
    accelerator.is_main_process = True  # hack
    if args.push_to_hub:
        logger.info("Pushing model to hub")
        push_folder_to_hub(accelerator, args.output_dir, args.hf_repo_id, args.hf_repo_revision)

    # Check for runtime leaks before exiting
    logger.info("Checking for runtime leaks...")
    from open_instruct import utils

    leak_report = utils.check_runtime_leaks()
    if not leak_report.is_clean:
        logger.warning("Runtime leaks detected:\n" + leak_report.pretty())
    else:
        logger.info("No runtime leaks detected.")


if __name__ == "__main__":
    parser = ArgumentParserPlus((Args, TokenizerConfig, ModelConfig))
    args, tokenizer_config, model_config = parser.parse_args_into_dataclasses()
    assert isinstance(args, Args)
    assert isinstance(tokenizer_config, TokenizerConfig)
    assert isinstance(model_config, ModelConfig)

    main(args, tokenizer_config, model_config)<|MERGE_RESOLUTION|>--- conflicted
+++ resolved
@@ -1342,20 +1342,6 @@
     all_queries = []
     all_ground_truths = []
     all_datasets = []
-<<<<<<< HEAD
-
-    if args.verbose:
-        engine_iter = tqdm(
-            range(args.vllm_num_engines),
-            total=args.vllm_num_engines,
-            desc=f"Accumulating results from {args.vllm_num_engines} engines ({timeout=})",
-            bar_format="{l_bar}{bar}{r_bar}\n",
-        )
-    else:
-        engine_iter = range(args.vllm_num_engines)
-
-    for i in engine_iter:
-=======
     for i in tqdm(
         range(args.vllm_num_engines),
         total=args.vllm_num_engines,
@@ -1363,7 +1349,6 @@
         bar_format="{l_bar}{bar}{r_bar}\n",
         disable=not args.verbose,
     ):
->>>>>>> 72d32f6a
         result = inference_results_Q.get(timeout=timeout)
         dataset_indices = result.dataset_index
 
@@ -2054,25 +2039,12 @@
             ]
             engine_futures = [ref.future() for ref in engine_refs]
             processed_results = []
-<<<<<<< HEAD
-            if args.verbose:
-                with tqdm(
-                    total=len(vllm_engines),
-                    desc="[Generate Thread] Waiting for vLLM engines to return",
-                    bar_format="{l_bar}{bar}{r_bar}\n",
-                ) as pbar:
-                    for future in futures.as_completed(engine_futures):
-                        processed_results.append(future.result())
-                        pbar.update(1)
-            else:
-=======
             with tqdm(
                 total=len(vllm_engines),
                 desc="[Generate Thread] Waiting for vLLM engines to return",
                 bar_format="{l_bar}{bar}{r_bar}\n",
                 disable=not args.verbose,
             ) as pbar:
->>>>>>> 72d32f6a
                 for future in futures.as_completed(engine_futures):
                     processed_results.append(future.result())
             num_processed = sum(int(result) for result in processed_results)
