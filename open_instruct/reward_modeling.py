import json
import os
import random
import time
from dataclasses import asdict, dataclass
<<<<<<< HEAD
from typing import List, Literal, Optional
=======
from typing import List, Literal, Optional, Tuple
>>>>>>> c943bde3

import numpy as np
import pandas as pd
import torch
import torch.nn as nn
import torch.nn.functional as F
import torch.optim as optim
from accelerate import Accelerator
from accelerate.utils import broadcast, gather_object
from datasets import DatasetDict
from huggingface_hub import HfApi
from rich.pretty import pprint
from torch.utils.data import DataLoader
from torch.utils.tensorboard import SummaryWriter
from transformers import (
    AutoModelForSequenceClassification,
    AutoTokenizer,
    PreTrainedModel,
    get_scheduler,
)

from open_instruct.dataset_processor import (
    CHAT_TEMPLATES,
    INPUT_IDS_CHOSEN_KEY,
    INPUT_IDS_REJECTED_KEY,
    DatasetConfig,
    PreferenceDatasetProcessor,
    SimplePreferenceCollator,
    visualize_token,
)
from open_instruct.model_utils import (
    ModelConfig,
    disable_dropout_in_model,
    get_reward,
    print_rich_single_line_metrics,
    print_rich_table,
    push_folder_to_hub,
    save_with_accelerate,
)
from open_instruct.reward_modeling_eval import evaluate
from open_instruct.utils import (
    ArgumentParserPlus,
    combine_dataset,
    get_wandb_tags,
    is_beaker_job,
    maybe_get_beaker_config,
    maybe_use_ai2_wandb_entity,
)

api = HfApi()


@dataclass
class Args:
    # required dataset args
    dataset_mixer: str = None
    """A dictionary of datasets (local or HF) to sample from."""
    dataset_train_splits: List[str] = None
    """The dataset splits to use for training"""
    dataset_eval_mixer: Optional[str] = None
    """A dictionary of datasets (local or HF) to sample from for evaluation"""
    dataset_eval_splits: Optional[List[str]] = None
    """The dataset splits to use for evaluation"""
    dataset_mixer_dict: Optional[dict] = None
    """The dataset mixer as a dictionary"""
    dataset_eval_mixer_dict: Optional[dict] = None
    """The dataset eval mixer as a dictionary"""

    # common args
    exp_name: str = os.path.basename(__file__)[: -len(".py")]
    """The name of this experiment"""
    seed: int = 1
    """Seed of the experiment"""
    run_name: Optional[str] = None
    """A unique name of this run"""

    # optimizer args
    eps: float = 1e-5
    """The epsilon value for the optimizer"""
    learning_rate: float = 2e-5
    """The initial learning rate for AdamW optimizer."""
    lr_scheduler_type: Literal[
        "linear", "cosine", "cosine_with_restarts", "polynomial", "constant", "constant_with_warmup"
    ] = "linear"
    """Which scheduler to use"""
    warm_up_steps: int = 0
    """Number of warm up steps for the scheduler"""

    # various batch sizes
    num_train_epochs: int = 1
    """Number of epochs to train"""
    gradient_accumulation_steps: int = 8
    """The number of gradient accumulation steps"""
    per_device_train_batch_size: Optional[int] = 1
    """The forward batch size per device (local_micro_batch_size)"""
    per_device_eval_batch_size: Optional[int] = 1
    """The forward batch size per device for evaluation (local_micro_batch_size)"""
    total_episodes: Optional[int] = None
    """The total number of episodes in the dataset"""
    world_size: Optional[int] = None
    """The number of processes (GPUs) to use"""
    micro_batch_size: Optional[int] = None
    """The micro batch size across devices (HF's `per_device_train_batch_size` * `world_size`)"""
    local_batch_size: Optional[int] = None
    """The batch size per GPU (HF's `per_device_train_batch_size` * `gradient_accumulation_steps`)"""
    batch_size: Optional[int] = None
    """The batch size across devices (HF's `per_device_train_batch_size` * `world_size` * `gradient_accumulation_steps`)"""
    num_training_steps: Optional[int] = None
    """The number of training_steps to train"""
    num_evals: int = 1
    """The number of evaluations to run throughout training"""
    eval_freq: Optional[int] = None
    """The frequency of evaluation steps"""

    # wandb and HF tracking configs
    with_tracking: bool = False
    """If toggled, this experiment will be tracked with Weights and Biases"""
    wandb_project_name: str = "open_instruct_internal"
    """The wandb's project name"""
    wandb_entity: Optional[str] = None
    """The entity (team) of wandb's project"""
    push_to_hub: bool = True
    """Whether to upload the saved model to huggingface"""
    hf_entity: Optional[str] = None
    """The user or org name of the model repository from the Hugging Face Hub"""
    hf_repo_id: Optional[str] = None
    """The id of the saved model in the Hugging Face Hub (can be autoset if not given)"""
    hf_repo_revision: Optional[str] = None
    """The revision of the saved model in the Hugging Face Hub (can be autoset if not given)"""
    hf_repo_url: Optional[str] = None
    """The url of the saved model in the Hugging Face Hub (will be autoset)"""
    output_dir: Optional[str] = None
    """Where to save the model"""

    def __post_init__(self):
<<<<<<< HEAD
        self.dataset_mixer_dict = json.loads(self.dataset_mixer)
        self.dataset_eval_mixer_dict = json.loads(self.dataset_eval_mixer)
=======
        self.dataset_mixer_dict, self.dataset_mixer = process_dataset_mixer(self.dataset_mixer)
        if self.dataset_eval_mixer is not None:
            self.dataset_eval_mixer_dict, self.dataset_eval_mixer = process_dataset_mixer(self.dataset_eval_mixer)


def process_dataset_mixer(value) -> Tuple[Optional[dict], Optional[str]]:
    # if passed through cli: convert the dataset mixers to dictionaries
    if isinstance(value, str):
        return json.loads(value), value
    # if passed through yaml: convert the dataset mixers to strings
    elif isinstance(value, dict):
        return value, json.dumps(value)
    else:
        raise ValueError("Input must be either a string or a dictionary")
>>>>>>> c943bde3


def calculate_runtime_args_and_accelerator(args: Args, model_config: ModelConfig) -> Accelerator:
    """calculate (in-place) runtime args such as the effective batch size, word size, etc."""
    accelerator = Accelerator(gradient_accumulation_steps=args.gradient_accumulation_steps)
    args.world_size = accelerator.num_processes
    args.local_batch_size = args.per_device_train_batch_size * args.gradient_accumulation_steps
    args.micro_batch_size = int(args.per_device_train_batch_size * args.world_size)
    args.batch_size = int(args.local_batch_size * args.world_size)
    time_tensor = torch.tensor(int(time.time()), device=accelerator.device)
    # set a unique run name with the current timestamp
    time_int = broadcast(time_tensor, 0).item()
    args.run_name = f"{args.exp_name}__{args.seed}__{time_int}"
    if args.push_to_hub:
        if args.hf_repo_id is None:  # auto-generate one
            args.hf_repo_id = f"{args.exp_name}__{model_config.model_name_or_path.replace('/', '_')}"
        if args.hf_entity is None:
            args.hf_entity = api.whoami()["name"]
        args.hf_repo_id = f"{args.hf_entity}/{args.hf_repo_id}"
        if args.hf_repo_revision is None:  # auto-generate one
            args.hf_repo_revision = args.run_name
        args.hf_repo_url = f"https://huggingface.co/{args.hf_repo_id}/tree/{args.hf_repo_revision}"

    if args.with_tracking:
        if args.wandb_entity is None:
            args.wandb_entity = maybe_use_ai2_wandb_entity()
    return accelerator


def layer_init(layer: nn.Module, std: float):
    torch.nn.init.normal_(layer.weight, std=std)
    return layer


def main(args: Args, dataset_config: DatasetConfig, model_config: ModelConfig):
    accelerator = calculate_runtime_args_and_accelerator(args, model_config)
    local_seed = args.seed + accelerator.process_index
    breakpoint()

    if is_beaker_job():
        beaker_config = maybe_get_beaker_config()

    # set up experiment tracking and seeds
    if accelerator.is_main_process:
        all_configs = {**asdict(args), **asdict(dataset_config), **asdict(model_config)}
        if is_beaker_job():
            beaker_config = maybe_get_beaker_config()
            # try saving to the beaker `/output`, which will be uploaded to the beaker dataset
            if len(beaker_config.beaker_dataset_id_urls) > 0:
                args.output_dir = "/output"
            all_configs.update(vars(beaker_config))

        if args.with_tracking:
            import wandb

            wandb.init(
                project=args.wandb_project_name,
                entity=args.wandb_entity,
                sync_tensorboard=True,
<<<<<<< HEAD
                config={**asdict(args), **asdict(dataset_config), **asdict(model_config), **asdict(beaker_config)},
=======
                config=all_configs,
>>>>>>> c943bde3
                name=args.run_name,
                save_code=True,
                tags=[args.exp_name] + get_wandb_tags(),
            )
        writer = SummaryWriter(f"runs/{args.run_name}")
        writer.add_text(
            "hyperparameters",
            "|param|value|\n|-|-|\n%s" % ("\n".join([f"|{key}|{value}|" for key, value in vars(args).items()])),
        )
    device = accelerator.device
    random.seed(local_seed)
    np.random.seed(local_seed)
    torch.manual_seed(local_seed)
    torch.backends.cudnn.deterministic = True

    # create a tokenizer (pad from right)
    tokenizer = AutoTokenizer.from_pretrained(model_config.model_name_or_path, padding_side="right")
    tokenizer.add_special_tokens({"pad_token": "[PAD]"})  # NOTE: we do not resize the embedding
    tokenizer.chat_template = CHAT_TEMPLATES[dataset_config.chat_template]

    # create the dataset
    dataset_dict = DatasetDict()
    dataset_processor = PreferenceDatasetProcessor(tokenizer=tokenizer, config=dataset_config)
    train_dataset = combine_dataset(
        args.dataset_mixer_dict,
        splits=args.dataset_train_splits,
        columns_to_keep=["chosen", "rejected"],
    )
    if dataset_config.sanity_check:
        train_dataset = train_dataset.select(
            range(0, min(len(train_dataset), dataset_config.sanity_check_max_samples))
        )
    with accelerator.main_process_first():
        train_dataset = dataset_processor.tokenize(train_dataset)
        train_dataset = dataset_processor.filter(train_dataset)
    dataset_dict["train"] = train_dataset
    eval_dataset = None
    if args.dataset_eval_mixer is not None:
        eval_dataset = combine_dataset(
            args.dataset_eval_mixer_dict,
            splits=args.dataset_eval_splits,
            columns_to_keep=["chosen", "rejected"],
        )
        eval_dataset = eval_dataset.select(range(0, min(len(eval_dataset), dataset_config.sanity_check_max_samples)))
        with accelerator.main_process_first():
            eval_dataset = dataset_processor.tokenize(eval_dataset)
            eval_dataset = dataset_processor.filter(eval_dataset)
        dataset_dict["eval"] = eval_dataset

    # some more runtime logging
    if args.total_episodes is None:
        args.total_episodes = args.num_train_epochs * len(train_dataset)
    args.num_training_steps = args.total_episodes // args.batch_size
    args.eval_freq = max(1, args.total_episodes // args.micro_batch_size // args.num_evals)
    if accelerator.is_main_process:
        pprint([args, dataset_config, model_config])
        visualize_token(train_dataset[0][INPUT_IDS_CHOSEN_KEY], tokenizer)
        if args.with_tracking:
            # upload the visualized token length
            dataset_processor.get_token_length_visualization(
                dataset_dict, save_path=f"runs/{args.run_name}/token_length.png"
            )
            wandb.log({"token_length": wandb.Image(f"runs/{args.run_name}/token_length.png")})

    # create the model and optimizer
    model: PreTrainedModel = AutoModelForSequenceClassification.from_pretrained(
        model_config.model_name_or_path, num_labels=1
    )
    if model_config.gradient_checkpointing:
        model.gradient_checkpointing_enable()
    disable_dropout_in_model(model)  # see p.3. in https://arxiv.org/pdf/1909.08593
    layer_init(
        model.score, std=1 / np.sqrt(model.config.hidden_size + 1)
    )  # see p. 11 in https://arxiv.org/abs/2009.01325
    optimizer = optim.AdamW(model.parameters(), lr=args.learning_rate, eps=args.eps)
    scheduler = get_scheduler(
        args.lr_scheduler_type,
        optimizer=optimizer,
        num_warmup_steps=args.warm_up_steps,
        num_training_steps=args.num_training_steps * args.num_train_epochs,
    )
    data_collator = SimplePreferenceCollator(pad_token_id=tokenizer.pad_token_id)
    dataloader = DataLoader(
        train_dataset,
        batch_size=args.per_device_train_batch_size,
        shuffle=True,
        collate_fn=data_collator,
    )

    eval_dataloader = DataLoader(
        eval_dataset,
        batch_size=args.per_device_eval_batch_size,
        shuffle=False,
        collate_fn=data_collator,
    )

    # sync random states for DataLoader(shuffle=True) before `accelerator.prepare`
    # see https://gist.github.com/vwxyzjn/2581bff1e48e185e0b85b6dfe1def79c
    torch.manual_seed(args.seed)
    model, optimizer, dataloader = accelerator.prepare(model, optimizer, dataloader)
    eval_dataloader = accelerator.prepare(eval_dataloader)
    torch.manual_seed(local_seed)

    # set up the metrics and initial states
    losses = torch.zeros((args.gradient_accumulation_steps,), device=device)
    accuracies = torch.zeros((args.gradient_accumulation_steps,), device=device)
    chosen_rewards = torch.zeros((args.gradient_accumulation_steps,), device=device)
    rejected_rewards = torch.zeros((args.gradient_accumulation_steps,), device=device)
    reward_margin = torch.zeros((args.gradient_accumulation_steps,), device=device)
    local_metrics = torch.zeros((5,), device=device)
    training_step = 0
    gradient_accumulation_idx = 0
    episode = 0
    model.train()

    # training loop
    for _ in range(args.num_train_epochs):
        for data in dataloader:
            episode += args.micro_batch_size
            training_step += 1
            query_responses = torch.cat((data[INPUT_IDS_CHOSEN_KEY], data[INPUT_IDS_REJECTED_KEY]), dim=0)
            with accelerator.accumulate(model):
                _, predicted_reward, _ = get_reward(model, query_responses, tokenizer.pad_token_id, 0)
                chosen_reward = predicted_reward[: data[INPUT_IDS_CHOSEN_KEY].shape[0]]
                rejected_reward = predicted_reward[data[INPUT_IDS_CHOSEN_KEY].shape[0] :]
                accuracy = (chosen_reward > rejected_reward).float().mean()
                loss = -F.logsigmoid(chosen_reward - rejected_reward).mean()
                accelerator.backward(loss)
                optimizer.step()
                optimizer.zero_grad()
            losses[gradient_accumulation_idx] = loss
            accuracies[gradient_accumulation_idx] = accuracy
            chosen_rewards[gradient_accumulation_idx] = chosen_reward.mean()
            rejected_rewards[gradient_accumulation_idx] = rejected_reward.mean()
            reward_margin[gradient_accumulation_idx] = (chosen_reward - rejected_reward).mean()
            gradient_accumulation_idx = (gradient_accumulation_idx + 1) % args.gradient_accumulation_steps

            if training_step % args.gradient_accumulation_steps == 0:
                scheduler.step()
                local_metrics[0] = accuracies.mean()
                local_metrics[1] = losses.mean()
                local_metrics[2] = chosen_rewards.mean()
                local_metrics[3] = rejected_rewards.mean()
                local_metrics[4] = reward_margin.mean()
                global_metrics = accelerator.reduce(local_metrics, reduction="mean").tolist()

                metrics = {
                    "episode": episode,
                    "epoch": episode / len(train_dataset),
                    "train/rm/accuracy": global_metrics[0],
                    "train/rm/loss": global_metrics[1],
                    "train/rm/chosen_rewards": global_metrics[2],
                    "train/rm/rejected_rewards": global_metrics[3],
                    "train/rm/reward_margin": global_metrics[4],
                    "train/rm/lr": scheduler.get_last_lr()[0],
                }
                if accelerator.is_main_process:
                    print_rich_single_line_metrics(metrics)
                    for key, value in metrics.items():
                        writer.add_scalar(key, value, episode)

            # (optionally) evaluate the model
            if args.num_evals > 0 and training_step > 1 and training_step % args.eval_freq == 0:
                eval_metrics, table = evaluate(model, eval_dataloader, tokenizer, max_sampled_texts=10)
                for key in table:
                    table[key] = gather_object(table[key])
                df = pd.DataFrame(table)
                if accelerator.is_main_process:
                    print_rich_single_line_metrics(eval_metrics)
                    for key, value in eval_metrics.items():
                        writer.add_scalar(key, value, episode)
                    if args.with_tracking:
                        wandb.log({"preference_sample_texts": wandb.Table(dataframe=df)})
                    else:
                        print_rich_table(df)

    # save model
    os.makedirs(os.path.dirname(args.output_dir), exist_ok=True)
    original_tokenizer = AutoTokenizer.from_pretrained(model_config.model_name_or_path)
    save_with_accelerate(
        accelerator,
        model,
        original_tokenizer,
        args.output_dir,
    )
    if args.push_to_hub:
        push_folder_to_hub(
            accelerator,
            args.output_dir,
            args.hf_repo_id,
            args.hf_repo_revision,
        )


if __name__ == "__main__":
    parser = ArgumentParserPlus((Args, DatasetConfig, ModelConfig))
    main(*parser.parse())<|MERGE_RESOLUTION|>--- conflicted
+++ resolved
@@ -3,11 +3,7 @@
 import random
 import time
 from dataclasses import asdict, dataclass
-<<<<<<< HEAD
-from typing import List, Literal, Optional
-=======
 from typing import List, Literal, Optional, Tuple
->>>>>>> c943bde3
 
 import numpy as np
 import pandas as pd
@@ -143,10 +139,6 @@
     """Where to save the model"""
 
     def __post_init__(self):
-<<<<<<< HEAD
-        self.dataset_mixer_dict = json.loads(self.dataset_mixer)
-        self.dataset_eval_mixer_dict = json.loads(self.dataset_eval_mixer)
-=======
         self.dataset_mixer_dict, self.dataset_mixer = process_dataset_mixer(self.dataset_mixer)
         if self.dataset_eval_mixer is not None:
             self.dataset_eval_mixer_dict, self.dataset_eval_mixer = process_dataset_mixer(self.dataset_eval_mixer)
@@ -161,7 +153,6 @@
         return value, json.dumps(value)
     else:
         raise ValueError("Input must be either a string or a dictionary")
->>>>>>> c943bde3
 
 
 def calculate_runtime_args_and_accelerator(args: Args, model_config: ModelConfig) -> Accelerator:
@@ -221,11 +212,7 @@
                 project=args.wandb_project_name,
                 entity=args.wandb_entity,
                 sync_tensorboard=True,
-<<<<<<< HEAD
-                config={**asdict(args), **asdict(dataset_config), **asdict(model_config), **asdict(beaker_config)},
-=======
                 config=all_configs,
->>>>>>> c943bde3
                 name=args.run_name,
                 save_code=True,
                 tags=[args.exp_name] + get_wandb_tags(),
