--- conflicted
+++ resolved
@@ -30,8 +30,9 @@
     "open_instruct/reward_modeling.py",
 ]
 
-OPEN_INSTRUCT_RESUMABLES = ["open_instruct/grpo_fast.py"]
-
+OPEN_INSTRUCT_RESUMABLES = [
+    "open_instruct/grpo_fast.py",
+]
 
 # ----------------------------------------------------------------------
 # Mason logic
@@ -45,13 +46,14 @@
 
 def parse_env_var(env_var_str: str) -> Dict[str, str]:
     """Parse environment variable string in the format 'name=value'"""
-    if "=" not in env_var_str:
-        raise argparse.ArgumentTypeError(f"Environment variable must be in format 'name=value', got: {env_var_str}")
-    name, value = env_var_str.split("=", 1)
+    if '=' not in env_var_str:
+        raise argparse.ArgumentTypeError(
+            f"Environment variable must be in format 'name=value', got: {env_var_str}"
+        )
+    name, value = env_var_str.split('=', 1)
     if not name:
         raise argparse.ArgumentTypeError("Environment variable name cannot be empty")
     return {"name": name, "value": value}
-
 
 WEKA_CLUSTERS = [
     "ai2/jupiter-cirrascale-2",
@@ -68,7 +70,10 @@
     "ai2/rhea-cirrascale",
     "ai2/rhea",
 ]
-GCP_CLUSTERS = ["ai2/augusta-google-1", "ai2/augusta"]
+GCP_CLUSTERS = [
+    "ai2/augusta-google-1",
+    "ai2/augusta"
+]
 
 INTERCONNECT_CLUSTERS = [
     "ai2/jupiter-cirrascale-2",
@@ -85,10 +90,18 @@
 def get_args():
     parser = argparse.ArgumentParser()
     parser.add_argument(
-        "--cluster", type=str, nargs="+", help="Beaker clusters on which the job could be run.", required=True
-    )
-    parser.add_argument(
-        "--hostname", type=str, nargs="+", help="Beaker hostname on which the job could be run.", default=None
+        "--cluster",
+        type=str,
+        nargs="+",
+        help="Beaker clusters on which the job could be run.",
+        required=True,
+    )
+    parser.add_argument(
+        "--hostname",
+        type=str,
+        nargs="+",
+        help="Beaker hostname on which the job could be run.",
+        default=None
     )
     parser.add_argument("--max_retries", type=int, help="Number of retries", default=0)
     parser.add_argument("--budget", type=str, help="Budget to use.", required=True)
@@ -101,7 +114,10 @@
         default="ai2/cuda11.8-cudnn8-dev-ubuntu20.04",
     )
     parser.add_argument(
-        "--workspace", type=str, help="The Beaker workspace to use. If not set, use your default.", default=None
+        "--workspace",
+        type=str,
+        help="The Beaker workspace to use. If not set, use your default.",
+        default=None,
     )
     parser.add_argument(
         "--beaker_datasets",
@@ -119,33 +135,40 @@
         help="Optionally, a description for this job in Beaker.",
         default="Beaker-Mason job.",
     )
-    parser.add_argument("--task_name", type=str, help="Name for the Beaker task.", default="beaker_mason")
-    parser.add_argument("--priority", type=str, help="Beaker job priority.", default="normal")
-    parser.add_argument("--preemptible", action="store_true", help="If given, run as preemptible")
-    parser.add_argument("--pure_docker_mode", action="store_true", help="If given, run in pure docker mode")
-    parser.add_argument("--no_hf_cache_env", action="store_true", help="Getting deprecated; it does nothing")
-    parser.add_argument("--no_mount_nfs", action="store_true", help="Getting deprecated; it does nothing")
-    parser.add_argument("--resumable", action="store_true", help="If given, make the job resumable")
+    parser.add_argument(
+        "--task_name",
+        type=str,
+        help="Name for the Beaker task.",
+        default="beaker_mason"
+    )
+    parser.add_argument(
+        "--priority", type=str, help="Beaker job priority.", default="normal"
+    )
+    parser.add_argument(
+        "--preemptible", action="store_true", help="If given, run as preemptible"
+    )
+    parser.add_argument(
+        "--pure_docker_mode", action="store_true", help="If given, run in pure docker mode"
+    )
+    parser.add_argument(
+        "--no_hf_cache_env", action="store_true", help="Getting deprecated; it does nothing"
+    )
+    parser.add_argument(
+        "--no_mount_nfs", action="store_true", help="Getting deprecated; it does nothing"
+    )
+    parser.add_argument(
+        "--resumable", action="store_true", help="If given, make the job resumable"
+    )
     parser.add_argument(
         "--no_auto_dataset_cache", action="store_true", help="If given, don't cache the dataset automatically"
     )
     parser.add_argument(
-        "--gs_model_name",
-        type=str,
-        default=None,
-        help="If given, set as the name of the model uploaded to GS for Augusta",
-    )
-    parser.add_argument(
-        "--auto_output_dir_path",
-        type=str,
-        default="/weka/oe-adapt-default/allennlp/deletable_checkpoint",
-        help="If given, automatically replace the `--output_dir` argument with this path, essentially using it as a prefix",
-    )
-    parser.add_argument(
-        "--auto_checkpoint_state_dir",
-        type=str,
-        default="/weka/oe-adapt-default/allennlp/deletable_checkpoint_states",
-        help="If given, automatically replace the `--checkpoint_state_dir` argument with this path, essentially using it as a prefix",
+        "--auto_output_dir_path", type=str, default="/weka/oe-adapt-default/allennlp/deletable_checkpoint",
+        help="If given, automatically replace the `--output_dir` argument with this path, essentially using it as a prefix"
+    )
+    parser.add_argument(
+        "--auto_checkpoint_state_dir", type=str, default="/weka/oe-adapt-default/allennlp/deletable_checkpoint_states",
+        help="If given, automatically replace the `--checkpoint_state_dir` argument with this path, essentially using it as a prefix"
     )
     parser.add_argument(
         "--gs_model_name",
@@ -163,7 +186,7 @@
     )
     parser.add_argument(
         "--secret",
-        type=parse_env_var,
+       type=parse_env_var,
         action="append",
         help="""Additional secret env variables in the format 'name=value'.
         Can be specified multiple times. Example: --secret MY_VAR=value1 --secret OTHER_VAR=value2""",
@@ -203,7 +226,6 @@
         msg = (
             "Please separate the Python command you want to run with ' -- ', like "
             "`mason [mason-args] -- python [python-args]`."
-            f" Current first args is {command_args[0]}"
         )
         raise Exception(msg)
 
@@ -221,25 +243,29 @@
     return commands
 
 
-def get_env_vars(
-    pure_docker_mode: bool,
-    cluster: List[str],
-    beaker_secrets: List[str],
-    whoami: str,
-    resumable: bool,
-    num_nodes: int,
-    additional_env_vars: List[Dict[str, str]],
-    additional_secrets: List[Dict[str, str]],
-):
+def get_env_vars(pure_docker_mode: bool, cluster: List[str], beaker_secrets: List[str],
+                whoami: str, resumable: bool, num_nodes: int, additional_env_vars: List[Dict[str, str]],
+                additional_secrets: List[Dict[str, str]]):
     env_vars = []
     if "VLLM_ATTENTION_BACKEND" not in additional_env_vars:
-        env_vars.append(beaker.EnvVar(name="VLLM_ATTENTION_BACKEND", value="FLASHINFER"))
+        env_vars.append(beaker.EnvVar(name="VLLM_ATTENTION_BACKEND",
+                                      value="FLASHINFER"))
     # Add user-specified environment variables first
     for env_var in additional_env_vars:
-        env_vars.append(beaker.EnvVar(name=env_var["name"], value=env_var["value"]))
+        env_vars.append(
+            beaker.EnvVar(
+                name=env_var["name"],
+                value=env_var["value"]
+            )
+        )
     # add user-specific secrets
     for secret in additional_secrets:
-        env_vars.append(beaker.EnvVar(name=secret["name"], secret=secret["value"]))
+        env_vars.append(
+            beaker.EnvVar(
+                name=secret["name"],
+                secret=secret["value"],
+            )
+        )
 
     useful_secrets = [
         "HF_TOKEN",
@@ -253,103 +279,219 @@
     ]
     for useful_secret in useful_secrets:
         if f"{whoami}_{useful_secret}" in beaker_secrets:
-            env_vars.append(beaker.EnvVar(name=useful_secret, secret=f"{whoami}_{useful_secret}"))
+            env_vars.append(
+                beaker.EnvVar(
+                    name=useful_secret,
+                    secret=f"{whoami}_{useful_secret}",
+                )
+            )
         elif useful_secret in beaker_secrets:
-            env_vars.append(beaker.EnvVar(name=useful_secret, secret=useful_secret))
-
-    # use the user's PATH; including the conda / python PATH
+            env_vars.append(
+                beaker.EnvVar(
+                    name=useful_secret,
+                    secret=useful_secret,
+                )
+            )
+
+     # use the user's PATH; including the conda / python PATH
     if not pure_docker_mode:
-        env_vars.extend([beaker.EnvVar(name="PATH", value=os.getenv("PATH"))])
+        env_vars.extend([
+            beaker.EnvVar(
+                name="PATH",
+                value=os.getenv("PATH"),
+            ),
+        ])
 
     # if all cluster is in weka, we mount the weka
     if all(c in WEKA_CLUSTERS for c in cluster):
-        env_vars.extend(
-            [
-                beaker.EnvVar(name="HF_HOME", value="/weka/oe-adapt-default/allennlp/.cache/huggingface"),
-                beaker.EnvVar(name="HF_DATASETS_CACHE", value="/weka/oe-adapt-default/allennlp/.cache/huggingface"),
-                beaker.EnvVar(name="HF_HUB_CACHE", value="/weka/oe-adapt-default/allennlp/.cache/hub"),
-                beaker.EnvVar(
-                    name="CHECKPOINT_OUTPUT_DIR",
-                    value=f"/weka/oe-adapt-default/allennlp/deletable_checkpoint_states/{global_wandb_id}",
-                ),
-            ]
-        )
+        env_vars.extend([
+            beaker.EnvVar(
+                name="HF_HOME",
+                value="/weka/oe-adapt-default/allennlp/.cache/huggingface",
+            ),
+            beaker.EnvVar(
+                name="HF_DATASETS_CACHE",
+                value="/weka/oe-adapt-default/allennlp/.cache/huggingface",
+            ),
+            beaker.EnvVar(
+                name="HF_HUB_CACHE",
+                value="/weka/oe-adapt-default/allennlp/.cache/hub",
+            ),
+            beaker.EnvVar(
+                name="CHECKPOINT_OUTPUT_DIR",
+                value=f"/weka/oe-adapt-default/allennlp/deletable_checkpoint_states/{global_wandb_id}",
+            ),
+        ])
         if num_nodes > 1:
-            env_vars.extend(
-                [
-                    beaker.EnvVar(name="NCCL_SOCKET_IFNAME", value="ib"),
-                    beaker.EnvVar(name="NCCL_IB_HCA", value="^=mlx5_bond_0"),
-                    beaker.EnvVar(name="NCCL_DEBUG", value="INFO"),
-                ]
-            )
+            env_vars.extend([
+                beaker.EnvVar(
+                    name="NCCL_SOCKET_IFNAME",
+                    value="ib",
+                ),
+                beaker.EnvVar(
+                    name="NCCL_IB_HCA",
+                    value="^=mlx5_bond_0",
+                ),
+                beaker.EnvVar(
+                    name="NCCL_DEBUG",
+                    value="INFO",
+                ),
+            ])
     # if all cluster is in gcp we add the following env
 
     elif all(c in GCP_CLUSTERS for c in cluster):
-        env_vars.extend(
-            [
-                beaker.EnvVar(name="HF_HOME", value="/filestore/.cache/huggingface"),
-                beaker.EnvVar(name="HF_DATASETS_CACHE", value="/filestore/.cache/huggingface"),
-                beaker.EnvVar(name="HF_HUB_CACHE", value="/filestore/.cache/hub"),
-                beaker.EnvVar(
-                    name="HF_HUB_ENABLE_HF_TRANSFER",
-                    value="0",  # we disable it because GCP is weird on uploading to the hub
-                ),
-            ]
-        )
+        env_vars.extend([
+            beaker.EnvVar(
+                name="HF_HOME",
+                value="/filestore/.cache/huggingface",
+            ),
+            beaker.EnvVar(
+                name="HF_DATASETS_CACHE",
+                value="/filestore/.cache/huggingface",
+            ),
+            beaker.EnvVar(
+                name="HF_HUB_CACHE",
+                value="/filestore/.cache/hub",
+            ),
+            beaker.EnvVar(
+                name="HF_HUB_ENABLE_HF_TRANSFER",
+                value="0", # we disable it because GCP is weird on uploading to the hub
+            ),
+        ])
         if num_nodes > 1:
-            env_vars.extend(
-                [
-                    beaker.EnvVar(name="LD_LIBRARY_PATH", value=r"/var/lib/tcpxo/lib64:${LD_LIBRARY_PATH}"),
-                    beaker.EnvVar(name="NCCL_CROSS_NIC", value="0"),
-                    beaker.EnvVar(name="NCCL_ALGO", value="Ring,Tree"),
-                    beaker.EnvVar(name="NCCL_PROTO", value="Simple"),
-                    beaker.EnvVar(name="NCCL_MIN_NCHANNELS", value="4"),
-                    beaker.EnvVar(name="NCCL_P2P_NET_CHUNKSIZE", value="524288"),
-                    beaker.EnvVar(name="NCCL_P2P_PCI_CHUNKSIZE", value="524288"),
-                    beaker.EnvVar(name="NCCL_P2P_NVL_CHUNKSIZE", value="1048576"),
-                    beaker.EnvVar(name="NCCL_FASTRAK_NUM_FLOWS", value="2"),
-                    beaker.EnvVar(name="NCCL_FASTRAK_ENABLE_CONTROL_CHANNEL", value="0"),
-                    beaker.EnvVar(name="NCCL_BUFFSIZE", value="8388608"),
-                    beaker.EnvVar(name="NCCL_FASTRAK_USE_SNAP", value="1"),
-                    beaker.EnvVar(name="CUDA_VISIBLE_DEVICES", value="0,1,2,3,4,5,6,7"),
-                    beaker.EnvVar(name="NCCL_NET_GDR_LEVEL", value="PIX"),
-                    beaker.EnvVar(name="NCCL_FASTRAK_ENABLE_HOTPATH_LOGGING", value="0"),
-                    beaker.EnvVar(name="NCCL_TUNER_PLUGIN", value="libnccl-tuner.so"),
-                    beaker.EnvVar(
-                        name="NCCL_TUNER_CONFIG_PATH", value="/var/lib/tcpxo/lib64/a3plus_tuner_config.textproto"
-                    ),
-                    beaker.EnvVar(
-                        name="NCCL_SHIMNET_GUEST_CONFIG_CHECKER_CONFIG_FILE",
-                        value="/var/lib/tcpxo/lib64/a3plus_guest_config.textproto",
-                    ),
-                    beaker.EnvVar(name="NCCL_FASTRAK_PLUGIN_ACCEPT_TIMEOUT_MS", value="600000"),
-                    beaker.EnvVar(name="NCCL_NVLS_ENABLE", value="0"),
-                    beaker.EnvVar(name="NCCL_DEBUG", value="WARN"),
-                    beaker.EnvVar(name="NCCL_FASTRAK_CTRL_DEV", value="enp0s12"),
-                    beaker.EnvVar(
-                        name="NCCL_FASTRAK_IFNAME",
-                        value="enp6s0,enp7s0,enp13s0,enp14s0,enp134s0,enp135s0,enp141s0,enp142s0",
-                    ),
-                    beaker.EnvVar(name="NCCL_SOCKET_IFNAME", value="enp0s12"),
-                    beaker.EnvVar(name="NCCL_USE_SNAP", value="1"),
-                    beaker.EnvVar(name="NCCL_FASTRAK_USE_LLCM", value="1"),
-                    beaker.EnvVar(name="NCCL_FASTRAK_LLCM_DEVICE_DIRECTORY", value="/dev/aperture_devices"),
-                ]
-            )
+            env_vars.extend([
+                beaker.EnvVar(
+                    name="LD_LIBRARY_PATH",
+                    value=r"/var/lib/tcpxo/lib64:${LD_LIBRARY_PATH}",
+                ),
+                beaker.EnvVar(
+                    name="NCCL_CROSS_NIC",
+                    value="0",
+                ),
+                beaker.EnvVar(
+                    name="NCCL_ALGO",
+                    value="Ring,Tree",
+                ),
+                beaker.EnvVar(
+                    name="NCCL_PROTO",
+                    value="Simple",
+                ),
+                beaker.EnvVar(
+                    name="NCCL_MIN_NCHANNELS",
+                    value="4",
+                ),
+                beaker.EnvVar(
+                    name="NCCL_P2P_NET_CHUNKSIZE",
+                    value="524288",
+                ),
+                beaker.EnvVar(
+                    name="NCCL_P2P_PCI_CHUNKSIZE",
+                    value="524288",
+                ),
+                beaker.EnvVar(
+                    name="NCCL_P2P_NVL_CHUNKSIZE",
+                    value="1048576",
+                ),
+                beaker.EnvVar(
+                    name="NCCL_FASTRAK_NUM_FLOWS",
+                    value="2",
+                ),
+                beaker.EnvVar(
+                    name="NCCL_FASTRAK_ENABLE_CONTROL_CHANNEL",
+                    value="0",
+                ),
+                beaker.EnvVar(
+                    name="NCCL_BUFFSIZE",
+                    value="8388608",
+                ),
+                beaker.EnvVar(
+                    name="NCCL_FASTRAK_USE_SNAP",
+                    value="1",
+                ),
+                beaker.EnvVar(
+                    name="CUDA_VISIBLE_DEVICES",
+                    value="0,1,2,3,4,5,6,7",
+                ),
+                beaker.EnvVar(
+                    name="NCCL_NET_GDR_LEVEL",
+                    value="PIX",
+                ),
+                beaker.EnvVar(
+                    name="NCCL_FASTRAK_ENABLE_HOTPATH_LOGGING",
+                    value="0",
+                ),
+                beaker.EnvVar(
+                    name="NCCL_TUNER_PLUGIN",
+                    value="libnccl-tuner.so",
+                ),
+                beaker.EnvVar(
+                    name="NCCL_TUNER_CONFIG_PATH",
+                    value="/var/lib/tcpxo/lib64/a3plus_tuner_config.textproto",
+                ),
+                beaker.EnvVar(
+                    name="NCCL_SHIMNET_GUEST_CONFIG_CHECKER_CONFIG_FILE",
+                    value="/var/lib/tcpxo/lib64/a3plus_guest_config.textproto",
+                ),
+                beaker.EnvVar(
+                    name="NCCL_FASTRAK_PLUGIN_ACCEPT_TIMEOUT_MS",
+                    value="600000",
+                ),
+                beaker.EnvVar(
+                    name="NCCL_NVLS_ENABLE",
+                    value="0",
+                ),
+                beaker.EnvVar(
+                    name="NCCL_DEBUG",
+                    value="WARN",
+                ),
+                beaker.EnvVar(
+                    name="NCCL_FASTRAK_CTRL_DEV",
+                    value="enp0s12",
+                ),
+                beaker.EnvVar(
+                    name="NCCL_FASTRAK_IFNAME",
+                    value="enp6s0,enp7s0,enp13s0,enp14s0,enp134s0,enp135s0,enp141s0,enp142s0",
+                ),
+                beaker.EnvVar(
+                    name="NCCL_SOCKET_IFNAME",
+                    value="enp0s12",
+                ),
+                beaker.EnvVar(
+                    name="NCCL_USE_SNAP",
+                    value="1",
+                ),
+                beaker.EnvVar(
+                    name="NCCL_FASTRAK_USE_LLCM",
+                    value="1",
+                ),
+                beaker.EnvVar(
+                    name="NCCL_FASTRAK_LLCM_DEVICE_DIRECTORY",
+                    value="/dev/aperture_devices",
+                ),
+            ])
     # don't mount anything; assume no cache
     else:
         pass
 
     if resumable:
-        env_vars.extend(
-            [
-                beaker.EnvVar(name="WANDB_RUN_ID", value=global_wandb_id),
-                beaker.EnvVar(name="WANDB_RESUME", value="allow"),
-            ]
-        )
+        env_vars.extend([
+            beaker.EnvVar(
+                name="WANDB_RUN_ID",
+                value=global_wandb_id,
+            ),
+            beaker.EnvVar(
+                name="WANDB_RESUME",
+                value="allow",
+            ),
+        ])
 
     # by default, we turn off vllm compile cache
-    env_vars.extend([beaker.EnvVar(name="VLLM_DISABLE_COMPILE_CACHE", value="1")])
+    env_vars.extend([
+        beaker.EnvVar(
+            name="VLLM_DISABLE_COMPILE_CACHE",
+            value="1",
+        ),
+    ])
 
     return env_vars
 
@@ -360,16 +502,26 @@
     # if all cluster is in weka, we mount the weka
     if all(c in WEKA_CLUSTERS for c in cluster):
         res = [
-            beaker.DataMount(source=beaker.DataSource(weka="oe-adapt-default"), mount_path="/weka/oe-adapt-default"),
             beaker.DataMount(
-                source=beaker.DataSource(weka="oe-training-default"), mount_path="/weka/oe-training-default"
+                source=beaker.DataSource(weka="oe-adapt-default"),
+                mount_path="/weka/oe-adapt-default",
+            ),
+            beaker.DataMount(
+                source=beaker.DataSource(weka="oe-training-default"),
+                mount_path="/weka/oe-training-default",
             ),
         ]
     elif all(c in GCP_CLUSTERS for c in cluster):
-        res = [beaker.DataMount(source=beaker.DataSource(host_path="/mnt/filestore_1"), mount_path="/filestore")]
+        res = [
+            beaker.DataMount(
+                source=beaker.DataSource(host_path="/mnt/filestore_1"),
+                mount_path="/filestore",
+            ),
+        ]
     for beaker_dataset in beaker_datasets:
         to_append = beaker.DataMount(
-            source=beaker.DataSource(beaker=beaker_dataset["beaker"]), mount_path=beaker_dataset["mount_path"]
+            source=beaker.DataSource(beaker=beaker_dataset["beaker"]),
+            mount_path=beaker_dataset["mount_path"],
         )
         res.append(to_append)
 
@@ -395,7 +547,6 @@
     if is_open_instruct_training:
         from open_instruct.dataset_transformation import get_commit_hash
         from open_instruct.utils import download_from_hf, gs_folder_exists, upload_to_gs_bucket
-
         # HACK: Cache dataset logic:
         # Here we basically try to run the tokenization full_command locally before running it on beaker
         # We could in theory submit a cpu only job to beaker to do this, but that requires setting up
@@ -438,7 +589,6 @@
                     caching_command = "python " + " ".join(caching_command[idx:]) + " --cache_dataset_only"
                     console.log("📦📦📦 Running the caching command with `--cache_dataset_only`")
                     import subprocess
-
                     # Use Popen to get real-time output while also capturing it
                     process = subprocess.Popen(
                         caching_command,
@@ -446,7 +596,7 @@
                         stdout=subprocess.PIPE,
                         stderr=subprocess.PIPE,
                         text=True,
-                        bufsize=1,
+                        bufsize=1
                     )
 
                     stdout_data, stderr_data = [], []
@@ -472,15 +622,11 @@
                         if done and process.poll() is not None:
                             break
 
-                    result = type(
-                        "SubprocessResult",
-                        (),
-                        {
-                            "returncode": process.returncode,
-                            "stdout": "".join(stdout_data),
-                            "stderr": "".join(stderr_data),
-                        },
-                    )
+                    result = type('SubprocessResult', (), {
+                        'returncode': process.returncode,
+                        'stdout': ''.join(stdout_data),
+                        'stderr': ''.join(stderr_data)
+                    })
                     stdout = result.stdout
                     # Extract the cached dataset path from stdout if it exists
                     for line in stdout.splitlines():
@@ -511,9 +657,7 @@
 
                     if need_to_override_checkpoint_state_dir and is_open_instruct_training and not is_external_user:
                         new_checkpoint_state_dir = f"{args.auto_checkpoint_state_dir}/{whoami}/{int(time.time())}_{random.randint(0, 1000000)}"
-                        console.log(
-                            f"🔍🔍🔍 Automatically overriding the `--checkpoint_state_dir` argument to be in `{new_checkpoint_state_dir}`"
-                        )
+                        console.log(f"🔍🔍🔍 Automatically overriding the `--checkpoint_state_dir` argument to be in `{new_checkpoint_state_dir}`")
                         command.append("--checkpoint_state_dir")
                         command.append(new_checkpoint_state_dir)
                         command.append("--checkpoint_state_freq")
@@ -532,9 +676,7 @@
                             break
                 if need_to_override_output_dir and is_open_instruct_training and not is_external_user:
                     new_output_dir = f"{args.auto_output_dir_path}/{whoami}/"
-                    console.log(
-                        f"🔍🔍🔍 Automatically overriding the `--output_dir` argument to be in `{new_output_dir}`"
-                    )
+                    console.log(f"🔍🔍🔍 Automatically overriding the `--output_dir` argument to be in `{new_output_dir}`")
                     command.append("--output_dir")
                     command.append(new_output_dir)
             else:
@@ -547,12 +689,10 @@
                 no_eval_concat_commands = [" ".join(cmd) for cmd in no_eval_commands]
                 no_eval_concat_command_exists = any(cmd in command for cmd in no_eval_concat_commands)
                 if not no_eval_concat_command_exists:
-                    raise ValueError(
-                        "To auto-evaluation is turned on by default, to make sure it works, you must:\n"
-                        "1. run mason with`--auto_output_dir_path /weka/...`, or\n"
-                        "2. in the training command, disable auto-evaluation with `--no_try_launch_beaker_eval_jobs`, or\n"
-                        "3. in the training command, use a `--output_dir` that starts with `/weka/`"
-                    )
+                    raise ValueError("To auto-evaluation is turned on by default, to make sure it works, you must:\n"
+                                    "1. run mason with`--auto_output_dir_path /weka/...`, or\n"
+                                    "2. in the training command, disable auto-evaluation with `--no_try_launch_beaker_eval_jobs`, or\n"
+                                    "3. in the training command, use a `--output_dir` that starts with `/weka/`")
 
         # For GCP clusters, since shared storage is slow, we optimize model loading by:
         if any(c in GCP_CLUSTERS for c in args.cluster):
@@ -574,54 +714,32 @@
             commit_hash = get_commit_hash(model_name_or_path, model_revision, "config.json", "model")
             if os.path.exists(model_name_or_path):
                 path = model_name_or_path
-<<<<<<< HEAD
-                if args.gs_model_name is not None:
-                    model_name_or_path = args.gs_model_name
-                else:
-                    model_name_or_path = os.path.basename(model_name_or_path)
-                console.log(
-                    f"Local model is already downloaded, using model name {model_name_or_path}, note that commit hash is {commit_hash}"
-=======
                 assert args.gs_model_name is not None, "for local models to upload to gs, you must set --gs_model_name"
                 model_name_or_path = args.gs_model_name
                 commit_hash = hashlib.md5(model_name_or_path.encode("utf-8")).hexdigest()[:8]
                 console.log(
                     f"Local model is already downloaded, using gs_model_name {model_name_or_path}, with hash of model path {commit_hash}"
->>>>>>> df713bca
                 )
             else:
-                download_from_hf(model_name_or_path, model_revision)  # first download the model
-                path = download_from_hf(model_name_or_path, model_revision)  # then get the path
+                download_from_hf(model_name_or_path, model_revision) # first download the model
+                path = download_from_hf(model_name_or_path, model_revision) # then get the path
             gs_saved_path = f"gs://ai2-llm/post-training/deletable_cache_models/{model_name_or_path}/{commit_hash}"
-            gs_folder = gs_folder_exists(
-                gs_saved_path
-            )  # race condition exists, but it's fine since we are launching mason sequentially
+            gs_folder = gs_folder_exists(gs_saved_path) # race condition exists, but it's fine since we are launching mason sequentially
             if not gs_folder:
                 upload_to_gs_bucket(path, gs_saved_path)
 
             download_path = gs_saved_path.replace("gs://", "/gs/")
             download_path_without_last_folder = download_path.rsplit("/", 1)[0]
             gs_download_command = [
-                "mkdir",
-                "-p",
-                download_path,
+                "mkdir", "-p", download_path,
                 "&&",
                 "gsutil",
-                "-o",
-                "GSUtil:parallel_thread_count=1",
-                "-o",
-                "GSUtil:sliced_object_download_threshold=150",
+                "-o", "GSUtil:parallel_thread_count=1",
+                "-o", "GSUtil:sliced_object_download_threshold=150",
                 "-m",
-                "cp",
-                "-r",
-                gs_saved_path,
-                download_path_without_last_folder,
-                "&&",
-                "ls",
-                download_path_without_last_folder,
-                "&&",
-                "ls",
-                download_path,
+                "cp", "-r", gs_saved_path, download_path_without_last_folder,
+                "&&", "ls", download_path_without_last_folder,
+                "&&", "ls", download_path,
                 "&&",
             ]
 
@@ -640,32 +758,19 @@
 
             # Save dataset to GCS
             if len(dataset_cache_paths) > 0:
-                for cidx, (dataset_cache_path, dataset_config_hash) in enumerate(
-                    zip(dataset_cache_paths, dataset_config_hashes)
-                ):
+                for cidx, (dataset_cache_path, dataset_config_hash) in enumerate(zip(dataset_cache_paths, dataset_config_hashes)):
                     gs_saved_path = f"gs://ai2-llm/post-training/deletable_cache_datasets/{dataset_cache_path}"
-                    gs_folder = gs_folder_exists(
-                        gs_saved_path
-                    )  # race condition exists, but it's fine since we are launching mason sequentially
+                    gs_folder = gs_folder_exists(gs_saved_path) # race condition exists, but it's fine since we are launching mason sequentially
                     if not gs_folder:
                         upload_to_gs_bucket(dataset_cache_path, gs_saved_path)
                     dataset_cache_path_without_last_folder = dataset_cache_path.rsplit("/", 1)[0]
                     gs_download_command += [
-                        "mkdir",
-                        "-p",
-                        dataset_cache_path_without_last_folder,
+                        "mkdir", "-p", dataset_cache_path_without_last_folder,
                         "&&",
                         "gsutil",
-                        "cp",
-                        "-r",
-                        gs_saved_path,
-                        dataset_cache_path_without_last_folder,
-                        "&&",
-                        "ls",
-                        dataset_cache_path_without_last_folder,
-                        "&&",
-                        "ls",
-                        dataset_cache_path,
+                        "cp", "-r", gs_saved_path, dataset_cache_path_without_last_folder,
+                        "&&", "ls", dataset_cache_path_without_last_folder,
+                        "&&", "ls", dataset_cache_path,
                         "&&",
                     ]
                     if cidx == 0:
@@ -693,36 +798,31 @@
         if "--num_processes" not in join_full_command and "accelerate" in join_full_command:
             raise ValueError("num_processes must be specified in the command for accelerate-based multi-node jobs.")
         join_full_command = re.sub(
-            r"--num_processes (\d+)",
+            r'--num_processes (\d+)',
             lambda m: (
-                f"--num_processes {int(m.group(1)) * args.num_nodes} "
-                f"--num_machines {args.num_nodes} "
-                "--machine_rank $BEAKER_REPLICA_RANK "
-                "--main_process_ip $BEAKER_LEADER_REPLICA_HOSTNAME "
-                "--main_process_port 29400 "
-            ),
-            join_full_command,
+                f'--num_processes {int(m.group(1)) * args.num_nodes} '
+                f'--num_machines {args.num_nodes} '
+                '--machine_rank $BEAKER_REPLICA_RANK '
+                '--main_process_ip $BEAKER_LEADER_REPLICA_HOSTNAME '
+                '--main_process_port 29400 '
+            ),
+            join_full_command
         )
     full_command = setup_commands + join_full_command
     console.log("🔍🔍🔍 Full command")
     print(full_command)
     return full_command
 
-
 def make_task_spec(args, full_command: str, i: int, beaker_secrets: str, whoami: str, resumable: bool):
     # Add a check to ensure that the user is using the correct clusters for multi-node jobs
     if args.num_nodes > 1 and not all(c in INTERCONNECT_CLUSTERS for c in args.cluster):
         confirmation = False
         while not confirmation:
-            confirmation = input(
-                "Interconnect clusters are required for multi-node jobs. Are you sure you want to continue? (y/n)"
-            )
+            confirmation = input("Interconnect clusters are required for multi-node jobs. Are you sure you want to continue? (y/n)")
             if confirmation == "y":
                 confirmation = True
             elif confirmation == "n":
-                raise ValueError(
-                    f"Interconnect clusters are required for multi-node jobs; please only use the following clusters: {INTERCONNECT_CLUSTERS}"
-                )
+                raise ValueError(f"Interconnect clusters are required for multi-node jobs; please only use the following clusters: {INTERCONNECT_CLUSTERS}")
             else:
                 print("Invalid input. Please enter 'y' or 'n'.")
     if args.image == "ai2/cuda11.8-cudnn8-dev-ubuntu20.04" and any(c in GCP_CLUSTERS for c in args.cluster):
@@ -735,22 +835,15 @@
     spec = beaker.TaskSpec(
         name=f"{args.task_name}__{i}",
         image=beaker.ImageSource(beaker=args.image),
-        command=["/bin/bash", "-c"],
+        command=['/bin/bash', '-c'],
         arguments=[full_command],
         result=beaker.ResultSpec(path="/output"),
         datasets=get_datasets(args.beaker_datasets, args.cluster),
-        context=beaker.TaskContext(priority=beaker.Priority(args.priority), preemptible=args.preemptible),
+        context=beaker.TaskContext(priority=beaker.Priority(args.priority),
+                                   preemptible=args.preemptible),
         constraints=constraints,
-        env_vars=get_env_vars(
-            args.pure_docker_mode,
-            args.cluster,
-            beaker_secrets,
-            whoami,
-            resumable,
-            args.num_nodes,
-            args.env,
-            args.secret,
-        ),
+        env_vars=get_env_vars(args.pure_docker_mode, args.cluster, beaker_secrets,
+                            whoami, resumable, args.num_nodes, args.env, args.secret),
         resources=beaker.TaskResources(gpu_count=args.gpus),
         replicas=args.num_nodes,
     )
@@ -788,28 +881,23 @@
     full_commands = [make_internal_command(command, args, whoami, is_external_user) for command in commands]
     if is_external_user:
         console.rule("[bold red]Non-Ai2 User Detected[/bold red]")
-        console.print(
-            Text(
-                (
-                    "👋 Hi external user! The following command will be executed in our internal server; feel free to modify it to your needs. "
-                    '(For example, you might need to replace `"$BEAKER_LEADER_REPLICA_HOSTNAME"` with your own hostname)'
-                ),
-                style="bold",
-            )
-        )
+        console.print(Text(
+            (
+                "👋 Hi external user! The following command will be executed in our internal server; feel free to modify it to your needs. "
+                "(For example, you might need to replace `\"$BEAKER_LEADER_REPLICA_HOSTNAME\"` with your own hostname)"
+            ),
+            style="bold",
+        ))
     for idx, full_command in enumerate(full_commands):
-        console.rule(f"[bold blue]Command {idx + 1}[/bold blue]")
+        console.rule(f"[bold blue]Command {idx+1}[/bold blue]")
         console.print(Text(full_command))
     if is_external_user:
         return
     experiment_spec = beaker.ExperimentSpec(
         description=args.description,
-        tasks=[
-            make_task_spec(args, full_command, i, beaker_secrets, whoami, args.resumable)
-            for i, full_command in enumerate(full_commands)
-        ],
+        tasks=[make_task_spec(args, full_command, i, beaker_secrets, whoami, args.resumable) for i, full_command in enumerate(full_commands)],
         budget=args.budget,
-        retry=beaker.RetrySpec(allowed_task_retries=args.max_retries),
+        retry=beaker.RetrySpec(allowed_task_retries=args.max_retries)
     )
     exp = beaker_client.experiment.create(spec=experiment_spec)
     console.log(f"Kicked off Beaker job. https://beaker.org/ex/{exp.id}")
