--- conflicted
+++ resolved
@@ -572,10 +572,7 @@
     checkpoints = sorted(folders, key=lambda x: int(x.split("_")[-1]))
     if len(checkpoints) > keep_last_n_checkpoints:
         for checkpoint in checkpoints[: len(checkpoints) - keep_last_n_checkpoints]:
-<<<<<<< HEAD
             logger.info(f"Removing checkpoint {checkpoint}")
-=======
->>>>>>> 7c4115dc
             shutil.rmtree(os.path.join(output_dir, checkpoint))
     logger.info("Remaining files:" + str(os.listdir(output_dir)))
 
