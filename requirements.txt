# TODO When updating flash-attn or torch in the future, make sure to update the version in the Dockerfile 
<<<<<<< HEAD
torch>=2.4.0
=======
torch==2.4.0
>>>>>>> 28f0f543
scipy
packaging
sentencepiece
datasets
deepspeed==0.15.0
accelerate==0.31.0
peft>=0.11.1
bitsandbytes>=0.41.1
evaluate>=0.4.0
tokenizers==0.19.1
protobuf
transformers==4.43.4
openai>=1.0.0
tiktoken
rouge_score
tensorboard
wandb
gradio>=3.50.2
termcolor
jsonlines
unidic-lite
einops
flash-attn==2.6.3 # should really only be in dockerfile. Local env often doesn't have GPUs
fire
alpaca-eval==0.6.2
# for human eval web app
flask
<<<<<<< HEAD
# Newer vLLM requires pydantic >= 2, but deepspeed requires pydantic < 2
# if we are not using olmo models, this is fine.
# once https://github.com/microsoft/DeepSpeed/pull/5167 is merged, we can
# update vLLM and remove the need for a separate olmo inference file
vllm==0.5.4
=======
vllm>=0.5.4  # for llama 3 + olmo compat.
>>>>>>> 28f0f543
openpyxl
# for ifeval
nltk==3.8.1
langdetect
immutabledict
# for math evaluations
antlr4-python3-runtime==4.11.0
mpmath==1.3.0
sympy==1.12.0
# for linting
black
flake8
isort
autoflake
pytest
hf_transfer
beaker-py<|MERGE_RESOLUTION|>--- conflicted
+++ resolved
@@ -1,9 +1,5 @@
 # TODO When updating flash-attn or torch in the future, make sure to update the version in the Dockerfile 
-<<<<<<< HEAD
-torch>=2.4.0
-=======
 torch==2.4.0
->>>>>>> 28f0f543
 scipy
 packaging
 sentencepiece
@@ -31,15 +27,7 @@
 alpaca-eval==0.6.2
 # for human eval web app
 flask
-<<<<<<< HEAD
-# Newer vLLM requires pydantic >= 2, but deepspeed requires pydantic < 2
-# if we are not using olmo models, this is fine.
-# once https://github.com/microsoft/DeepSpeed/pull/5167 is merged, we can
-# update vLLM and remove the need for a separate olmo inference file
-vllm==0.5.4
-=======
 vllm>=0.5.4  # for llama 3 + olmo compat.
->>>>>>> 28f0f543
 openpyxl
 # for ifeval
 nltk==3.8.1
