FROM nvidia/cuda:12.8.0-devel-ubuntu22.04

ARG DEBIAN_FRONTEND="noninteractive"
ENV TZ="America/Los_Angeles"

RUN apt-get update && apt-get install -y --no-install-recommends \
    build-essential \
    curl \
    wget \
    git \
    make \
    sudo \
    nginx \
    && apt-get autoremove -y \
    && mkdir -p /etc/nginx/conf.d \
    && rm -rf /var/lib/apt/lists/*

# This ensures the dynamic linker (or NVIDIA's container runtime, I'm not sure)
# puts the right NVIDIA things in the right place (that THOR requires).
ENV NVIDIA_DRIVER_CAPABILITIES=graphics,utility,compute

# Install DOCA OFED user-space drivers
# See https://docs.nvidia.com/doca/sdk/doca-host+installation+and+upgrade/index.html
# doca-ofed-userspace ver 2.10.0 depends on mft=4.31.0-149
ENV MFT_VER=4.31.0-149
RUN wget https://www.mellanox.com/downloads/MFT/mft-${MFT_VER}-x86_64-deb.tgz && \
    tar -xzf mft-${MFT_VER}-x86_64-deb.tgz && \
    mft-${MFT_VER}-x86_64-deb/install.sh --without-kernel && \
    rm mft-${MFT_VER}-x86_64-deb.tgz

ENV DOFED_VER=2.10.0
ENV OS_VER=ubuntu2204
RUN wget https://www.mellanox.com/downloads/DOCA/DOCA_v${DOFED_VER}/host/doca-host_${DOFED_VER}-093000-25.01-${OS_VER}_amd64.deb && \
    dpkg -i doca-host_${DOFED_VER}-093000-25.01-${OS_VER}_amd64.deb && \
    apt-get update && apt-get -y install --no-install-recommends doca-ofed-userspace && \
    apt-get autoremove -y && \
    rm doca-host_${DOFED_VER}-093000-25.01-${OS_VER}_amd64.deb

# Install Google Cloud CLI
RUN echo "deb [signed-by=/usr/share/keyrings/cloud.google.gpg] http://packages.cloud.google.com/apt cloud-sdk main" \
        | tee -a /etc/apt/sources.list.d/google-cloud-sdk.list \
    && curl https://packages.cloud.google.com/apt/doc/apt-key.gpg \
        | apt-key --keyring /usr/share/keyrings/cloud.google.gpg add - \
    && apt-get update -y && apt-get install -y --no-install-recommends google-cloud-sdk \
    && apt-get autoremove -y \
    && rm -rf /var/lib/apt/lists/*
# Taken from https://beaker.org/api/v3/release (add | jq -r '.version' if you want it programmatically).
ENV BEAKER_VERSION=v1.5.235
RUN curl --silent \
    --connect-timeout 5 \
    --max-time 10 \
    --retry 5 \
    --retry-delay 0 \
    --retry-max-time 40 \
    --output beaker.tar.gz \
    "https://beaker.org/api/v3/release/cli?os=linux&arch=amd64&version=${BEAKER_VERSION}" \
    && tar -zxf beaker.tar.gz -C /usr/local/bin/ ./beaker \
    && rm beaker.tar.gz

COPY --from=ghcr.io/astral-sh/uv:0.8.6 /uv /uvx /bin/

WORKDIR /stage/

# Install Beaker Gantry user-wide in an isolated venv
RUN uv tool install --no-cache-dir beaker-gantry==3.0.0

ENV UV_CACHE_DIR=/root/.cache/uv

ENV HF_HUB_ENABLE_HF_TRANSFER=1
ENV UV_COMPILE_BYTECODE=0

# Copy only dependency-related files first
COPY pyproject.toml uv.lock ./

<<<<<<< HEAD
# Annoyingly, we need this before `uv run`, or it complains.
COPY open_instruct open_instruct

# Install custom vllm for olmo3
RUN git clone -b shanea/olmo3 https://github.com/2015aroras/vllm.git vllm_olmo3

=======
>>>>>>> a916940b
# Install dependencies
RUN --mount=type=cache,target=${UV_CACHE_DIR} \
    --mount=type=bind,source=uv.lock,target=uv.lock \
    --mount=type=bind,source=pyproject.toml,target=pyproject.toml \
    uv sync --frozen --no-install-project --no-cache

RUN uv run -m nltk.downloader punkt punkt_tab

# Copy all application code at the end
COPY eval eval
COPY configs configs
COPY scripts scripts
<<<<<<< HEAD
COPY oe-eval-internal oe-eval-internal
COPY mason.py mason.py
=======
COPY mason.py mason.py
COPY oe-eval-internal oe-eval-internal
COPY open_instruct open_instruct

# Add build arguments for git information
ARG GIT_COMMIT=""
ARG GIT_BRANCH=""

# Set them as environment variables
ENV GIT_COMMIT=${GIT_COMMIT}
ENV GIT_BRANCH=${GIT_BRANCH}

# Set up the environment
ENV PATH=/stage/.venv/bin:$PATH
>>>>>>> a916940b
<|MERGE_RESOLUTION|>--- conflicted
+++ resolved
@@ -72,15 +72,9 @@
 # Copy only dependency-related files first
 COPY pyproject.toml uv.lock ./
 
-<<<<<<< HEAD
-# Annoyingly, we need this before `uv run`, or it complains.
-COPY open_instruct open_instruct
-
 # Install custom vllm for olmo3
 RUN git clone -b shanea/olmo3 https://github.com/2015aroras/vllm.git vllm_olmo3
 
-=======
->>>>>>> a916940b
 # Install dependencies
 RUN --mount=type=cache,target=${UV_CACHE_DIR} \
     --mount=type=bind,source=uv.lock,target=uv.lock \
@@ -93,11 +87,8 @@
 COPY eval eval
 COPY configs configs
 COPY scripts scripts
-<<<<<<< HEAD
-COPY oe-eval-internal oe-eval-internal
 COPY mason.py mason.py
-=======
-COPY mason.py mason.py
+
 COPY oe-eval-internal oe-eval-internal
 COPY open_instruct open_instruct
 
@@ -110,5 +101,4 @@
 ENV GIT_BRANCH=${GIT_BRANCH}
 
 # Set up the environment
-ENV PATH=/stage/.venv/bin:$PATH
->>>>>>> a916940b
+ENV PATH=/stage/.venv/bin:$PATH