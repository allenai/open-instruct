export HF_HOME=/data/.cache/huggingface
export WANDB_CACHE_DIR=/data/.cache/wandb
export TRITON_CACHE_DIR=/data/.cache/triton
export RAY_USE_MULTIPROCESSING_CPU_COUNT=1

pip install -e .

python open_instruct/ppo_vllm_thread_ray_gtrl.py \
<<<<<<< HEAD
    --dataset_mixer '{"sarvam/RLVR-opencode-Indic": 1.0}' \
    --run_name rlvr_llama3_8b_opencode \
    --dataset_train_splits train \
=======
    --dataset_mixer '{"sarvam/RLVR-GSM-Hindi": 1.0, "sarvam/RLVR-GSM-Punjabi": 1.0}' \
    --run_name rlvr_llama3_8b_hi_pa_gsm \
    --dataset_train_splits train train \
    --dataset_eval_mixer '{"sarvam/RLVR-GSM-Tamil": 1.0}' \
    --dataset_eval_splits train \
>>>>>>> b84830a5
    --max_token_length 2048 \
    --max_prompt_token_length 2048 \
    --response_length 2048 \
    --model_name_or_path /data/Meta-Llama-3.1-8B-Instruct \
    --reward_model_path allenai/Llama-3.1-Tulu-3-8B-RM \
    --non_stop_penalty \
    --stop_token eos \
    --temperature 1.0 \
    --ground_truths_key ground_truth \
    --sft_messages_key translated_messages \
<<<<<<< HEAD
    --learning_rate 2e-7 \
    --total_episodes 100000 \
    --penalty_reward_value -10.0 \
    --deepspeed_stage 3 \
    --per_device_train_batch_size 2 \
    --local_rollout_forward_batch_size 2 \
    --local_mini_batch_size 16 \
    --local_rollout_batch_size 16 \
    --actor_num_gpus_per_node 6 \
    --vllm_tensor_parallel_size 2 \
    --beta 0.05 \
    --apply_verifiable_reward true \
    --output_dir /data/open-instruct/checkpoints/rlvr_llama3_8b_opencode \
=======
    --learning_rate 3e-7 \
    --total_episodes 100000 \
    --penalty_reward_value -10.0 \
    --deepspeed_stage 3 \
    --per_device_train_batch_size 6 \
    --local_rollout_forward_batch_size 6 \
    --local_mini_batch_size 24 \
    --local_rollout_batch_size 24 \
    --actor_num_gpus_per_node 7 \
    --vllm_tensor_parallel_size 1 \
    --beta 0.05 \
    --apply_verifiable_reward true \
    --output_dir /data/open-instruct/checkpoints/rlvr_llama3_8b_hi_pa_gsm \
>>>>>>> b84830a5
    --seed 3 \
    --num_evals 3 \
    --save_freq 25 \
    --reward_model_multiplier 0.0 \
    --gradient_checkpointing \
    --save_value_model \
    --with_tracking<|MERGE_RESOLUTION|>--- conflicted
+++ resolved
@@ -6,17 +6,11 @@
 pip install -e .
 
 python open_instruct/ppo_vllm_thread_ray_gtrl.py \
-<<<<<<< HEAD
-    --dataset_mixer '{"sarvam/RLVR-opencode-Indic": 1.0}' \
-    --run_name rlvr_llama3_8b_opencode \
-    --dataset_train_splits train \
-=======
     --dataset_mixer '{"sarvam/RLVR-GSM-Hindi": 1.0, "sarvam/RLVR-GSM-Punjabi": 1.0}' \
     --run_name rlvr_llama3_8b_hi_pa_gsm \
     --dataset_train_splits train train \
     --dataset_eval_mixer '{"sarvam/RLVR-GSM-Tamil": 1.0}' \
     --dataset_eval_splits train \
->>>>>>> b84830a5
     --max_token_length 2048 \
     --max_prompt_token_length 2048 \
     --response_length 2048 \
@@ -27,21 +21,6 @@
     --temperature 1.0 \
     --ground_truths_key ground_truth \
     --sft_messages_key translated_messages \
-<<<<<<< HEAD
-    --learning_rate 2e-7 \
-    --total_episodes 100000 \
-    --penalty_reward_value -10.0 \
-    --deepspeed_stage 3 \
-    --per_device_train_batch_size 2 \
-    --local_rollout_forward_batch_size 2 \
-    --local_mini_batch_size 16 \
-    --local_rollout_batch_size 16 \
-    --actor_num_gpus_per_node 6 \
-    --vllm_tensor_parallel_size 2 \
-    --beta 0.05 \
-    --apply_verifiable_reward true \
-    --output_dir /data/open-instruct/checkpoints/rlvr_llama3_8b_opencode \
-=======
     --learning_rate 3e-7 \
     --total_episodes 100000 \
     --penalty_reward_value -10.0 \
@@ -55,7 +34,6 @@
     --beta 0.05 \
     --apply_verifiable_reward true \
     --output_dir /data/open-instruct/checkpoints/rlvr_llama3_8b_hi_pa_gsm \
->>>>>>> b84830a5
     --seed 3 \
     --num_evals 3 \
     --save_freq 25 \
