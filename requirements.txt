torch
sentencepiece
datasets
deepspeed==0.9.1
# accelerate==0.18.0
git+https://github.com/huggingface/accelerate.git@e06e7b35e7c49563ed70f31b78126bf70b0252b9  # this version fixes a bug about gradient accumulation in 0.18.0 
git+https://github.com/huggingface/peft.git@49a20c16dcd9de5716feee717e8eb742efb9eff9
bitsandbytes==0.37.2
evaluate==0.4.0
tokenizers==0.13.3
protobuf==3.20.0
transformers==4.28.1
openai
tiktoken
rouge_score
wandb
gradio
markupsafe==2.0.1
termcolor
jsonlines
mecab-python3
unidic-lite
einops
flash-attn==1.0.5
auto-gptq
fire
# alpaca-farm eval - my fork with some fixes.
git+https://github.com/hamishivi/alpaca_farm.git
# for human eval web app
flask
<<<<<<< HEAD
tensorboard
=======
tensorboard
lit
cmake
>>>>>>> 5cf39548
<|MERGE_RESOLUTION|>--- conflicted
+++ resolved
@@ -28,10 +28,6 @@
 git+https://github.com/hamishivi/alpaca_farm.git
 # for human eval web app
 flask
-<<<<<<< HEAD
-tensorboard
-=======
 tensorboard
 lit
-cmake
->>>>>>> 5cf39548
+cmake