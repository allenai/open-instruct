# Copyright 2024 AllenAI. All rights reserved.
#
# Licensed under the Apache License, Version 2.0 (the "License");
# you may not use this file except in compliance with the License.
# You may obtain a copy of the License at
#
#     http://www.apache.org/licenses/LICENSE-2.0
#
# Unless required by applicable law or agreed to in writing, software
# distributed under the License is distributed on an "AS IS" BASIS,
# WITHOUT WARRANTIES OR CONDITIONS OF ANY KIND, either express or implied.
# See the License for the specific language governing permissions and
# limitations under the License.
# ---------------------------------------------------------------------
# Part of the code is adapted from https://github.com/OpenRLHF/OpenRLHF
# which has the following license:
# Copyright [yyyy] [name of copyright owner]
#
# Licensed under the Apache License, Version 2.0 (the "License");
# you may not use this file except in compliance with the License.
# You may obtain a copy of the License at
#
#     http://www.apache.org/licenses/LICENSE-2.0
#
# Unless required by applicable law or agreed to in writing, software
# distributed under the License is distributed on an "AS IS" BASIS,
# WITHOUT WARRANTIES OR CONDITIONS OF ANY KIND, either express or implied.
# See the License for the specific language governing permissions and
# limitations under the License.
# isort: off
import contextlib
import os
import pathlib
from concurrent import futures
from datetime import timedelta

os.environ["NCCL_CUMEM_ENABLE"] = "0"  # NOQA
with contextlib.suppress(Exception):
    import deepspeed
    from deepspeed.runtime.sequence_parallel.ulysses_sp import UlyssesSPAttentionHF
    from deepspeed.utils import groups

from open_instruct import utils

# isort: on
import asyncio
import dataclasses
import json
import logging
import math
import random
import shutil
import socket
import threading
import time
from collections.abc import Callable
from dataclasses import asdict, dataclass, field
from queue import Empty, Full, Queue
from typing import Any, Literal

import backoff
import datasets
import numpy as np
import pandas as pd
import ray
import torch
import torch.distributed as dist
import torch.utils
import torch.utils.data
import wandb
from datasets import Dataset
from huggingface_hub import HfApi
from peft import PeftModel, get_peft_model_state_dict
from ray.util import queue as ray_queue
from ray.util.placement_group import PlacementGroup, placement_group
from ray.util.scheduling_strategies import PlacementGroupSchedulingStrategy
from rich.pretty import pprint
from tqdm import tqdm
from transformers import AutoModelForCausalLM, PreTrainedModel, PreTrainedTokenizer, get_scheduler
from transformers.integrations import HfDeepSpeedConfig

from open_instruct import data_loader as data_loader_lib
from open_instruct import logger_utils, vllm_utils
from open_instruct.actor_manager import ActorManager
from open_instruct.data_types import (
    CollatedBatchData,
    GenerationResult,
    PromptRequest,
    RequestInfo,
    ShutdownSentinel,
    TokenStatistics,
)
from open_instruct.dataset_transformation import (
    GROUND_TRUTHS_KEY,
    INPUT_IDS_PROMPT_KEY,
    RAW_PROMPT_KEY,
    VERIFIER_SOURCE_KEY,
    TokenizerConfig,
    get_cached_dataset_tulu,
    visualize_token,
)
from open_instruct.ground_truth_utils import RewardConfig, build_all_verifiers, cleanup_all_llm_judge_clients
from open_instruct.model_utils import (
    Batch,
    ModelConfig,
    disable_dropout_in_model,
    entropy_from_logits,
    estimate_kl,
    get_olmo3_generation_config,
    load_ref_policy,
    log_softmax_and_gather,
    print_rich_single_line_metrics,
    print_rich_table,
    push_folder_to_hub,
)
from open_instruct.rl_utils import PackedSequences, Timer, masked_mean, pack_sequences
from open_instruct.utils import (
    ArgumentParserPlus,
    BeakerRuntimeConfig,
    RayProcess,
    UlyssesSPSplitter,
    _z3_params_to_fetch,
    calibrate_checkpoint_state_dir,
    clean_last_n_checkpoints_deepspeed,
    combine_reward_metrics,
    download_latest_checkpoint_from_gs,
    get_beaker_whoami,
    get_eval_ds_config,
    get_optimizer_grouped_parameters,
    get_train_ds_config,
    get_wandb_tags,
    is_beaker_job,
    launch_ai2_evals_on_weka,
    maybe_get_beaker_config,
    maybe_update_beaker_description,
    maybe_use_ai2_hf_entity,
    maybe_use_ai2_wandb_entity,
    ray_get_with_progress,
    repeat_each,
    sync_gs_bucket,
)

logger = logger_utils.setup_logger(__name__)

INVALID_LOGPROB = 1.0
CHECKPOINT_COMPLETE_MARKER = ".checkpoint_complete"


@dataclass
class Args:
    # Dataset
    dataset_mixer_list: list[str] = field(default_factory=lambda: ["ai2-adapt-dev/rlvr_gsm8k_zs", "1.0"])
    """A list of datasets (local or HF) to sample from."""
    dataset_mixer_eval_list: list[str] = field(default_factory=lambda: ["ai2-adapt-dev/rlvr_gsm8k_zs", "1.0"])
    """A list of datasets (local or HF) to sample from for evaluation."""
    dataset_mixer_list_splits: list[str] = field(default_factory=lambda: ["train"])
    """The dataset splits to use for training"""
    dataset_mixer_eval_list_splits: list[str] = field(default_factory=lambda: ["test"])
    """The dataset splits to use for evaluation"""
    dataset_transform_fn: list[str] = field(default_factory=lambda: ["rlvr_tokenize_v1", "rlvr_max_length_filter_v1"])
    """The list of transform functions to apply to the dataset."""
    dataset_cache_mode: Literal["hf", "local"] = "local"
    """The mode to use for caching the dataset."""
    dataset_local_cache_dir: str = "local_dataset_cache"
    """The directory to save the local dataset cache to."""
    dataset_config_hash: str | None = None
    """The hash of the dataset configuration."""
    dataset_config_eval_hash: str | None = None
    """The hash of the dataset configuration for evaluation."""
    dataset_skip_cache: bool = False
    """Whether to skip the cache."""
    shuffle_eval_dataset: bool = False
    """Whether to shuffle the evaluation dataset."""
    max_prompt_token_length: int = 256
    """The maximum prompt token length to use for the dataset"""
    system_prompt_override_file: str | None = None
    """Path to a text file containing a system prompt to override the dataset's system prompts"""

    # Experiment
    exp_name: str = os.path.basename(__file__)[: -len(".py")]
    """The name of this experiment"""
    seed: int = 1
    """Seed of the experiment"""
    run_name: str | None = None
    """RUNTIME VALUE: A unique name of this run"""

    # Optimizer
    learning_rate: float = 2e-5
    """The initial learning rate for AdamW optimizer."""
    lr_scheduler_type: Literal[
        "linear", "cosine", "cosine_with_restarts", "polynomial", "constant", "constant_with_warmup"
    ] = "linear"
    """Which scheduler to use"""
    warm_up_steps: int = 0
    """Number of warm up steps for the scheduler"""
    warmup_ratio: float = 0.0
    """Ratio of warmup steps to total steps (takes precedence over `warm_up_steps`)"""
    weight_decay: float = 0.0
    """Weight decay for AdamW if we apply some."""
    set_weight_decay_on_bias_and_norm: bool = True
    """Whether to set weight decay on bias and norm layers"""
    fused_optimizer: bool = False
    """Whether to use fused optimizer"""

    # Batch sizes
    per_device_train_batch_size: int = 1
    """The forward batch size per device (local_micro_batch_size)"""
    total_episodes: int = 100000
    """The total number of episodes in the dataset"""
    world_size: int | None = None
    """RUNTIME VALUE: The number of processes (GPUs) to use for training ONLY"""
    num_training_steps: int | None = None
    """RUNTIME VALUE: The number of training_steps to train"""
    local_eval_every: int = 100
    """Run evaluation after this many training steps. This controls in-loop evals, which reuse the generation/reward verifier setup. Set to -1 to disable."""
    save_freq: int = 200
    """How many train steps to save the model"""
    backend_timeout: int = 120
    """Timeout for inference/training backends in minutes. Default is 2 hours (120 min)."""

    # Generation
    response_length: int = 256
    """the length of the response"""
    temperature: float = 0.7
    """the sampling temperature"""
    num_unique_prompts_rollout: int = 16
    """The number of unique prompts during rollout"""
    num_samples_per_prompt_rollout: int = 4
    """the number of samples to generate per prompt during rollout, useful for easy-star"""
    stop_strings: list[str] | None = None
    """List of strings that stop the generation when they are generated.
    The returned output will not contain the stop strings."""
    # Algorithm
    async_steps: int = 1
    """Number of steps ahead to generate responses. Fully synchronous training is not supported, so async_steps must be greater than 0. The trainer learns from a policy up to async_steps old like Cleanba (https://arxiv.org/abs/2310.00036)"""
    num_epochs: int = 1
    """the number of epochs to train"""
    num_mini_batches: int = 1
    """Number of minibatches to split a batch into"""
    beta: float = 0.05
    """the beta value of the RLHF objective (KL coefficient)"""
    clip_lower: float = 0.2
    """the lower clip range"""
    clip_higher: float = 0.2
    """the higher clip range. Sometimes we want this to be higher, see DAPO (https://arxiv.org/abs/2503.14476)"""
    truncated_importance_sampling_ratio_cap: float = 0.0
    """The maximum cap for truncated importance sampling ratio (0 means disabled)"""
    inflight_updates: bool = False
    """Enable immediate stopping of request processing when should_stop is set, allowing for quick pausing and resumption"""
    kl_estimator: Literal[0, 1, 2, 3] = 2
    """the KL estimator to use"""
    pack_length: int = 512
    """the length of the pack (you should prob set to the max length of the model)"""
    loss_denominator: str = "token"
    """Optional constant denominator for masked_mean; can be "token" or a float value.
    when "token", the loss is divided by the total number of tokens in the batch (standard LM training).
    when a float value, the loss is divided by this value (ideally, max tokens in batch, per Dr GRPO).
    """
    alpha: float = 0.6
    """The alpha value for doing polyak updates (ref_param = alpha * param + (1 - alpha) * ref_param)
    reference: [TR-DPO](https://huggingface.co/papers/2404.09656), but it's actually pretty commonly
    used. E.g., [TD3](https://arxiv.org/abs/1802.09477) uses https://github.com/vwxyzjn/cleanrl/blob/dcc289fc6f0bda492fa7360a155262cf826b12a5/cleanrl/td3_continuous_action.py#L269
    """
    ref_policy_update_freq: int | None = None
    """How many training steps to take before updating the reference policy."""
    load_ref_policy: bool = True
    """Whether to load and use a reference policy for KL penalty calculation."""
    advantage_normalization_type: Literal["standard", "centered"] = "standard"
    """The type of advantage normalization to use. Standard normalization is the default: it subtracts the mean and
    divides by the standard deviation. Centered normalization is the same but subtracts the mean only (e.g., used in
    DR.GRPO https://arxiv.org/pdf/2503.20783)."""
    mask_truncated_completions: bool = False
    """Whether to mask out truncated completions. Also called overlong filtering, from DAPO (https://arxiv.org/abs/2503.14476)."""
    loss_fn: Literal["dapo", "cispo"] = "dapo"
    """Whether to use DAPO or CISPO loss function."""

    active_sampling: bool = False
    """Whether to continue sampling responses until you get a full batch."""
    filter_zero_std_samples: bool = True
    """Whether to filter out prompts with zero reward std (all samples have the same score)."""
    no_resampling_pass_rate: float | None = None
    """If the response to a prompt is solved at a rate higher than this, do not resample this prompt again"""
    record_entropy: bool = False
    """whether to record the entropy of the policy during training. Uses extra memory."""
    use_vllm_logprobs: bool = False
    """whether to use vLLM's logprobs for training instead of calculating them via forward pass"""

    # Reward
    # -- r1 style format reward
    apply_r1_style_format_reward: bool = False
    """whether to add the R1 style format reward"""
    r1_style_format_reward: float = 1.0
    """the reward value for R1 style format reward"""
    additive_format_reward: bool = False
    """whether to add the format reward to the final reward"""

    # -- verifiable reward
    apply_verifiable_reward: bool = True
    """whether to apply verifiable reward"""
    verification_reward: float = 10.0
    """the reward value for verifiable responses"""
    remap_verifier: str = None
    """Remap verifier like string_f1=general-quality_ref. Currently can only remap once."""

    # -- llm verifiers
    llm_judge_model: str = "azure/gpt-4o-mini-standard"
    """the model to use for the llm judge"""
    llm_judge_max_tokens: int = 2048
    """the max tokens to use for the llm judge"""
    llm_judge_max_context_length: int = 8192
    """the max context length to use for the llm judge"""
    llm_judge_temperature: float = 1.0
    """the temperature to use for the llm judge"""
    llm_judge_timeout: int = 60
    """the timeout to use for the llm judge"""

    # -- code verifier
    code_api_url: str = os.environ.get("CODE_API_URL", "http://localhost:1234") + "/test_program"
    """the api url to use for the code verifier"""
    code_max_execution_time: float = 1.0
    """the max execution time to use for the code verifier"""
    code_pass_rate_reward_threshold: float = 0.0
    """the pass rate reward threshold for the code verifier. If pass rate is less than this threshold, reward is 0.0, otherwise reward is pass rate"""
    code_apply_perf_penalty: bool = False
    """whether to apply a performance penalty to the code verifier"""

    # -- max length verifier
    max_length_verifier_max_length: int = 32768
    """the max length to use for the max length verifier"""

    # -- non stop penalty
    non_stop_penalty: bool = False
    """whether to penalize responses which did not finish generation"""
    non_stop_penalty_value: float = 0.0
    """the reward value for responses which did not finish generation"""

    # Ray
    single_gpu_mode: bool = False
    """whether to collocate vLLM and actor on the same node (mostly for debugging purposes)"""
    num_learners_per_node: list[int] = field(default_factory=lambda: [1])
    """number of GPU deepspeed learners per node (e.g., --num_learners_per_node 2 4 means 2 learner processes
    on the first node and 4 learner processes on the second node; each process will have 1 GPU)"""
    sequence_parallel_size: int = 1
    """sequence parallel size - how many GPUs we will parallelize sequences across during training.
    Useful for super-long context lengths."""
    vllm_num_engines: int = 1
    """number of vLLM Engines, set to 0 to disable vLLM"""
    vllm_tensor_parallel_size: int = 1
    """tensor parallel size of vLLM Engine for multi-GPU inference"""
    vllm_enforce_eager: bool = False
    """whether to enforce eager mode for vLLM -- slow inference but needed for multi-node"""
    vllm_sync_backend: str = "nccl"
    """DeepSpeed -> vLLM weight sync backend"""
    vllm_gpu_memory_utilization: float = 0.9
    """vLLM GPU memory utilization"""
    vllm_enable_prefix_caching: bool = False
    """whether to enable prefix caching"""
    vllm_top_p: float = 1.0
    """vLLM top p for nucleus sampling"""
    deepspeed_stage: int = 0
    """the deepspeed stage"""
    deepspeed_zpg: int = 8
    """the deepspeed zpg value. Higher values are more memory efficient but slower. Set to 1 to disable zpg, which uses less memory but is significantly slower. Ideally is set to the number of GPUs per node (usually 8, default)."""
    deepspeed_offload_param: bool = False
    """whether to offload parameters to CPU (reduces GPU memory usage)"""
    deepspeed_offload_optimizer: bool = False
    """whether to offload optimizer states to CPU (reduces GPU memory usage)"""
    gather_whole_model: bool = True
    """whether to gather the whole model to boardcast (not doable for 70B but can be faster for 8B)"""
    enable_queue_dashboard: bool = True
    """whether to enable the ActorManager queue monitoring dashboard"""
    queue_dashboard_port: int | None = None
    """optional port for the dashboard server (if None, finds a free port automatically)"""

    # Experiment tracking
    verbose: bool = False
    """If toggled, debug output will be shown"""
    with_tracking: bool = False
    """If toggled, this experiment will be tracked with Weights and Biases"""
    wandb_project_name: str = "open_instruct_internal"
    """The wandb's project name"""
    wandb_entity: str | None = None
    """The entity (team) of wandb's project"""
    push_to_hub: bool = True
    """Whether to upload the saved model to huggingface"""
    hf_entity: str | None = None
    """The user or org name of the model repository from the Hugging Face Hub"""
    hf_repo_id: str | None = None
    """The id of the saved model in the Hugging Face Hub (can be autoset if not given)"""
    hf_repo_revision: str | None = None
    """The revision of the saved model in the Hugging Face Hub (can be autoset if not given)"""
    hf_repo_url: str | None = None
    """The url of the saved model in the Hugging Face Hub (will be autoset)"""
    output_dir: str = "output"
    """Where to save the model"""
    save_traces: bool = False
    """Whether to save learning data traces"""
    cache_dataset_only: bool = False
    """Immediately exit after caching the dataset"""
    keep_last_n_checkpoints: int = 3
    """How many checkpoints to keep in the output directory. -1 for all."""
    checkpoint_state_freq: int = -1
    """How often to save the model checkpoint, optimizer states, and lr scheduler states (in steps)"""
    checkpoint_state_dir: str | None = None
    """Where to save the model checkpoint (if applicable)"""
    gs_checkpoint_state_dir: str | None = None
    """The actual `checkpoint_state_dir` to use (handling the case where gs_bucket_path is provided)"""

    # Ai2 specific settings
    try_launch_beaker_eval_jobs_on_weka: bool = False
    """Whether to launch beaker evaluation jobs after training on weka"""
    try_auto_save_to_beaker: bool = True
    """Whether to try to save the model to Beaker dataset `/output` after training"""
    gs_bucket_path: str | None = None
    """The path to the gs bucket to save the model to"""
    oe_eval_tasks: list[str] | None = None
    """The beaker evaluation tasks to launch"""
    oe_eval_max_length: int = 4096
    """the max generation length for evaluation for oe-eval"""
    oe_eval_beaker_image: str | None = None
    """the docker image for evaluation for oe-eval"""
    oe_eval_gpu_multiplier: int | None = None
    """multiply the gpus used for each oe-eval task"""
    eval_priority: Literal["low", "normal", "high", "urgent"] = "normal"
    """the priority of auto-launched evaluation jobs"""
    eval_workspace: str = "ai2/tulu-3-results"
    """the workspace to launch evaluation jobs on"""
    send_slack_alerts: bool = False
    """Whether to send Slack alerts on training failures"""

    # Evaluation behavior
    eval_on_step_0: bool = False
    """Whether to run local evaluation at training step 0. Defaults to False."""

    # Tool settings
    tools: list[str] | None = None
    """If set, use the tool mapped to the string. Currently only supports `search` and `code`"""
    max_tool_calls: tuple[int, ...] = (5,)
    """Maximum number of tool calls allowed. If a tuple is provided, it must have length 1 (applies to all tools) or same length as tools (per-tool limit)."""
    mask_tool_use: bool = True
    """Whether to mask the tool output. By default on."""
    only_reward_good_outputs: bool = False
    """Whether to only reward good outputs. By default off. Useful to force the model to use the tool(s)."""

    # rl-rag specific settngs
    number_documents_to_search: int = 3
    """The maximum number of documents to retrieve for each query."""
    search_api_endpoint: str | None = None
    """The API endpoint for the search engine."""

    # code-tool specific settings
    code_tool_api_endpoint: str | None = None

    def __post_init__(self):
        if os.environ.get("VLLM_USE_V1") == "0":
            logger.warning("When using the v0 version of vLLM, caching is broken and will never be invalidated.")
            if self.vllm_enable_prefix_caching:
                raise ValueError("Prefix caching is currently not supported for v0.")
        if self.use_vllm_logprobs and self.truncated_importance_sampling_ratio_cap > 0.0:
            raise ValueError(
                "Cannot use both `use_vllm_logprobs` and `truncated_importance_sampling_ratio_cap`. "
                "use_vllm_logprobs sets old_logprobs to vLLM logprobs, making importance sampling pointless."
            )
        self.loss_denominator = utils.get_denominator(self.loss_denominator)
        assert self.num_samples_per_prompt_rollout > 0, "Number of samples per prompt must be greater than 0!"
        if self.num_samples_per_prompt_rollout == 1:
            logger.warning("num_samples_per_prompt_rollout is 1. This reduces GRPO to REINFORCE.")
        assert (
            self.num_samples_per_prompt_rollout * self.num_unique_prompts_rollout
            >= sum(self.num_learners_per_node) // self.sequence_parallel_size
        ), (
            "num_samples_per_prompt_rollout * num_unique_prompts_rollout must be greater than or equal to world_size // sequence_parallel_size to ensure we have a batch for each rank in distributed training."
        )
        assert self.apply_verifiable_reward or self.apply_r1_style_format_reward or self.non_stop_penalty, (
            "At least one reward must be applied!"
        )
        # Ensure we have enough prompts for all VLLM engines
        if self.num_unique_prompts_rollout < self.vllm_num_engines:
            logger.warning(
                f"With num_unique_prompts_rollout={self.num_unique_prompts_rollout} < "
                f"vllm_num_engines={self.vllm_num_engines}, vllm will be generating data for multiple "
                "batches simultaneously. This is fine but might be unexpected behaviour."
            )
        # ensure enough samples for all ranks
        assert self.num_samples_per_prompt_rollout * self.num_unique_prompts_rollout >= sum(
            self.num_learners_per_node
        ), "You must have at least as many samples as training GPUs (DP ranks) for distributed training!"
        if self.stop_strings is None:
            self.stop_strings = []
        assert self.pack_length >= self.max_prompt_token_length + self.response_length, (
            "The `pack_length` needs to be greater than the sum of `max_prompt_token_length` and `response_length`!"
        )
        if self.checkpoint_state_freq > 0 and self.checkpoint_state_dir is None:
            raise ValueError("`checkpoint_state_dir` must be provided if `checkpoint_state_freq` is greater than 0!")
        if self.checkpoint_state_dir is not None and self.checkpoint_state_freq == -1:
            raise ValueError("`checkpoint_state_freq` must be greater than 0 if `checkpoint_state_dir` is provided!")

        if self.gs_checkpoint_state_dir is not None and not self.gs_checkpoint_state_dir.startswith("gs://"):
            raise ValueError(f"`gs_checkpoint_state_dir` must start with 'gs://', got: {self.gs_checkpoint_state_dir}")
        if self.gs_bucket_path is not None and not self.gs_bucket_path.startswith("gs://"):
            raise ValueError(f"`gs_bucket_path` must start with 'gs://', got: {self.gs_bucket_path}")

        if self.gs_bucket_path is not None and self.gs_checkpoint_state_dir is None:
            if self.checkpoint_state_dir is None:
                raise ValueError("`checkpoint_state_dir` must be provided when using `gs_bucket_path`!")
            checkpoint_dir_name = self.checkpoint_state_dir.rstrip("/")
            beaker_users = get_beaker_whoami()
            if beaker_users is not None:
                self.gs_checkpoint_state_dir = f"{self.gs_bucket_path}/{beaker_users}/{checkpoint_dir_name}"
            else:
                self.gs_checkpoint_state_dir = f"{self.gs_bucket_path}/{checkpoint_dir_name}"
            # On GCP, all checkpointing must happen on filestore.
            # TODO(finbarrtimbers): Change this so we can checkpoint to GCS.
            # TODO(finbarrtimbers): Move this logic to mason.py once we refactor config.
            if not checkpoint_dir_name.startswith("/filestore"):
                self.checkpoint_state_dir = f"/filestore{self.checkpoint_state_dir}"

        if self.checkpoint_state_dir is not None:
            if self.gs_checkpoint_state_dir is not None:
                download_latest_checkpoint_from_gs(self.gs_checkpoint_state_dir, self.checkpoint_state_dir)
            calibrate_checkpoint_state_dir(self.checkpoint_state_dir)
        if self.tools is not None and len(self.tools) > 0:
            for tool in self.tools:
                if tool not in ["search", "code"]:
                    raise ValueError(f"Tool {tool} is not supported. Supported tools are: search, code")
            assert len(self.tools) == len(set(self.tools)), "Duplicate tools are not allowed"
            if self.use_vllm_logprobs or self.truncated_importance_sampling_ratio_cap > 0.0:
                assert self.mask_tool_use, (
                    "Must mask tool use when using vLLM logprobs or truncated importance sampling."
                )
        if not self.load_ref_policy and self.beta != 0.0:
            raise ValueError(
                "When load_ref_policy=False, beta must be 0.0. "
                f"Got beta={self.beta}. Set --beta 0.0 or --load_ref_policy to use KL penalty."
            )

        # Figure out max possible RLVR score
        self.max_possible_score = 0
        if self.apply_verifiable_reward:
            self.max_possible_score += self.verification_reward
        if self.apply_r1_style_format_reward and self.additive_format_reward:
            self.max_possible_score += self.r1_style_format_reward

        if self.active_sampling:
            assert self.async_steps > 1, (
                "With active_sampling, you should set async_steps > 1 to account for filtering of the first batch. "
                "Otherwise, your generator only generates only one batch worth of prompts and a single filtered "
                "prompt will cause the trainer to stall waiting for more data  . "
            )
            assert self.filter_zero_std_samples, (
                "filter_zero_std_samples must be True when active_sampling is True. "
                "Active sampling requires filtering to work correctly."
            )
        if self.num_samples_per_prompt_rollout == 1 and self.filter_zero_std_samples:
            raise ValueError(
                "`filter_zero_std_samples` cannot be True when `num_samples_per_prompt_rollout` is 1, "
                "as the reward standard deviation will always be 0, causing all samples to be filtered."
            )
        if self.async_steps < 1:
            raise ValueError("`async_steps` must be greater than 0. Fully synchronous training is not supported.")


def collate_fn(tensors_list: list[torch.Tensor], pad_token_id: int, pin_memory: bool = True) -> torch.Tensor:
    padded_tensor = torch.nn.utils.rnn.pad_sequence(tensors_list, batch_first=True, padding_value=pad_token_id)
    if pin_memory:
        padded_tensor = padded_tensor.pin_memory()
    return padded_tensor


@Timer("🔄 [Data Preparation Thread] Prepare collated data for each worker")
def prepare_collated_data_for_workers(
    packed_sequences: PackedSequences,
    world_size: int,
    per_device_train_batch_size: int,
    pad_token_id: int,
    sequence_parallel_size: int = 1,
    pin_memory: bool = True,
) -> list[CollatedBatchData]:
    """Distributes and collates packed sequences for distributed training.

    Splits packed sequences across workers, randomly shuffles each worker's data,
    and collates into micro-batches for training.

    Args:
        packed_sequences: Packed training sequences containing query responses,
            attention masks, position IDs, advantages, response masks,
            and vllm logprobs.
        world_size: Number of distributed workers.
        per_device_train_batch_size: Batch size for each device's micro-batch.
        pad_token_id: Token ID used for padding sequences.
        sequence_parallel_size: Sequence parallel size.
        pin_memory: Whether to pin memory for faster data transfer to GPU.

    Returns:
        List of dictionaries, one per worker, each containing collated tensors
        for query_responses, attention_masks, position_ids,
        advantages, response_masks, and vllm_logprobs.
    """
    dp_world_size = world_size // sequence_parallel_size
    B = len(packed_sequences.query_responses) // dp_world_size  # essentially doing `drop_last=True`, which is fine.
    collated_data = [None] * world_size
    for i in range(dp_world_size):
        per_device_packed_query_responses = packed_sequences.query_responses[B * i : B * (i + 1)]
        per_device_packed_attention_masks = packed_sequences.attention_masks[B * i : B * (i + 1)]
        per_device_packed_position_ids = packed_sequences.position_ids[B * i : B * (i + 1)]
        per_device_packed_advantages = packed_sequences.advantages[B * i : B * (i + 1)]
        per_device_packed_response_masks = packed_sequences.response_masks[B * i : B * (i + 1)]
        per_device_packed_vllm_logprobs = packed_sequences.vllm_logprobs[B * i : B * (i + 1)]

        # Shuffle the batch and collate the data
        b_inds = np.random.permutation(len(per_device_packed_query_responses))
        collated_query_responses = []
        collated_attention_masks = []
        collated_position_ids = []
        collated_response_masks = []
        collated_advantages = []
        collated_vllm_logprobs = []
        for j in range(0, len(per_device_packed_query_responses), per_device_train_batch_size):
            micro_range = b_inds[j : j + per_device_train_batch_size]
            collated_query_responses.append(
                collate_fn([per_device_packed_query_responses[idx] for idx in micro_range], pad_token_id, pin_memory)
            )
            collated_attention_masks.append(
                collate_fn([per_device_packed_attention_masks[idx] for idx in micro_range], 0, pin_memory)
            )
            collated_position_ids.append(
                collate_fn([per_device_packed_position_ids[idx] for idx in micro_range], 0, pin_memory)
            )
            collated_response_masks.append(
                collate_fn([per_device_packed_response_masks[idx] for idx in micro_range], 0, pin_memory)
            )
            collated_advantages.append(
                collate_fn([per_device_packed_advantages[idx] for idx in micro_range], 0, pin_memory)
            )
            collated_vllm_logprobs.append(
                collate_fn([per_device_packed_vllm_logprobs[idx] for idx in micro_range], 0, pin_memory)
            )
        batch_data = CollatedBatchData(
            query_responses=collated_query_responses,
            attention_masks=collated_attention_masks,
            position_ids=collated_position_ids,
            advantages=collated_advantages,
            response_masks=collated_response_masks,
            vllm_logprobs=collated_vllm_logprobs,
        )
        # Assign the same batch data to all SP ranks within this DP group
        for sp_j in range(sequence_parallel_size):
            collated_data[i * sequence_parallel_size + sp_j] = batch_data
    return collated_data


def to_device_inplace(tensors_list: list[torch.Tensor], device: torch.device):
    for i in range(len(tensors_list)):
        tensors_list[i] = tensors_list[i].to(device, non_blocking=True)


@ray.remote(num_gpus=1)
class PolicyTrainerRayProcess(RayProcess):
    def from_pretrained(
        self,
        args: Args,
        model_config: ModelConfig,
        beaker_config: BeakerRuntimeConfig,
        wandb_url: str,
        tokenizer: PreTrainedTokenizer,
    ) -> int:
        # ------------------------------------------------------------
        # Monkey patch to load checkpoints with `weights_only=False`
        # otherwise it errors out with:
        # `_pickle.UnpicklingError: Weights only load failed. ` with pytorch 2.6.0
        from deepspeed.runtime.checkpoint_engine import torch_checkpoint_engine
        from deepspeed.utils import logger

        def load(self, path: str, map_location=None):
            logger.info(f"[Torch] Loading checkpoint from {path}...")
            partition = torch.load(path, map_location=map_location, weights_only=False)
            logger.info(f"[Torch] Loaded checkpoint from {path}.")
            return partition

        torch_checkpoint_engine.TorchCheckpointEngine.load = load

        # ------------------------------------------------------------
        self.args = args
        self.tokenizer = tokenizer
        self.model_config = model_config
        self.beaker_config = beaker_config
        self.wandb_url = wandb_url
        torch.cuda.set_device(self.local_rank)
        self.device = torch.device(self.local_rank)

        # Set seeds for this worker (different per rank to avoid correlation)
        worker_seed = args.seed + self.local_rank
        torch.manual_seed(worker_seed)
        torch.cuda.manual_seed(worker_seed)
        np.random.seed(worker_seed)
        random.seed(worker_seed)

        deepspeed.init_distributed(timeout=timedelta(minutes=args.backend_timeout))

        ds_config = get_train_ds_config(
            offload=args.deepspeed_offload_param,
            adam_offload=args.deepspeed_offload_optimizer,
            stage=args.deepspeed_stage,
            bf16=True,
            zpg=args.deepspeed_zpg,
            sequence_parallel_size=args.sequence_parallel_size,
        )
        ds_config["train_micro_batch_size_per_gpu"] = args.per_device_train_batch_size
        ds_config["gradient_accumulation_steps"] = 1
        # @vwxyzjn: MAGIC: it's actually needed to initialize this `dschf`, so
        # https://huggingface.co/docs/transformers/deepspeed#non-trainer-deepspeed-integration
        # next line instructs transformers to partition the model directly over multiple gpus using
        # deepspeed.zero.Init when model's `from_pretrained` method is called.
        if ds_config is not None and ds_config["zero_optimization"]["stage"] == 3:
            dschf = HfDeepSpeedConfig(ds_config)
        else:
            dschf = None
        logger.info(f"Deepspeed config: {dschf=}")

        # set sequence parallel
        self.mpu = None
        if args.sequence_parallel_size > 1:
            self.mpu = UlyssesSPAttentionHF.register_with_transformers(
                model_name_or_path=model_config.model_name_or_path,
                core_attn_implementation="flash_attention_2",
                sequence_parallel_size=args.sequence_parallel_size,
                max_length=args.pack_length,
                micro_batch_size=args.per_device_train_batch_size,
                seq_length_is_variable=True,
            )

        self.policy: PreTrainedModel = AutoModelForCausalLM.from_pretrained(
            model_config.model_name_or_path,
            revision=model_config.model_revision,
            dtype=torch.bfloat16,
            attn_implementation="flash_attention_2",
            use_cache=False,
            **({"device_map": {"": self.local_rank}} if args.deepspeed_stage != 3 else {}),
        )
        disable_dropout_in_model(self.policy)
        self.policy.gradient_checkpointing_enable()
        if args.set_weight_decay_on_bias_and_norm:
            optim_params = get_optimizer_grouped_parameters(self.policy, args.weight_decay)
        else:
            optim_params = self.policy.parameters()
        self.optimizer = torch.optim.AdamW(optim_params, lr=args.learning_rate, fused=args.fused_optimizer)
        num_scheduler_steps = args.num_training_steps * args.num_epochs * args.num_mini_batches
        warm_up_steps = args.warm_up_steps
        if args.warmup_ratio > 0.0:
            warm_up_steps = int(num_scheduler_steps * args.warmup_ratio)
        scheduler = get_scheduler(
            args.lr_scheduler_type,
            optimizer=self.optimizer,
            num_warmup_steps=warm_up_steps,
            num_training_steps=num_scheduler_steps,
        )
        self.model, self.optimizer, _, self.scheduler = deepspeed.initialize(
            model=self.policy,
            optimizer=self.optimizer,
            config=ds_config,
            lr_scheduler=scheduler,
            dist_init_required=False,
            mpu=self.mpu,
        )
        optimization_steps_done = 0
        if args.checkpoint_state_dir:
            # check if the dir exists
            if not os.path.exists(args.checkpoint_state_dir):
                logger.warning(
                    f"Skipping loading checkpoint state from {args.checkpoint_state_dir} because it does not exist!"
                )
            else:
                old_mpu = None
                if self.mpu is not None:
                    old_mpu = self.mpu
                    self.model.mpu = None
                path, states = self.model.load_checkpoint(
                    args.checkpoint_state_dir,
                    load_module_strict=True,
                    load_optimizer_states=True,
                    load_lr_scheduler_states=True,
                    load_module_only=False,
                )
                if old_mpu is not None:
                    self.model.mpu = old_mpu
                if path is None:
                    raise ValueError(f"Failed to load checkpoint from {args.checkpoint_state_dir}")
                optimization_steps_done = states["training_step"]

                rng_states = states["rng_states"]
                torch.set_rng_state(rng_states["torch_cpu_rng_state"])
                np.random.set_state(rng_states["numpy_rng_state"])
                random.setstate(rng_states["python_rng_state"])

                if torch.cuda.is_available() and "torch_cuda_rng_states" in rng_states:
                    # device_str, e.g. "cuda:0"
                    for device_str, rng_state in rng_states["torch_cuda_rng_states"].items():
                        device_id = int(device_str.split(":")[1])
                        torch.cuda.set_rng_state(rng_state, device_id)
                    if "torch_cuda_rng_state_all" in rng_states:
                        torch.cuda.set_rng_state_all(rng_states["torch_cuda_rng_state_all"])

                logger.info(f"{self.rank=}: Restored RNG states from checkpoint")

                # Save reference policy path to load later (after ref_policy is initialized)
                self.ref_policy_checkpoint_path = None
                if args.load_ref_policy and states.get("ref_policy_saved", False):
                    ref_policy_dir = os.path.join(args.checkpoint_state_dir, "ref_policy")
                    model_path = os.path.join(ref_policy_dir, "pytorch_model.bin")
                    if os.path.exists(model_path):
                        self.ref_policy_checkpoint_path = model_path
                        logger.info(f"{self.rank=}: Will load reference policy from {model_path}")

                logger.info(
                    f"{self.rank=}: Loaded checkpoint from {args.checkpoint_state_dir} with {optimization_steps_done=}"
                )
        self.model.train()

        # reference model
        if args.load_ref_policy:
            ds_config, self.ref_policy_hf_ds_config = get_eval_ds_config(
                offload=False,
                # inference model only has stage 3 (sharding) or stage 0 (no sharding)
                # stage 2 is optimizer sharding which doesn't apply to inference
                stage=args.deepspeed_stage if args.deepspeed_stage == 3 else 0,
                bf16=True,
                per_device_train_batch_size=args.per_device_train_batch_size,
            )

            self.ref_policy: PreTrainedModel = load_ref_policy(
                model_config=model_config,
                ds_config=ds_config,
                deepspeed_stage=args.deepspeed_stage,
                local_rank=self.local_rank,
                device=self.device,
                rank=self.rank,
                checkpoint_path=self.ref_policy_checkpoint_path
                if hasattr(self, "ref_policy_checkpoint_path")
                else None,
<<<<<<< HEAD
                mpu=self.mpu,
=======
                ref_policy_update_freq=args.ref_policy_update_freq,
                alpha=args.alpha,
>>>>>>> 2f446a26
            )
        self.local_metrics = utils.MetricsTracker(device=self.device)

        if self.mpu is not None:
            self.sp_group = groups._get_sequence_parallel_group()
            self.sp_world_size = groups._get_sequence_parallel_world_size()
            self.sp_rank = groups._get_sequence_parallel_rank()
            self.splitter = UlyssesSPSplitter(
                sp_rank=self.sp_rank,
                sp_group=self.sp_group,
                sp_world_size=self.sp_world_size,
                device=self.device,
                pad_token_id=self.tokenizer.pad_token_id,
            )
        else:
            self.splitter = None

        return optimization_steps_done

    def forward(
        self,
        model: PreTrainedModel,
        query_response: torch.LongTensor,
        attention_mask: torch.LongTensor,
        position_ids: torch.LongTensor,
        pad_token_id: int,
        temperature: float,
        return_entropy: bool = False,
    ) -> tuple[torch.Tensor, torch.Tensor]:
        # Replace pad tokens with 0s so that we don't run into index out of bounds errors
        padding_mask = query_response != pad_token_id
        input_ids = torch.masked_fill(query_response, ~padding_mask, 0)
        # NOTE: the [:-1] and [1:] are because the logits and generated tokens are off by 1 in index
        output = model(
            input_ids=input_ids[:, :-1],
            # @vwxyzjn: without clamp, we get index out of bounds errors; TODO: investigate
            attention_mask=attention_mask[:, :-1].clamp(0, 1),
            position_ids=position_ids[:, :-1],
            return_dict=True,
        )
        logits = output.logits
        logits /= temperature + 1e-7
        logprob = log_softmax_and_gather(logits, input_ids[:, 1:])

        # For now, entropy is just for monitoring, and we don't pass gradients through it.
        entropy = None
        if return_entropy:
            with torch.no_grad():
                entropy = entropy_from_logits(logits)

        return logprob, entropy

    def setup_model_update_group(self, vllm_engines):
        self.vllm_engines = vllm_engines
        if self.rank == 0:
            master_address = ray._private.services.get_node_ip_address()
            with socket.socket() as sock:
                sock.bind(("", 0))
                master_port = sock.getsockname()[1]
            vllm_num_engines, vllm_tensor_parallel_size = (
                self.args.vllm_num_engines,
                self.args.vllm_tensor_parallel_size,
            )
            world_size = vllm_num_engines * vllm_tensor_parallel_size + 1
            backend = self.args.vllm_sync_backend
            refs = [
                engine.init_process_group.remote(
                    master_address,
                    master_port,
                    i * vllm_tensor_parallel_size + 1,
                    world_size,
                    "openrlhf",
                    backend=backend,
                    timeout_minutes=self.args.backend_timeout,
                )
                for i, engine in enumerate(vllm_engines)
            ]
            self.model_update_group = vllm_utils.init_process_group(
                backend=backend,
                init_method=f"tcp://{master_address}:{master_port}",
                world_size=world_size,
                rank=0,
                group_name="openrlhf",
                timeout=timedelta(minutes=self.args.backend_timeout),
            )
            ray_get_with_progress(refs, desc="Initializing vLLM process groups", timeout=600)
        torch.distributed.barrier()

    def broadcast_to_vllm(self):
        # avoid OOM
        torch.cuda.empty_cache()
        model = self.model.module
        count, num_params = 0, len(list(model.named_parameters()))
        refss = []
        if self.args.gather_whole_model:
            with deepspeed.zero.GatheredParameters(model.parameters(), enabled=self.args.deepspeed_stage == 3):
                for name, param in model.named_parameters():
                    count += 1  # empty_cache at last param
                    # Fire all vllm engines for broadcast
                    if torch.distributed.get_rank() == 0:
                        shape = param.shape if self.args.deepspeed_stage != 3 else param.ds_shape
                        refs = [
                            engine.update_weight.remote(
                                name, dtype=str(param.dtype), shape=shape, empty_cache=count == num_params
                            )
                            for engine in self.vllm_engines
                        ]
                        refss.extend(refs)
                    if torch.distributed.get_rank() == 0:
                        torch.distributed.broadcast(param.data, 0, group=self.model_update_group)
        else:  # broadcast each parameter independently
            for name, param in model.named_parameters():
                count += 1
                if torch.distributed.get_rank() == 0:
                    shape = param.shape if self.args.deepspeed_stage != 3 else param.ds_shape
                    refs = [
                        engine.update_weight.remote(
                            name, dtype=str(param.dtype), shape=shape, empty_cache=count == num_params
                        )
                        for engine in self.vllm_engines
                    ]
                    refss.extend(refs)
                with deepspeed.zero.GatheredParameters([param], enabled=self.args.deepspeed_stage == 3):
                    if torch.distributed.get_rank() == 0:
                        torch.distributed.broadcast(param.data, 0, group=self.model_update_group)

        # Return futures instead of blocking - let caller handle completion
        all_refs = []
        if torch.distributed.get_rank() == 0:
            all_refs.extend(refss)
        return all_refs

    def update_ref_policy(self):
        if not self.args.load_ref_policy:
            return
        for ref_param, param in zip(self.ref_policy.parameters(), self.model.parameters()):
            if self.args.deepspeed_stage == 3:
                with deepspeed.zero.GatheredParameters([param, ref_param], modifier_rank=0):
                    if deepspeed.comm.get_rank() == 0:
                        ref_param.data.mul_(1.0 - self.args.alpha).add_(param.data, alpha=self.args.alpha)
            else:
                ref_param.data.mul_(1.0 - self.args.alpha).add_(param.data, alpha=self.args.alpha)

    def compute_logprobs(
        self, model: PreTrainedModel, data_BT: CollatedBatchData, pad_token_id: int, use_grad: bool = False
    ) -> list[torch.Tensor]:
        logprobs_BT: list[torch.Tensor] = []

        context = contextlib.nullcontext() if use_grad else torch.no_grad()
        with context:
            for i in range(len(data_BT.query_responses)):
                logprob_BT, _ = self.forward(
                    model,
                    data_BT.query_responses[i],
                    data_BT.attention_masks[i],
                    data_BT.position_ids[i],
                    pad_token_id,
                    self.args.temperature,
                    return_entropy=False,
                )

                response_mask_BT = data_BT.response_masks[i]
                logprob_BT = torch.masked_fill(logprob_BT, ~response_mask_BT[:, 1:], INVALID_LOGPROB)
                logprobs_BT.append(logprob_BT)

                torch.cuda.empty_cache()

        return logprobs_BT

    def calculate_token_counts(self, accumulation_steps: int, data_BT: CollatedBatchData) -> dict[int, float]:
        accumulation_counts: dict[int, float] = {}
        local_counts = [mask[:, 1:].sum().float() for mask in data_BT.response_masks]
        if not local_counts:
            return accumulation_counts

        # do the all_reduce once to avoid calling each loop
        counts_tensor = torch.stack(local_counts)
        dist.all_reduce(counts_tensor, op=dist.ReduceOp.SUM)

        for i, count in enumerate(counts_tensor):
            group_idx = i // accumulation_steps
            key = int(group_idx * accumulation_steps)
            accumulation_counts[key] = accumulation_counts.get(key, 0.0) + count.item()

        return accumulation_counts

    def train(self, data_BT: CollatedBatchData, pad_token_id: int) -> dict[str, float]:
        """Train the policy model on a batch of data.

        Args:
            data_BT: CollatedBatchData containing:
                - query_responses: Token IDs for query+response sequences (B, T)
                - attention_masks: Attention mask (1=valid, 0=padding) (B, T)
                - position_ids: Position indices for positional embeddings (B, T)
                - advantages: Advantage estimates for RL training (B, T)
                - response_masks: Binary mask for response tokens (B, T)
                - vllm_logprobs: Log probabilities from vLLM engine (B, T)
            pad_token_id: Token ID used for padding.

        Returns:
            Dictionary of training metrics (loss, KL, entropy, etc.).
        """
        # do splitting before GPU transfer so we only move data once
        if self.splitter is not None:
            with Timer("✂️ Splitting batch for SP", noop=self.rank != 0):
                data_BT = self.splitter.split_collated_batch(data_BT)

        for f in dataclasses.fields(data_BT):
            to_device_inplace(getattr(data_BT, f.name), self.device)
        data_BT.response_masks = [mask.bool() for mask in data_BT.response_masks]
        num_samples = len(data_BT)
        accumulation_steps = max(math.ceil(num_samples / self.args.num_mini_batches - 0.5), 1)
        leftover = num_samples % accumulation_steps
        if leftover > 0:
            data_BT = data_BT[:-leftover]
            logger.warning(f"{leftover} samples are dropped due to batch size {self.args.num_mini_batches}")

        num_mini_batches = len(data_BT.query_responses) // accumulation_steps

        ref_logprobs_BT: list[torch.Tensor] = []
        if self.args.load_ref_policy:
            with Timer("Inference Calculation", noop=self.rank != 0):
                ref_logprobs_BT = self.compute_logprobs(self.ref_policy, data_BT, pad_token_id, use_grad=False)

        # if we have multiple minibatches, we need to calculate the old logprobs for each minibatch
        # following gtrl scripts in just doing this on the current active policy, rather than use the logprobs
        # from the generator (note that async mode means these are a bit diff!)
        old_logprobs_BT: list[torch.Tensor | None] = [None for _ in range(len(data_BT.query_responses))]
        if num_mini_batches > 1:
            with Timer("Old logprobs Calculation", noop=self.rank != 0):
                local_old_logprobs_BT = None
                if not self.args.use_vllm_logprobs:
                    local_old_logprobs_BT = self.compute_logprobs(self.model, data_BT, pad_token_id, use_grad=False)

                with torch.no_grad():
                    for i in range(len(data_BT.query_responses)):
                        vllm_old_logprob_BT = data_BT.vllm_logprobs[i][:, 1:]
                        vllm_old_logprob_BT = torch.masked_fill(
                            vllm_old_logprob_BT, ~data_BT.response_masks[i][:, 1:], INVALID_LOGPROB
                        )
                        vllm_old_logprob_BT = torch.nan_to_num(vllm_old_logprob_BT, nan=INVALID_LOGPROB)

                        if self.args.use_vllm_logprobs:
                            old_logprobs_BT[i] = vllm_old_logprob_BT
                        else:
                            old_logprobs_BT[i] = local_old_logprobs_BT[i]

                        torch.cuda.empty_cache()

        local_step = 0
        num_samples = len(data_BT.query_responses)
        # Do multiple epochs of training on on-policy data (PPO-style), with a fresh random shuffle in each epoch
        with Timer("[Training Processes] Loss calculation", noop=self.rank != 0):
            loss_stats_B: dict[str, torch.Tensor] = {
                "kl": torch.zeros(4, num_samples),
                "kl_loss": torch.zeros(num_samples),
                "pg_clipfrac": torch.zeros(num_samples),
                "pg_loss": torch.zeros(num_samples),
                "loss": torch.zeros(num_samples),
                "ratio": torch.zeros(num_samples),
                "entropy": torch.zeros(num_samples),
            }
            for epoch_idx in range(self.args.num_epochs):
                # Pre-compute total tokens for each accumulation group if using "token" normalization
                # This ensures all minibatches in an accumulation group are normalized by the same total
                if self.args.loss_denominator == "token":
                    accumulation_token_counts = self.calculate_token_counts(accumulation_steps, data_BT)
                else:
                    accumulation_token_counts = {
                        int(group_idx * accumulation_steps): self.args.loss_denominator
                        for group_idx in range((len(data_BT.query_responses) // accumulation_steps) + 1)
                    }

                for i in range(num_samples):
                    response_mask_BT = data_BT.response_masks[i][:, 1:]
                    # retrieve the loss denominator for the current batch
                    batch_start = (i // accumulation_steps) * accumulation_steps
                    loss_denominator = accumulation_token_counts[batch_start]
                    local_logprobs_BT, entropy_BT = self.forward(
                        self.model,
                        data_BT.query_responses[i],
                        data_BT.attention_masks[i],
                        data_BT.position_ids[i],
                        pad_token_id,
                        self.args.temperature,
                        return_entropy=self.args.record_entropy,
                    )
                    local_logprobs_BT = torch.masked_fill(local_logprobs_BT, ~response_mask_BT, INVALID_LOGPROB)
                    vllm_logprobs_BT = data_BT.vllm_logprobs[i][:, 1:]
                    vllm_logprobs_BT = torch.masked_fill(vllm_logprobs_BT, ~response_mask_BT, INVALID_LOGPROB)
                    vllm_logprobs_BT = torch.nan_to_num(vllm_logprobs_BT, nan=INVALID_LOGPROB)

                    # Compare vLLM logprobs with local logprobs
                    with torch.no_grad():
                        valid_mask_BT = response_mask_BT & ~torch.isnan(vllm_logprobs_BT)
                        logprob_diff_BT = (local_logprobs_BT - vllm_logprobs_BT).abs()
                        masked_diff_BT = torch.masked_fill(logprob_diff_BT, ~valid_mask_BT, 0.0)
                        zero_tensor = torch.zeros(1)  # convenience tensor so we can assume metrics are tensors
                        mean_diff = (
                            masked_diff_BT.sum() / valid_mask_BT.sum() if valid_mask_BT.sum() > 0 else zero_tensor
                        )
                        max_diff = masked_diff_BT.max()
                        std_diff = masked_diff_BT[valid_mask_BT].std() if valid_mask_BT.sum() > 1 else zero_tensor

                        self.local_metrics["debug/vllm_vs_local_logprob_diff_mean"] = mean_diff.item()
                        self.local_metrics["debug/vllm_vs_local_logprob_diff_max"] = max_diff.item()
                        self.local_metrics["debug/vllm_vs_local_logprob_diff_std"] = std_diff.item()

                        reverse_kl_BT = torch.exp(vllm_logprobs_BT) * (vllm_logprobs_BT - local_logprobs_BT)
                        masked_reverse_kl_BT = torch.masked_fill(reverse_kl_BT, ~valid_mask_BT, 0.0)
                        mean_reverse_kl = (
                            masked_reverse_kl_BT.sum() / valid_mask_BT.sum()
                            if valid_mask_BT.sum() > 0
                            else zero_tensor
                        )
                        self.local_metrics["debug/vllm_local_reverse_kl"] = mean_reverse_kl.item()

                    new_logprobs_BT = local_logprobs_BT

                    # Cache the old logprobs
                    if num_mini_batches > 1:
                        old_logprob_BT = old_logprobs_BT[i]
                    else:
                        with torch.no_grad():
                            if epoch_idx == 0:
                                if self.args.use_vllm_logprobs:
                                    old_logprobs_BT[i] = vllm_logprobs_BT
                                else:
                                    old_logprobs_BT[i] = local_logprobs_BT.detach()
                            old_logprob_BT = old_logprobs_BT[i]

                    old_logprobs_mask_BT = old_logprob_BT != INVALID_LOGPROB
                    assert torch.all(old_logprobs_mask_BT == response_mask_BT), (
                        f"Old logprobs mask should match response mask. "
                        f"old_mask sum={old_logprobs_mask_BT.sum()}, "
                        f"response_mask sum={response_mask_BT.sum()}"
                    )

                    # Calculate the policy's loss
                    logprobs_diff_BT = new_logprobs_BT - old_logprob_BT
                    ratio_BT = torch.exp(logprobs_diff_BT)
                    if self.args.loss_fn == "dapo":
                        pg_losses_BT = -data_BT.advantages[i][:, 1:] * ratio_BT
                        pg_losses2_BT = -data_BT.advantages[i][:, 1:] * torch.clamp(
                            ratio_BT, 1.0 - self.args.clip_lower, 1.0 + self.args.clip_higher
                        )
                    elif self.args.loss_fn == "cispo":
                        # cispo: directly clip ratio, no lower bound.
                        # reinforce loss, so multiply by new logprobs
                        pg_losses_BT = (
                            -data_BT.advantages[i][:, 1:]
                            * torch.clamp(ratio_BT.detach(), max=1.0 + self.args.clip_higher)
                            * new_logprobs_BT
                        )
                        pg_losses2_BT = pg_losses_BT
                    else:
                        raise ValueError(f"Invalid loss function: {self.args.loss_fn}")

                    # Apply truncated importance sampling if enabled
                    if self.args.truncated_importance_sampling_ratio_cap > 0 and vllm_logprobs_BT is not None:
                        old_logprobs_mask_BT = old_logprob_BT != INVALID_LOGPROB
                        vllm_logprobs_mask_BT = vllm_logprobs_BT != INVALID_LOGPROB

                        assert torch.all(old_logprobs_mask_BT == response_mask_BT), (
                            f"Old logprobs mask should match response mask. "
                            f"old_mask sum={old_logprobs_mask_BT.sum()}, "
                            f"response_mask sum={response_mask_BT.sum()}"
                        )
                        assert torch.all(vllm_logprobs_mask_BT == response_mask_BT), (
                            f"vLLM logprobs mask should match response mask. "
                            f"vllm_mask sum={vllm_logprobs_mask_BT.sum()}, "
                            f"response_mask sum={response_mask_BT.sum()}"
                        )

                        valid_mask_BT = response_mask_BT

                        # Initialize importance ratio to 1.0 (no effect) for all positions
                        tis_imp_ratio_BT = torch.ones_like(old_logprob_BT)

                        if valid_mask_BT.any():
                            # Calculate logprob difference only for valid positions
                            logprob_diff_is_BT = old_logprob_BT - vllm_logprobs_BT
                            # Clamp to prevent numerical overflow in exp
                            logprob_diff_is_BT = torch.where(
                                valid_mask_BT,
                                logprob_diff_is_BT.clamp(-10.0, 10.0),
                                torch.zeros_like(logprob_diff_is_BT),
                            )
                            # Compute importance ratio only for valid positions
                            tis_imp_ratio_BT = torch.where(
                                valid_mask_BT, torch.exp(logprob_diff_is_BT), tis_imp_ratio_BT
                            )
                            # Apply cap
                            tis_imp_ratio_BT = torch.clamp(
                                tis_imp_ratio_BT, max=self.args.truncated_importance_sampling_ratio_cap
                            )

                        # Apply importance sampling to losses
                        pg_losses_BT = pg_losses_BT * tis_imp_ratio_BT
                        pg_losses2_BT = pg_losses2_BT * tis_imp_ratio_BT

                    pg_loss_max_BT = torch.max(pg_losses_BT, pg_losses2_BT)

                    if self.args.load_ref_policy:
                        ref_logprob_BT = ref_logprobs_BT[i]
                        # Here we recalculate kl: we want the KL loss to backpropagate through the model
                        # We also clamp the KL loss to avoid numerical instability
                        # https://chatgpt.com/share/679d0ed9-8f48-8011-926e-e274b15ae8ae
                        ref_logprobs_diff_BT = (new_logprobs_BT - ref_logprob_BT).clamp(-40.0, 40.0)
                        kl_4BT = estimate_kl(ref_logprobs_diff_BT, ratio_BT)
                        # grpo change: directly subtract KL in loss (add)
                        loss = masked_mean(
                            pg_loss_max_BT + self.args.beta * kl_4BT[self.args.kl_estimator],
                            response_mask_BT,
                            None,
                            loss_denominator,
                        )
                    else:
                        loss = masked_mean(pg_loss_max_BT, response_mask_BT, None, loss_denominator)

                    # we already took world size into account via the tokens
                    # but deepspeed will try to average over ranks, so multiply back
                    # up, adjusting for the sequence parallel size (adjust by dp world size).
                    loss *= self.args.world_size // self.args.sequence_parallel_size

                    # Clear CUDA cache before backward pass to free memory for reduce_scatter operations
                    torch.cuda.empty_cache()
                    self.model.backward(loss)
                    if (local_step + 1) % accumulation_steps == 0:
                        self.model.step()
                    local_step += 1
                    with torch.no_grad():
                        if args.load_ref_policy:
                            # NOTE: in packed implementation, kl calculation are averages over response tokens
                            loss_stats_B["kl"][:, i] = masked_mean(kl_4BT, response_mask_BT).float()
                            loss_stats_B["kl_loss"][i] = loss_stats_B["kl"][self.args.kl_estimator, i] * self.args.beta
                        loss_stats_B["pg_clipfrac"][i] = masked_mean(
                            (pg_losses2_BT > pg_losses_BT).float(), response_mask_BT
                        )
                        loss_stats_B["pg_loss"][i] = masked_mean(pg_loss_max_BT, response_mask_BT)
                        loss_stats_B["loss"][i] = loss
                        loss_stats_B["ratio"][i] = masked_mean(ratio_BT, response_mask_BT)
                        if self.args.record_entropy:
                            loss_stats_B["entropy"][i] = masked_mean(entropy_BT, response_mask_BT).float()
            with torch.no_grad():
                if args.load_ref_policy:
                    for j in range(4):
                        self.local_metrics[f"objective/kl{j}_avg"] = loss_stats_B["kl"][j].mean()
                    self.local_metrics["loss/kl_avg"] = loss_stats_B["kl_loss"].mean()
                self.local_metrics["loss/policy_avg"] = loss_stats_B["pg_loss"].mean()
                self.local_metrics["loss/total_avg"] = loss_stats_B["loss"].mean()
                self.local_metrics["policy/clipfrac_avg"] = loss_stats_B["pg_clipfrac"].mean()
                self.local_metrics["val/ratio"] = loss_stats_B["ratio"].mean()
                self.local_metrics["val/ratio_var"] = loss_stats_B["ratio"].var()
                if self.args.record_entropy:
                    self.local_metrics["policy/entropy_avg"] = loss_stats_B["entropy"].mean()
                self.local_metrics["lr"] = self.scheduler.get_last_lr()[0]
                return self.local_metrics.get_metrics_list()

    def save_checkpoint_state(self, checkpoint_state_dir: str, client_state: dict[str, Any]) -> None:
        args = self.args
        # Save comprehensive RNG states for each rank
        rng_states = {
            "torch_cpu_rng_state": torch.get_rng_state(),
            "numpy_rng_state": np.random.get_state(),
            "python_rng_state": random.getstate(),
        }

        # Save CUDA RNG states for all devices
        if torch.cuda.is_available():
            rng_states["torch_cuda_rng_states"] = {
                f"cuda:{i}": torch.cuda.get_rng_state(i) for i in range(torch.cuda.device_count())
            }
            rng_states["torch_cuda_rng_state_all"] = torch.cuda.get_rng_state_all()

        # Add RNG states to client_state
        client_state["rng_states"] = rng_states
        client_state["rank"] = self.rank

        # Save reference policy checkpoint (model only, no optimizer)
        if self.args.load_ref_policy:
            ref_policy_dir = os.path.join(checkpoint_state_dir, "ref_policy")
            os.makedirs(ref_policy_dir, exist_ok=True)

            # For reference policy, we save just the model weights
            # We can't use save_checkpoint because it would try to save DummyOptim
            # which doesn't have state_dict
            if self.rank == 0:
                # Only rank 0 saves the model state
                model_to_save = self.ref_policy.module if hasattr(self.ref_policy, "module") else self.ref_policy
                # Save the state dict
                torch.save(model_to_save.state_dict(), os.path.join(ref_policy_dir, "pytorch_model.bin"))
                logger.info(f"Saved reference policy model to {ref_policy_dir}")

            client_state["ref_policy_saved"] = True

        # Save the main model checkpoint with enhanced client state
        # mpu is just used for sequence parallel, so we remove it for saving, and then re-add it after.
        old_mpu = None
        if self.model.mpu is not None:
            old_mpu = self.mpu
            self.model.mpu = None
        self.model.save_checkpoint(checkpoint_state_dir, client_state=client_state)

        # `save_checkpoint` needs to be called on all ranks, only rank 0 will have all the states
        if self.rank == 0:
            if args.keep_last_n_checkpoints >= 0:
                clean_last_n_checkpoints_deepspeed(checkpoint_state_dir, args.keep_last_n_checkpoints)

            # Sync to GCS if configured (check the actual target, not just gs_bucket_path)
            if args.gs_checkpoint_state_dir is not None:
                ray.remote(sync_gs_bucket).options(num_cpus=1).remote(
                    checkpoint_state_dir, args.gs_checkpoint_state_dir
                )
        # add back the mpu
        if old_mpu is not None:
            self.model.mpu = old_mpu

    def save_model(self, output_dir: str, chat_template_name: str, tokenizer: PreTrainedTokenizer) -> None:
        output_path = pathlib.Path(output_dir)
        marker_path = output_path / CHECKPOINT_COMPLETE_MARKER
        if marker_path.exists():
            logger.info(f"Checkpoint already complete at {output_dir}, skipping save")
            return

        model_to_save = self.model
        if chat_template_name is not None and "olmo" in chat_template_name:
            model_to_save.generation_config = get_olmo3_generation_config(tokenizer)

        if self.rank == 0:
            output_path.mkdir(parents=True, exist_ok=True)

        # save model weights for ZeRO2/3
        if hasattr(model_to_save, "module"):
            model_to_save = model_to_save.module

        # gather parameters
        output_state_dict = {}
        for k, v in model_to_save.named_parameters():
            # only gather z3 params
            params_to_fetch = _z3_params_to_fetch([v])
            with deepspeed.zero.GatheredParameters(params_to_fetch, enabled=len(params_to_fetch) > 0):
                vv = v.data.cpu()
                if self.rank == 0:
                    output_state_dict[k] = vv

        if self.rank == 0:
            state_dict = model_to_save.state_dict()

            # copy named_buffers with `persistent=True`
            for k, v in model_to_save.named_buffers():
                if k not in state_dict:
                    continue
                vv = v.data.cpu()
                output_state_dict[k] = vv

            state_dict_keys = set(state_dict.keys())
            output_state_dict_keys = set(output_state_dict.keys())

            # corner case for tie_word_embeddings, such as Qwen2-0.5B
            if getattr(model_to_save.config, "tie_word_embeddings", False) and "lm_head.weight" in state_dict_keys:
                state_dict_keys.remove("lm_head.weight")

            assert state_dict_keys.issubset(output_state_dict_keys), (
                f"mismatch keys {output_state_dict_keys.symmetric_difference(state_dict_keys)}"
            )

            # only save peft weights https://github.com/microsoft/DeepSpeed/issues/4295
            if isinstance(model_to_save, PeftModel):
                model_to_save.save_pretrained(output_dir)
                if self.stage == 3:
                    torch.save(
                        get_peft_model_state_dict(model_to_save, output_state_dict), output_path / "adapter_model.bin"
                    )
            else:
                model_to_save.save_pretrained(output_dir, state_dict=output_state_dict)

            self.tokenizer.save_pretrained(output_dir)
            marker_path.touch()

    # we need this because we don't know which node is rank 0 is on
    def launch_ai2_evals_on_weka_wrapper(self, step_dir, leaderboard_name, wandb_url, training_step):
        args = self.args
        if self.rank == 0:
            ray.remote(launch_ai2_evals_on_weka).options(num_cpus=1).remote(
                path=step_dir,
                leaderboard_name=leaderboard_name,
                oe_eval_max_length=args.oe_eval_max_length,
                wandb_url=wandb_url,
                training_step=training_step,
                oe_eval_tasks=args.oe_eval_tasks,
                stop_strings=args.stop_strings,
                gs_bucket_path=args.gs_bucket_path,
                eval_priority=args.eval_priority,
                eval_workspace=args.eval_workspace,
                beaker_image=args.oe_eval_beaker_image,
                oe_eval_gpu_multiplier=args.oe_eval_gpu_multiplier,
            )


class ModelGroup:
    def __init__(
        self, pg: PlacementGroup, ray_process_cls: RayProcess, num_gpus_per_node: list[int], single_gpu_mode: bool
    ):
        self.pg = pg
        self.ray_process_cls = ray_process_cls
        self.num_gpus_per_node = num_gpus_per_node
        self.num_gpus_per_actor = 0.48 if single_gpu_mode else 1
        self.num_cpus_per_actor = 4
        self.models = []
        world_size = sum(self.num_gpus_per_node)
        master_policy = ray_process_cls.options(
            num_cpus=self.num_cpus_per_actor,
            num_gpus=self.num_gpus_per_actor,
            scheduling_strategy=PlacementGroupSchedulingStrategy(
                placement_group=self.pg, placement_group_bundle_index=0
            ),
        ).remote(world_size, 0, 0, None, None)

        self.models.append(master_policy)
        results, _ = ray_get_with_progress(
            [master_policy.get_master_addr_port.remote()], desc="Getting master address"
        )
        (master_addr, master_port) = results[0]

        def get_bundle_index(rank, num_gpus_per_node):
            """given a rank and a list of num_gpus_per_node, return the index of the bundle that the rank belongs to"""
            bundle_idx = 0
            while rank >= num_gpus_per_node[bundle_idx]:
                rank -= num_gpus_per_node[bundle_idx]
                bundle_idx += 1
            return bundle_idx

        assert get_bundle_index(0, [7, 8, 4]) == 0
        assert get_bundle_index(1, [7, 8, 4]) == 0
        assert get_bundle_index(7, [7, 8, 4]) == 1
        assert get_bundle_index(8, [7, 8, 4]) == 1
        assert get_bundle_index(9, [7, 8, 4]) == 1
        assert get_bundle_index(16, [7, 8, 4]) == 2

        # Setup worker models
        for rank in range(1, world_size):
            logger.debug(f"{rank=}, {world_size=}, {rank=}, {master_addr=}, {master_port=}")
            scheduling_strategy = PlacementGroupSchedulingStrategy(
                placement_group=self.pg, placement_group_bundle_index=get_bundle_index(rank, self.num_gpus_per_node)
            )
            worker_policy = ray_process_cls.options(
                num_cpus=self.num_cpus_per_actor,
                num_gpus=self.num_gpus_per_actor,
                scheduling_strategy=scheduling_strategy,
            ).remote(world_size, rank, 0, master_addr, master_port)
            self.models.append(worker_policy)


def calculate_utilization_metrics(
    model_dims: utils.ModelDims,
    prompt_lengths: list[int],
    response_lengths: list[int],
    total_generation_time: float,
    samples_per_prompt: int,
    num_engines: int,
    num_gpus_per_engine: int,
    training_time: float,
    num_training_gpus: int,
) -> dict:
    """Calculate MFU and MBU metrics for model inference and training.

    Args:
        model_dims: Model dimensions with device information
        prompt_lengths: List of prompt lengths
        response_lengths: List of response lengths
        total_generation_time: Total time taken for generation (for actor metrics)
        samples_per_prompt: Number of samples generated per prompt
        num_engines: Number of vLLM engines for inference
        num_gpus_per_engine: Number of GPUs assigned to each vLLM engine (tensor parallel size)
        training_time: Time taken for training step (for learner metrics)
        num_training_gpus: Number of GPUs used for training (for learner metrics)

    Returns:
        Dict with the following keys:
            - actor_mfu: Model FLOPs utilization for inference (percentage)
            - actor_mbu: Model bandwidth utilization for inference (percentage)
            - learner_mfu: Model FLOPs utilization for training (percentage)
    """
    assert len(response_lengths) == len(prompt_lengths) * samples_per_prompt, (
        f"Expected {len(prompt_lengths) * samples_per_prompt} response lengths, got {len(response_lengths)}"
    )

    actor_metrics = model_dims.calculate_actor_utilization(
        prompt_lengths=prompt_lengths,
        response_lengths=response_lengths,
        total_generation_time=total_generation_time,
        samples_per_prompt=samples_per_prompt,
        num_engines=num_engines,
        num_gpus_per_engine=num_gpus_per_engine,
    )

    learner_metrics = model_dims.calculate_learner_utilization(
        prompt_lengths=prompt_lengths,
        response_lengths=response_lengths,
        training_time=training_time,
        samples_per_prompt=samples_per_prompt,
        num_training_gpus=num_training_gpus,
    )

    utilization_metrics = {f"actor_{k}": v for k, v in actor_metrics.items()}
    utilization_metrics["learner_mfu"] = learner_metrics["mfu"]

    return utilization_metrics


@dataclass
class BatchStatistics:
    prompt_lengths: list[int]
    response_lengths: list[int]
    filtered_prompts: int
    filtered_prompts_zero: int
    filtered_prompts_solved: int
    filtered_prompts_nonzero: int
    percent_solved_mean: float
    no_resampled_prompts: int
    total_prompts: int


def accumulate_inference_batches(
    inference_results_Q: ray_queue.Queue,
    args: Args,
    generation_config: vllm_utils.SamplingConfig,
    num_prompts: int,
    model_dims: utils.ModelDims,
    tokenizer: PreTrainedTokenizer,
    prompt_dataset: Dataset,
    data_loader: data_loader_lib.HFDataLoader | None = None,
    prompt_Q: ray_queue.Queue | None = None,
    actor_manager=None,
    timeout: float | None = None,
    active_sampling: bool = False,
    filter_zero_std_samples: bool = False,
    replenish_prompts: bool = False,
    no_resampling_pass_rate: float | None = None,
) -> tuple[GenerationResult, Batch, dict, BatchStatistics]:
    """Accumulate multiple inference results into a single training batch.

    Args:
        inference_results_Q: Queue containing individual GenerationResult objects (one per prompt)
        args: Arguments containing vllm_num_engines and batch size info
        generation_config: Generation config containing n (number of samples per prompt)
        num_prompts: Number of prompts to accumulate
        data_loader: Iterator over the dataloader for replenishing prompts. Required when
            replenish_prompts=True or no_resampling_pass_rate is set. Can be None for
            evaluation where all prompts are pre-queued.
        prompt_dataset: Dataset containing prompts
        prompt_Q: Queue containing prompts to send to generator. Required when
            replenish_prompts=True. Can be None for evaluation where no replenishment is needed.
        timeout: Optional timeout in seconds for queue get operations. If None, blocks indefinitely.
        active_sampling: Whether to continue sampling until we have sampled num_prompts prompts with non-zero std
        filter_zero_std_samples: Whether to filter samples with zero reward std
        replenish_prompts: Add a prompt back onto the prompt_Q after receiving a finished result
        no_resampling_pass_rate: Optional rate at which to note samples solved at greater than this rate
            and exclude them from further sampling

    Raises:
        queue.Empty: If timeout is specified and no data is available within timeout.

    Returns:
        Tuple of (combined_result, Batch with queries, ground_truths, datasets, prompt_lengths, response_lengths)
        or (ShutdownSentinel, None, None, None) if shutdown signal received
    """
    if no_resampling_pass_rate is not None:
        assert data_loader is not None, "no_resampling requires data_loader"

    if replenish_prompts:
        assert prompt_Q is not None and data_loader is not None and prompt_dataset is not None, (
            "replenish_prompts requires prompt_Q, data_loader, and prompt_dataset"
        )
    results = []
    all_queries = []
    all_ground_truths = []
    all_datasets = []
    all_raw_queries = []
    all_decoded_responses = []
    all_reward_metrics = []
    all_scores = []
    all_percent_solved = []
    total_filtered_prompts = 0
    filtered_prompt_zero = 0
    filtered_prompt_solved = 0
    filtered_prompt_nonzero = 0
    total_no_resampled = 0
    progress_bar = tqdm(
        total=num_prompts,
        desc=f"Accumulating Responses and Rewarding {num_prompts} prompts",
        bar_format="{l_bar}{bar}{r_bar}\n",
        disable=not args.verbose,
    )
    num_prompts_sampled = 0
    while num_prompts_sampled < num_prompts:
        result = inference_results_Q.get(timeout=timeout)

        if isinstance(result, ShutdownSentinel):
            return result, None, None, None

        # Validate that each individual result has the expected number of responses
        assert len(result.responses) == generation_config.n, (
            f"Mismatch: individual prompt result has {len(result.responses)} responses "
            f"but expected {generation_config.n} samples per prompt. "
            f"Prompt ID: {result.prompt_id}"
        )

        # Replenish generation queue with new prompt
        if replenish_prompts:
            add_prompt_to_generator(next(data_loader), prompt_Q, generation_config, is_eval=False)

        decoded_responses = tokenizer.batch_decode(result.responses, skip_special_tokens=True)

        percent_solved = np.mean(result.reward_scores).item() / args.max_possible_score
        # Don't resample prompt that was solved at more than no_resample_positive_rate
        if no_resampling_pass_rate is not None and percent_solved >= no_resampling_pass_rate:
            total_no_resampled += 1
            data_loader.exclude_index(result.dataset_index)
            logging.debug(
                f"[Data Preparation Thread] Prompt solved at {percent_solved}, total no resampled: {total_no_resampled}"
            )

        # Filter out zero std prompts
        if filter_zero_std_samples and np.std(result.reward_scores) == 0:
            # If we're not active sampling, still count this as a sample
            if not active_sampling:
                num_prompts_sampled += 1
                progress_bar.update(1)

            total_filtered_prompts += 1
            if result.reward_scores[0] == 0:
                filtered_prompt_zero += 1
            elif result.reward_scores[0] == args.max_possible_score:
                filtered_prompt_solved += 1
            else:
                filtered_prompt_nonzero += 1
            logging.debug(
                f"[Data Preparation Thread] Filtered prompt with reward std 0, total filtered {total_filtered_prompts}"
            )
            continue
        else:
            num_prompts_sampled += 1
            progress_bar.update(1)

        results.append(result)
        prompt_data = prompt_dataset[result.dataset_index]
        all_queries.extend(repeat_each([prompt_data[INPUT_IDS_PROMPT_KEY]], generation_config.n))
        all_ground_truths.extend(repeat_each([prompt_data[GROUND_TRUTHS_KEY]], generation_config.n))
        all_datasets.extend(repeat_each([prompt_data[VERIFIER_SOURCE_KEY]], generation_config.n))
        all_raw_queries.extend(repeat_each([prompt_data[RAW_PROMPT_KEY]], generation_config.n))
        all_decoded_responses.extend(decoded_responses)
        all_scores.extend(result.reward_scores)
        all_reward_metrics.append(result.reward_metrics)
        all_percent_solved.append(percent_solved)

    if len(results) == 0:
        logger.warning(
            "[Data Preparation Thread] All prompts were filtered during accumulation. "
            f"Filtered: {total_filtered_prompts} (zero std: {filtered_prompt_zero}, "
            f"solved: {filtered_prompt_solved}, nonzero: {filtered_prompt_nonzero})"
        )
        return None, None, None, None

    # Combine all results into a single GenerationResult
    combined_responses = []
    combined_finish_reasons = []
    combined_masks = []
    combined_num_calls = []
    combined_timeouts = []
    combined_tool_errors = []
    combined_tool_outputs = []
    combined_tool_runtimes = []
    combined_tool_calleds = []
    combined_logprobs = []

    earliest_start_time = float("inf")
    prompt_lengths = []
    response_lengths = []

    total_prompt_tokens = 0
    total_response_tokens = 0
    max_generation_time = 0

    for i, result in enumerate(results):
        combined_responses.extend(result.responses)
        combined_finish_reasons.extend(result.finish_reasons)
        combined_masks.extend(result.masks)
        combined_num_calls.extend(result.request_info.num_calls)
        combined_timeouts.extend(result.request_info.timeouts)
        combined_tool_errors.extend(result.request_info.tool_errors)
        combined_tool_outputs.extend(result.request_info.tool_outputs)
        combined_tool_runtimes.extend(result.request_info.tool_runtimes)
        combined_tool_calleds.extend(result.request_info.tool_calleds)

        combined_logprobs.extend(result.logprobs)

        earliest_start_time = min(earliest_start_time, result.start_time)

        prompt_lengths.append(len(all_queries[i * generation_config.n]))

        for response in result.responses:
            response_lengths.append(len(response))

        total_prompt_tokens += result.token_statistics.num_prompt_tokens
        total_response_tokens += result.token_statistics.num_response_tokens
        max_generation_time = max(max_generation_time, result.token_statistics.generation_time)

    # Use the maximum generation time across engines since they work in parallel
    # This avoids including queue overhead and accumulation time in MFU/MBU calculations
    total_generation_time = max_generation_time

    accumulated_stats = TokenStatistics(
        num_prompt_tokens=total_prompt_tokens,
        num_response_tokens=total_response_tokens,
        generation_time=total_generation_time,
        earliest_start_time=earliest_start_time,
    )

    # Create combined RequestInfo
    combined_request_info = RequestInfo(
        num_calls=combined_num_calls,
        timeouts=combined_timeouts,
        tool_errors=combined_tool_errors,
        tool_outputs=combined_tool_outputs,
        tool_runtimes=combined_tool_runtimes,
        tool_calleds=combined_tool_calleds,
    )

    # Create combined GenerationResult
    combined_result = GenerationResult(
        responses=combined_responses,
        finish_reasons=combined_finish_reasons,
        masks=combined_masks,
        request_info=combined_request_info,
        dataset_index=None,
        prompt_id=None,
        token_statistics=accumulated_stats,
        logprobs=combined_logprobs,
    )

    if actor_manager is not None:
        ray.get(actor_manager.report_token_statistics.remote(accumulated_stats))

    # Note: We don't have dataset_indices here, but they're not needed for the returned batch
    batch = Batch(
        queries=all_queries,
        ground_truths=all_ground_truths,
        datasets=all_datasets,
        raw_queries=all_raw_queries,
        decoded_responses=all_decoded_responses,
        indices=None,  # Not meaningful for combined results
        scores=all_scores,
    )

    combined_reward_metrics = combine_reward_metrics(all_reward_metrics)
    percent_solved_mean = np.mean(all_percent_solved) if all_percent_solved else 0.0

    batch_stats = BatchStatistics(
        prompt_lengths=prompt_lengths,
        response_lengths=response_lengths,
        filtered_prompts=total_filtered_prompts,
        filtered_prompts_zero=filtered_prompt_zero,
        filtered_prompts_solved=filtered_prompt_solved,
        filtered_prompts_nonzero=filtered_prompt_nonzero,
        percent_solved_mean=percent_solved_mean,
        no_resampled_prompts=total_no_resampled,
        total_prompts=len(results),
    )
    return combined_result, batch, combined_reward_metrics, batch_stats


def data_preparation_thread(
    inference_results_Q: ray_queue.Queue,
    prompt_Q: ray_queue.Queue,
    packed_sequences_Q: Queue,
    args: Args,
    tokenizer: PreTrainedTokenizer,
    num_training_steps: int,
    generation_config,
    resume_training_step: int,
    data_loader: data_loader_lib.HFDataLoader,
    train_dataset: Dataset,
    actor_manager=None,
    model_dims: utils.ModelDims = None,
):
    for training_step in range(resume_training_step, num_training_steps + 1):
        # Streaming accumulation: collect results as they arrive
        with Timer("🚀 [Data Preparation Thread] Getting response ids") as timer:
            result, batch, reward_metrics, batch_stats = accumulate_inference_batches(
                inference_results_Q,
                args,
                generation_config,
                num_prompts=args.num_unique_prompts_rollout,
                model_dims=model_dims,
                tokenizer=tokenizer,
                data_loader=data_loader,
                prompt_dataset=train_dataset,
                prompt_Q=prompt_Q,
                actor_manager=actor_manager,
                active_sampling=args.active_sampling,
                filter_zero_std_samples=args.filter_zero_std_samples,
                replenish_prompts=True,
                no_resampling_pass_rate=args.no_resampling_pass_rate,
            )
            if isinstance(result, ShutdownSentinel):
                logger.info("[Data Preparation Thread] Received shutdown sentinel, exiting")
                return
            if result is None:
                logger.info("[Data Preparation Thread] All prompts filtered, putting empty batch into queue")
                packed_sequences = PackedSequences(
                    query_responses=[],
                    attention_masks=[],
                    response_masks=[],
                    original_responses=[],
                    advantages=[],
                    position_ids=[],
                    vllm_logprobs=[],
                )
                collated_data = []
                packed_sequences_Q.put(
                    {
                        "packed_sequences": packed_sequences,
                        "collated_data": collated_data,
                        "metrics": {},
                        "responses_count": 0,
                        "num_new_tokens": 0,
                        "B": 0,
                        "prompt_lengths": [],
                        "response_lengths": [],
                        "num_filtered_prompts": 0,
                    }
                )
                continue

        getting_response_time = timer.duration
        scores = np.array(batch.scores)

        good_outputs = [
            len(result.request_info.tool_outputs[i]) > 0
            and result.request_info.tool_calleds[i]
            and not result.request_info.timeouts[i]
            and not result.request_info.tool_errors[i]
            for i in range(len(result.request_info.tool_outputs))
        ]
        scores_per_prompt = scores.reshape(-1, args.num_samples_per_prompt_rollout)
        mean_grouped_rewards = scores_per_prompt.mean(axis=-1)
        mean_grouped_rewards = np.repeat(mean_grouped_rewards, args.num_samples_per_prompt_rollout, axis=0)
        std_grouped_rewards = scores_per_prompt.std(axis=-1)
        std_grouped_rewards = np.repeat(std_grouped_rewards, args.num_samples_per_prompt_rollout, axis=0)
        if args.advantage_normalization_type == "standard":
            advantages = (scores - mean_grouped_rewards) / (std_grouped_rewards + 1e-8)
        elif args.advantage_normalization_type == "centered":
            advantages = scores - mean_grouped_rewards
        else:
            raise ValueError(f"Invalid advantage normalization type: {args.advantage_normalization_type}")

        if args.mask_truncated_completions:
            stop_idxes = torch.tensor(
                [i for i in range(len(result.finish_reasons)) if result.finish_reasons[i] == "stop"]
            )
            num_truncated = len(result.finish_reasons) - len(stop_idxes)
            if num_truncated > 0:
                logger.info(
                    f"[Truncated completions filtering] Filtered {num_truncated} responses that didn't finish with 'stop'. "
                    f"Retention rate: {len(stop_idxes) / len(result.finish_reasons):.2%}"
                )
            scores = scores[stop_idxes]
            advantages = advantages[stop_idxes]
            batch = batch[stop_idxes.tolist()]
            result.responses = [result.responses[i] for i in stop_idxes]
            result.masks = [result.masks[i] for i in stop_idxes]
            result.finish_reasons = [result.finish_reasons[i] for i in stop_idxes]
            result.logprobs = [result.logprobs[i] for i in stop_idxes]

        with Timer("📦 [Data Preparation Thread] Packing sequences"):
            dp_world_size = args.world_size // args.sequence_parallel_size
            packed_sequences = pack_sequences(
                queries=batch.queries,
                responses=result.responses,
                masks=result.masks,
                pack_length=args.pack_length,
                pad_token_id=tokenizer.pad_token_id,
                vllm_logprobs=result.logprobs,
                min_num_batches=dp_world_size,
                mask_tool_use=args.mask_tool_use,
            )
            num_new_tokens = sum(len(seq) for seq in packed_sequences.query_responses)
            # Vectorized advantage calculation: create a lookup array where each index corresponds to a response mask value
            # and each value is the corresponding advantage score: index 0 is set to 0 since response masks start from 1 (1-indexed)
            lookup_advantages = np.zeros(len(advantages) + 1, dtype=np.float32)
            lookup_advantages[1:] = advantages
            packed_advantages = [
                torch.tensor(lookup_advantages[packed_mask], dtype=torch.float32)
                for packed_mask in packed_sequences.response_masks
            ]
            packed_sequences.advantages = packed_advantages

        collated_data = prepare_collated_data_for_workers(
            packed_sequences,
            args.world_size,
            args.per_device_train_batch_size,
            tokenizer.pad_token_id,
            sequence_parallel_size=args.sequence_parallel_size,
        )
        B = len(packed_sequences.query_responses) // (args.world_size // args.sequence_parallel_size)

        # Create a result package with metrics and data
        if len(result.responses) == 0:
            # Handle empty responses case
            # in this case, we won't log metrics, so it should be fine.
            metrics = {}
            logger.warning(f"No responses in batch {training_step}.")
        else:
            real_num_responses = len(result.responses)
            expected_num_responses = args.num_samples_per_prompt_rollout * args.num_unique_prompts_rollout

            unsolved_num_responses = (scores < args.max_possible_score).sum()
            sequence_lengths = np.array([len(response) for response in result.responses])
            sequence_length_solved = (
                np.array([]) if np.all(scores == 0) else np.array(sequence_lengths[scores == args.max_possible_score])
            )
            sequence_length_unsolved = (
                np.array([]) if np.all(scores == args.max_possible_score) else np.array(sequence_lengths[scores == 0])
            )
            stop_rate = sum(int(finish_reason == "stop") for finish_reason in result.finish_reasons) / len(
                result.finish_reasons
            )

            batch_metrics = asdict(batch_stats)
            batch_metrics_prefixed = {f"batch/{k}": v for k, v in batch_metrics.items()}

            metrics = {
                "scores": scores.mean(),
                "real_batch_size_ratio": real_num_responses / expected_num_responses,
                "unsolved_batch_size_ratio": unsolved_num_responses / real_num_responses,
                "packed_ratio": len(packed_sequences.query_responses) / real_num_responses,
                "val/solve_rate_hist": None,
                "val/total_reward_groups": real_num_responses / args.num_samples_per_prompt_rollout,
                "val/sequence_lengths": sequence_lengths.mean(),
                "val/sequence_lengths_min": sequence_lengths.min(),
                "val/sequence_lengths_max": sequence_lengths.max(),
                "val/sequence_lengths_unsolved": (
                    0 if len(sequence_length_unsolved) == 0 else sequence_length_unsolved.mean()
                ),
                "val/sequence_lengths_solved": (
                    0 if len(sequence_length_solved) == 0 else sequence_length_solved.mean()
                ),
                "val/sequence_lengths_unsolved_hist": sequence_length_unsolved,
                "val/sequence_lengths_solved_hist": sequence_length_solved,
                "val/stop_rate": stop_rate,
                "val/advantages_mean": advantages.mean(),
                "val/advantages_min": advantages.min(),
                "val/advantages_max": advantages.max(),
                "val/advantages_hist": advantages,
                "val/num_calls_rate": np.array(result.request_info.num_calls).mean(),
                "val/timeouts_rate": np.array(result.request_info.timeouts).mean(),
                "val/tool_errors_rate": np.array([len(item) > 0 for item in result.request_info.tool_errors]).mean(),
                "val/good_outputs_rate": np.array(good_outputs).mean(),
                "val/tool_runtimes_rate": np.array(result.request_info.tool_runtimes).mean(),
                "val/tool_calleds_rate": np.array(result.request_info.tool_calleds).mean(),
                "time/getting_response": getting_response_time,
                **reward_metrics,
                **batch_metrics_prefixed,
            }

            total_tokens = result.token_statistics.num_prompt_tokens + result.token_statistics.num_response_tokens
            metrics["val/actor_tokens_per_second"] = total_tokens / result.token_statistics.generation_time

        if args.save_traces:
            traces = {
                "scores": scores.tolist(),
                "finish_reasons": result.finish_reasons,
                "responses": result.responses,
                "training_step": training_step,
                **asdict(batch),  # Unpack all batch fields
                **reward_metrics,
            }
            os.makedirs(args.output_dir, exist_ok=True)
            with open(f"{args.output_dir}/traces_{args.run_name}.jsonl", "a") as f:
                json.dump(traces, f)
                f.write("\n")

        # Put the packed sequences and metrics into the output queue
        packed_sequences_Q.put(
            {
                "packed_sequences": packed_sequences,  # for debugging purposes
                "collated_data": collated_data,
                "metrics": metrics,
                "responses_count": len(result.responses),
                "num_new_tokens": num_new_tokens,
                "B": B,
                "prompt_lengths": batch_stats.prompt_lengths,
                "response_lengths": batch_stats.response_lengths,
                "num_filtered_prompts": batch_stats.filtered_prompts,
            }
        )


def setup_runtime_variables(args: Args) -> Args:
    """Set up runtime variables for the experiment."""
    args.run_name = f"{args.exp_name}__{args.seed}__{int(time.time())}"
    args.output_dir = os.path.join(args.output_dir, args.run_name)
    args.dataset_local_cache_dir = os.path.abspath(args.dataset_local_cache_dir)
    if is_beaker_job():
        args.dataset_local_cache_dir = "/weka/oe-adapt-default/allennlp/deletable_open_instruct_dataset_cache"
    args.world_size = sum(args.num_learners_per_node)
    args.num_training_steps = args.total_episodes // (
        args.num_unique_prompts_rollout * args.num_samples_per_prompt_rollout
    )
    args.try_launch_beaker_eval_jobs_on_weka = args.try_launch_beaker_eval_jobs_on_weka and is_beaker_job()
    if args.push_to_hub:
        if args.hf_repo_id is None:  # auto-generate one
            args.hf_repo_id = "open_instruct_dev"
        if args.hf_entity is None:  # first try to use AI2 entity
            args.hf_entity = maybe_use_ai2_hf_entity()
        if args.hf_entity is None:  # then try to use the user's entity
            args.hf_entity = HfApi().whoami()["name"]
        args.hf_repo_id = f"{args.hf_entity}/{args.hf_repo_id}"
        if args.hf_repo_revision is None:  # auto-generate one
            args.hf_repo_revision = args.run_name
        args.hf_repo_url = f"https://huggingface.co/{args.hf_repo_id}/tree/{args.hf_repo_revision}"
    if args.with_tracking and args.wandb_entity is None:
        args.wandb_entity = maybe_use_ai2_wandb_entity()
    args.tool_use = args.tools is not None and len(args.tools) > 0
    return args


def setup_experiment_tracking(args: Args, tc: TokenizerConfig, model_config: ModelConfig):
    """Setup experiment tracking and seeds."""
    all_configs = {}
    beaker_config = None
    if is_beaker_job():
        beaker_config = maybe_get_beaker_config()
        all_configs.update(vars(beaker_config))
    all_configs.update(**asdict(args), **asdict(tc), **asdict(model_config))

    wandb_url = None
    if args.with_tracking:
        wandb.init(
            project=args.wandb_project_name,
            entity=args.wandb_entity,
            config=all_configs,
            name=args.run_name,
            save_code=True,
            tags=[args.exp_name] + get_wandb_tags(),
        )
        wandb_url = wandb.run.get_url()
        maybe_update_beaker_description(wandb_url=wandb_url)

    return beaker_config, wandb_url


def setup_datasets(args: Args, tc: TokenizerConfig, tokenizer: PreTrainedTokenizer):
    """Set up training and evaluation datasets."""
    system_prompt_override = None
    if args.system_prompt_override_file is not None:
        logger.info(f"Loading system prompt override from {args.system_prompt_override_file}")
        with open(args.system_prompt_override_file) as f:
            system_prompt_override = f.read().strip()
        logger.info(f"System prompt overriden to:\n#####\n{system_prompt_override}\n#####\n")

    transform_fn_args = [
        {"system_prompt_override": system_prompt_override},
        {"max_prompt_token_length": args.max_prompt_token_length},
    ]
    train_dataset = get_cached_dataset_tulu(
        dataset_mixer_list=args.dataset_mixer_list,
        dataset_mixer_list_splits=args.dataset_mixer_list_splits,
        tc=tc,
        dataset_transform_fn=args.dataset_transform_fn,
        transform_fn_args=transform_fn_args,
        dataset_cache_mode=args.dataset_cache_mode,
        dataset_config_hash=args.dataset_config_hash,
        hf_entity=args.hf_entity,
        dataset_local_cache_dir=args.dataset_local_cache_dir,
        dataset_skip_cache=args.dataset_skip_cache,
        system_prompt_override=system_prompt_override,
    )
    train_dataset = train_dataset.shuffle(seed=args.seed)

    if len(args.dataset_mixer_eval_list) > 0:
        eval_dataset = get_cached_dataset_tulu(
            dataset_mixer_list=args.dataset_mixer_eval_list,
            dataset_mixer_list_splits=args.dataset_mixer_eval_list_splits,
            tc=tc,
            dataset_transform_fn=args.dataset_transform_fn,
            transform_fn_args=transform_fn_args,
            hf_entity=args.hf_entity,
            dataset_cache_mode=args.dataset_cache_mode,
            dataset_config_hash=args.dataset_config_eval_hash,
            dataset_local_cache_dir=args.dataset_local_cache_dir,
            dataset_skip_cache=args.dataset_skip_cache,
            system_prompt_override=system_prompt_override,
        )
        if args.shuffle_eval_dataset:
            eval_dataset = eval_dataset.shuffle(seed=args.seed)
    else:
        eval_dataset = None

    visualize_token(train_dataset[0][INPUT_IDS_PROMPT_KEY], tokenizer)

    return train_dataset, eval_dataset


def create_model_and_optimizer(
    args: Args,
    tc: TokenizerConfig,
    model_config: ModelConfig,
    beaker_config: BeakerRuntimeConfig,
    wandb_url: str,
    tokenizer: PreTrainedTokenizer,
    inference_results_Q: ray_queue.Queue,
    prompt_Q: ray_queue.Queue,
    evaluation_inference_results_Q: ray_queue.Queue,
    reward_config: RewardConfig,
    train_dataset,
    eval_dataset,
) -> tuple[ModelGroup, list[vllm_utils.LLMRayActor], dict, int, int]:
    """Create the model, optimizer, and vLLM engines."""
    # Create placement group
    bundles = [{"GPU": actor_num_gpus, "CPU": actor_num_gpus * 10} for actor_num_gpus in args.num_learners_per_node]
    pg = placement_group(bundles, strategy="STRICT_SPREAD")
    ray_get_with_progress([pg.ready()], desc="Waiting for placement group")
    policy_group = ModelGroup(pg, PolicyTrainerRayProcess, args.num_learners_per_node, args.single_gpu_mode)
    wandb_url = wandb.run.get_url() if args.with_tracking else None
    inits = [
        model.from_pretrained.remote(args, model_config, beaker_config, wandb_url, tokenizer)
        for model in policy_group.models
    ]

    # Set up tools
    max_len = args.max_prompt_token_length + args.response_length
    tool_objects = {}
    if args.tools:
        for tool in args.tools:
            if tool.lower() == "search":
                from open_instruct.search_utils.search_tool import SearchTool

                tool = SearchTool(
                    start_str="<query>",
                    end_str="</query>",
                    api_endpoint=args.search_api_endpoint,
                    number_documents_to_search=args.number_documents_to_search,
                )
                tool_objects[tool.end_str] = tool
                # Add tool end string to stop_strings
                args.stop_strings.append(tool.end_str)
            elif tool.lower() == "code":
                from open_instruct.tool_utils.tools import PythonCodeTool

                tool = PythonCodeTool(start_str="<code>", end_str="</code>", api_endpoint=args.code_tool_api_endpoint)
                tool_objects[tool.end_str] = tool
                # Add tool end string to stop_strings
                args.stop_strings.append(tool.end_str)
            else:
                raise ValueError(f"Unknown tool: {tool}")

    queues_to_monitor = {
        "Inference Results Queue": inference_results_Q,
        "Prompt Queue": prompt_Q,
        "Evaluation Queue": evaluation_inference_results_Q,
    }
    actor_manager = ray.remote(ActorManager).remote(queues_to_monitor, args)

    # Create vLLM engines with queues
    vllm_engines = vllm_utils.create_vllm_engines(
        args.vllm_num_engines,
        args.vllm_tensor_parallel_size,
        args.vllm_enforce_eager,
        tc.tokenizer_name_or_path,
        model_config.model_name_or_path,
        model_config.model_revision,
        args.seed,
        args.vllm_enable_prefix_caching,
        max_len,
        args.vllm_gpu_memory_utilization,
        args.single_gpu_mode,
        pg=pg if args.single_gpu_mode else None,
        tools=tool_objects,
        max_tool_calls=args.max_tool_calls,
        mask_tool_use=args.mask_tool_use,
        prompt_queue=prompt_Q,
        results_queue=inference_results_Q,
        eval_results_queue=evaluation_inference_results_Q,
        actor_manager=actor_manager,
        inflight_updates=args.inflight_updates,
        reward_config=reward_config,
        train_dataset=train_dataset,
        eval_dataset=eval_dataset,
    )

    results, _ = ray_get_with_progress(inits, desc="Initializing models")
    resume_training_step = results[0] + 1
    episode = (resume_training_step - 1) * args.num_unique_prompts_rollout * args.num_samples_per_prompt_rollout
    logger.info("======== ✅ all models and vLLM engines initialized =========")

    kv_cache_max_concurrency = ray.get(vllm_engines[0].get_kv_cache_info.remote())
    ray.get(actor_manager.set_kv_cache_max_concurrency.remote(kv_cache_max_concurrency))
    expected_batch_size = (
        args.num_unique_prompts_rollout * args.num_samples_per_prompt_rollout // args.vllm_num_engines
    )
    if kv_cache_max_concurrency < expected_batch_size:
        nodes_needed = (
            args.num_unique_prompts_rollout * args.num_samples_per_prompt_rollout // kv_cache_max_concurrency
        )
        logger.warning(
            f"kv_cache_max_concurrency ({kv_cache_max_concurrency}) is lower than "
            f"num_unique_prompts_rollout * num_samples_per_prompt_rollout // vllm_num_engines ({expected_batch_size}). "
            f"This means actors will have to run multiple sequential batches, hurting performance. "
            f"You might want to use more inference nodes ({nodes_needed} nodes to generate the entire batch simultaneously)."
        )

    ray_get_with_progress(
        [m.setup_model_update_group.remote(vllm_engines=vllm_engines) for m in policy_group.models],
        desc="Setting up model update group",
    )
    logger.info("======== ✅ model update group setup successfully =========")

    return policy_group, vllm_engines, tool_objects, resume_training_step, episode, actor_manager


def create_generation_configs(args: Args):
    """Create generation configs for training and evaluation."""
    generation_config = vllm_utils.SamplingConfig(
        temperature=args.temperature,
        top_p=args.vllm_top_p,
        max_tokens=args.response_length,
        n=args.num_samples_per_prompt_rollout,
        stop=args.stop_strings,
        seed=args.seed,
        logprobs=1,
    )
    eval_generation_config = dataclasses.replace(generation_config, n=1)
    return {"train": generation_config, "eval": eval_generation_config}


def add_prompt_to_generator(
    example: dict[str, Any], prompt_Q: ray_queue.Queue, generation_config, is_eval: bool
) -> None:
    """Add a prompt to the generation queue.

    Args:
        example: A dict containing:
            - INPUT_IDS_PROMPT_KEY: The tokenized prompt
            - dataset_index: Index into the original dataset
            - prompt_id: Unique identifier for this prompt (epoch_datasetIndex)
        param_prompt_Q: Queue to put the prompt request
        generation_config: Generation configuration
        is_eval: Whether this is an evaluation prompt
    """
    prompt_Q.put(
        PromptRequest(
            prompt=example[INPUT_IDS_PROMPT_KEY],
            generation_config=generation_config,
            dataset_index=example["dataset_index"],
            prompt_id=example["prompt_id"],
            is_eval=is_eval,
        )
    )


def load_data_from_packing_thread(
    packed_sequences_Q: Queue, num_total_tokens: int, stop_event: threading.Event, health_check_fn: Callable[[], None]
) -> tuple[list[dict[str, list[torch.Tensor]]] | None, dict[str, Any], int, int, list[int] | None, list[int] | None]:
    """Get the packed sequences with advantages from the packing thread."""
    with Timer("[Main Thread] 📦 Getting packed sequences from thread") as timer:
        while True:
            if stop_event.is_set():
                logger.warning("[Main Thread] Stop event detected while waiting for packed sequences")
                return None, {}, num_total_tokens, 0, None, None, 0
            try:
                # When running at 32k generation length, it typically takes 900s to generate data,
                # so you might see this fire a bunch of times. That's normal!
                packed_data = packed_sequences_Q.get(timeout=300)
                break
            except Empty:
                health_check_fn()
                logger.warning("[Main Thread] Timeout waiting for packed sequences. Retrying...")
        data_thread_metrics = packed_data["metrics"]
        B = packed_data["B"]
        collated_data = packed_data["collated_data"]
        num_step_tokens = packed_data["num_new_tokens"]
        num_total_tokens += num_step_tokens
        prompt_lengths = packed_data["prompt_lengths"]
        response_lengths = packed_data["response_lengths"]
        num_filtered_prompts = packed_data["num_filtered_prompts"]

    data_thread_metrics["time/trainer_idling"] = timer.duration
    if B == 0:
        logger.warning("[Main Thread] 🤡 After packing, there is not enough data to train")
        return None, data_thread_metrics, num_total_tokens, 0, None, None, 0
    return (
        collated_data,
        data_thread_metrics,
        num_total_tokens,
        num_step_tokens,
        prompt_lengths,
        response_lengths,
        num_filtered_prompts,
    )


def weight_sync_thread(
    args: Args,
    stop_event: threading.Event,
    weight_sync_trigger_event: threading.Event,
    policy_group: ModelGroup,
    actor_manager: ActorManager,
    weight_sync_metrics_Q: Queue,
    resume_training_step: int = 1,
):
    """Thread function that handles weight sync operations and actor manager coordination."""
    logger.info("[Weight Sync Thread] 🚀 Starting weight sync thread")
    if resume_training_step > 1:
        weight_sync_trigger_event.set()

    while not stop_event.is_set():
        # Wait for weight sync trigger from main thread
        if not weight_sync_trigger_event.wait(timeout=1.0):
            continue

        # Clear the event for next iteration
        weight_sync_trigger_event.clear()

        with Timer("[Weight Sync]") as timer:
            logger.debug("[Weight Sync Thread] Starting weight sync")

            # Set actors to stop
            ray.get(actor_manager.set_should_stop.remote(True))
            logger.debug("[Weight Sync Thread] Set should_stop to True for weight sync")

            # Broadcast weights to vLLM engines
            # First get the futures
            weight_broadcast_futures: list[ray.ObjectRef] = [m.broadcast_to_vllm.remote() for m in policy_group.models]

            # Wait for all weight updates to complete and collect individual timings
            _, actor_sync_times = ray_get_with_progress(
                weight_broadcast_futures,
                desc="[Weight Sync Thread] Waiting for weight updates to complete",
                enable=args.verbose,
            )

            # Allow actors to resume
            ray.get(actor_manager.set_should_stop.remote(False))
            logger.debug("[Weight Sync Thread] Set should_stop to False after weight sync")

        # Calculate distribution statistics
        sync_time_stats = {
            "time/weight_sync": timer.duration,
            "time/weight_sync_mean": np.mean(actor_sync_times),
            "time/weight_sync_min": np.min(actor_sync_times),
            "time/weight_sync_max": np.max(actor_sync_times),
            "time/weight_sync_median": np.median(actor_sync_times),
        }

        try:
            weight_sync_metrics_Q.put_nowait(sync_time_stats)
        except Full:
            logger.warning("[Weight Sync Thread] weight sync metrics queue full, skipping metric")

    logger.info("[Weight Sync Thread] 🛑 Stopping weight sync thread")


def one_training_step(
    args: Args,
    policy_group: ModelGroup,
    collated_data: list[dict[str, list[torch.Tensor]]],
    tokenizer: PreTrainedTokenizer,
    data_thread_metrics: dict[str, Any],
    episode: int,
    training_step: int,
    num_total_tokens: int,
    num_step_tokens: int,
    start_time: float,
    train_dataset: datasets.Dataset,
    training_start_time: float,
    wandb_url: str,
    chat_template_name: str,
    model_dims: utils.ModelDims,
    prompt_lengths: list[int],
    response_lengths: list[int],
    actor_manager: ActorManager | None = None,
) -> None:
    """Train the model for one step."""
    update_ref_policy_future = []
    with Timer("[Main Thread] 🗡️ Training") as train_timer:
        metrics_list, _ = ray_get_with_progress(
            [
                policy_group.models[i].train.remote(data_BT=collated_data[i], pad_token_id=tokenizer.pad_token_id)
                for i in range(args.world_size)
            ],
            desc=f"Running training step {training_step}",
        )
        if (
            args.load_ref_policy
            and args.ref_policy_update_freq is not None
            and training_step % args.ref_policy_update_freq == 0
            and args.alpha > 0
        ):
            update_ref_policy_future.extend(
                [policy_group.models[i].update_ref_policy.remote() for i in range(args.world_size)]
            )
            ray_get_with_progress(update_ref_policy_future, desc=f"Updating reference policy at step {training_step}")

    save_time = maybe_save_checkpoint(args, training_step, policy_group, chat_template_name, tokenizer, wandb_url)

    ray.get(actor_manager.report_training_step_time.remote(train_timer.duration))

    average_metrics = {k: sum(m[k] for m in metrics_list) / len(metrics_list) for k in metrics_list[0]}
    step_time = time.perf_counter() - start_time
    total_training_time = time.perf_counter() - training_start_time

    total_generation_time = data_thread_metrics["time/getting_response"]

    utilization_metrics = calculate_utilization_metrics(
        model_dims=model_dims,
        prompt_lengths=prompt_lengths,
        response_lengths=response_lengths,
        total_generation_time=total_generation_time,
        samples_per_prompt=args.num_samples_per_prompt_rollout,
        num_engines=args.vllm_num_engines,
        num_gpus_per_engine=args.vllm_tensor_parallel_size,
        training_time=train_timer.duration,
        num_training_gpus=args.world_size,
    )

    metrics = {
        "episode": episode,
        "global_step": episode,
        "training_step": training_step,
        "val/num_total_tokens": num_total_tokens,
        "val/num_step_tokens": num_step_tokens,
        "epoch": episode / args.num_samples_per_prompt_rollout / len(train_dataset),
        "learner_tokens_per_second_overall": num_total_tokens / total_training_time,
        "learner_tokens_per_second_step": num_step_tokens / step_time,
        "time/total": step_time,
        "time/training": train_timer.duration,
        "time/saving": save_time,
        **data_thread_metrics,
        **average_metrics,
        **utilization_metrics,
    }
    # Print only scalar metrics
    scalar_metrics = {k: v for k, v in metrics.items() if isinstance(v, float | int)}
    print_rich_single_line_metrics(scalar_metrics)

    if args.with_tracking:
        # Convert array/list metrics to wandb histograms for logging
        for key, value in metrics.items():
            if (isinstance(value, np.ndarray | list)) and len(value) > 0:
                metrics[key] = wandb.Histogram(value)
        wandb.log(metrics, step=episode)


@backoff.on_exception(backoff.expo, Exception, max_tries=3)
def maybe_save_checkpoint(
    args: Args,
    training_step: int,
    policy_group: ModelGroup,
    chat_template_name: str,
    tokenizer: PreTrainedTokenizer,
    wandb_url: str,
) -> float:
    save_time = 0
    if args.save_freq > 0 and training_step % args.save_freq == 0 and (args.eval_on_step_0 or training_step > 1):
        with Timer("[Main Thread] 🗡️ Saving model") as timer:
            checkpoint_dir = f"{args.output_dir}_checkpoints"
            step_dir = os.path.join(checkpoint_dir, f"step_{training_step}")
            logger.info(f"Saving model at step {training_step} to {step_dir}")
            ray_get_with_progress(
                [
                    policy_group.models[i].save_model.remote(step_dir, chat_template_name, tokenizer)
                    for i in range(args.world_size)
                ],
                desc=f"Saving model at step {training_step}",
            )
            if args.try_launch_beaker_eval_jobs_on_weka and is_beaker_job():
                leaderboard_name = f"{args.hf_repo_revision}_step_{training_step}"
                for i in range(args.world_size):
                    policy_group.models[i].launch_ai2_evals_on_weka_wrapper.remote(
                        step_dir, leaderboard_name, wandb_url, training_step
                    )
        save_time = timer.duration

    return save_time


def maybe_evaluate(
    args: Args,
    training_step: int,
    evaluation_inference_results_Q: ray_queue.Queue,
    tokenizer,
    episode,
    eval_dataset: Dataset,
    eval_generation_config,
    model_dims: utils.ModelDims,
    actor_manager=None,
):
    """Optionally evaluate the model."""
    if eval_dataset is None:
        return

    try:
        # timeout 0.01 if this is not the last training step
        # otherwise, wait to get the last evaluation generations (long timeout just in case)
        timeout = 0.01 if training_step < args.num_training_steps else 100

        # Accumulate evaluation results from all vLLM engines
        eval_result, eval_batch, eval_reward_metrics, _ = accumulate_inference_batches(
            evaluation_inference_results_Q,
            args,
            eval_generation_config,
            num_prompts=len(eval_dataset),
            model_dims=model_dims,
            tokenizer=tokenizer,
            prompt_dataset=eval_dataset,
            actor_manager=actor_manager,
            timeout=timeout,
            active_sampling=False,
            filter_zero_std_samples=False,
            replenish_prompts=False,
        )

        logger.info("[Main Thread] 📊 Evaluation responses received")

        eval_sequence_lengths = np.array([len(response) for response in eval_result.responses])
        eval_stop_rate = sum(int(finish_reason == "stop") for finish_reason in eval_result.finish_reasons) / len(
            eval_result.finish_reasons
        )
        eval_reward_metrics = {f"eval/{key}": val for key, val in eval_reward_metrics.items()}
        eval_metrics = {
            "eval/scores": np.array(eval_batch.scores).mean(),
            "eval/sequence_lengths": eval_sequence_lengths.mean(),
            "eval/sequence_lengths_min": eval_sequence_lengths.min(),
            "eval/sequence_lengths_max": eval_sequence_lengths.max(),
            "eval/stop_rate": eval_stop_rate,
            **eval_reward_metrics,
        }

        total_tokens = (
            eval_result.token_statistics.num_prompt_tokens + eval_result.token_statistics.num_response_tokens
        )
        eval_metrics["eval/actor_tokens_per_second"] = total_tokens / eval_result.token_statistics.generation_time

        print_rich_single_line_metrics(eval_metrics)

        table = {}
        table["prompt"] = tokenizer.batch_decode(eval_batch.queries if eval_batch else [])
        table["response"] = eval_batch.decoded_responses
        table["response"] = [item.replace(tokenizer.pad_token, "") for item in table["response"]]
        table["scores"] = eval_batch.scores
        table["ground_truth"] = eval_batch.ground_truths if eval_batch else []
        df = pd.DataFrame(table)

        if args.with_tracking:
            eval_metrics["sample_completions"] = wandb.Table(dataframe=df)
            wandb.log(eval_metrics, step=episode)
        else:
            print_rich_table(df.iloc[:1])
        del table
    except Empty:
        logger.warning("[Main Thread] 🙈 Evaluation responses not received")


def save_final_model(
    args: Args,
    policy_group: ModelGroup,
    tokenizer: PreTrainedTokenizer,
    training_step: int,
    wandb_url: str,
    chat_template_name: str,
):
    """Save the final model and launch evaluation jobs if configured."""
    logger.info(f"Saving final model at step {training_step} to {args.output_dir}")
    with Timer("[Main Thread] 🗡️ Saving model"):
        ray_get_with_progress(
            [
                policy_group.models[i].save_model.remote(args.output_dir, chat_template_name, tokenizer)
                for i in range(args.world_size)
            ],
            desc="Saving final model",
        )
        if args.try_launch_beaker_eval_jobs_on_weka and is_beaker_job():
            leaderboard_name = args.hf_repo_revision
            for i in range(args.world_size):
                policy_group.models[i].launch_ai2_evals_on_weka_wrapper.remote(
                    args.output_dir, leaderboard_name, wandb_url, training_step
                )


def make_tokenizer(tc: TokenizerConfig, model_config: ModelConfig):
    """Setup tokenizer with appropriate configuration."""
    tc.tokenizer_revision = model_config.model_revision if tc.tokenizer_revision is None else tc.tokenizer_revision
    tc.tokenizer_name_or_path = (
        model_config.model_name_or_path if tc.tokenizer_name_or_path is None else tc.tokenizer_name_or_path
    )
    if (
        tc.tokenizer_revision != model_config.model_revision
        and tc.tokenizer_name_or_path != model_config.model_name_or_path
    ):
        # Warn user if tokenizer and model use different revisions; this is an unusual
        # use case.
        warning = f"""Requested tokenizer revision `{tc.tokenizer_revision=}` is different
                   from the model revision `{model_config.model_revision=}` or the tokenizer name `{tc.tokenizer_name_or_path=}`
                   is different from the model name `{model_config.model_name_or_path=}`."""
        logger.warning(warning)
    return tc.tokenizer


def cleanup_judge_clients():
    """Cleans up all LLM judge clients."""
    asyncio.run(cleanup_all_llm_judge_clients())
    logger.info("✅ LLM judge clients cleaned up")


def cleanup_training_resources(
    stop_event: threading.Event,
    executor: futures.ThreadPoolExecutor,
    queues: list[ray_queue.Queue],
    actor_manager: ActorManager,
) -> None:
    """Clean up all training resources including threads and Ray queues."""
    stop_event.set()

    logger.info("Signaling all actors to stop...")
    ray.get(actor_manager.set_should_stop.remote(True))
    logger.info("✅ Signaled all actors to stop")

    # Clean up ActorManager resources
    logger.info("Cleaning up ActorManager resources...")
    ray.get(actor_manager.cleanup.remote())
    logger.info("✅ ActorManager resources cleaned up")

    logger.info("Pushing shutdown sentinel to queues...")
    # Push sentinel to the first queue (inference_results_Q)
    if queues and len(queues) > 0:
        queues[0].put(ShutdownSentinel(), timeout=1)

    logger.info("Shutting down Ray queues...")
    if queues and len(queues) > 0:
        [queue.shutdown() for queue in queues]
    logger.info("Shutting down thread pool executor...")
    executor.shutdown(wait=True)

    # Clean up judge clients
    cleanup_judge_clients()

    # Shutdown Ray only from the main process (rank 0) or when DDP isn't initialized
    try:
        is_ddp = dist.is_available() and dist.is_initialized()
        is_rank0 = (not is_ddp) or (dist.get_rank() == 0)
        if is_rank0 and ray.is_initialized():
            logger.info("Shutting down Ray...")
            ray.shutdown()
            logger.info("✅ Ray shut down")
    except Exception as e:
        logger.warning(f"Ray shutdown failed: {e}")

    # Clean up distributed process group if it was initialized
    if dist.is_initialized():
        logger.info("Destroying process group...")
        dist.destroy_process_group()
        logger.info("✅ Process group destroyed")


def run_training(
    args,
    tokenizer,
    train_dataset,
    eval_dataset,
    policy_group,
    vllm_engines,
    generation_configs,
    data_loader,
    resume_training_step,
    episode,
    wandb_url,
    tc,
    stop_event,
    executor,
    inference_results_Q,
    prompt_Q,
    evaluation_inference_results_Q,
    packed_sequences_Q,
    weight_sync_metrics_Q,
    actor_manager: ActorManager,
    model_dims: utils.ModelDims,
    checkpoint_state=None,
):
    if resume_training_step > 1:
        logger.info(f"[Main Thread] Resuming training from step {resume_training_step}")

    logger.info("======== ✅ weight sync thread starts =========")
    weight_sync_trigger_event = threading.Event()
    weight_sync_thread_future = executor.submit(
        weight_sync_thread,
        args,
        stop_event,
        weight_sync_trigger_event,
        policy_group,
        actor_manager,
        weight_sync_metrics_Q,
        resume_training_step,
    )

    """Run the main training loop with worker threads."""
    ray_get_with_progress(
        [engine.ready.remote() for engine in vllm_engines], "Checking engines are ready to work", timeout=300
    )

    logger.info("======== ✅ data preparation thread starts =========")
    packing_future = executor.submit(
        data_preparation_thread,
        inference_results_Q,
        prompt_Q,
        packed_sequences_Q,
        args,
        tokenizer,
        args.num_training_steps,
        generation_configs["train"],
        resume_training_step,
        data_loader,
        train_dataset,
        actor_manager,
        model_dims,
    )

    def health_check_fn():
        [f.result() for f in [packing_future, weight_sync_thread_future] if f.done()]
        ray_get_with_progress(
            [engine.check_background_threads.remote() for engine in vllm_engines],
            desc="Checking vLLM engine health",
            enable=False,
        )

    # Send initial data to ensure we have a N-step offset.
    for _ in range(args.async_steps * args.num_unique_prompts_rollout):
        example = next(data_loader)
        add_prompt_to_generator(example, prompt_Q, generation_configs["train"], is_eval=False)
    if checkpoint_state and "num_total_tokens" in checkpoint_state:
        num_total_tokens = checkpoint_state["num_total_tokens"]
        logger.info(f"Restored num_total_tokens: {num_total_tokens}")
    else:
        num_total_tokens = 0

    if eval_dataset is not None:
        eval_data_loader = data_loader_lib.HFDataLoader(
            dataset=eval_dataset,
            batch_size=1,
            seed=args.seed,
            rank=0,
            world_size=1,
            work_dir=args.output_dir,
            automatic_reshuffle=False,
        )
    else:
        eval_data_loader = None
    training_start_time = time.perf_counter()  # Track overall training start time
    maybe_update_beaker_description(
        current_step=resume_training_step - 1,
        total_steps=args.num_training_steps,
        start_time=training_start_time,
        wandb_url=wandb_url,
    )
    for training_step in range(resume_training_step, args.num_training_steps + 1):
        start_time = time.perf_counter()

        # Check if any of the threads have raised an exception.
        health_check_start = time.perf_counter()
        health_check_fn()
        health_check_time = time.perf_counter() - health_check_start

        (
            collated_data,
            data_thread_metrics,
            num_total_tokens,
            num_step_tokens,
            prompt_lengths,
            response_lengths,
            num_filtered_prompts,
        ) = load_data_from_packing_thread(packed_sequences_Q, num_total_tokens, stop_event, health_check_fn)

        if (
            training_step % args.local_eval_every == 0
            and eval_data_loader is not None
            and (args.eval_on_step_0 or training_step > 1)
        ):
            for eval_example in iter(eval_data_loader):
                add_prompt_to_generator(eval_example, prompt_Q, generation_configs["eval"], is_eval=True)
        if collated_data is None:
            continue

        episode += args.num_unique_prompts_rollout * args.num_samples_per_prompt_rollout

        try:
            data_thread_metrics |= weight_sync_metrics_Q.get_nowait()
        except Empty:
            logger.info("[Main Thread] didn't get train generation metrics")

        data_thread_metrics["time/health_check"] = health_check_time

        one_training_step(
            args,
            policy_group,
            collated_data,
            tokenizer,
            data_thread_metrics,
            episode,
            training_step,
            num_total_tokens,
            num_step_tokens,
            start_time,
            train_dataset,
            training_start_time,
            wandb_url,
            tc.chat_template_name,
            model_dims,
            prompt_lengths,
            response_lengths,
            actor_manager,
        )

        # Checkpoint after one_training_step (or even if it was skipped)
        # This ensures we checkpoint progress even if the exact checkpoint step has no data
        if (
            args.checkpoint_state_freq > 0
            and training_step % args.checkpoint_state_freq == 0
            and args.checkpoint_state_dir is not None
        ):
            utils.warn_if_low_disk_space(args.checkpoint_state_dir, send_slack_alerts=args.send_slack_alerts)
            with Timer("[Main Thread] 🗡️ Saving checkpoint state"):
                # Save comprehensive client state including dataloader state
                client_state = {
                    "training_step": training_step,
                    "episode": episode,
                    "num_total_tokens": num_total_tokens,
                }

                # Save dataloader state
                if data_loader is not None:
                    client_state["dataloader_state"] = data_loader.state_dict()

                ray_get_with_progress(
                    [
                        policy_group.models[i].save_checkpoint_state.remote(args.checkpoint_state_dir, client_state)
                        for i in range(args.world_size)
                    ],
                    desc=f"Saving checkpoint state at step {training_step}",
                )
                logger.info(f"Saved checkpoint state at step {training_step} to {args.checkpoint_state_dir}")

        logger.debug(f"[Main Thread] Triggered weight sync for step {training_step}")
        weight_sync_trigger_event.set()

        maybe_evaluate(
            args,
            training_step,
            evaluation_inference_results_Q,
            tokenizer,
            episode,
            eval_dataset,
            generation_configs["eval"],
            model_dims,
            actor_manager,
        )

        maybe_update_beaker_description(
            current_step=training_step,
            total_steps=args.num_training_steps,
            start_time=training_start_time,
            wandb_url=wandb_url,
        )

    if resume_training_step > args.num_training_steps:
        raise ValueError(f"Training didn't run since {resume_training_step=} > {args.num_training_steps=}")

    save_final_model(args, policy_group, tokenizer, training_step, wandb_url, tc.chat_template_name)


def main(args: Args, tc: TokenizerConfig, model_config: ModelConfig):
    tokenizer = make_tokenizer(tc, model_config)
    args = setup_runtime_variables(args)

    if args.verbose:
        logging.getLogger().setLevel(logging.DEBUG)
        for handler in logging.getLogger().handlers:
            handler.setLevel(logging.DEBUG)

    beaker_config, wandb_url = setup_experiment_tracking(args, tc, model_config)

    train_dataset, eval_dataset = setup_datasets(args, tc, tokenizer)

    if len(train_dataset) < (needed := max(args.async_steps, 1) * args.num_unique_prompts_rollout):
        raise ValueError(
            f"Train dataset is too small! Is {len(train_dataset)} prompts, but {needed} are needed to have enough prompts for bsz and prefill. Try reducing async_steps or num_unique_prompts_rollout, or increasing the dataset size."
        )

    if args.cache_dataset_only:
        return

    pprint([args, model_config])

    # Initialize Ray before creating Ray objects
    ray.init(dashboard_host="0.0.0.0", runtime_env={"excludes": [".git/"], "env_vars": dict(os.environ)})

    # Create Ray queues.
    # Since we now send/receive individual prompts, queue size should accommodate
    # - all prompts from async_steps + 1 training steps
    # - all eval prompts
    num_eval_prompts = len(eval_dataset) if eval_dataset is not None else 0
    queue_size = (args.async_steps + 1) * args.num_unique_prompts_rollout + num_eval_prompts
    inference_results_Q = ray_queue.Queue(maxsize=queue_size)
    prompt_Q = ray_queue.Queue(maxsize=queue_size)
    # We don't care if we ever hit the max, so we let the queue be unbounded.
    evaluation_inference_results_Q = ray_queue.Queue()

    reward_config = RewardConfig(
        apply_r1_style_format_reward=args.apply_r1_style_format_reward,
        r1_style_format_reward=args.r1_style_format_reward,
        apply_verifiable_reward=args.apply_verifiable_reward,
        verification_reward=args.verification_reward,
        non_stop_penalty=args.non_stop_penalty,
        non_stop_penalty_value=args.non_stop_penalty_value,
        only_reward_good_outputs=args.only_reward_good_outputs,
        additive_format_reward=args.additive_format_reward,
        verifier_functions=build_all_verifiers(args),
    )

    policy_group, vllm_engines, tool_objects, resume_training_step, episode, actor_manager = (
        create_model_and_optimizer(
            args,
            tc,
            model_config,
            beaker_config,
            wandb_url,
            tokenizer,
            inference_results_Q,
            prompt_Q,
            evaluation_inference_results_Q,
            reward_config,
            train_dataset,
            eval_dataset,
        )
    )

    # Get the model dimensions from one of the engines without loading weights
    model_dims = ray.get(vllm_engines[0].get_model_dims.remote())

    generation_configs = create_generation_configs(args)

    checkpoint_state = None
    if args.checkpoint_state_dir and os.path.exists(args.checkpoint_state_dir):
        # Try to load the checkpoint state from the first rank
        checkpoint_path = os.path.join(args.checkpoint_state_dir, "global_0", "state.pt")
        if os.path.exists(checkpoint_path):
            checkpoint_state = torch.load(checkpoint_path, map_location="cpu", weights_only=False)
            logger.info(f"Loaded checkpoint state from {checkpoint_path}")

            episode = checkpoint_state["episode"]
            logger.info(f"Restored episode count: {episode}")

    data_loader = data_loader_lib.HFDataLoader(
        dataset=train_dataset,
        batch_size=1,
        seed=args.seed,
        rank=0,
        world_size=1,
        work_dir=args.output_dir,
        automatic_reshuffle=True,
    )

    if checkpoint_state and "dataloader_state" in checkpoint_state:
        data_loader.load_state_dict(checkpoint_state["dataloader_state"])
        logger.info("Restored dataloader state from checkpoint")

    # Create additional queues (main queues already created above)
    packed_sequences_Q = Queue(maxsize=args.async_steps)
    weight_sync_metrics_Q = Queue(maxsize=args.async_steps)

    stop_event = threading.Event()
    executor = futures.ThreadPoolExecutor(max_workers=3, thread_name_prefix="grpo")

    try:
        episode = run_training(
            args,
            tokenizer,
            train_dataset,
            eval_dataset,
            policy_group,
            vllm_engines,
            generation_configs,
            data_loader,
            resume_training_step,
            episode,
            wandb_url,
            tc,
            stop_event,
            executor,
            inference_results_Q,
            prompt_Q,
            evaluation_inference_results_Q,
            packed_sequences_Q,
            weight_sync_metrics_Q,
            actor_manager,
            model_dims,
            checkpoint_state,
        )

        if args.push_to_hub and (not dist.is_initialized() or dist.get_rank() == 0):
            push_folder_to_hub(args.output_dir, args.hf_repo_id, args.hf_repo_revision)
    except Exception as e:
        if args.send_slack_alerts:
            utils.send_slack_message(f"<!here> A RL job has died. Error message: {e}.")
        raise
    finally:
        cleanup_training_resources(
            stop_event, executor, [inference_results_Q, prompt_Q, evaluation_inference_results_Q], actor_manager
        )

    # Ai2 logic: we use /output to store the artifacts of the job, so we
    # make a copy of the model to `/output` in the end.
    if (
        args.try_auto_save_to_beaker
        and is_beaker_job()
        and len(beaker_config.beaker_dataset_id_urls) > 0
        and args.output_dir.rstrip("/") != "/output"
        and os.path.isdir(args.output_dir)
    ):
        shutil.copytree(args.output_dir, "/output", dirs_exist_ok=True)
    logger.info("finished training")

    # Check for runtime leaks before exiting
    logger.info("Checking for runtime leaks...")

    utils.check_runtime_leaks()


if __name__ == "__main__":
    utils.check_oe_eval_internal()

    parser = ArgumentParserPlus((Args, TokenizerConfig, ModelConfig))
    args, tokenizer_config, model_config = parser.parse_args_into_dataclasses()
    assert isinstance(args, Args)
    assert isinstance(tokenizer_config, TokenizerConfig)
    assert isinstance(model_config, ModelConfig)

    main(args, tokenizer_config, model_config)<|MERGE_RESOLUTION|>--- conflicted
+++ resolved
@@ -837,12 +837,9 @@
                 checkpoint_path=self.ref_policy_checkpoint_path
                 if hasattr(self, "ref_policy_checkpoint_path")
                 else None,
-<<<<<<< HEAD
                 mpu=self.mpu,
-=======
                 ref_policy_update_freq=args.ref_policy_update_freq,
                 alpha=args.alpha,
->>>>>>> 2f446a26
             )
         self.local_metrics = utils.MetricsTracker(device=self.device)
 
