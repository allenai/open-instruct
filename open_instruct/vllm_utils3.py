--- conflicted
+++ resolved
@@ -121,13 +121,10 @@
 
 
 def _process_outputs(
-<<<<<<< HEAD
     outputs: List[vllm.RequestOutput],
     dataset_index: Optional[List[int]] = None,
     token_statistics: Optional[TokenStatistics] = None,
-=======
-    outputs: List[vllm.RequestOutput], dataset_index: Optional[List[int]] = None, start_time: Optional[float] = None
->>>>>>> c740fadb
+    start_time: Optional[float] = None
 ) -> "GenerationResult":
     """Process vLLM RequestOutputs into GenerationResult format."""
     response_ids = [list(out.token_ids) for output in outputs for out in output.outputs]
@@ -156,24 +153,18 @@
         masks=masks,
         request_info=request_info,
         dataset_index=dataset_index,
-<<<<<<< HEAD
         token_statistics=token_statistics,
-=======
         start_time=start_time,
->>>>>>> c740fadb
     )
 
     return result
 
 
 def _process_outputs_with_tools(
-<<<<<<< HEAD
     outputs: List[vllm.RequestOutput],
     dataset_index: Optional[List[int]] = None,
     token_statistics: Optional[TokenStatistics] = None,
-=======
-    outputs: List[vllm.RequestOutput], dataset_index: Optional[List[int]] = None, start_time: Optional[float] = None
->>>>>>> c740fadb
+    start_time: Optional[float] = None
 ) -> "GenerationResult":
     """Process vLLM RequestOutputs into GenerationResult format with tool information."""
     response_ids = [list(out.token_ids) for output in outputs for out in output.outputs]
@@ -202,29 +193,18 @@
         masks=masks,
         request_info=request_info,
         dataset_index=dataset_index,
-<<<<<<< HEAD
         token_statistics=token_statistics,
-=======
         start_time=start_time,
->>>>>>> c740fadb
     )
 
     return result
 
 
-<<<<<<< HEAD
-def _finalize_outputs(outputs, tracking, dataset_index, tools, token_statistics=None):
+def _finalize_outputs(outputs, tracking, dataset_index, tools, token_statistics=None, start_time=None):
     """Prepare final outputs based on whether tools were used."""
     if not tools:
         outputs.sort(key=lambda x: int(x.request_id.split("_")[-1]))
-        return _process_outputs(outputs, dataset_index=dataset_index, token_statistics=token_statistics)
-=======
-def _finalize_outputs(outputs, tracking, dataset_index, tools, start_time=None):
-    """Prepare final outputs based on whether tools were used."""
-    if not tools:
-        outputs.sort(key=lambda x: int(x.request_id.split("_")[-1]))
-        return _process_outputs(outputs, dataset_index=dataset_index, start_time=start_time)
->>>>>>> c740fadb
+        return _process_outputs(outputs, dataset_index=dataset_index, token_statistics=token_statistics, start_time=start_time)
 
     # Tool mode: add metadata and merge completions
     for req_id in tracking["masks"]:
@@ -251,11 +231,7 @@
         merged_outputs.values(), key=lambda x: (int(x.request_id.split("-")[0]), int(x.request_id.split("-")[1]))
     )
 
-<<<<<<< HEAD
-    return _process_outputs_with_tools(final_outputs, dataset_index=dataset_index, token_statistics=token_statistics)
-=======
-    return _process_outputs_with_tools(final_outputs, dataset_index=dataset_index, start_time=start_time)
->>>>>>> c740fadb
+    return _process_outputs_with_tools(final_outputs, dataset_index=dataset_index, token_statistics=token_statistics, start_time=start_time)
 
 
 def ray_noset_visible_devices(env_vars=os.environ):
@@ -467,7 +443,6 @@
                 self.logger.info(f"[LLMRayActor] Terminating after {iteration} iterations with {len(outputs)} outputs")
                 break
 
-<<<<<<< HEAD
         end_time = time.time()
         total_prompt_tokens = 0
         total_generation_tokens = 0
@@ -497,11 +472,7 @@
                 num_prompt_tokens=total_prompt_tokens,
                 num_response_tokens=total_generation_tokens,
                 generation_time=generation_time,
-            ),
-        )
-=======
-        result = _finalize_outputs(outputs, tracking, request.dataset_index, self.tools, start_time)
->>>>>>> c740fadb
+            ), start_time)
         return result
 
     def _add_initial_requests(self, prompts, sampling_params, n_samples, training_step):
