--- conflicted
+++ resolved
@@ -1498,20 +1498,6 @@
         f"Expected {len(prompt_lengths) * samples_per_prompt} response lengths, got {len(response_lengths)}"
     )
 
-<<<<<<< HEAD
-    num_inference_gpus = num_engines * num_gpus_per_engine
-
-    actor_metrics = model_dims.calculate_actor_utilization(
-        prompt_lengths=prompt_lengths,
-        response_lengths=response_lengths,
-        total_generation_time=total_generation_time,
-        samples_per_prompt=samples_per_prompt,
-        num_inference_gpus=num_inference_gpus,
-        num_engines=num_engines,
-        num_gpus_per_engine=num_gpus_per_engine,
-    )
-
-=======
     actor_metrics = model_dims.calculate_actor_utilization(
         prompt_lengths=prompt_lengths,
         response_lengths=response_lengths,
@@ -1521,7 +1507,6 @@
         num_gpus_per_engine=num_gpus_per_engine,
     )
 
->>>>>>> 4ddb9e2c
     learner_metrics = model_dims.calculate_learner_utilization(
         prompt_lengths=prompt_lengths,
         response_lengths=response_lengths,
