--- conflicted
+++ resolved
@@ -129,21 +129,9 @@
 ) -> None:
     """Save benchmark results to CSV file."""
     git_commit = get_git_commit()
-<<<<<<< HEAD
     agg_results = aggregate_results(results)
-=======
     csv_path: pathlib.Path = DATA_DIR / "generator_benchmark_results.csv"
 
-    # Calculate aggregated metrics for main benchmark batches only
-    avg_results = average_results(results)
-    total_tokens = avg_results["total_num_new_tokens"]
-    total_generation_time = avg_results["total_generation_time"]
-
-    # Calculate true average tokens per second
-    true_avg_tokens_per_second = total_tokens / total_generation_time if total_generation_time > 0 else 0
-
-    # Prepare row data
->>>>>>> ac4e3fa1
     row_data = {
         "git_commit": git_commit,
         "model": model_config.model_name_or_path,
@@ -153,7 +141,6 @@
         "num_samples_per_prompt_rollout": args.num_samples_per_prompt_rollout,
         "response_length": args.response_length,
         "total_time": total_time,
-<<<<<<< HEAD
         "total_generation_time": agg_results["total_generation_time"],
         "generation_time_percentage": (agg_results["total_generation_time"] / total_time) * 100,
         "total_tokens": agg_results["total_num_new_tokens"],
@@ -161,15 +148,6 @@
         "avg_mfu": agg_results["avg_mfu"],
         "avg_generation_time_per_batch": agg_results["avg_generation_time"],
         "avg_new_tokens_per_sample": agg_results["total_num_new_tokens"]
-=======
-        "total_generation_time": total_generation_time,
-        "generation_time_percentage": (total_generation_time / total_time) * 100,
-        "total_tokens": total_tokens,
-        "avg_tokens_per_second": true_avg_tokens_per_second,
-        "avg_mfu": avg_results["avg_mfu"],
-        "avg_generation_time_per_batch": avg_results["avg_generation_time"],
-        "avg_new_tokens_per_sample": total_tokens
->>>>>>> ac4e3fa1
         / (len(results) * args.num_unique_prompts_rollout * args.num_samples_per_prompt_rollout),
     }
 
@@ -484,11 +462,7 @@
         logger.info("Threads cleaned up")
 
 
-<<<<<<< HEAD
 def aggregate_results(results: list[dict[str, Any]]) -> dict[str, Any]:
-=======
-def average_results(results: list[dict[str, Any]]) -> dict[str, Any]:
->>>>>>> ac4e3fa1
     """Calculate total and aggregated metrics from results."""
     aggregated_results = {
         "total_mfu": 0.0,
@@ -501,7 +475,6 @@
     }
     for result in results:
         for key, value in result.items():
-<<<<<<< HEAD
             if key in ["total_mfu", "total_tokens_per_second", "total_generation_time", "total_num_new_tokens"]:
                 aggregated_results[key] += value
             elif key == "finish_reasons":
@@ -514,31 +487,6 @@
     aggregated_results["avg_tokens_per_second"] = aggregated_results["total_tokens_per_second"] / num_results
     aggregated_results["avg_mfu"] = aggregated_results["total_mfu"] / num_results
     aggregated_results["avg_generation_time"] = aggregated_results["total_generation_time"] / num_results
-=======
-            if key == "mfu":
-                aggregated_results["total_mfu"] += value
-            elif key == "tokens_per_second":
-                aggregated_results["total_tokens_per_second"] += value
-            elif key == "generation_time":
-                aggregated_results["total_generation_time"] += value
-            elif key == "num_new_tokens":
-                aggregated_results["total_num_new_tokens"] += value
-            elif key == "finish_reasons":
-                for reason, count in value.items():
-                    aggregated_results["finish_reasons"][reason] += count
-            elif key == "response_lengths":
-                aggregated_results["response_lengths"].extend(value)
-            elif key == "prompt_lengths":
-                aggregated_results["prompt_lengths"].extend(value)
-
-    # Calculate true averages where needed
-    num_results = len(results)
-    aggregated_results["avg_mfu"] = aggregated_results["total_mfu"] / num_results if num_results > 0 else 0
-    aggregated_results["avg_generation_time"] = (
-        aggregated_results["total_generation_time"] / num_results if num_results > 0 else 0
-    )
-
->>>>>>> ac4e3fa1
     return aggregated_results
 
 
@@ -547,23 +495,9 @@
 ) -> None:
     """Print benchmark summary statistics."""
 
-<<<<<<< HEAD
     agg_results = aggregate_results(results)
     total_samples = len(results) * args.num_unique_prompts_rollout * args.num_samples_per_prompt_rollout
     avg_new_tokens_per_sample = agg_results["total_num_new_tokens"] / total_samples
-=======
-    # Calculate metrics only for the main benchmark batches (excluding warmup)
-    avg_results = average_results(results)
-    total_tokens = avg_results["total_num_new_tokens"]
-    total_generation_time = avg_results["total_generation_time"]
-
-    # Calculate true average tokens per second
-    true_avg_tokens_per_second = total_tokens / total_generation_time if total_generation_time > 0 else 0
-
-    # Calculate average new tokens per sample
-    total_samples = len(results) * args.num_unique_prompts_rollout * args.num_samples_per_prompt_rollout
-    avg_new_tokens_per_sample = total_tokens / total_samples if total_samples > 0 else 0
->>>>>>> ac4e3fa1
 
     print("\n" + "=" * 60)
     print("BENCHMARK SUMMARY")
@@ -579,7 +513,6 @@
     print(f"Total new tokens generated: {agg_results['total_num_new_tokens']}")
     print("-" * 60)
     print(f"Average results over {len(results)} main benchmark batches:")
-<<<<<<< HEAD
     print(f"Average tokens/second: {agg_results['avg_tokens_per_second']:.2f}")
     print(f"Average MFU: {agg_results['avg_mfu']:.2f}%")
     print(f"Average generation time per batch: {agg_results['avg_generation_time']:.2f}s")
@@ -587,15 +520,6 @@
 
     max_length = np.max(agg_results["response_lengths"])
     mean_length = np.mean(agg_results["response_lengths"])
-=======
-    print(f"Average tokens/second: {true_avg_tokens_per_second:.2f}")
-    print(f"Average MFU: {avg_results['avg_mfu']:.2f}%")
-    print(f"Average generation time per batch: {avg_results['avg_generation_time']:.2f}s")
-    print(f"Average new tokens per sample: {avg_new_tokens_per_sample:.2f} tokens")
-
-    max_length = np.max(avg_results["response_lengths"])
-    mean_length = np.mean(avg_results["response_lengths"])
->>>>>>> ac4e3fa1
     wasted_compute = (max_length - mean_length) / max_length
     print(f"Wasted compute % (variable response length): {wasted_compute:.2%}")
 
