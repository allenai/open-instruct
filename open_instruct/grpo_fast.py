--- conflicted
+++ resolved
@@ -1121,16 +1121,11 @@
                         )
                     elif self.args.loss_fn == "cispo":
                         # cispo: directly clip ratio, no lower bound.
-<<<<<<< HEAD
                         # reinforce loss, so multiply by new logprobs
                         pg_losses_BT = (
                             -data_BT.advantages[i][:, 1:]
                             * torch.clamp(ratio_BT.detach(), max=1.0 + self.args.clip_higher)
                             * new_logprobs_BT
-=======
-                        pg_losses_BT = -data_BT.advantages[i][:, 1:] * torch.clamp(
-                            ratio_BT, max=1.0 + self.args.clip_higher
->>>>>>> edd58b61
                         )
                         pg_losses2_BT = pg_losses_BT
                     else:
