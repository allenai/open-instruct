# Taken and modified from https://github.com/huggingface/trl
# Copyright 2024 The AllenAI Team. All rights reserved.
#
# Licensed under the Apache License, Version 2.0 (the "License");
# you may not use this file except in compliance with the License.
# You may obtain a copy of the License at
#
#     http://www.apache.org/licenses/LICENSE-2.0
#
# Unless required by applicable law or agreed to in writing, software
# distributed under the License is distributed on an "AS IS" BASIS,
# WITHOUT WARRANTIES OR CONDITIONS OF ANY KIND, either express or implied.
# See the License for the specific language governing permissions and
# limitations under the License.

"""This file is copied from https://github.com/OpenRLHF/OpenRLHF"""

import argparse
import asyncio
import dataclasses
import os
import queue
import socket
import sys
import threading
import time
from collections import defaultdict
from collections.abc import Awaitable
from concurrent import futures
from datetime import timedelta
from typing import Any

import aiohttp
import backoff
import datasets
import openai
import ray
import torch
import torch.distributed
import vllm
from ray.util import queue as ray_queue
from ray.util.placement_group import PlacementGroup, placement_group
from ray.util.scheduling_strategies import PlacementGroupSchedulingStrategy
from torch.distributed.distributed_c10d import (
    Backend,
    PrefixStore,
    ProcessGroup,
    Store,
    _new_process_group_helper,
    _world,
    default_pg_timeout,
    rendezvous,
)
from vllm.entrypoints.launcher import serve_http
from vllm.entrypoints.openai.api_server import build_app, init_app_state
from vllm.entrypoints.openai.cli_args import make_arg_parser
from vllm.utils import FlexibleArgumentParser
from vllm.v1.core import kv_cache_utils

from open_instruct import logger_utils
from open_instruct.data_types import GenerationResult, PromptRequest, RequestInfo, TokenStatistics
from open_instruct.dataset_transformation import GROUND_TRUTHS_KEY, RAW_PROMPT_KEY, VERIFIER_SOURCE_KEY
from open_instruct.ground_truth_utils import RewardConfig
from open_instruct.tool_utils.tools import MaxCallsExceededTool, Tool
from open_instruct.utils import ModelDims, ray_get_with_progress

logger = logger_utils.setup_logger(__name__)

NUM_PREFETCH_WORKERS = 2
NUM_TOOL_WORKERS = 20
DRAIN_ACTIVE_TASKS_SLEEP_S = 1
SHOULD_STOP_TIMEOUT_S = 0.1
INFERENCE_INIT_TIMEOUT_S = 1200


@dataclasses.dataclass
class SamplingConfig:
    temperature: float = 0.7
    top_p: float = 1.0
    max_tokens: int = 256
    n: int = 1
    stop: list[str] | None = None
    seed: int | None = None
    logprobs: int | None = 1


@dataclasses.dataclass
class CompletionOutput:
    index: int
    token_ids: list[int]
    logprobs: list[float]
    finish_reason: str
    cumulative_logprob: float = 0.0
    mask: list[int] | None = None
    num_calls: int = 0
    timeout: bool = False
    tool_error: str = ""
    tool_output: str = ""
    tool_runtime: float = 0.0
    tool_called: bool = False


@dataclasses.dataclass
class RequestOutput:
    request_id: str
    prompt_token_ids: list[int]
    outputs: list[CompletionOutput]
    finished: bool = True


def assert_threaded_actor(instance):
    """Assert that an instance's class is suitable for use in a threaded (non-async) Ray actor.

    This function performs two checks:
      1. The class must not define any `async def` methods
         (including async generators, staticmethods, or classmethods).
      2. There must not be a running asyncio event loop in the current thread.

    Args:
        instance: The instance whose class to inspect.

    Raises:
        AssertionError: If the class defines one or more async methods, or a running asyncio event loop is detected.
    """
    try:
        loop = asyncio.get_running_loop()
        raise AssertionError(
            f"{instance.__class__.__name__} must run in a threaded Ray actor (no running event loop). "
            f"Detected RUNNING loop={loop!r} on thread='{threading.current_thread().name}'. "
            f"Python={sys.version.split()[0]}."
        )
    except RuntimeError:
        return


def truncate_tool_output_tokens(
    tool_output_token_ids: list[int],
    current_prompt_len: int,
    current_response_len: int,
    max_model_len: int,
    max_tokens: int,
) -> tuple[list[int], int]:
    """Truncate tool output tokens to fit within max_model_len and max_tokens.

    Args:
        tool_output_token_ids: Token IDs from the tool output to potentially truncate.
        current_prompt_len: Number of tokens in the current prompt (original + accumulated).
        current_response_len: Number of tokens in the response so far (for max_tokens check).
        max_model_len: Maximum total sequence length the model can handle.
        max_tokens: Maximum number of response tokens allowed.

    Returns:
        A tuple of (truncated_tokens, excess) where excess is the number of tokens
        that exceeded max_model_len (0 if no truncation due to max_model_len).
    """
    total_len = current_prompt_len + len(tool_output_token_ids)
    excess = max(0, total_len - max_model_len)
    if excess > 0:
        tool_output_token_ids = tool_output_token_ids[:-excess] if excess < len(tool_output_token_ids) else []

<<<<<<< HEAD
        current_prompt = vllm.TokensPrompt(prompt_token_ids=prompt_and_tool_output, cache_salt=base_request_id)
        current_prompt_token_ids = prompt_and_tool_output
        final_prompt_token_ids = prompt_and_tool_output
        current_sampling_params = sampling_params.clone()
        current_sampling_params.max_tokens = new_sample_tokens

    if output.finish_reason == "stop" and len(accumulated_tokens) == 0:
        eos_token_id = actor.llm_engine.tokenizer.eos_token_id
        accumulated_tokens.append(eos_token_id)
        masks.append(1)
        accumulated_logprobs.append({eos_token_id: types.SimpleNamespace(logprob=float("nan"))})

    complete_output = vllm.CompletionOutput(
        index=split_request_id(sub_request_id)["request_index"],
        text="",
        token_ids=accumulated_tokens,
        cumulative_logprob=output.cumulative_logprob,
        logprobs=accumulated_logprobs,
        finish_reason=output.finish_reason,
        stop_reason=output.stop_reason,
    )

    if actor.tools:
        complete_output.mask = masks
        complete_output.num_calls = num_calls
        complete_output.timeout = timeout
        complete_output.tool_error = tool_error
        complete_output.tool_output = tool_output
        complete_output.tool_runtime = tool_runtime
        complete_output.tool_called = tool_called

    actor.active_tasks.pop(sub_request_id, None)

    actor.completion_queue.put(
        {
            "base_request_id": base_request_id,
            "expected_n": actor.request_metadata[base_request_id]["original_sampling_params"].n,
            "request_output": vllm.RequestOutput(
                request_id=sub_request_id,
                prompt=request_output.prompt,
                prompt_token_ids=final_prompt_token_ids,
                outputs=[complete_output],
                finished=True,
                prompt_logprobs=None,  # not used but required for init.
            ),
            "tools": actor.tools,
        }
    )
=======
    remaining = max(0, max_tokens - current_response_len)
    return tool_output_token_ids[:remaining], excess
>>>>>>> 82015bbd


# Edited from: https://github.com/OpenRLHF/OpenRLHF/pull/971/files
# Turns out Ray doesnt necessarily place bundles together,
# so this function is used to get the bundle indices of a placement group
# and ensure that the bundles placed on the same node are grouped together.
# avoids unnecessary communication for TP>1 with vllm.
def get_bundle_indices_list(placement_group: ray.util.placement_group) -> list[int]:
    pg_infos = ray.util.placement_group_table(placement_group)

    node_id_to_bundles = defaultdict(list)
    for bundle, node_id in pg_infos["bundles_to_node_id"].items():
        node_id_to_bundles[node_id].append(bundle)

    flattened_bundle_indices = []
    for bundles in node_id_to_bundles.values():
        flattened_bundle_indices.extend(bundles)
    return flattened_bundle_indices


def make_request_id(request: PromptRequest) -> str:
    """Generate a unique tracking key for a request."""
    prefix = "eval" if request.is_eval else "train"
    return f"{prefix}_{request.prompt_id}"


def split_request_id(full_request_id: str) -> dict:
    """Split request ID into base ID and request index.

    >>> split_request_id("train_0_43039_0")
    {'base_id': 'train_0_43039', 'request_index': 0}
    >>> split_request_id("eval_0_12345_2")
    {'base_id': 'eval_0_12345', 'request_index': 2}
    """
    parts = full_request_id.split("_")
    return {"base_id": "_".join(parts[:-1]), "request_index": int(parts[-1])}


def get_triggered_tool(
    output_text: str,
    tools: dict[str, Tool],
    max_tool_calls: dict[str, int],
    num_calls: int,
    sampling_params: SamplingConfig,
) -> tuple[Tool | None, str | None]:
    """Check if any tool was triggered and return the tool and stop_str if found.

    Args:
        output_text: The generated text to check for tool triggers
        tools: Dictionary mapping stop strings to Tool instances
        max_tool_calls: Dictionary mapping stop strings to their call limits
        num_calls: Current number of tool calls for this request
        sampling_params: Sampling parameters containing stop strings

    Returns:
        Tuple of (tool, stop_str) if a tool was triggered, (None, None) otherwise.
    """
    if not sampling_params.stop:
        return None, None

    for stop_str in sampling_params.stop:
        if stop_str in tools and output_text.endswith(stop_str):
            if num_calls < max_tool_calls.get(stop_str, 0):
                return tools[stop_str], stop_str
            else:
                return MaxCallsExceededTool(start_str="<tool>", end_str="</tool>"), stop_str
    return None, None


def process_completed_request(request_id, outs, current_time, tools, request_metadata):
    """Process a completed request with all its samples and return the result.

    Args:
        request_id: The base request ID
        outs: List of RequestOutput objects for all sub-requests
        current_time: Current timestamp for performance metrics
        tools: Dictionary of available tools (may be None or empty)
        request_metadata: Dictionary containing metadata for all requests

    Returns:
        Tuple of (result, is_eval) where result is a GenerationResult and is_eval is a boolean
    """
    final_output = RequestOutput(
        request_id=request_id,
        prompt_token_ids=outs[0].prompt_token_ids,
        outputs=[completion for out in outs for completion in out.outputs],
    )

    total_generation_tokens = sum(len(completion.token_ids) for out in outs for completion in out.outputs)
    metadata = request_metadata[request_id]

    response_ids = [list(out.token_ids) for out in final_output.outputs]
    finish_reasons = [out.finish_reason for out in final_output.outputs]
    use_tools = bool(tools)

    logprobs = []
    for idx, out in enumerate(final_output.outputs):
        assert len(out.token_ids) == len(out.logprobs), (
            f"CompletionOutput {idx}: token_ids length ({len(out.token_ids)}) != logprobs length ({len(out.logprobs)})"
        )
        logprobs.append(out.logprobs)

    # Extract attributes based on whether tools are used
    if use_tools:
        # Extract tool-specific attributes from outputs
        masks = [getattr(out, "mask", [1] * len(out.token_ids)) for out in final_output.outputs]
        num_calls = [getattr(out, "num_calls", 0) for out in final_output.outputs]
        timeouts = [getattr(out, "timeout", False) for out in final_output.outputs]
        tool_errors = [getattr(out, "tool_error", "") for out in final_output.outputs]
        tool_outputs = [getattr(out, "tool_output", "") for out in final_output.outputs]
        tool_runtimes = [getattr(out, "tool_runtime", 0.0) for out in final_output.outputs]
        tool_calleds = [getattr(out, "tool_called", False) for out in final_output.outputs]
    else:
        # Use default values when tools are not used
        masks = [[1] * len(resp) for resp in response_ids]
        num_calls = [0] * len(response_ids)
        timeouts = [False] * len(response_ids)
        tool_errors = [""] * len(response_ids)
        tool_outputs = [""] * len(response_ids)
        tool_runtimes = [0.0] * len(response_ids)
        tool_calleds = [False] * len(response_ids)

    result = GenerationResult(
        responses=response_ids,
        finish_reasons=finish_reasons,
        masks=masks,
        request_info=RequestInfo(
            num_calls=num_calls,
            timeouts=timeouts,
            tool_errors=tool_errors,
            tool_outputs=tool_outputs,
            tool_runtimes=tool_runtimes,
            tool_calleds=tool_calleds,
        ),
        dataset_index=metadata["dataset_index"],
        prompt_id=metadata["prompt_id"],
        token_statistics=TokenStatistics(
            num_prompt_tokens=len(metadata["prompt_token_ids"]),
            num_response_tokens=total_generation_tokens,
            generation_time=current_time - metadata["start_time"],
        ),
        start_time=metadata["start_time"],
        logprobs=logprobs,
    )
    return result, metadata["is_eval"]


def ray_noset_visible_devices(env_vars=os.environ):
    # Refer to
    # https://github.com/ray-project/ray/blob/161849364a784442cc659fb9780f1a6adee85fce/python/ray/_private/accelerators/nvidia_gpu.py#L95-L96
    # https://github.com/ray-project/ray/blob/161849364a784442cc659fb9780f1a6adee85fce/python/ray/_private/accelerators/amd_gpu.py#L102-L103
    # https://github.com/ray-project/ray/blob/161849364a784442cc659fb9780f1a6adee85fce/python/ray/_private/accelerators/npu.py#L94-L95
    # https://github.com/ray-project/ray/blob/161849364a784442cc659fb9780f1a6adee85fce/python/ray/_private/accelerators/hpu.py#L116-L117
    # https://github.com/ray-project/ray/blob/161849364a784442cc659fb9780f1a6adee85fce/python/ray/_private/accelerators/neuron.py#L108-L109
    # https://github.com/ray-project/ray/blob/161849364a784442cc659fb9780f1a6adee85fce/python/ray/_private/accelerators/tpu.py#L171-L172
    # https://github.com/ray-project/ray/blob/161849364a784442cc659fb9780f1a6adee85fce/python/ray/_private/accelerators/intel_gpu.py#L97-L98
    NOSET_VISIBLE_DEVICES_ENV_VARS_LIST = [
        "RAY_EXPERIMENTAL_NOSET_CUDA_VISIBLE_DEVICES",
        "RAY_EXPERIMENTAL_NOSET_ROCR_VISIBLE_DEVICES",
        "RAY_EXPERIMENTAL_NOSET_ASCEND_RT_VISIBLE_DEVICES",
        "RAY_EXPERIMENTAL_NOSET_HABANA_VISIBLE_MODULES",
        "RAY_EXPERIMENTAL_NOSET_NEURON_RT_VISIBLE_CORES",
        "RAY_EXPERIMENTAL_NOSET_TPU_VISIBLE_CHIPS",
        "RAY_EXPERIMENTAL_NOSET_ONEAPI_DEVICE_SELECTOR",
    ]
    return any(env_vars.get(env_var) for env_var in NOSET_VISIBLE_DEVICES_ENV_VARS_LIST)


# Copy from pytorch to allow creating multiple main groups.
# https://github.com/pytorch/pytorch/blob/main/torch/distributed/distributed_c10d.py
def init_process_group(
    backend: str | Backend = None,
    init_method: str | None = None,
    timeout: timedelta | None = None,
    world_size: int = -1,
    rank: int = -1,
    store: Store | None = None,
    group_name: str | None = None,
    pg_options: Any | None = None,
) -> ProcessGroup:
    assert (store is None) or (init_method is None), "Cannot specify both init_method and store."

    if store is not None:
        assert world_size > 0, "world_size must be positive if using store"
        assert rank >= 0, "rank must be non-negative if using store"
    elif init_method is None:
        init_method = "env://"

    backend = Backend(backend) if backend else Backend("undefined")

    if timeout is None:
        timeout = default_pg_timeout

    # backward compatible API
    if store is None:
        rendezvous_iterator = rendezvous(init_method, rank, world_size, timeout=timeout)
        store, rank, world_size = next(rendezvous_iterator)
        store.set_timeout(timeout)

        # Use a PrefixStore to avoid accidental overrides of keys used by
        # different systems (e.g. RPC) in case the store is multi-tenant.
        store = PrefixStore(group_name, store)

    # NOTE: The pg_options parameter was renamed into backend_options in PyTorch 2.6.0
    # https://github.com/pytorch/pytorch/commit/a0c7029a75628cd5fa8df83c0de0ea98ee7fd844
    # We need to determine the appropriate parameter name based on PyTorch version
    pg_options_param_name = "backend_options" if str(torch.__version__) >= "2.6" else "pg_options"
    pg, _ = _new_process_group_helper(
        world_size,
        rank,
        [],
        backend,
        store,
        group_name=group_name,
        **{pg_options_param_name: pg_options},
        timeout=timeout,
    )

    _world.pg_group_ranks[pg] = {i: i for i in range(world_size)}

    return pg


@backoff.on_exception(backoff.constant, (aiohttp.ClientError, RuntimeError), max_time=60, interval=0.5)
async def _check_health(port: int) -> None:
    async with (
        aiohttp.ClientSession() as session,
        session.get(f"http://127.0.0.1:{port}/health", timeout=aiohttp.ClientTimeout(total=2.0)) as response,
    ):
        if response.status != 200:
            raise RuntimeError(f"vLLM server health check failed with status {response.status}")


def _prefetch_worker(actor: "LLMRayActor") -> None:
    while True:
        if actor._should_stop() or len(actor.active_tasks) >= actor.inference_batch_size:
            time.sleep(DRAIN_ACTIVE_TASKS_SLEEP_S)
            continue

        request = actor.prompt_queue.get()
        add_request(actor, request)


def add_request(actor: "LLMRayActor", request: PromptRequest) -> None:
    request_id = make_request_id(request)
    sampling_params = dataclasses.replace(request.generation_config, n=1)

    actor.request_metadata[request_id] = {
        "is_eval": request.is_eval,
        "dataset_index": request.dataset_index,
        "prompt_id": request.prompt_id,
        "sampling_params": sampling_params,
        "original_sampling_params": request.generation_config,
        "prompt_token_ids": list(request.prompt),
        "start_time": time.perf_counter(),
    }

    for j in range(request.generation_config.n):
        seed = request.generation_config.seed + j if request.generation_config.seed is not None else None
        sub_sampling_params = dataclasses.replace(sampling_params, seed=seed)
        sub_request_id = f"{request_id}_{j}"
        actor.active_tasks[sub_request_id] = asyncio.run_coroutine_threadsafe(
            process_request(actor, sub_request_id, sub_sampling_params), actor.loop
        )


def _create_server_args(model_path: str) -> argparse.Namespace:
    parser = FlexibleArgumentParser()
    parser = make_arg_parser(parser)
    args = parser.parse_args(["--model", model_path])
    args.disable_fastapi_docs = True
    return args


def accumulate_completions(actor: "LLMRayActor", sub_request: dict) -> None:
    base_request_id = sub_request["base_request_id"]
    expected_n = sub_request["expected_n"]

    if base_request_id not in actor.request_outputs:
        actor.request_outputs[base_request_id] = {
            "outputs": [],
            "expected_n": expected_n,
            "tools": sub_request["tools"],
        }

    actor.request_outputs[base_request_id]["outputs"].append(sub_request["request_output"])

    if len(actor.request_outputs[base_request_id]["outputs"]) == expected_n:
        asyncio.run_coroutine_threadsafe(finalize_completed_request(actor, base_request_id), actor.loop)


async def finalize_completed_request(actor: "LLMRayActor", base_request_id: str) -> None:
    outputs = actor.request_outputs[base_request_id]["outputs"]
    ordered_outs = sorted(outputs, key=lambda x: split_request_id(x.request_id)["request_index"])

    current_time = time.perf_counter()
    result, is_eval = process_completed_request(
        base_request_id,
        ordered_outs,
        current_time,
        actor.request_outputs[base_request_id]["tools"],
        actor.request_metadata,
    )

    actor.request_outputs.pop(base_request_id)
    actor.request_metadata.pop(base_request_id, None)

    dataset = actor.eval_dataset if is_eval else actor.train_dataset
    result.reward_scores, result.reward_metrics = await compute_rewards(actor, result, dataset, is_eval)
    results_queue = actor.eval_results_queue if is_eval else actor.results_queue
    results_queue.put(result)


async def compute_rewards(
    actor: "LLMRayActor", result: GenerationResult, dataset: datasets.Dataset, is_eval: bool
) -> tuple[list[float], dict]:
    example = dataset[result.dataset_index]
    decoded_responses = actor.llm_engine.tokenizer.batch_decode(result.responses, skip_special_tokens=True)

    k = len(result.responses)
    k_ground_truths = [example[GROUND_TRUTHS_KEY]] * k
    k_datasets = [example[VERIFIER_SOURCE_KEY]] * k
    k_raw_queries = [example[RAW_PROMPT_KEY]] * k

    scores, metrics = await actor.reward_fn(
        result.responses,
        decoded_responses,
        k_ground_truths,
        k_datasets,
        result.finish_reasons,
        result.request_info,
        k_raw_queries,
    )
    return scores, metrics


class LLMRayActor:
    """Ray actor for LLM generation with optional tool support."""

    def __init__(
        self,
        *args,
        tools: dict[str, Tool] | None = None,
        max_tool_calls: dict[str, int] | None = None,
        mask_tool_use: bool = True,
        bundle_indices: list[int] | None = None,
        prompt_queue: ray_queue.Queue,
        results_queue: ray_queue.Queue,
        eval_results_queue: ray_queue.Queue,
        actor_manager: ray.actor.ActorHandle,
        inflight_updates: bool,
        reward_config: RewardConfig | None = None,
        train_dataset=None,
        eval_dataset=None,
        **kwargs,
    ):
        assert_threaded_actor(self)
        self._init_config(
            tools, max_tool_calls, mask_tool_use, inflight_updates, reward_config, train_dataset, eval_dataset
        )
        self._init_queues(prompt_queue, results_queue, eval_results_queue, actor_manager)

        noset_visible_devices = kwargs.pop("noset_visible_devices")
        distributed_executor_backend = kwargs.get("distributed_executor_backend")
        self._setup_gpu_visibility(noset_visible_devices, distributed_executor_backend)
        self._setup_and_start_async_engine(args, bundle_indices, kwargs)
        self._init_openai_client()
        self.inference_batch_size = self.get_kv_cache_info()
        self._init_executor()

    def _init_config(
        self,
        tools: dict[str, Tool] | None,
        max_tool_calls: dict[str, int] | None,
        mask_tool_use: bool,
        inflight_updates: bool,
        reward_config: RewardConfig | None,
        train_dataset,
        eval_dataset,
    ) -> None:
        self.tools = tools or {}
        self.max_tool_calls = max_tool_calls or {}
        self.mask_tool_use = mask_tool_use
        self.inflight_updates = inflight_updates
        self.request_metadata = {}
        self.active_tasks = {}
        self.request_outputs = {}
        self.reward_config = reward_config
        self.train_dataset = train_dataset
        self.eval_dataset = eval_dataset
        self.reward_fn = reward_config.build() if reward_config else None

    def _init_queues(self, prompt_queue, results_queue, eval_results_queue, actor_manager) -> None:
        self.completion_queue = queue.Queue()
        self.prompt_queue = prompt_queue
        self.results_queue = results_queue
        self.eval_results_queue = eval_results_queue
        self.actor_manager = actor_manager

        # For caching should_stop status.
        self._last_should_stop_update = float("-inf")
        self._should_stop_value = False

    def _init_executor(self) -> None:
        max_workers = NUM_PREFETCH_WORKERS + (NUM_TOOL_WORKERS if self.tools else 0)
        self.executor = futures.ThreadPoolExecutor(max_workers=max_workers)
        self._prefetch_future = self.executor.submit(_prefetch_worker, self)
        self._process_future = self.executor.submit(self.process_from_queue)

    def _setup_gpu_visibility(self, noset_visible_devices: bool, distributed_executor_backend: str) -> None:
        # a hack to make the script work.
        # stop ray from manipulating *_VISIBLE_DEVICES
        # at the top-level when the distributed_executor_backend is ray.
        if distributed_executor_backend == "ray":
            os.environ.pop("CUDA_VISIBLE_DEVICES", None)
            os.environ.pop("ROCR_VISIBLE_DEVICES", None)
        elif noset_visible_devices:
            # We need to set CUDA_VISIBLE_DEVICES to the ray assigned GPU
            # when the distributed_executor_backend is not ray and
            # RAY_EXPERIMENTAL_NOSET_*_VISIBLE_DEVICES is set.
            os.environ["CUDA_VISIBLE_DEVICES"] = str(ray.get_gpu_ids()[0])

    def _setup_and_start_async_engine(self, args, bundle_indices, kwargs) -> None:
        num_gpus = kwargs.pop("num_gpus")
        if bundle_indices is not None:
            os.environ["VLLM_RAY_PER_WORKER_GPUS"] = str(num_gpus)
            os.environ["VLLM_RAY_BUNDLE_INDICES"] = ",".join(map(str, bundle_indices))
            logger.debug(f"creating LLM with bundle_indices={bundle_indices}")

        engine_args = vllm.AsyncEngineArgs(*args, **kwargs)
        engine_args.disable_log_stats = True
        engine_args.disable_cascade_attn = True

        init_complete = threading.Event()
        self.loop = None
        self.llm_engine = None
        self.client = None
        self.server_port = None

        async def _init_engine_and_server():
            running_loop = asyncio.get_running_loop()
            assert running_loop == self.loop, f"Loop mismatch! running={running_loop}, actor.loop={self.loop}"

            engine_client = vllm.AsyncLLMEngine.from_engine_args(engine_args, start_engine_loop=False)

            args = _create_server_args(engine_client.vllm_config.model_config.model)
            app = build_app(args)
            await init_app_state(engine_client, engine_client.vllm_config, app.state, args)

            # Create a socket and bind to port 0 to let the OS assign an available port.
            # We pass the socket to serve_http to avoid race conditions where another
            # process could claim the port between bind() and server startup.
            sock = socket.socket(socket.AF_INET, socket.SOCK_STREAM)
            sock.bind(("127.0.0.1", 0))
            sock.listen(1)
            self.server_port = sock.getsockname()[1]

            logger.info(f"Starting vLLM OpenAI API server on port {self.server_port}")

            asyncio.create_task(
                serve_http(app, sock=sock, host="127.0.0.1", port=self.server_port, log_level="warning")
            )

            # Yield control to allow the server task to start before returning.
            await asyncio.sleep(0.1)

            return engine_client

        def _run_loop():
            try:
                self.loop = asyncio.new_event_loop()
                asyncio.set_event_loop(self.loop)
                self.llm_engine = self.loop.run_until_complete(_init_engine_and_server())
            finally:
                # Signal completion to the waiting main thread even if init failed.
                init_complete.set()
            self.loop.run_forever()

        self.loop_thread = threading.Thread(target=_run_loop, daemon=True)
        self.loop_thread.start()

        if init_complete.wait(timeout=INFERENCE_INIT_TIMEOUT_S):
            if self.llm_engine is None:
                raise RuntimeError("vLLM engine initialization failed. Check Ray worker logs for details.")
            return
        message = "timed out" if self.loop_thread.is_alive() else "thread died before completing"
        raise RuntimeError(f"vLLM engine {message}")

    def _init_openai_client(self) -> None:
        base_url = f"http://127.0.0.1:{self.server_port}/v1"
        self.client = openai.AsyncOpenAI(base_url=base_url, api_key="EMPTY", timeout=60.0)
        self.model_name = self.llm_engine.vllm_config.model_config.model

        logger.info(f"Waiting for vLLM OpenAI API server to be ready at {base_url}")

        asyncio.run(_check_health(self.server_port))
        logger.info("vLLM OpenAI API server is ready")

    def get_model_dims(self):
        """Get only the model dimensions without loading weights."""
        return ModelDims.from_vllm_config(self.llm_engine.vllm_config)

    def _should_stop(self) -> bool:
        if self.actor_manager is None:
            return self._should_stop_value
        if (time.perf_counter() - self._last_should_stop_update) > SHOULD_STOP_TIMEOUT_S:
            should_stop_ref = self.actor_manager.should_stop.remote()
            ready_refs, _ = ray.wait([should_stop_ref], timeout=SHOULD_STOP_TIMEOUT_S)
            if ready_refs:
                self._should_stop_value = ray.get(ready_refs[0])
                self._last_should_stop_update = time.perf_counter()
            else:
                ray.cancel(should_stop_ref)
        return self._should_stop_value

    def process_from_queue(self) -> None:
        while True:
            accumulate_completions(self, self.completion_queue.get())

    def init_process_group(
        self,
        master_address: str,
        master_port: int,
        rank_offset: int,
        world_size: int,
        group_name: str,
        backend: str,
        use_ray: bool = False,
        timeout_minutes: int = 120,
    ) -> None:
        future = asyncio.run_coroutine_threadsafe(
            self.llm_engine.collective_rpc(
                "init_process_group",
                args=(
                    master_address,
                    master_port,
                    rank_offset,
                    world_size,
                    group_name,
                    backend,
                    use_ray,
                    timeout_minutes,
                ),
            ),
            self.loop,
        )
        return future.result(timeout=timeout_minutes * 60)

    def _run_async(self, coro: Awaitable[Any]) -> Any:
        future = asyncio.run_coroutine_threadsafe(coro, self.loop)
        return future.result()

    def _prepare_weight_update(self, name: str, dtype: str) -> None:
        # Wait for all active requests to complete.
        while not self.inflight_updates and len(self.active_tasks) > 0:
            self.check_background_threads()
            time.sleep(DRAIN_ACTIVE_TASKS_SLEEP_S)

        expected_dtype = str(self.llm_engine.model_config.dtype)
        assert dtype == expected_dtype, f"Mismatched dtype for {name}: received {dtype!r}, expected {expected_dtype!r}"

    def update_weight(self, name: str, dtype: str, shape: tuple[int, ...], empty_cache: bool = False) -> None:
        self._prepare_weight_update(name, dtype)
        return self._run_async(self.llm_engine.collective_rpc("update_weight", args=(name, dtype, shape, empty_cache)))

    def update_weight_cuda_ipc(
        self, name: str, dtype: str, shape: tuple[int, ...], ipc_handles: list[Any], empty_cache: bool = False
    ) -> None:
        self._prepare_weight_update(name, dtype)
        return self._run_async(
            self.llm_engine.collective_rpc(
                "update_weight_cuda_ipc", args=(name, dtype, shape, ipc_handles, empty_cache)
            )
        )

    def reset_prefix_cache(self) -> None:
        return self._run_async(self.llm_engine.reset_prefix_cache())

    def ready(self) -> bool:
        return True

    def check_background_threads(self) -> None:
        if self._prefetch_future.done():
            self._prefetch_future.result()
        if self._process_future.done():
            self._process_future.result()
        for task in self.active_tasks.values():
            if task.done():
                task.result()
        if not self.loop_thread.is_alive():
            raise RuntimeError(
                "vLLM engine loop thread has died. Check logs for errors in EngineCore or async engine."
            )

    def get_kv_cache_info(self) -> int:
        """Get KV cache max concurrency from the vLLM engine."""
        kv_cache_specs = self._run_async(self.llm_engine.collective_rpc("get_kv_cache_spec"))

        vllm_config = self.llm_engine.vllm_config
        gpu_memory_utilization = vllm_config.cache_config.gpu_memory_utilization
        total_gpu_memory = torch.cuda.get_device_properties(0).total_memory
        available_memory = int(gpu_memory_utilization * total_gpu_memory)

        kv_cache_groups = kv_cache_utils.get_kv_cache_groups(vllm_config, kv_cache_specs[0])

        kv_cache_config = kv_cache_utils.get_kv_cache_config_from_groups(
            vllm_config, kv_cache_groups, kv_cache_specs[0], available_memory
        )

        max_concurrency = kv_cache_utils.get_max_concurrency_for_kv_cache_config(vllm_config, kv_cache_config)

        return int(max_concurrency)


async def process_request(actor: LLMRayActor, sub_request_id: str, sampling_params: SamplingConfig):
    """Process a single async request with tool support, awaiting tools inline."""
    await _check_health(actor.server_port)
    response_tokens = []
    response_logprobs = []
    response_masks = []
    cumulative_logprob = 0.0
    num_calls = 0
    timeout = False
    tool_error = ""
    tool_output = ""
    tool_runtime = 0.0
    tool_called = False

    base_request_id = split_request_id(sub_request_id)["base_id"]
    original_prompt = actor.request_metadata[base_request_id]["prompt_token_ids"]
    current_prompt = list(original_prompt)
    max_model_len = actor.llm_engine.model_config.max_model_len
    current_max_tokens = sampling_params.max_tokens

    while True:
        current_sampling_params = dataclasses.replace(sampling_params, max_tokens=current_max_tokens)
        api_response = await actor.client.completions.create(
            model=actor.model_name,
            prompt=current_prompt,
            extra_body={
                "return_token_ids": True,
                "cache_salt": base_request_id,
                "include_stop_str_in_output": True,
                "skip_special_tokens": False,
            },
            **dataclasses.asdict(current_sampling_params),
        )

        output = api_response.choices[0]
        model_tokens = list(output.token_ids)

        response_tokens.extend(model_tokens)
        current_prompt.extend(model_tokens)

        assert output.logprobs and output.logprobs.token_logprobs, "logprobs must be available"
        for logprob in output.logprobs.token_logprobs:
            response_logprobs.append(logprob)
            cumulative_logprob += logprob

        response_masks.extend([1] * len(model_tokens))

        if not actor.tools or not actor.max_tool_calls:
            break

        triggered_tool, stop_str = get_triggered_tool(
            output.text, actor.tools, actor.max_tool_calls, num_calls, sampling_params
        )
        if triggered_tool is None:
            break

        assert actor.executor is not None, f"executor is None for request {sub_request_id}"

        loop = asyncio.get_running_loop()
        tool_result = await loop.run_in_executor(actor.executor, triggered_tool, output.text)

        tool_called = True
        num_calls += 1
        timeout = timeout or tool_result.timeout
        tool_error += "" if tool_result.error is None else tool_result.error
        tool_output += tool_result.output
        tool_runtime += tool_result.runtime

        tool_tokens = actor.llm_engine.tokenizer.encode(
            "<output>\n" + tool_result.output + "</output>\n", add_special_tokens=False
        )

        tool_tokens, excess = truncate_tool_output_tokens(
            tool_tokens,
            current_prompt_len=len(current_prompt),
            current_response_len=len(response_masks),
            max_model_len=max_model_len,
            max_tokens=sampling_params.max_tokens,
        )

        response_tokens.extend(tool_tokens)
        response_logprobs.extend([0.0] * len(tool_tokens))
        response_masks.extend([0 if actor.mask_tool_use else 1] * len(tool_tokens))
        current_prompt.extend(tool_tokens)

        current_max_tokens = sampling_params.max_tokens - len(response_masks)
        if excess > 0 or current_max_tokens <= 0:
            break

    complete_output = CompletionOutput(
        index=split_request_id(sub_request_id)["request_index"],
        token_ids=response_tokens,
        cumulative_logprob=cumulative_logprob,
        logprobs=response_logprobs,
        finish_reason=output.finish_reason,
    )
    if actor.tools:
        complete_output.mask = response_masks
        complete_output.num_calls = num_calls
        complete_output.timeout = timeout
        complete_output.tool_error = tool_error
        complete_output.tool_output = tool_output
        complete_output.tool_runtime = tool_runtime
        complete_output.tool_called = tool_called

    actor.active_tasks.pop(sub_request_id, None)

    actor.completion_queue.put(
        {
            "base_request_id": base_request_id,
            "expected_n": actor.request_metadata[base_request_id]["original_sampling_params"].n,
            "request_output": RequestOutput(
                request_id=sub_request_id,
                prompt_token_ids=actor.request_metadata[base_request_id]["prompt_token_ids"],
                outputs=[complete_output],
            ),
            "tools": actor.tools,
        }
    )


def get_cuda_arch_list() -> str:
    """Get CUDA compute capabilities and format them for TORCH_CUDA_ARCH_LIST."""
    if not torch.cuda.is_available():
        return ""

    cuda_capabilities = []
    for i in range(torch.cuda.device_count()):
        major, minor = torch.cuda.get_device_capability(i)
        cuda_capabilities.append(f"{major}.{minor}")

    # Remove duplicates and sort
    cuda_capabilities = sorted(set(cuda_capabilities))
    cuda_arch_list = ";".join(cuda_capabilities)
    logger.info(
        f"Detected CUDA compute capabilities: {cuda_capabilities}, setting TORCH_CUDA_ARCH_LIST={cuda_arch_list}"
    )
    return cuda_arch_list


def create_vllm_engines(
    num_engines: int,
    tensor_parallel_size: int,
    enforce_eager: bool,
    tokenizer_name_or_path: str,
    pretrain: str,
    revision: str,
    seed: int,
    enable_prefix_caching: bool,
    max_model_len: int,
    vllm_gpu_memory_utilization: float = 0.9,
    single_gpu_mode: bool = False,
    pg: PlacementGroup | None = None,
    tools: dict[str, Tool] | None = None,
    max_tool_calls: tuple[int, ...] = (5,),
    mask_tool_use: bool = True,
    prompt_queue=None,
    results_queue=None,
    eval_results_queue=None,
    actor_manager=None,
    inflight_updates: bool = False,
    reward_config: RewardConfig | None = None,
    train_dataset=None,
    eval_dataset=None,
) -> list[LLMRayActor]:
    # Convert max_tool_calls to a dict mapping tool end strings to their limits
    if tools:
        assert len(max_tool_calls) == 1 or len(max_tool_calls) == len(tools), (
            "max_tool_calls must have length 1 (applies to all tools) or same length as tools (per-tool limit)"
        )
        # tool key is the end_str
        if len(max_tool_calls) == 1:
            max_tool_calls_dict = {end_str: max_tool_calls[0] for end_str in tools}
        else:
            max_tool_calls_dict = {end_str: limit for end_str, limit in zip(tools.keys(), max_tool_calls)}
    else:
        max_tool_calls_dict = {}

    vllm_engines = []
    distributed_executor_backend = "uni" if tensor_parallel_size == 1 else "ray"
    use_hybrid_engine = pg is not None
    num_gpus = int(tensor_parallel_size == 1)
    if use_hybrid_engine and tensor_parallel_size == 1 and single_gpu_mode:
        # every worker will use 0.5 GPU, so that we can schedule
        # 2 instances on the same GPUs.
        num_gpus = 0.5

    logger.info(f"num_gpus: {num_gpus}")

    if not use_hybrid_engine:
        # Create a big placement group to ensure that all engines are packed
        bundles = [{"GPU": 1, "CPU": 1} for _ in range(num_engines * tensor_parallel_size)]
        pg = placement_group(bundles, strategy="PACK")
        ray.get(pg.ready())

    # ensure we use bundles on the same node where possible if tp>1.
    bundle_indices_list = get_bundle_indices_list(pg)

    for i in range(num_engines):
        bundle_indices = None
        bundle_indices = bundle_indices_list[i * tensor_parallel_size : (i + 1) * tensor_parallel_size]

        scheduling_strategy = PlacementGroupSchedulingStrategy(
            placement_group=pg,
            placement_group_capture_child_tasks=True,
            placement_group_bundle_index=bundle_indices[0],
        )

        vllm_engines.append(
            ray.remote(LLMRayActor)
            .options(
                num_cpus=num_gpus,
                num_gpus=num_gpus,
                scheduling_strategy=scheduling_strategy,
                runtime_env=ray.runtime_env.RuntimeEnv(
                    env_vars={"VLLM_ENABLE_V1_MULTIPROCESSING": "0", "TORCH_CUDA_ARCH_LIST": get_cuda_arch_list()}
                ),
            )
            .remote(
                model=pretrain,
                revision=revision,
                tokenizer=tokenizer_name_or_path,
                tokenizer_revision=revision,
                worker_extension_cls="open_instruct.vllm_utils_workerwrap.WorkerWrap",
                tensor_parallel_size=tensor_parallel_size,
                enforce_eager=enforce_eager,
                dtype="bfloat16",
                seed=seed + i,
                distributed_executor_backend=distributed_executor_backend,
                enable_prefix_caching=enable_prefix_caching,
                max_model_len=max_model_len,
                gpu_memory_utilization=vllm_gpu_memory_utilization,
                bundle_indices=bundle_indices,
                num_gpus=0.2 if use_hybrid_engine else 1,
                noset_visible_devices=ray_noset_visible_devices(),
                prompt_queue=prompt_queue,
                results_queue=results_queue,
                eval_results_queue=eval_results_queue,
                actor_manager=actor_manager,
                tools=tools,
                max_tool_calls=max_tool_calls_dict,
                mask_tool_use=mask_tool_use,
                inflight_updates=inflight_updates,
                reward_config=reward_config,
                train_dataset=train_dataset,
                eval_dataset=eval_dataset,
            )
        )

    ray_get_with_progress(
        [engine.ready.remote() for engine in vllm_engines], "Initializing vLLM engines", timeout=1200
    )

    return vllm_engines<|MERGE_RESOLUTION|>--- conflicted
+++ resolved
@@ -158,59 +158,8 @@
     if excess > 0:
         tool_output_token_ids = tool_output_token_ids[:-excess] if excess < len(tool_output_token_ids) else []
 
-<<<<<<< HEAD
-        current_prompt = vllm.TokensPrompt(prompt_token_ids=prompt_and_tool_output, cache_salt=base_request_id)
-        current_prompt_token_ids = prompt_and_tool_output
-        final_prompt_token_ids = prompt_and_tool_output
-        current_sampling_params = sampling_params.clone()
-        current_sampling_params.max_tokens = new_sample_tokens
-
-    if output.finish_reason == "stop" and len(accumulated_tokens) == 0:
-        eos_token_id = actor.llm_engine.tokenizer.eos_token_id
-        accumulated_tokens.append(eos_token_id)
-        masks.append(1)
-        accumulated_logprobs.append({eos_token_id: types.SimpleNamespace(logprob=float("nan"))})
-
-    complete_output = vllm.CompletionOutput(
-        index=split_request_id(sub_request_id)["request_index"],
-        text="",
-        token_ids=accumulated_tokens,
-        cumulative_logprob=output.cumulative_logprob,
-        logprobs=accumulated_logprobs,
-        finish_reason=output.finish_reason,
-        stop_reason=output.stop_reason,
-    )
-
-    if actor.tools:
-        complete_output.mask = masks
-        complete_output.num_calls = num_calls
-        complete_output.timeout = timeout
-        complete_output.tool_error = tool_error
-        complete_output.tool_output = tool_output
-        complete_output.tool_runtime = tool_runtime
-        complete_output.tool_called = tool_called
-
-    actor.active_tasks.pop(sub_request_id, None)
-
-    actor.completion_queue.put(
-        {
-            "base_request_id": base_request_id,
-            "expected_n": actor.request_metadata[base_request_id]["original_sampling_params"].n,
-            "request_output": vllm.RequestOutput(
-                request_id=sub_request_id,
-                prompt=request_output.prompt,
-                prompt_token_ids=final_prompt_token_ids,
-                outputs=[complete_output],
-                finished=True,
-                prompt_logprobs=None,  # not used but required for init.
-            ),
-            "tools": actor.tools,
-        }
-    )
-=======
     remaining = max(0, max_tokens - current_response_len)
     return tool_output_token_ids[:remaining], excess
->>>>>>> 82015bbd
 
 
 # Edited from: https://github.com/OpenRLHF/OpenRLHF/pull/971/files
@@ -913,6 +862,12 @@
         current_max_tokens = sampling_params.max_tokens - len(response_masks)
         if excess > 0 or current_max_tokens <= 0:
             break
+
+    if output.finish_reason == "stop" and len(accumulated_tokens) == 0:
+        eos_token_id = actor.llm_engine.tokenizer.eos_token_id
+        accumulated_tokens.append(eos_token_id)
+        masks.append(1)
+        accumulated_logprobs.append({eos_token_id: types.SimpleNamespace(logprob=float("nan"))})
 
     complete_output = CompletionOutput(
         index=split_request_id(sub_request_id)["request_index"],
