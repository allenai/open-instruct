# Taken and modified from https://github.com/huggingface/trl
# Copyright 2024 The AllenAI Team. All rights reserved.
#
# Licensed under the Apache License, Version 2.0 (the "License");
# you may not use this file except in compliance with the License.
# You may obtain a copy of the License at
#
#     http://www.apache.org/licenses/LICENSE-2.0
#
# Unless required by applicable law or agreed to in writing, software
# distributed under the License is distributed on an "AS IS" BASIS,
# WITHOUT WARRANTIES OR CONDITIONS OF ANY KIND, either express or implied.
# See the License for the specific language governing permissions and
# limitations under the License.

"""This file is copied from https://github.com/OpenRLHF/OpenRLHF"""

import asyncio
import dataclasses
import os
import queue
import sys
import threading
import time
from collections import defaultdict
from concurrent import futures
from datetime import timedelta
from typing import Any, Dict, List, Optional, Tuple, Union

import ray
import torch
import torch.distributed
import vllm
from ray.util import queue as ray_queue
from ray.util.placement_group import placement_group
from ray.util.scheduling_strategies import PlacementGroupSchedulingStrategy
from torch.distributed.distributed_c10d import (
    Backend,
    PrefixStore,
    Store,
    _new_process_group_helper,
    _world,
    default_pg_timeout,
    rendezvous,
)
from vllm.v1 import kv_cache_interface
from vllm.v1.core import kv_cache_utils

from open_instruct import logger_utils
from open_instruct.queue_types import GenerationResult, PromptRequest, RequestInfo, TokenStatistics
from open_instruct.tool_utils.tools import MaxCallsExceededTool, Tool
from open_instruct.utils import ray_get_with_progress

logger = logger_utils.setup_logger(__name__)

WEIGHT_UPDATE_SLEEP_INTERVAL_S = 0.1


def assert_threaded_actor(instance):
    """Assert that an instance's class is suitable for use in a threaded (non-async) Ray actor.

    This function performs two checks:
      1. The class must not define any `async def` methods
         (including async generators, staticmethods, or classmethods).
      2. There must not be a running asyncio event loop in the current thread.

    Args:
        instance: The instance whose class to inspect.

    Raises:
        AssertionError: If the class defines one or more async methods, or a running asyncio event loop is detected.
    """
    try:
        loop = asyncio.get_running_loop()
        raise AssertionError(
            f"{instance.__class__.__name__} must run in a threaded Ray actor (no running event loop). "
            f"Detected RUNNING loop={loop!r} on thread='{threading.current_thread().name}'. "
            f"Python={sys.version.split()[0]}."
        )
    except RuntimeError:
        return


# Edited from: https://github.com/OpenRLHF/OpenRLHF/pull/971/files
# Turns out Ray doesnt necessarily place bundles together,
# so this function is used to get the bundle indices of a placement group
# and ensure that the bundles placed on the same node are grouped together.
# avoids unnecessary communication for TP>1 with vllm.
def get_bundle_indices_list(placement_group: ray.util.placement_group) -> List[int]:
    pg_infos = ray.util.placement_group_table(placement_group)

    node_id_to_bundles = defaultdict(list)
    for bundle, node_id in pg_infos["bundles_to_node_id"].items():
        node_id_to_bundles[node_id].append(bundle)

    flattened_bundle_indices = []
    for node_id, bundles in node_id_to_bundles.items():
        flattened_bundle_indices.extend(bundles)
    return flattened_bundle_indices


def _init_tool_tracking():
    """Initialize tracking variables for tool mode."""
    return {
        "num_calls": defaultdict(int),
        "timeout": defaultdict(bool),
        "tool_error": defaultdict(str),
        "tool_output": defaultdict(str),
        "tool_runtime": defaultdict(float),
        "tool_called": defaultdict(bool),
        "concat_outputs": {},
        "masks": defaultdict(list),
        "pending_tool_futures": {},
    }


def make_request_id(request: PromptRequest) -> str:
    """Generate a unique tracking key for a request."""
    prefix = "eval" if request.is_eval else "train"
    return f"{prefix}_{request.training_step}_{request.dataset_index}"


def _extract_base_request_id(full_request_id: str) -> str:
    """Extract base request ID by removing the sample suffix.

    >>> _extract_base_request_id("train_1_43039_0")
    'train_1_43039'
    >>> _extract_base_request_id("eval_5_12345_2")
    'eval_5_12345'
    """
    return "_".join(full_request_id.split("_")[:-1])


def get_triggered_tool(
    output_text: str,
    tools: Dict[str, Tool],
    max_tool_calls: Dict[str, int],
    num_calls: int,
    sampling_params: vllm.SamplingParams,
) -> Tuple[Optional[Tool], Optional[str]]:
    """Check if any tool was triggered and return the tool and stop_str if found.

    Args:
        output_text: The generated text to check for tool triggers
        tools: Dictionary mapping stop strings to Tool instances
        max_tool_calls: Dictionary mapping stop strings to their call limits
        num_calls: Current number of tool calls for this request
        sampling_params: Sampling parameters containing stop strings

    Returns:
        Tuple of (tool, stop_str) if a tool was triggered, (None, None) otherwise.
    """
    for stop_str in sampling_params.stop:
        if stop_str in tools and output_text.endswith(stop_str):
            if num_calls < max_tool_calls.get(stop_str, 0):
                return tools[stop_str], stop_str
            else:
                return MaxCallsExceededTool(start_str="<tool>", end_str="</tool>"), stop_str
    return None, None


def _handle_output(output, tools, tracking, sampling_params, max_tool_calls, executor):
    """
    Handle a finished output. Returns the output if it should be added to results,
    or None if it's being held for tool processing.

    This is a free function to keep the processing logic separate from the actor state.
    """
    if not tools:
        return output

    assert len(output.outputs) <= 1, f"{len(output.outputs)=}"  # In tool mode, sampling_params.n == 1
    o = output.outputs[0]

    # Update concatenated outputs
    if output.request_id in tracking["concat_outputs"]:
        tracking["concat_outputs"][output.request_id].outputs[0].token_ids.extend(o.token_ids)
    else:
        tracking["concat_outputs"][output.request_id] = output

    tracking["masks"][output.request_id].extend([1] * len(o.token_ids))

    tool, stop_str = get_triggered_tool(
        o.text, tools, max_tool_calls, tracking["num_calls"][output.request_id], sampling_params
    )
    if tool is None:
        return output

    future = executor.submit(tool, o.text)
    tracking["pending_tool_futures"][output.request_id] = (future, o, output)
    return None


def process_completed_request(request_id, outs, tracking, current_time, tools, request_metadata):
    """Process a completed request with all its samples and return the result.

    Args:
        request_id: The base request ID
        outs: List of vllm.RequestOutput objects for all sub-requests
        tracking: Dictionary containing tool tracking information
        current_time: Current timestamp for performance metrics
        tools: Dictionary of available tools (may be None or empty)
        request_metadata: Dictionary containing metadata for all requests

    Returns:
        Tuple of (result, is_eval) where result is a GenerationResult and is_eval is a boolean
    """
    final_output = vllm.RequestOutput(
        request_id=request_id,
        prompt=outs[0].prompt,
        prompt_token_ids=outs[0].prompt_token_ids,
        prompt_logprobs=outs[0].prompt_logprobs,
        outputs=[completion for out in outs for completion in out.outputs],
        finished=outs[0].finished,
    )

    total_generation_tokens = sum(len(completion.token_ids) for out in outs for completion in out.outputs)
    metadata = request_metadata[request_id]  # Don't pop yet, _poll_tool_futures might need it

    # Process the vLLM RequestOutput into GenerationResult format
    response_ids = [list(out.token_ids) for out in final_output.outputs]
    finish_reasons = [out.finish_reason for out in final_output.outputs]
    use_tools = bool(tools)

    logprobs = []
    for idx, out in enumerate(final_output.outputs):
        assert len(out.token_ids) == len(out.logprobs), (
            f"vLLM CompletionOutput {idx}: token_ids length ({len(out.token_ids)}) "
            f"!= logprobs length ({len(out.logprobs)})"
        )
        logprobs.append(
            [logprob_dict[token_id].logprob for token_id, logprob_dict in zip(out.token_ids, out.logprobs)]
        )

    # Extract attributes based on whether tools are used
    if use_tools:
        # Extract tool-specific attributes from outputs
        masks = [getattr(out, "mask", [1] * len(out.token_ids)) for out in final_output.outputs]
        num_calls = [getattr(out, "num_calls", 0) for out in final_output.outputs]
        timeouts = [getattr(out, "timeout", False) for out in final_output.outputs]
        tool_errors = [getattr(out, "tool_error", "") for out in final_output.outputs]
        tool_outputs = [getattr(out, "tool_output", "") for out in final_output.outputs]
        tool_runtimes = [getattr(out, "tool_runtime", 0.0) for out in final_output.outputs]
        tool_calleds = [getattr(out, "tool_called", False) for out in final_output.outputs]
    else:
        # Use default values when tools are not used
        masks = [[1] * len(resp) for resp in response_ids]
        num_calls = [0] * len(response_ids)
        timeouts = [False] * len(response_ids)
        tool_errors = [""] * len(response_ids)
        tool_outputs = [""] * len(response_ids)
        tool_runtimes = [0.0] * len(response_ids)
        tool_calleds = [False] * len(response_ids)

    result = GenerationResult(
        responses=response_ids,
        finish_reasons=finish_reasons,
        masks=masks,
        request_info=RequestInfo(
            num_calls=num_calls,
            timeouts=timeouts,
            tool_errors=tool_errors,
            tool_outputs=tool_outputs,
            tool_runtimes=tool_runtimes,
            tool_calleds=tool_calleds,
        ),
        dataset_index=metadata["dataset_index"],
        training_step=metadata["training_step"],
        token_statistics=TokenStatistics(
            num_prompt_tokens=metadata["prompt_tokens"],
            num_response_tokens=total_generation_tokens,
            generation_time=current_time - metadata["start_time"],
        ),
        start_time=metadata["start_time"],
        logprobs=logprobs,
    )
    return result, metadata["is_eval"]


def ray_noset_visible_devices(env_vars=os.environ):
    # Refer to
    # https://github.com/ray-project/ray/blob/161849364a784442cc659fb9780f1a6adee85fce/python/ray/_private/accelerators/nvidia_gpu.py#L95-L96
    # https://github.com/ray-project/ray/blob/161849364a784442cc659fb9780f1a6adee85fce/python/ray/_private/accelerators/amd_gpu.py#L102-L103
    # https://github.com/ray-project/ray/blob/161849364a784442cc659fb9780f1a6adee85fce/python/ray/_private/accelerators/npu.py#L94-L95
    # https://github.com/ray-project/ray/blob/161849364a784442cc659fb9780f1a6adee85fce/python/ray/_private/accelerators/hpu.py#L116-L117
    # https://github.com/ray-project/ray/blob/161849364a784442cc659fb9780f1a6adee85fce/python/ray/_private/accelerators/neuron.py#L108-L109
    # https://github.com/ray-project/ray/blob/161849364a784442cc659fb9780f1a6adee85fce/python/ray/_private/accelerators/tpu.py#L171-L172
    # https://github.com/ray-project/ray/blob/161849364a784442cc659fb9780f1a6adee85fce/python/ray/_private/accelerators/intel_gpu.py#L97-L98
    NOSET_VISIBLE_DEVICES_ENV_VARS_LIST = [
        "RAY_EXPERIMENTAL_NOSET_CUDA_VISIBLE_DEVICES",
        "RAY_EXPERIMENTAL_NOSET_ROCR_VISIBLE_DEVICES",
        "RAY_EXPERIMENTAL_NOSET_ASCEND_RT_VISIBLE_DEVICES",
        "RAY_EXPERIMENTAL_NOSET_HABANA_VISIBLE_MODULES",
        "RAY_EXPERIMENTAL_NOSET_NEURON_RT_VISIBLE_CORES",
        "RAY_EXPERIMENTAL_NOSET_TPU_VISIBLE_CHIPS",
        "RAY_EXPERIMENTAL_NOSET_ONEAPI_DEVICE_SELECTOR",
    ]
    return any(env_vars.get(env_var) for env_var in NOSET_VISIBLE_DEVICES_ENV_VARS_LIST)


# Copy from pytorch to allow creating multiple main groups.
# https://github.com/pytorch/pytorch/blob/main/torch/distributed/distributed_c10d.py
def init_process_group(
    backend: Union[str, Backend] = None,
    init_method: Optional[str] = None,
    timeout: Optional[timedelta] = None,
    world_size: int = -1,
    rank: int = -1,
    store: Optional[Store] = None,
    group_name: str = None,
    pg_options: Optional[Any] = None,
):
    assert (store is None) or (init_method is None), "Cannot specify both init_method and store."

    if store is not None:
        assert world_size > 0, "world_size must be positive if using store"
        assert rank >= 0, "rank must be non-negative if using store"
    elif init_method is None:
        init_method = "env://"

    if backend:
        backend = Backend(backend)
    else:
        backend = Backend("undefined")

    if timeout is None:
        timeout = default_pg_timeout

    # backward compatible API
    if store is None:
        rendezvous_iterator = rendezvous(init_method, rank, world_size, timeout=timeout)
        store, rank, world_size = next(rendezvous_iterator)
        store.set_timeout(timeout)

        # Use a PrefixStore to avoid accidental overrides of keys used by
        # different systems (e.g. RPC) in case the store is multi-tenant.
        store = PrefixStore(group_name, store)

    # NOTE: The pg_options parameter was renamed into backend_options in PyTorch 2.6.0
    # https://github.com/pytorch/pytorch/commit/a0c7029a75628cd5fa8df83c0de0ea98ee7fd844
    # We need to determine the appropriate parameter name based on PyTorch version
    pg_options_param_name = "backend_options" if str(torch.__version__) >= "2.6" else "pg_options"
    pg, _ = _new_process_group_helper(
        world_size,
        rank,
        [],
        backend,
        store,
        group_name=group_name,
        **{pg_options_param_name: pg_options},
        timeout=timeout,
    )

    _world.pg_group_ranks[pg] = {i: i for i in range(world_size)}

    return pg


def add_request(
    request: PromptRequest,
    llm_engine: vllm.LLMEngine,
    tools: Dict[str, Tool],
    request_metadata: dict,
    vllm_active_requests: dict,
) -> int:
    """Add a request to the LLM engine."""
    request_id = make_request_id(request)
    sampling_params = request.generation_config.clone()
    sampling_params.n = 1  # Use n=1 for tool processing
    request_metadata[request_id] = {
        "is_eval": request.is_eval,
        "dataset_index": request.dataset_index,
        "training_step": request.training_step,
        "sampling_params": sampling_params,
        "original_sampling_params": request.generation_config,
        "prompt_tokens": len(request.prompt),
        "start_time": time.perf_counter(),
    }

    tokens_prompt = vllm.TokensPrompt(prompt_token_ids=request.prompt, cache_salt=request_id)
    for j in range(request.generation_config.n):
        sub_sampling_params = sampling_params.clone()  # Already has n=1
        if request.generation_config.seed is not None:
            sub_sampling_params.seed = request.generation_config.seed + j
        sub_request_id = f"{request_id}_{j}"
        llm_engine.add_request(sub_request_id, tokens_prompt, sub_sampling_params)
        vllm_active_requests.add(sub_request_id)

    return request.generation_config.n


class LLMRayActor:
    """Ray actor for LLM generation with optional tool support."""

    def __init__(
        self,
        *args,
        tools: Optional[Dict[str, Tool]] = None,
        max_tool_calls: Optional[Dict[str, int]] = None,
        bundle_indices: Optional[List[int]] = None,
        prompt_queue: ray_queue.Queue,
        results_queue: ray_queue.Queue,
        eval_results_queue: ray_queue.Queue,
        actor_manager: ray.actor.ActorHandle,
        inference_batch_size: Optional[int],
        inflight_updates: bool,
        verbose: bool = False,
        **kwargs,
    ):
<<<<<<< HEAD
        assert_threaded_actor(self)
        self._init_config(tools, max_tool_calls, inference_batch_size, inflight_updates, verbose)
        self._init_queues(prompt_queue, results_queue, eval_results_queue, actor_manager)

        noset_visible_devices = kwargs.pop("noset_visible_devices")
        distributed_executor_backend = kwargs.get("distributed_executor_backend")
        self._setup_gpu_visibility(noset_visible_devices, distributed_executor_backend)

        self._setup_engine_args(args, bundle_indices, kwargs)

        self.tracking = _init_tool_tracking()
        self.request_outputs = {}
        self._threads_started = threading.Event()

        max_workers = 22 if self.tools else 2  # 2 for background threads + 20 for tool execution if tools enabled
        self.executor = futures.ThreadPoolExecutor(max_workers=max_workers)
        self._prefetch_future = self.executor.submit(self._prefetch_worker)
        self._process_future = self.executor.submit(self._process_from_queue)

    def _init_config(
        self,
        tools: Optional[Dict[str, Tool]],
        max_tool_calls: Optional[Dict[str, int]],
        inference_batch_size: Optional[int],
        inflight_updates: bool,
        verbose: bool,
    ) -> None:
        self.logger = logger_utils.setup_logger(__name__)
=======
>>>>>>> 96af030f
        self.tools = tools or {}
        self.max_tool_calls = max_tool_calls or {}
        self.inference_batch_size = inference_batch_size
        self.inflight_updates = inflight_updates
        self.verbose = verbose
        self.request_metadata = {}
        self.vllm_active_requests = set()

    def _init_queues(self, prompt_queue, results_queue, eval_results_queue, actor_manager) -> None:
        self.prompt_queue = prompt_queue
        self.results_queue = results_queue
        self.eval_results_queue = eval_results_queue
        self.actor_manager = actor_manager

        self._last_should_stop_update = float("-inf")
        self._should_stop_value = False
        self._should_stop_timeout_s = 5

    def _setup_gpu_visibility(self, noset_visible_devices: bool, distributed_executor_backend: str) -> None:
        if distributed_executor_backend == "ray":
            os.environ.pop("CUDA_VISIBLE_DEVICES", None)
            os.environ.pop("ROCR_VISIBLE_DEVICES", None)
        elif noset_visible_devices:
            os.environ["CUDA_VISIBLE_DEVICES"] = str(ray.get_gpu_ids()[0])

    def _setup_engine_args(self, args, bundle_indices, kwargs) -> None:
        num_gpus = kwargs.pop("num_gpus")
        if bundle_indices is not None:
            os.environ["VLLM_RAY_PER_WORKER_GPUS"] = str(num_gpus)
            os.environ["VLLM_RAY_BUNDLE_INDICES"] = ",".join(map(str, bundle_indices))
            if self.verbose:
                logger.info(f"creating LLM with bundle_indices={bundle_indices}")

        engine_args = vllm.EngineArgs(*args, **kwargs)
        engine_args.disable_log_stats = True
        engine_args.disable_cascade_attn = True

        self.llm_engine = vllm.LLMEngine.from_engine_args(engine_args)

    def get_model_dims_dict(self):
        """Get only the model dimensions as a simple dict without loading weights."""
        model_config = self.llm_engine.model_config
        parallel_config = self.llm_engine.vllm_config.parallel_config

        # Extract only the necessary dimensions as simple Python types
        hidden_size = model_config.get_hidden_size()
        intermediate_size = getattr(model_config.hf_text_config, "intermediate_size", 4 * hidden_size)

        return {
            "num_layers": model_config.get_num_layers(parallel_config),
            "hidden_size": hidden_size,
            "intermediate_size": intermediate_size,
            "vocab_size": model_config.get_vocab_size(),
            "num_attn_heads": model_config.get_num_attention_heads(parallel_config),
            "num_kv_heads": model_config.get_num_kv_heads(parallel_config),
        }

    def _should_stop(self) -> bool:
        if (time.perf_counter() - self._last_should_stop_update) > self._should_stop_timeout_s:
            should_stop_ref = self.actor_manager.should_stop.remote()
            ready_refs, _ = ray.wait([should_stop_ref], timeout=0.1)
            if ready_refs:
                self._should_stop_value = ray.get(ready_refs[0])
                self._last_should_stop_update = time.perf_counter()
            else:
                ray.cancel(should_stop_ref)
        return self._should_stop_value

    def _prefetch_worker(self, sleep_length_s: int = 1):
        """Background worker that prefetches requests until we have enough buffered."""
        self._threads_started.set()
        while True:
            if not self.inflight_updates and self._should_stop():
                time.sleep(sleep_length_s)
                continue
            current_unfinished = self.llm_engine.get_num_unfinished_requests()
            if current_unfinished >= self.inference_batch_size:
                time.sleep(sleep_length_s)
                continue
            try:
                request = self.prompt_queue.get(timeout=0.1)
                add_request(
                    request,
                    self.llm_engine,
                    self.tools,
                    request_metadata=self.request_metadata,
                    vllm_active_requests=self.vllm_active_requests,
                )
            except queue.Empty:
                continue

    def _insert_result_to_queue(self, result, is_eval: bool):
        """Insert result into the appropriate queue with blocking put."""
        results_queue = self.eval_results_queue if is_eval else self.results_queue
        results_queue.put(result)

    def _process_from_queue(self, timeout: float = 60.0):
        """Run generation loop using LLMEngine directly, with optional tool support.

        Runs continuously in a background thread, processing requests from the engine.

        Returns:
            int: Number of requests processed
        """
        total_processed = 0
        iteration_count = 0

        while True:
            iteration_count += 1

            # Health check: ensure prefetch worker is alive. This will raise if it has crashed.
            if self._prefetch_future.done():
                self._prefetch_future.result()

            self._poll_tool_futures(self.tracking, self.llm_engine.tokenizer)
            current_time = time.perf_counter()
            if self.llm_engine.has_unfinished_requests():
                for output in [o for o in self.llm_engine.step() if o.finished]:
                    # Fix the index field for all sub-requests
                    # When we have n>1, we create sub-requests with IDs like
                    # train_3_12_0, train_3_12_1, etc. But vLLM creates CompletionOutputs with index=0
                    # for all of them (since each sub-request has n=1). We need to fix this.
                    # Extract the actual index from the sub-request ID
                    parts = output.request_id.rsplit("_", 1)
                    assert len(parts) == 2 and parts[1].isdigit(), (
                        f"Wrong request id format ({output.request_id}), should be request_id _ sub_request_index"
                    )

                    # Fix the index on the CompletionOutput
                    correct_index = int(parts[1])
                    output.outputs = [dataclasses.replace(o, index=correct_index) for o in output.outputs]
                    base_req_id = _extract_base_request_id(output.request_id)
                    result = _handle_output(
                        output,
                        self.tools,
                        self.tracking,
                        self.request_metadata[base_req_id]["sampling_params"],
                        self.max_tool_calls,
                        self.executor,
                    )

                    # Result is None when we do more tool processing.
                    if result is None:
                        # Request went to tools - remove from vllm_active_requests since it's no longer in vLLM
                        self.vllm_active_requests.discard(output.request_id)
                    else:
                        # Sub-request is done (no more tool calls)
                        if output.request_id in self.tracking["concat_outputs"]:
                            complete_output = self.tracking["concat_outputs"][output.request_id].outputs[0]
                        else:
                            complete_output = result.outputs[0]

                        # Remove from vllm_active_requests BEFORE calling _finalize_sub_request
                        # to avoid deadlock in _maybe_process_and_insert
                        self.vllm_active_requests.discard(output.request_id)
                        total_processed += self._finalize_sub_request(
                            output.request_id, output, complete_output, current_time
                        )
            if self.llm_engine.get_num_unfinished_requests() == 0:
                time.sleep(1)

        return total_processed

    def _maybe_process_and_insert(
        self,
        request_id: str,
        request_outputs: Dict[str, List[vllm.RequestOutput]],
        tracking: Dict[str, Any],
        current_time: float,
    ) -> int:
        """Check if we have N requests for request_id, process them, and insert results in queue.

        Returns:
            int: Number of requests processed (0 or 1).
        """
        expected_n = self.request_metadata[request_id]["original_sampling_params"].n

        # Check if we have the base request in request_outputs
        if request_id not in request_outputs:
            return 0

        available_outputs = request_outputs[request_id].outputs
        if len(available_outputs) < expected_n:
            return 0

        needed_ids = [f"{request_id}_{j}" for j in range(expected_n)]
        active_sub_requests = [sub_id for sub_id in needed_ids if sub_id in self.vllm_active_requests]
        if active_sub_requests:
            return 0

        has_pending_tools = any(sub_id in tracking.get("pending_tool_futures", {}) for sub_id in needed_ids)
        if has_pending_tools:
            return 0

        # At this point we have all outputs ready. Build ordered outputs for processing.
        # First organize available_outputs into a dictionary for O(1) lookup
        outputs_by_index = {o.index: o for o in available_outputs if hasattr(o, "index")}

        # Verify we have all required outputs before proceeding
        if len(outputs_by_index) != expected_n or any(j not in outputs_by_index for j in range(expected_n)):
            logger.warning(
                f"Incomplete or malformed outputs for {request_id}. "
                f"Expected {expected_n} samples, got indices {sorted(outputs_by_index.keys())}. Skipping."
            )
            return 0

        ordered_outs: List[vllm.RequestOutput] = []
        for j in range(expected_n):
            # Create a RequestOutput wrapper for each CompletionOutput
            ordered_outs.append(
                vllm.RequestOutput(
                    request_id=f"{request_id}_{j}",
                    prompt=request_outputs[request_id].prompt,
                    prompt_token_ids=request_outputs[request_id].prompt_token_ids,
                    prompt_logprobs=request_outputs[request_id].prompt_logprobs,
                    outputs=[outputs_by_index[j]],
                    finished=True,
                )
            )

        # Remove the base entry from request_outputs to prevent growth.
        request_outputs.pop(request_id, None)
        result, is_eval = process_completed_request(
            request_id, ordered_outs, tracking, current_time, self.tools, self.request_metadata
        )
        self._insert_result_to_queue(result, is_eval=is_eval)
        self._cleanup_request_data(request_id, tracking)
        return 1

    def _has_pending_tool_futures_for_request(self, request_id: str, tracking: Dict[str, Any]) -> bool:
        """Check if there are any pending tool futures for a given base request ID."""
        if not self.tools or not tracking["pending_tool_futures"]:
            return False

        # Check if any pending tool futures belong to this base request
        for req_id in tracking["pending_tool_futures"]:
            if _extract_base_request_id(req_id) == request_id:
                return True
        return False

    def _has_active_sub_requests_for_base_id(self, base_request_id: str) -> bool:
        """Check if there are any active sub-requests in vLLM for a given base request ID."""
        # Check if any active request IDs belong to our base request
        for req_id in self.vllm_active_requests:
            if _extract_base_request_id(req_id) == base_request_id:
                return True
        return False

    def _cleanup_request_data(self, request_id: str, tracking: Dict[str, Any]):
        """Clean up metadata and tracking data for a completed request."""
        # Check if there are still pending tool futures for this request
        if self._has_pending_tool_futures_for_request(request_id, tracking):
            # Don't clean up metadata yet - tool futures still need it
            return

        # Check if there are still active sub-requests in vLLM for this base request
        if self._has_active_sub_requests_for_base_id(request_id):
            # Don't clean up metadata yet - active requests still need it
            return

        # Remove request metadata only after both conditions are met:
        # 1. No pending tool futures for this request
        # 2. No active sub-requests in vLLM for this base request
        self.request_metadata.pop(request_id, None)

        # Clean up tracking data for all sub-requests of this request
        if self.tools:
            # Find all sub-request IDs that belong to this base request
            sub_request_ids = [
                k for k in tracking["concat_outputs"].keys() if _extract_base_request_id(k) == request_id
            ]

            for sub_req_id in sub_request_ids:
                # Clean up tracking dictionaries
                tracking["concat_outputs"].pop(sub_req_id, None)
                tracking["masks"].pop(sub_req_id, None)
                tracking["num_calls"].pop(sub_req_id, None)
                tracking["timeout"].pop(sub_req_id, None)
                tracking["tool_error"].pop(sub_req_id, None)
                tracking["tool_output"].pop(sub_req_id, None)
                tracking["tool_runtime"].pop(sub_req_id, None)
                tracking["tool_called"].pop(sub_req_id, None)
                # Note: pending_tool_futures should already be cleaned by _poll_tool_futures

    def _finalize_sub_request(self, sub_request_id, request_output_for_prompts, complete_output, current_time):
        """
        Finalize a completed sub-request by moving it to request_outputs and processing if ready.

        Args:
            sub_request_id: The sub-request ID (e.g., "train_1_43039_2")
            request_output_for_prompts: RequestOutput containing prompt info
            complete_output: The CompletionOutput to add
            current_time: Current timestamp for processing

        Returns:
            Number of processed requests (0 or 1)
        """
        base_request_id = _extract_base_request_id(sub_request_id)

        # Extract the sub-request index from the sub_request_id and set it on the CompletionOutput
        # This is needed to properly identify which sub-request each output belongs to.
        # MUST be done BEFORE adding to request_outputs so that
        # _maybe_process_and_insert can find the index field when checking completeness.
        if "_" in sub_request_id:
            # Extract index from sub_request_id like "train_1_43039_2" -> 2
            parts = sub_request_id.rsplit("_", 1)
            if len(parts) == 2 and parts[1].isdigit():
                # Create new CompletionOutput with corrected index
                complete_output = dataclasses.replace(complete_output, index=int(parts[1]))

        # If tools are enabled, attach tool metadata to the output
        if self.tools:
            # Set tool metadata attributes on the output
            setattr(
                complete_output,
                "mask",
                self.tracking["masks"].get(sub_request_id, [1] * len(complete_output.token_ids)),
            )
            setattr(complete_output, "num_calls", self.tracking["num_calls"].get(sub_request_id, 0))
            setattr(complete_output, "timeout", self.tracking["timeout"].get(sub_request_id, False))
            setattr(complete_output, "tool_error", self.tracking["tool_error"].get(sub_request_id, ""))
            setattr(complete_output, "tool_output", self.tracking["tool_output"].get(sub_request_id, ""))
            setattr(complete_output, "tool_runtime", self.tracking["tool_runtime"].get(sub_request_id, 0.0))
            setattr(complete_output, "tool_called", self.tracking["tool_called"].get(sub_request_id, False))

        # Initialize request_outputs entry if needed
        if base_request_id not in self.request_outputs:
            self.request_outputs[base_request_id] = vllm.RequestOutput(
                request_id=base_request_id,
                prompt=request_output_for_prompts.prompt,
                prompt_token_ids=request_output_for_prompts.prompt_token_ids,
                prompt_logprobs=request_output_for_prompts.prompt_logprobs,
                outputs=[],
                finished=True,
            )

        # Add the completion output (with index field already set if needed)
        self.request_outputs[base_request_id].outputs.append(complete_output)

        # Try to process and insert if we have all expected outputs
        processed = self._maybe_process_and_insert(base_request_id, self.request_outputs, self.tracking, current_time)

        return processed

    def _poll_tool_futures(self, tracking, tokenizer):
        """Poll and handle completed tool executions."""
        if not self.tools or not tracking["pending_tool_futures"]:
            return []

        dict_keys_to_delete = []
        completed_outputs = []

        for req_id, (future, last_o, last_output) in list(tracking["pending_tool_futures"].items()):
            if not future.done():
                continue

            # Tool future is done, process it
            tool_result = future.result()  # Get the tool result

            # Get sampling params from request metadata for this request
            base_req_id = _extract_base_request_id(req_id)
            sampling_params = self.request_metadata[base_req_id]["sampling_params"]

            last_prompt_token_ids = last_output.prompt_token_ids
            last_token_ids = last_o.token_ids
            tool_output_token_ids = tokenizer.encode(
                "<output>\n" + tool_result.output + "</output>\n", add_special_tokens=False
            )
            tracking["timeout"][req_id] = tool_result.timeout
            tracking["tool_error"][req_id] += "" if tool_result.error is None else tool_result.error
            tracking["tool_output"][req_id] += tool_result.output
            tracking["tool_runtime"][req_id] += tool_result.runtime
            tracking["tool_called"][req_id] = True

            # Edge case 1: clip against model context length
            prompt_and_tool_output_token = last_prompt_token_ids + last_token_ids + tool_output_token_ids
            tracking["num_calls"][req_id] += 1
            excess = len(prompt_and_tool_output_token) - self.llm_engine.model_config.max_model_len
            if excess > 0:
                tool_output_token_ids = tool_output_token_ids[:-excess]
                can_make_new_request = False
            else:
                can_make_new_request = True

            # Edge case 2: clip against per-request max_tokens
            remaining = sampling_params.max_tokens - len(tracking["masks"][req_id])
            if remaining <= 0:
                tool_output_token_ids = []
            elif len(tool_output_token_ids) > remaining:
                tool_output_token_ids = tool_output_token_ids[:remaining]

            tracking["concat_outputs"][req_id].outputs[0].token_ids.extend(tool_output_token_ids)
            tracking["masks"][req_id].extend([0] * len(tool_output_token_ids))
            new_sample_tokens = sampling_params.max_tokens - len(tracking["masks"][req_id])
            can_make_new_request = can_make_new_request and new_sample_tokens > 0

            if can_make_new_request:
                new_sampling_params = sampling_params.clone()
                new_sampling_params.max_tokens = new_sample_tokens

                try:
                    self.llm_engine.add_request(
                        req_id, vllm.TokensPrompt(prompt_token_ids=prompt_and_tool_output_token), new_sampling_params
                    )
                    # Track tool continuation request as active
                    base_req_id = _extract_base_request_id(req_id)
                    if base_req_id in self.request_metadata:
                        self.vllm_active_requests.add(req_id)

                except Exception as e:
                    # Match original ToolUseLLM behavior - just log and continue
                    logger.error(f"[_poll_tool_futures] Error adding request {req_id}: {e}")
            else:
                # Can't make a new request (hit limits), finalize this sub-request
                base_req_id = _extract_base_request_id(req_id)

                # Log the state before finalizing
                other_pending = [
                    other_id
                    for other_id in tracking["pending_tool_futures"]
                    if _extract_base_request_id(other_id) == base_req_id and other_id != req_id
                ]
                logger.info(
                    f"[_poll_tool_futures] Finalizing {req_id} (can't continue). "
                    f"Other pending tools for {base_req_id}: {other_pending}"
                )

                # Remove from pending_tool_futures BEFORE finalization to ensure consistent state
                # This prevents the cleanup logic from seeing this as a pending tool future
                tracking["pending_tool_futures"].pop(req_id, None)

                complete_output = tracking["concat_outputs"][req_id].outputs[0]
                current_time = time.perf_counter()
                self._finalize_sub_request(req_id, last_output, complete_output, current_time)
                # Don't add to dict_keys_to_delete since we already removed it
                continue
            dict_keys_to_delete.append(req_id)

        # Remove the futures we just processed; do NOT clean up metadata here.
        for req_id in dict_keys_to_delete:
            tracking["pending_tool_futures"].pop(req_id, None)

        return completed_outputs

    def init_process_group(
        self,
        master_address,
        master_port,
        rank_offset,
        world_size,
        group_name,
        backend,
        use_ray=False,
        timeout_minutes=120,
    ):
        return self.llm_engine.collective_rpc(
            "init_process_group",
            args=(master_address, master_port, rank_offset, world_size, group_name, backend, use_ray, timeout_minutes),
        )

    def _prepare_weight_update(self, name: str, dtype: str) -> None:
        # First, drain all the requests when appropriate:
        while not self.inflight_updates:
            pending_tools = len(self.tracking["pending_tool_futures"])
            unfinished = self.llm_engine.get_num_unfinished_requests()

            if pending_tools == 0 and unfinished == 0:
                break

            time.sleep(WEIGHT_UPDATE_SLEEP_INTERVAL_S)
        # Then, check that the dtypes match.
        expected_dtype = str(self.llm_engine.model_config.dtype)
        assert str(dtype) == expected_dtype, (
            f"Mismatched dtype for {name}: received {dtype!r}, expected {expected_dtype!r}"
        )

    def update_weight(self, name: str, dtype: str, shape: Tuple[int, ...], empty_cache: bool = False) -> None:
        self._prepare_weight_update(name, dtype)
        return self.llm_engine.collective_rpc("update_weight", args=(name, dtype, shape, empty_cache))

    def update_weight_cuda_ipc(
        self, name: str, dtype: str, shape: Tuple[int, ...], ipc_handles: List[Any], empty_cache: bool = False
    ) -> None:
        self._prepare_weight_update(name, dtype)
        return self.llm_engine.collective_rpc(
            "update_weight_cuda_ipc", args=(name, dtype, shape, ipc_handles, empty_cache)
        )

    def reset_prefix_cache(self):
        self.llm_engine.reset_prefix_cache()

    def sleep(self, level=1):
        self.llm_engine.sleep(level=level)

    def wake_up(self, tags: Optional[list[str]] = None):
        self.llm_engine.wake_up(tags)

    def ready(self):
        self._threads_started.wait(timeout=30)
        return True

    def check_background_threads(self):
        if self._prefetch_future.done():
            self._prefetch_future.result()
        if self._process_future.done():
            self._process_future.result()

    def get_kv_cache_info(self):
        """Get KV cache max concurrency from the vLLM engine."""
        kv_cache_specs = self.llm_engine.model_executor.get_kv_cache_specs()
        kv_cache_spec = kv_cache_specs[0]
        # Group layers by their attention type (type_id) to handle models
        # with sliding attention in some layers but not others
        type_groups = defaultdict(list)
        for layer_name, layer_spec in kv_cache_spec.items():
            type_groups[layer_spec.type_id].append(layer_name)

        grouped_layer_names = list(type_groups.values())

        page_size = kv_cache_utils.get_uniform_page_size(kv_cache_spec)

        vllm_config = self.llm_engine.vllm_config
        gpu_memory_utilization = vllm_config.cache_config.gpu_memory_utilization
        total_gpu_memory = torch.cuda.get_device_properties(0).total_memory
        available_memory = int(gpu_memory_utilization * total_gpu_memory)

        num_blocks = kv_cache_utils.get_num_blocks(vllm_config, len(kv_cache_spec), available_memory, page_size)

        per_layer_size = page_size * num_blocks
        kv_cache_tensors = [
            kv_cache_interface.KVCacheTensor(size=per_layer_size, shared_by=[layer_name])
            for layer_name in kv_cache_spec
        ]

        kv_cache_config = kv_cache_interface.KVCacheConfig(
            num_blocks=num_blocks,
            kv_cache_tensors=kv_cache_tensors,
            kv_cache_groups=kv_cache_utils.create_kv_cache_group_specs(kv_cache_spec, grouped_layer_names),
        )
        max_concurrency = kv_cache_utils.get_max_concurrency_for_kv_cache_config(
            self.llm_engine.vllm_config, kv_cache_config
        )

        return int(max_concurrency)


def get_cuda_arch_list() -> str:
    """Get CUDA compute capabilities and format them for TORCH_CUDA_ARCH_LIST."""
    if not torch.cuda.is_available():
        return ""

    cuda_capabilities = []
    for i in range(torch.cuda.device_count()):
        major, minor = torch.cuda.get_device_capability(i)
        cuda_capabilities.append(f"{major}.{minor}")

    # Remove duplicates and sort
    cuda_capabilities = sorted(set(cuda_capabilities))
    cuda_arch_list = ";".join(cuda_capabilities)
    logger.info(
        f"Detected CUDA compute capabilities: {cuda_capabilities}, setting TORCH_CUDA_ARCH_LIST={cuda_arch_list}"
    )
    return cuda_arch_list


def create_vllm_engines(
    num_engines: int,
    tensor_parallel_size: int,
    enforce_eager: bool,
    tokenizer_name_or_path: str,
    pretrain: str,
    revision: str,
    seed: int,
    enable_prefix_caching: bool,
    max_model_len: int,
    vllm_gpu_memory_utilization: float = 0.9,
    single_gpu_mode: bool = False,
    pg: Optional[ray.util.placement_group] = None,
    tools: Optional[Dict[str, Tool]] = None,
    max_tool_calls: List[int] = [5],
    prompt_queue=None,
    results_queue=None,
    eval_results_queue=None,
    actor_manager=None,
    inference_batch_size: Optional[int] = None,
    use_fp8_kv_cache=False,
    inflight_updates: bool = False,
    verbose: bool = False,
) -> list[LLMRayActor]:
    # Convert max_tool_calls to a dict mapping tool end strings to their limits
    if tools:
        assert len(max_tool_calls) == 1 or len(max_tool_calls) == len(tools), (
            "max_tool_calls must have length 1 (applies to all tools) or same length as tools (per-tool limit)"
        )
        # tool key is the end_str
        if len(max_tool_calls) == 1:
            max_tool_calls_dict = {end_str: max_tool_calls[0] for end_str in tools.keys()}
        else:
            max_tool_calls_dict = {end_str: limit for end_str, limit in zip(tools.keys(), max_tool_calls)}
    else:
        max_tool_calls_dict = {}

    vllm_engines = []
    distributed_executor_backend = "uni" if tensor_parallel_size == 1 else "ray"
    use_hybrid_engine = pg is not None
    num_gpus = int(tensor_parallel_size == 1)
    if use_hybrid_engine and tensor_parallel_size == 1 and single_gpu_mode:
        # every worker will use 0.5 GPU, so that we can schedule
        # 2 instances on the same GPUs.
        num_gpus = 0.5

    logger.info(f"num_gpus: {num_gpus}")

    if not use_hybrid_engine:
        # Create a big placement group to ensure that all engines are packed
        bundles = [{"GPU": 1, "CPU": 1} for _ in range(num_engines * tensor_parallel_size)]
        pg = placement_group(bundles, strategy="PACK")
        ray.get(pg.ready())

    # ensure we use bundles on the same node where possible if tp>1.
    bundle_indices_list = get_bundle_indices_list(pg)

    for i in range(num_engines):
        bundle_indices = None
        bundle_indices = bundle_indices_list[i * tensor_parallel_size : (i + 1) * tensor_parallel_size]

        scheduling_strategy = PlacementGroupSchedulingStrategy(
            placement_group=pg,
            placement_group_capture_child_tasks=True,
            placement_group_bundle_index=bundle_indices[0],
        )

        vllm_engines.append(
            ray.remote(LLMRayActor)
            .options(
                num_cpus=num_gpus,
                num_gpus=num_gpus,
                scheduling_strategy=scheduling_strategy,
                # VLLM v1 multiprocessing is required due to https://github.com/vllm-project/vllm/issues/15349
                runtime_env=ray.runtime_env.RuntimeEnv(
                    env_vars={"VLLM_ENABLE_V1_MULTIPROCESSING": "0", "TORCH_CUDA_ARCH_LIST": get_cuda_arch_list()}
                ),
            )
            .remote(
                model=pretrain,
                revision=revision,
                tokenizer=tokenizer_name_or_path,
                tokenizer_revision=revision,
                worker_extension_cls="open_instruct.vllm_utils_workerwrap.WorkerWrap",
                tensor_parallel_size=tensor_parallel_size,
                enforce_eager=enforce_eager,
                dtype="bfloat16",
                seed=seed + i,
                distributed_executor_backend=distributed_executor_backend,
                enable_prefix_caching=enable_prefix_caching,
                max_model_len=max_model_len,
                gpu_memory_utilization=vllm_gpu_memory_utilization,
                bundle_indices=bundle_indices,
                num_gpus=0.2 if use_hybrid_engine else 1,
                noset_visible_devices=ray_noset_visible_devices(),
                prompt_queue=prompt_queue,
                results_queue=results_queue,
                eval_results_queue=eval_results_queue,
                actor_manager=actor_manager,
                tools=tools,
                max_tool_calls=max_tool_calls_dict,
                inference_batch_size=inference_batch_size,
                inflight_updates=inflight_updates,
                kv_cache_dtype="auto" if not use_fp8_kv_cache else "fp8",
                calculate_kv_scales=use_fp8_kv_cache,
                verbose=verbose,
            )
        )

    ray_get_with_progress([engine.ready.remote() for engine in vllm_engines], "Initializing vLLM engines", timeout=300)

    return vllm_engines<|MERGE_RESOLUTION|>--- conflicted
+++ resolved
@@ -407,7 +407,6 @@
         verbose: bool = False,
         **kwargs,
     ):
-<<<<<<< HEAD
         assert_threaded_actor(self)
         self._init_config(tools, max_tool_calls, inference_batch_size, inflight_updates, verbose)
         self._init_queues(prompt_queue, results_queue, eval_results_queue, actor_manager)
@@ -436,8 +435,6 @@
         verbose: bool,
     ) -> None:
         self.logger = logger_utils.setup_logger(__name__)
-=======
->>>>>>> 96af030f
         self.tools = tools or {}
         self.max_tool_calls = max_tool_calls or {}
         self.inference_batch_size = inference_batch_size
