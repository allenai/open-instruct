--- conflicted
+++ resolved
@@ -859,47 +859,6 @@
                     f"{self.rank=}: Loaded checkpoint from {args.checkpoint_state_dir} with {optimization_steps_done=}"
                 )
         self.model.train()
-
-<<<<<<< HEAD
-=======
-        # reference model
-        ds_config = get_eval_ds_config(
-            offload=args.deepspeed_offload_param,
-            # inference model only has stage 3 (sharding) or stage 0 (no sharding)
-            # stage 2 is optimizer sharding which doesn't apply to inference
-            stage=args.deepspeed_stage if args.deepspeed_stage == 3 else 0,
-            bf16=True,
-        )
-        ds_config["train_micro_batch_size_per_gpu"] = args.per_device_train_batch_size
-        ds_config["gradient_accumulation_steps"] = 1
-        if ds_config is not None and ds_config["zero_optimization"]["stage"] == 3:
-            dschf = HfDeepSpeedConfig(ds_config)
-        else:
-            dschf = None
-        logger.info(f"DeepSpeed config: {dschf=}")
-
-        self.ref_policy: PreTrainedModel = AutoModelForCausalLM.from_pretrained(
-            model_config.model_name_or_path,
-            revision=model_config.model_revision,
-            torch_dtype=torch.bfloat16,
-            attn_implementation="flash_attention_2",
-            use_cache=False,
-            **({"device_map": {"": self.local_rank}} if args.deepspeed_stage != 3 else {}),
-        )
-        disable_dropout_in_model(self.ref_policy)
-        self.ref_policy, *_ = deepspeed.initialize(model=self.ref_policy, config=ds_config)
-        self.ref_policy.eval()
-
-        # Load reference policy checkpoint if available
-        if hasattr(self, "ref_policy_checkpoint_path") and self.ref_policy_checkpoint_path:
-            state_dict = torch.load(self.ref_policy_checkpoint_path, map_location=self.device)
-            if hasattr(self.ref_policy, "module"):
-                # If wrapped by DeepSpeed
-                self.ref_policy.module.load_state_dict(state_dict)
-            else:
-                self.ref_policy.load_state_dict(state_dict)
-            logger.info(f"{self.rank=}: Loaded reference policy checkpoint from {self.ref_policy_checkpoint_path}")
->>>>>>> c9ba57cf
         self.local_metrics = MetricsTracker(max_metrics=32, device=self.device)
         return optimization_steps_done
 
