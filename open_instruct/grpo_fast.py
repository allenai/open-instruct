--- conflicted
+++ resolved
@@ -1265,50 +1265,26 @@
 
 
 def accumulate_inference_batches(
-<<<<<<< HEAD
-    inference_results_Q: ray_queue.Queue, pending_queries_map: dict, expected_results: int, training_step: int
-=======
     inference_results_Q: ray_queue.Queue, pending_queries_map: PendingQueriesMap, args: Args, training_step: int
->>>>>>> 7e024da4
 ) -> tuple:
     """Accumulate individual inference results into a single training batch.
 
     Args:
-<<<<<<< HEAD
-        inference_results_Q: Queue containing GenerationResult objects (one per prompt)
-        pending_queries_map: Map of dataset_index -> (queries, ground_truths, datasets)
-        expected_results: Number of individual results to accumulate
-=======
         inference_results_Q: Queue containing GenerationResult objects
         pending_queries_map: PendingQueriesMap instance for thread-safe query tracking
         args: Arguments containing vllm_num_engines and num_samples_per_prompt_rollout
->>>>>>> 7e024da4
         training_step: Current training step for error reporting
 
     Returns:
         Tuple of (combined_result, combined_queries, combined_ground_truths, combined_datasets)
     """
-<<<<<<< HEAD
-    # Collect individual results
-=======
 
     # Collect results from all engines
->>>>>>> 7e024da4
     results = []
     all_queries = []
     all_ground_truths = []
     all_datasets = []
 
-<<<<<<< HEAD
-    for _ in tqdm.tqdm(
-        range(expected_results),
-        desc=f"Accumulating results for training step {training_step}",
-        # Adds a new line after the progress bar so that logs look better.
-        bar_format="{l_bar}{bar}{r_bar}\n",
-    ):
-        # Get individual result from queue
-        result = inference_results_Q.get()
-=======
     # Add progress bar for engine results
     pbar = tqdm(
         range(args.vllm_num_engines),
@@ -1323,18 +1299,10 @@
         # Accept results from any training step as long as we have entries in the map
         # This prevents synchronization issues when results arrive out of order
         dataset_indices = result.dataset_index
->>>>>>> 7e024da4
 
         if result.dataset_index is None or len(result.dataset_index) != 1:
             raise RuntimeError(f"Expected single dataset index, got {result.dataset_index}")
 
-<<<<<<< HEAD
-        dataset_idx = result.dataset_index[0]
-        if dataset_idx not in pending_queries_map:
-            raise RuntimeError(f"Dataset index {dataset_idx} not found in pending_queries_map")
-
-        query, ground_truth, dataset = pending_queries_map.pop(dataset_idx)
-=======
         # When num_samples_per_prompt_rollout > 1, vLLM generates multiple responses per prompt
         # but dataset_indices only contains the unique indices (not replicated)
         # So we expect: len(responses) == len(dataset_indices) * num_samples_per_prompt_rollout
@@ -1359,7 +1327,6 @@
             batch_queries.append(query)
             batch_ground_truths.append(ground_truth)
             batch_datasets.append(dataset)
->>>>>>> 7e024da4
 
         results.append(result)
         all_queries.append(query)
@@ -1425,11 +1392,7 @@
         # Accumulate results from multiple vLLM engines into a single training batch
         with Timer("🚀 [Data Preparation Thread] Getting response ids"):
             result, queries, ground_truths, datasets = accumulate_inference_batches(
-<<<<<<< HEAD
-                inference_results_Q, pending_queries_map, args.num_unique_prompts_rollout, training_step
-=======
                 inference_results_Q, pending_queries_map, args, training_step
->>>>>>> 7e024da4
             )
 
         # ------------------------------------------------------------------------------------------------
@@ -1812,14 +1775,6 @@
     evaluation_inference_results_Q: ray_queue.Queue,
 ) -> tuple[ModelGroup, list[LLMRayActor], dict, int, int]:
     """Create the model, optimizer, and vLLM engines."""
-    # Ray initialization
-<<<<<<< HEAD
-    ray.init(
-        dashboard_host="0.0.0.0", ignore_reinit_error=True
-    )  # enable debugging from a different machine (e.g., phobos)
-=======
-    # ray.init(dashboard_host="0.0.0.0")  # enable debugging from a different machine (e.g., phobos)
->>>>>>> 7e024da4
 
     # Create placement group
     bundles = [{"GPU": actor_num_gpus, "CPU": actor_num_gpus * 10} for actor_num_gpus in args.num_learners_per_node]
@@ -1903,22 +1858,12 @@
     param_prompt_Q,
     eval_prompt_token_ids=None,
 ):
-<<<<<<< HEAD
     """Insert individual prompts into queues and mapping."""
     # Insert individual prompts into the queue
     for i, dataset_idx in enumerate(dataset_indices):
         # Store individual prompt in the map using dataset index as key
         pending_queries_map[dataset_idx] = (queries_next[i], ground_truths_next[i], datasets_next[i])
 
-        # Create PromptRequest for single prompt
-=======
-    """Split a batch into multiple inference batches and insert individual prompts into queues and mapping."""
-    # Split the batch over the VLLM engines.
-    inference_batch_size = len(queries_next) // vllm_num_engines
-    for batch_idx in range(vllm_num_engines):
-        start_idx = batch_idx * inference_batch_size
-        end_idx = start_idx + inference_batch_size if batch_idx < vllm_num_engines - 1 else len(queries_next)
-
         batch_queries = queries_next[start_idx:end_idx]
         batch_ground_truths = ground_truths_next[start_idx:end_idx]
         batch_datasets = datasets_next[start_idx:end_idx]
@@ -1929,7 +1874,6 @@
             pending_queries_map.insert(dataset_idx, batch_queries[i], batch_ground_truths[i], batch_datasets[i])
 
         # Use PromptRequest for Ray queue with batch-specific dataset_index list
->>>>>>> 7e024da4
         param_prompt_Q.put(
             PromptRequest(
                 prompt=queries_next[i],
@@ -1985,8 +1929,6 @@
             param_prompt_Q,
             eval_prompt_token_ids,
         )
-    return queries_next, ground_truths_next, datasets_next, dataset_indices
-
     return queries_next, ground_truths_next, datasets_next, dataset_indices
 
 
@@ -2390,20 +2332,9 @@
     reward_fn = make_reward_fn(args)
 
     # Start vLLM engines to process from queues
-<<<<<<< HEAD
-    if args.num_unique_prompts_rollout * args.num_samples_per_prompt_rollout % args.vllm_num_engines != 0:
-        raise ValueError(
-            "The number of unique prompts times the number of samples per prompt must be divisible by the number of vLLM engines."
-        )
-    batch_size_per_engine = (
-        args.num_unique_prompts_rollout #* args.num_samples_per_prompt_rollout
-    ) // args.vllm_num_engines
-    for engine in vllm_engines:
-=======
     logger.info(f"Starting {len(vllm_engines)} vLLM engines to process from queues")
     for i, engine in enumerate(vllm_engines):
         logger.info(f"Starting vLLM engine {i + 1}/{len(vllm_engines)}")
->>>>>>> 7e024da4
         engine.process_from_queue.remote(
             generation_config,
             eval_generation_config,
