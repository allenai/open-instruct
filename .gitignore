--- conflicted
+++ resolved
@@ -153,11 +153,7 @@
 .idea/
 .vscode
 .DS_Store
-<<<<<<< HEAD
 
 **/open_ai_responses/**
 **/batch_files/**
-cache/
-=======
-slurm-*
->>>>>>> 18419240
+cache/