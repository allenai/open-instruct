--- conflicted
+++ resolved
@@ -1329,12 +1329,7 @@
         desc=f"Accumulating results from {args.vllm_num_engines} engines ({timeout=})",
         bar_format="{l_bar}{bar}{r_bar}\n",
     ):
-<<<<<<< HEAD
-        result = inference_results_Q.get()
-
-=======
         result = inference_results_Q.get(timeout=timeout)
->>>>>>> 68274f61
         dataset_indices = result.dataset_index
 
         if dataset_indices is None:
@@ -2445,36 +2440,6 @@
     stop_event = threading.Event()
     executor = futures.ThreadPoolExecutor(max_workers=2, thread_name_prefix="grpo")
     logger.info("======== ✅ data preparation thread starts =========")
-<<<<<<< HEAD
-    packing_thread = threading.Thread(
-        target=data_preparation_thread,
-        args=(
-            reward_fn,
-            inference_results_Q,
-            packed_sequences_Q,
-            pending_queries_map,
-            args,
-            tokenizer,
-            args.num_training_steps,
-        ),
-    )
-    logger.info("Starting data preparation thread...")
-    packing_thread.start()
-
-    # Create and start the generate thread
-    stop_generate_event = threading.Event()
-    generation_thread = threading.Thread(
-        target=generate_thread,
-        args=(
-            vllm_engines,
-            generation_config,
-            eval_generation_config,
-            args.local_eval_freq,
-            args.num_training_steps,
-            resume_training_step,
-            stop_generate_event,
-        ),
-=======
     packing_future = executor.submit(
         data_preparation_thread,
         reward_fn,
@@ -2486,7 +2451,6 @@
         args.num_training_steps,
         stop_event,
         generation_configs["train"],
->>>>>>> 68274f61
     )
 
     logger.info("======== ✅ generation thread starts =========")
