import dataclasses
import gc
import os
import threading
import time
import unittest
from typing import Any
from unittest.mock import MagicMock, Mock

import ray
<<<<<<< HEAD
from parameterized import parameterized
from ray.util import queue as ray_queue

from open_instruct import grpo_fast, model_utils, utils
from open_instruct.queue_types import GenerationResult, PromptRequest, RequestInfo
=======
import torch
from datasets import Dataset
from parameterized import parameterized
from ray.util import queue as ray_queue
from transformers import AutoTokenizer

from open_instruct import data_loader as data_loader_lib
from open_instruct import grpo_fast, rl_utils, utils
from open_instruct.data_types import CollatedBatchData, GenerationResult, PromptRequest, RequestInfo, TokenStatistics
from open_instruct.dataset_transformation import (
    GROUND_TRUTHS_KEY,
    INPUT_IDS_PROMPT_KEY,
    RAW_PROMPT_KEY,
    VERIFIER_SOURCE_KEY,
)
>>>>>>> 94b7af18


class TestGrpoFastBase(unittest.TestCase):
    """Base class with common test utilities."""

    def _get_resource_tracker_state(self):
        """Get current resource tracker state for debugging."""
        tracked_resources = {}
        try:
            # Try to access resource tracker directly
            from multiprocessing.resource_tracker import _resource_tracker

            if hasattr(_resource_tracker, "_cache"):
                for name, rtype in list(_resource_tracker._cache.items()):
                    if rtype not in tracked_resources:
                        tracked_resources[rtype] = []
                    tracked_resources[rtype].append(name)
        except Exception:
            # Alternative approach: check via resource_tracker module
            try:
                import multiprocessing.resource_tracker as rt

                if hasattr(rt, "getfd"):
                    # This is a hack to get the cache info

                    # Try to find the cache in the module
                    for attr_name in dir(rt):
                        attr = getattr(rt, attr_name)
                        if isinstance(attr, dict) and any("semaphore" in str(v) for v in attr.values()):
                            for k, v in attr.items():
                                if v not in tracked_resources:
                                    tracked_resources[v] = []
                                tracked_resources[v].append(k)
            except Exception:
                pass
        return tracked_resources

    def setUp(self):
        """Initialize Ray and check for pre-existing leaks."""
        # Record initial resource tracker state
        self._initial_resources = self._get_resource_tracker_state()

        # Track Ray queues for cleanup
        self._ray_queues = []

        utils.check_runtime_leaks()

        # Initialize Ray for this test
        ray.init(include_dashboard=False, runtime_env={"env_vars": dict(os.environ)})

    def _cleanup_ray_queues(self):
        """Clean up all Ray queues created during the test."""
        for queue in self._ray_queues:
            try:
                queue.shutdown()
            except Exception as e:
                print(f"Warning: Failed to shutdown Ray queue: {e}")
        self._ray_queues.clear()

    def tearDown(self):
        """Check for leaks and shutdown Ray."""
        # Clean up Ray queues BEFORE shutting down Ray
        self._cleanup_ray_queues()

        # Shutdown Ray
        if ray.is_initialized():
            ray.shutdown()

        # Force garbage collection to clean up any lingering objects
        gc.collect()

        # Get final resource tracker state
        final_resources = self._get_resource_tracker_state()

        # Check for new resources that weren't there initially
        new_resources = {}
        for rtype, names in final_resources.items():
            initial_names = set(self._initial_resources.get(rtype, []))
            new_names = [n for n in names if n not in initial_names]
            if new_names:
                new_resources[rtype] = new_names

        utils.check_runtime_leaks()

        # Check for semaphore leaks
        if new_resources:
            # Report all new resources, especially semaphores
            leak_msg = f"Resource leaks detected after test {self._testMethodName}:\n"
            for rtype, names in new_resources.items():
                leak_msg += f"  {rtype}: {names}\n"

            # Fail if there are semaphore leaks
            if "semaphore" in new_resources:
                self.fail(leak_msg)

    def create_test_data(self, num_prompts, prefix="", start_idx=0):
        """Create test data with consistent naming."""
        indices = list(range(start_idx, start_idx + num_prompts))
        queries = [f"{prefix}query_{i}" for i in indices]
        ground_truths = [f"{prefix}truth_{i}" for i in indices]
        datasets = [f"{prefix}dataset_{i}" for i in indices]
        raw_queries = [f"{prefix}rawquery_{i}" for i in indices]
        return queries, ground_truths, datasets, raw_queries, indices

    def create_mock_args(self, num_engines=4, num_samples=1):
        """Create mock args object."""
        mock_args = Mock()
        mock_args.vllm_num_engines = num_engines
        mock_args.vllm_tensor_parallel_size = 1
        mock_args.num_samples_per_prompt_rollout = num_samples
        mock_args.verbose = False
        mock_args.max_possible_score = 1.0
        return mock_args

    def create_mock_model_dims(self):
        """Create mock ModelDims object for tests."""
        # Create a simple mock ModelDims with minimal attributes
        mock_dims = Mock(spec=utils.ModelDims)
        mock_dims.num_layers = 32
        mock_dims.hidden_size = 4096
        mock_dims.intermediate_size = 11008
        mock_dims.vocab_size = 32000
        mock_dims.num_attn_heads = 32
        mock_dims.num_kv_heads = 32
        mock_dims.device_name = "h100"
        mock_dims.device_flops = 989.5e12  # H100 peak FLOPs
        mock_dims.device_memory_bandwidth = 3.35e12  # H100 memory bandwidth

        # Mock the flops and memory_bytes methods
        mock_dims.flops = Mock(return_value=1e12)  # Return 1 TFlop
        mock_dims.memory_bytes = Mock(return_value=1e9)  # Return 1 GB

        return mock_dims

    def create_mock_packed_sequences(self, batch_size: int, seq_length: int, variable_length: bool = False):
        """Create mock PackedSequences for testing."""
        lengths = [seq_length - (i % 3) if variable_length else seq_length for i in range(batch_size)]
        return rl_utils.PackedSequences(
            query_responses=[torch.full((length,), i, dtype=torch.long) for i, length in enumerate(lengths)],
            attention_masks=[torch.ones(length, dtype=torch.long) for length in lengths],
            response_masks=[torch.ones(length, dtype=torch.long) for length in lengths],
            original_responses=[[i] * seq_length for i in range(batch_size)],
            advantages=[torch.randn(length) for length in lengths],
            position_ids=[torch.arange(length, dtype=torch.long) for length in lengths],
            vllm_logprobs=[torch.randn(length) for length in lengths],
        )

    def create_mock_result_from_request(self, request: PromptRequest, num_samples_per_prompt=1):
        """Create a mock GenerationResult from a PromptRequest."""
        return self.create_mock_result(request.dataset_index, request.prompt_id, num_samples_per_prompt)

    def create_mock_result(self, dataset_index: int, prompt_id: str, num_samples_per_prompt=1, reward_scores=None):
        """Create a mock GenerationResult."""
        total_responses = num_samples_per_prompt
        if reward_scores is None:
            reward_scores = [i / max(total_responses, 1) for i in range(total_responses)]

        return GenerationResult(
            responses=[[1, 2, 3] for _ in range(total_responses)],
            finish_reasons=["stop"] * total_responses,
            masks=[[1, 1, 1] for _ in range(total_responses)],
            request_info=RequestInfo(
                num_calls=[0] * total_responses,
                timeouts=[0] * total_responses,
                tool_errors=[""] * total_responses,
                tool_outputs=[""] * total_responses,
                tool_runtimes=[0.0] * total_responses,
                tool_calleds=[False] * total_responses,
            ),
            dataset_index=dataset_index,
            prompt_id=prompt_id,
            start_time=time.perf_counter(),
            token_statistics=TokenStatistics(
                num_prompt_tokens=10, num_response_tokens=3 * total_responses, generation_time=0.1
            ),
            logprobs=[[0.0, 0.0, 0.0] for _ in range(total_responses)],
            reward_scores=reward_scores,
            reward_metrics={"time/reward": 0.0},
        )

<<<<<<< HEAD
        return param_prompt_Q, inference_results_Q, pending_queries_map
=======
    def create_mock_tokenizer_and_reward_fn(self):
        # Set up dummy tokenizer
        tokenizer_name = "EleutherAI/pythia-14m"  # Using a small model for testing
        tokenizer = AutoTokenizer.from_pretrained(tokenizer_name)

        # Set up dummy reward fn that will guarantee nonzero std
        async def reward_fn(
            responses: list[torch.Tensor],
            decoded_responses: list[str],
            ground_truths: list[Any],
            datasets: list[str],
            finish_reasons: list[str],
            infos: list[list[int]],
            queries: list[str] | None = None,
        ) -> (list[float], dict[str, Any]):
            num_responses = len(responses)
            return [i / num_responses for i in range(num_responses)], {"time/reward": 0.0}

        return tokenizer, reward_fn

    def create_mock_dataset(self, queries, ground_truths, datasets, raw_queries):
        """Create a mock dataset from test data."""
        data = {
            INPUT_IDS_PROMPT_KEY: queries,
            GROUND_TRUTHS_KEY: ground_truths,
            VERIFIER_SOURCE_KEY: datasets,
            RAW_PROMPT_KEY: raw_queries,
        }
        return Dataset.from_dict(data)

    def setup_and_add_prompts_to_generator(self, queries, ground_truths, datasets, raw_queries, indices, num_engines):
        """Setup queues and add prompts to generator - common pattern."""
        # Queue size must be at least as large as the number of queries to avoid blocking
        queue_size = max(len(queries), num_engines * 2)
        prompt_Q = ray_queue.Queue(maxsize=queue_size)
        inference_results_Q = ray_queue.Queue(maxsize=queue_size)

        # Track queues for cleanup
        self._ray_queues.extend([prompt_Q, inference_results_Q])

        mock_generation_config = MagicMock()
        mock_generation_config.n = 4

        mock_dataset = self.create_mock_dataset(queries, ground_truths, datasets, raw_queries)
        data_loader = data_loader_lib.HFDataLoader(
            dataset=mock_dataset, batch_size=1, seed=42, rank=0, world_size=1, work_dir="/tmp"
        )

        for example in data_loader:
            grpo_fast.add_prompt_to_generator(example, prompt_Q, mock_generation_config, False)

        return prompt_Q, inference_results_Q, mock_dataset
>>>>>>> 94b7af18


class TestGrpoFastVLLM(TestGrpoFastBase):
    @parameterized.expand([(1, 16), (2, 32), (4, 64), (8, 128)])
    def test_batch_splitting_and_engine_configurations(self, vllm_num_engines: int, num_unique_prompts_rollout: int):
        """Test batch splitting and accumulation with various engine configurations."""
        # Create test data
        queries_next, ground_truths_next, datasets_next, raw_queries_next, dataset_indices = self.create_test_data(
            num_unique_prompts_rollout
        )

        # Setup and split batch
        prompt_Q, inference_results_Q, mock_dataset = self.setup_and_add_prompts_to_generator(
            queries_next, ground_truths_next, datasets_next, raw_queries_next, dataset_indices, vllm_num_engines
        )

        # Verify that we have the expected number of items in the queue (one per prompt)
        self.assertEqual(prompt_Q.qsize(), num_unique_prompts_rollout)

        # Simulate vLLM processing
        batch_idx = 0
        while not prompt_Q.empty():
            request = prompt_Q.get()
            self.assertIsInstance(request, PromptRequest)
            self.assertIsInstance(request.dataset_index, int)
            self.assertIsInstance(request.prompt_id, str)

            mock_result = self.create_mock_result_from_request(request)
            inference_results_Q.put(mock_result)
            batch_idx += 1

        # Simulate streaming accumulation (simplified version for testing)
        combined_responses = []
        combined_queries = []
        combined_raw_queries = []
        combined_ground_truths = []
        combined_datasets = []

        for _ in range(num_unique_prompts_rollout):
            result = inference_results_Q.get()
            dataset_index = result.dataset_index

            # Get query from dataset using index
            example = mock_dataset[dataset_index]
            q = example[INPUT_IDS_PROMPT_KEY]
            gt = example[GROUND_TRUTHS_KEY]
            d = example[VERIFIER_SOURCE_KEY]
            raw_q = example[RAW_PROMPT_KEY]

            combined_responses.extend(result.responses)
            combined_queries.append(q)
            combined_raw_queries.append(raw_q)
            combined_ground_truths.append(gt)
            combined_datasets.append(d)

        combined_result = GenerationResult(
            responses=combined_responses,
            finish_reasons=["stop"] * len(combined_responses),
            masks=[[1, 1, 1]] * len(combined_responses),
            request_info=RequestInfo(
                num_calls=[0] * len(combined_responses),
                timeouts=[0] * len(combined_responses),
                tool_errors=[""] * len(combined_responses),
                tool_outputs=[""] * len(combined_responses),
                tool_runtimes=[0.0] * len(combined_responses),
                tool_calleds=[False] * len(combined_responses),
            ),
            dataset_index=0,
            prompt_id="combined",
        )

        # Verify that the combined results contain the same items (order may differ due to shuffling)
        self.assertEqual(sorted(combined_queries), sorted(queries_next))
        self.assertEqual(sorted(combined_ground_truths), sorted(ground_truths_next))
        self.assertEqual(sorted(combined_datasets), sorted(datasets_next))

        # Verify that the combined result has the correct structure
        self.assertIsInstance(combined_result, GenerationResult)
        self.assertEqual(len(combined_result.responses), len(queries_next))
        self.assertEqual(len(combined_result.finish_reasons), len(queries_next))
        self.assertEqual(len(combined_result.masks), len(queries_next))

        # Verify that the inference_results_Q is empty after accumulation
        self.assertEqual(inference_results_Q.qsize(), 0)

    def test_dataset_index_preservation_through_pipeline(self):
        """Test that dataset indices are correctly preserved through the pipeline."""
        vllm_num_engines = 4
        num_unique_prompts_rollout = 32

        # Create test data
        queries_next, ground_truths_next, datasets_next, raw_queries_next, dataset_indices = self.create_test_data(
            num_unique_prompts_rollout
        )

        # Setup and split batch
        prompt_Q, inference_results_Q, mock_dataset = self.setup_and_add_prompts_to_generator(
            queries_next, ground_truths_next, datasets_next, raw_queries_next, dataset_indices, vllm_num_engines
        )

        # Simulate vLLM processing
        batch_idx = 0
        while not prompt_Q.empty():
            request = prompt_Q.get()
            mock_result = self.create_mock_result_from_request(request)
            inference_results_Q.put(mock_result)
            batch_idx += 1

        # Simulate streaming accumulation
        combined_queries = []
        combined_raw_queries = []
        combined_ground_truths = []
        combined_datasets = []

        for _ in range(num_unique_prompts_rollout):
            result = inference_results_Q.get()
            dataset_index = result.dataset_index

            example = mock_dataset[dataset_index]
            q = example[INPUT_IDS_PROMPT_KEY]
            gt = example[GROUND_TRUTHS_KEY]
            d = example[VERIFIER_SOURCE_KEY]
            raw_q = example[RAW_PROMPT_KEY]
            combined_queries.append(q)
            combined_raw_queries.append(raw_q)
            combined_ground_truths.append(gt)
            combined_datasets.append(d)

        # Verify results (order may differ due to shuffling)
        self.assertEqual(sorted(combined_queries), sorted(queries_next))
        self.assertEqual(sorted(combined_ground_truths), sorted(ground_truths_next))
        self.assertEqual(sorted(combined_datasets), sorted(datasets_next))

    @parameterized.expand([(1, 16), (2, 8), (4, 4)])
    def test_multiple_samples_per_prompt(self, vllm_num_engines: int, num_samples_per_prompt: int):
        """Test handling of multiple samples per prompt."""
        num_unique_prompts_rollout = 16

        # Create test data
        queries_next, ground_truths_next, datasets_next, raw_queries_next, dataset_indices = self.create_test_data(
            num_unique_prompts_rollout
        )

        # Setup and split batch
        prompt_Q, inference_results_Q, mock_dataset = self.setup_and_add_prompts_to_generator(
            queries_next, ground_truths_next, datasets_next, raw_queries_next, dataset_indices, vllm_num_engines
        )

        # Simulate vLLM processing with multiple samples
        batch_idx = 0
        while not prompt_Q.empty():
            request = prompt_Q.get()
            mock_result = self.create_mock_result_from_request(request, num_samples_per_prompt)
            inference_results_Q.put(mock_result)
            batch_idx += 1

        # Simulate streaming accumulation
        combined_responses = []
        combined_queries = []
        combined_raw_queries = []
        combined_ground_truths = []
        combined_datasets = []

        for _ in range(num_unique_prompts_rollout):
            result = inference_results_Q.get()
            dataset_index = result.dataset_index

            # Look up from dataset
            example = mock_dataset[dataset_index]
            q = example[INPUT_IDS_PROMPT_KEY]
            gt = example[GROUND_TRUTHS_KEY]
            d = example[VERIFIER_SOURCE_KEY]
            raw_q = example[RAW_PROMPT_KEY]

            combined_responses.extend(result.responses)
            combined_queries.append(q)
            combined_raw_queries.append(raw_q)
            combined_ground_truths.append(gt)
            combined_datasets.append(d)

        combined_result = GenerationResult(
            responses=combined_responses,
            finish_reasons=["stop"] * len(combined_responses),
            masks=[[1, 1, 1]] * len(combined_responses),
            request_info=RequestInfo(
                num_calls=[0] * len(combined_responses),
                timeouts=[0] * len(combined_responses),
                tool_errors=[""] * len(combined_responses),
                tool_outputs=[""] * len(combined_responses),
                tool_runtimes=[0.0] * len(combined_responses),
                tool_calleds=[False] * len(combined_responses),
            ),
            dataset_index=0,
            prompt_id="combined",
        )

        # Verify results - streaming accumulation should NOT replicate (order may differ due to shuffling)
        self.assertEqual(sorted(combined_queries), sorted(queries_next))
        self.assertEqual(sorted(combined_ground_truths), sorted(ground_truths_next))
        self.assertEqual(sorted(combined_datasets), sorted(datasets_next))

        # Verify correct number of responses
        expected_responses = num_unique_prompts_rollout * num_samples_per_prompt
        self.assertEqual(len(combined_result.responses), expected_responses)


class GrpoIntegrationTests(TestGrpoFastBase):
    """Integration tests for GRPO with parallel processing."""

    def test_out_of_order_processing(self):
        """Test that dataset indices can be processed out of order."""
        num_engines = 4
        num_prompts = 16
        num_samples_per_prompt = 4

        queries, ground_truths, datasets, raw_queries, indices = self.create_test_data(num_prompts)

        tokenizer, reward_fn = self.create_mock_tokenizer_and_reward_fn()

        prompt_Q, inference_results_Q, mock_dataset = self.setup_and_add_prompts_to_generator(
            queries, ground_truths, datasets, raw_queries, indices, num_engines
        )

        requests = []
        while not prompt_Q.empty():
            requests.append(prompt_Q.get())

        for request in reversed(requests):
            mock_result = self.create_mock_result_from_request(request, num_samples_per_prompt)
            inference_results_Q.put(mock_result)

        mock_args = self.create_mock_args(num_engines, num_samples_per_prompt)
        mock_generation_config = Mock()
        mock_generation_config.n = num_samples_per_prompt

        mock_model_dims = self.create_mock_model_dims()
        combined_result, batch, reward_metrics, batch_stats = grpo_fast.accumulate_inference_batches(
            inference_results_Q,
            mock_args,
            generation_config=mock_generation_config,
            num_prompts=num_prompts,
            model_dims=mock_model_dims,
            tokenizer=tokenizer,
            prompt_dataset=mock_dataset,
        )

        self.assertEqual(len(batch.queries), num_prompts * num_samples_per_prompt)
        self.assertEqual(len(combined_result.responses), num_prompts * num_samples_per_prompt)

    def test_accumulate_waits_for_all_engines(self):
        """Test that accumulate_inference_batches waits for all engines."""
        num_engines = 4
        num_prompts = 16

        tokenizer, reward_fn = self.create_mock_tokenizer_and_reward_fn()

        expected_results = 3 * (num_prompts // num_engines)
        inference_results_Q = ray_queue.Queue(maxsize=max(expected_results, num_engines * 2))

        self._ray_queues.append(inference_results_Q)

        queries = [f"q_{i}" for i in range(num_prompts)]
        ground_truths = [f"t_{i}" for i in range(num_prompts)]
        datasets = [f"d_{i}" for i in range(num_prompts)]
        raw_queries = [f"q_{i}" for i in range(num_prompts)]
        mock_dataset = self.create_mock_dataset(queries, ground_truths, datasets, raw_queries)

        for engine_id in range(3):
            for i in range(engine_id * 4, (engine_id + 1) * 4):
                mock_result = self.create_mock_result(i, f"0_{i}")
                inference_results_Q.put(mock_result)

        mock_args = self.create_mock_args(num_engines)

        completed = threading.Event()

        def run_accumulate():
            try:
                mock_generation_config = Mock()
                mock_generation_config.n = 1

                mock_model_dims = self.create_mock_model_dims()
                grpo_fast.accumulate_inference_batches(
                    inference_results_Q,
                    mock_args,
                    generation_config=mock_generation_config,
                    num_prompts=num_prompts,
                    model_dims=mock_model_dims,
                    tokenizer=tokenizer,
                    prompt_dataset=mock_dataset,
                )
                completed.set()
            except Exception:
                completed.set()

        thread = threading.Thread(target=run_accumulate, daemon=True)
        thread.start()

        self.assertFalse(completed.wait(timeout=1.0))
        self.assertTrue(thread.is_alive())

        self.assertEqual(inference_results_Q.qsize(), 0)


class TestStreamingAccumulation(TestGrpoFastBase):
    """Test the new streaming accumulation functionality."""

    def test_more_engines_than_queries(self):
        """Test that add_prompt_to_generator handles gracefully when engines > queries."""
        num_queries = 4

        queries, ground_truths, datasets, raw_queries, indices = self.create_test_data(num_queries)
        prompt_Q = ray_queue.Queue(maxsize=num_queries)

        self._ray_queues.append(prompt_Q)

        mock_generation_config = MagicMock()
        mock_generation_config.n = 1

        mock_dataset = self.create_mock_dataset(queries, ground_truths, datasets, raw_queries)
        data_loader = data_loader_lib.HFDataLoader(
            dataset=mock_dataset, batch_size=1, seed=42, rank=0, world_size=1, work_dir="/tmp"
        )

        for example in data_loader:
            grpo_fast.add_prompt_to_generator(example, prompt_Q, mock_generation_config, False)

        self.assertEqual(prompt_Q.qsize(), num_queries, f"Should have {num_queries} batches for {num_queries} queries")

        prompt_count = 0
        while not prompt_Q.empty():
            request = prompt_Q.get()
            self.assertIsInstance(request, PromptRequest)
            self.assertIsNotNone(request.prompt, "Each request should have a prompt")
            prompt_count += 1

        self.assertEqual(prompt_count, num_queries, f"Should have {num_queries} PromptRequests")

    def test_uneven_distribution_no_empty_batches(self):
        """Test that uneven query distribution doesn't create empty batches."""
        num_queries = 7

        queries, ground_truths, datasets, raw_queries, indices = self.create_test_data(num_queries)
        prompt_Q = ray_queue.Queue(maxsize=num_queries)

        self._ray_queues.append(prompt_Q)

        mock_generation_config = MagicMock()
        mock_generation_config.n = 1

        mock_dataset = self.create_mock_dataset(queries, ground_truths, datasets, raw_queries)
        data_loader = data_loader_lib.HFDataLoader(
            dataset=mock_dataset, batch_size=1, seed=42, rank=0, world_size=1, work_dir="/tmp"
        )

        for example in data_loader:
            grpo_fast.add_prompt_to_generator(example, prompt_Q, mock_generation_config, False)

        request_count = 0
        while not prompt_Q.empty():
            request = prompt_Q.get()
            self.assertIsInstance(request, PromptRequest)
            self.assertIsNotNone(request.prompt, "Each request should have a prompt")
            request_count += 1

        self.assertEqual(request_count, num_queries, "Total requests should match total queries")
        self.assertEqual(request_count, num_queries, f"Should have {num_queries} individual PromptRequests")

    def test_streaming_accumulation_basic(self):
        """Test basic streaming accumulation with in-order results."""
        num_prompts = 8

        queries, ground_truths, datasets, raw_queries, indices = self.create_test_data(num_prompts)

        inference_results_Q = ray_queue.Queue(maxsize=num_prompts)

        self._ray_queues.append(inference_results_Q)

        mock_dataset = self.create_mock_dataset(queries, ground_truths, datasets, raw_queries)

        for i in range(num_prompts):
            mock_result = self.create_mock_result(i, f"0_{i}")
            inference_results_Q.put(mock_result)

        results_list = []
        queries_list = []
        expected_results = num_prompts

        while len(results_list) < expected_results:
            result = inference_results_Q.get()

            results_list.append(result)

            dataset_index = result.dataset_index
            example = mock_dataset[dataset_index]
            q = example[INPUT_IDS_PROMPT_KEY]
            gt = example[GROUND_TRUTHS_KEY]
            d = example[VERIFIER_SOURCE_KEY]
            raw_q = example[RAW_PROMPT_KEY]
            queries_list.append((q, gt, d, raw_q))

        self.assertEqual(len(results_list), expected_results)

        combined_queries = []
        for i in range(num_prompts):
            q, _, _, _ = queries_list[i]
            combined_queries.append(q)

        self.assertEqual(combined_queries, queries)

    def test_streaming_with_multiple_samples(self):
        """Test streaming accumulation with multiple samples per prompt."""
        num_prompts = 4
        num_samples = 3

        queries, ground_truths, datasets, raw_queries, indices = self.create_test_data(num_prompts)

        inference_results_Q = ray_queue.Queue(maxsize=num_prompts)

        self._ray_queues.append(inference_results_Q)

        mock_dataset = self.create_mock_dataset(queries, ground_truths, datasets, raw_queries)

        for i in range(num_prompts):
            mock_result = self.create_mock_result(i, f"0_{i}", num_samples_per_prompt=num_samples)
            inference_results_Q.put(mock_result)

        total_responses = 0
        while not inference_results_Q.empty():
            result = inference_results_Q.get()

            expected_responses = num_samples
            self.assertEqual(len(result.responses), expected_responses)
            total_responses += len(result.responses)

            idx = result.dataset_index
            example = mock_dataset[idx]
            self.assertEqual(example[INPUT_IDS_PROMPT_KEY], queries[idx])

        self.assertEqual(total_responses, num_prompts * num_samples)


class TestAccumulateInferenceBatches(TestGrpoFastBase):
    """Test accumulate_inference_batches function."""

    def test_all_prompts_filtered_returns_none(self):
        """Test that accumulate_inference_batches returns None when all prompts are filtered."""
        num_prompts = 8
        num_samples_per_prompt = 4

        queries, ground_truths, datasets, raw_queries, indices = self.create_test_data(num_prompts)

        inference_results_Q = ray_queue.Queue(maxsize=num_prompts)

        self._ray_queues.append(inference_results_Q)

        mock_dataset = self.create_mock_dataset(queries, ground_truths, datasets, raw_queries)

        for i in range(num_prompts):
            constant_scores = [0.5] * num_samples_per_prompt
            mock_result = self.create_mock_result(
                i, f"0_{i}", num_samples_per_prompt=num_samples_per_prompt, reward_scores=constant_scores
            )
            inference_results_Q.put(mock_result)

        mock_args = self.create_mock_args(num_engines=4, num_samples=num_samples_per_prompt)
        mock_generation_config = Mock()
        mock_generation_config.n = num_samples_per_prompt
        mock_model_dims = self.create_mock_model_dims()

        tokenizer_name = "EleutherAI/pythia-14m"
        tokenizer = AutoTokenizer.from_pretrained(tokenizer_name)

        result, batch, reward_metrics, batch_stats = grpo_fast.accumulate_inference_batches(
            inference_results_Q,
            mock_args,
            generation_config=mock_generation_config,
            num_prompts=num_prompts,
            model_dims=mock_model_dims,
            tokenizer=tokenizer,
            prompt_dataset=mock_dataset,
            filter_zero_std_samples=True,
        )

        self.assertIsNone(result)
        self.assertIsNone(batch)
        self.assertIsNone(reward_metrics)
        self.assertIsNone(batch_stats)


class TestDataPreparation(TestGrpoFastBase):
    """Test prepare_collated_data_for_workers function."""

    @parameterized.expand(
        [
            (16, 4, 2, 10, False, 0),
            (32, 8, 4, 20, False, 0),
            (8, 2, 1, 5, False, 0),
            (17, 4, 2, 10, False, 0),
            (25, 8, 3, 15, False, 0),
            (4, 1, 4, 10, False, 0),
            (8, 2, 2, 10, True, 999),
        ]
    )
    def test_distribution_and_structure(
        self, batch_size, world_size, per_device_train_batch_size, seq_length, variable_length, pad_token_id
    ):
        """Test data distribution, structure, micro-batch collation, and padding."""
        packed_sequences = self.create_mock_packed_sequences(batch_size, seq_length, variable_length)
        result = grpo_fast.prepare_collated_data_for_workers(
            packed_sequences, world_size, per_device_train_batch_size, pad_token_id, pin_memory=False
        )

        self.assertIsInstance(result, list)
        self.assertEqual(len(result), world_size)

        expected_keys = {
            "query_responses",
            "attention_masks",
            "position_ids",
            "advantages",
            "response_masks",
            "vllm_logprobs",
        }

        expected_samples_per_worker = batch_size // world_size
        samples_per_worker = batch_size // world_size
        expected_num_microbatches = (
            samples_per_worker + per_device_train_batch_size - 1
        ) // per_device_train_batch_size

        for worker_data in result:
            self.assertIsInstance(worker_data, CollatedBatchData)
            self.assertEqual({f.name for f in dataclasses.fields(worker_data)}, expected_keys)

            total_samples = sum(len(batch) for batch in worker_data.query_responses)
            self.assertEqual(total_samples, expected_samples_per_worker)

            num_microbatches = len(worker_data.query_responses)
            self.assertEqual(num_microbatches, expected_num_microbatches)

            for field in dataclasses.fields(worker_data):
                value = getattr(worker_data, field.name)
                self.assertIsInstance(value, list)
                self.assertEqual(len(value), expected_num_microbatches)
                for i, tensor in enumerate(value):
                    self.assertIsInstance(tensor, torch.Tensor)
                    if i < expected_num_microbatches - 1:
                        self.assertEqual(len(tensor), per_device_train_batch_size)
                    else:
                        self.assertLessEqual(len(tensor), per_device_train_batch_size)

            if not variable_length:
                continue

            for batch in worker_data.query_responses:
                for row in batch:
                    padding_mask = row == pad_token_id
                    if not padding_mask.any():
                        continue
                    first_pad_idx = padding_mask.nonzero(as_tuple=True)[0][0].item()
                    self.assertTrue(torch.all(row[first_pad_idx:] == pad_token_id))


if __name__ == "__main__":
    unittest.main()<|MERGE_RESOLUTION|>--- conflicted
+++ resolved
@@ -8,13 +8,6 @@
 from unittest.mock import MagicMock, Mock
 
 import ray
-<<<<<<< HEAD
-from parameterized import parameterized
-from ray.util import queue as ray_queue
-
-from open_instruct import grpo_fast, model_utils, utils
-from open_instruct.queue_types import GenerationResult, PromptRequest, RequestInfo
-=======
 import torch
 from datasets import Dataset
 from parameterized import parameterized
@@ -30,7 +23,6 @@
     RAW_PROMPT_KEY,
     VERIFIER_SOURCE_KEY,
 )
->>>>>>> 94b7af18
 
 
 class TestGrpoFastBase(unittest.TestCase):
@@ -211,9 +203,6 @@
             reward_metrics={"time/reward": 0.0},
         )
 
-<<<<<<< HEAD
-        return param_prompt_Q, inference_results_Q, pending_queries_map
-=======
     def create_mock_tokenizer_and_reward_fn(self):
         # Set up dummy tokenizer
         tokenizer_name = "EleutherAI/pythia-14m"  # Using a small model for testing
@@ -266,7 +255,6 @@
             grpo_fast.add_prompt_to_generator(example, prompt_Q, mock_generation_config, False)
 
         return prompt_Q, inference_results_Q, mock_dataset
->>>>>>> 94b7af18
 
 
 class TestGrpoFastVLLM(TestGrpoFastBase):
