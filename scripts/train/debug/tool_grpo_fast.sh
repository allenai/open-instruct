#!/bin/bash

# Get the Beaker username to construct the image name
BEAKER_USER=$(beaker account whoami --format json | jq -r '.[0].name')
BEAKER_IMAGE="${1:-${BEAKER_USER}/open-instruct-integration-test}"

echo "Using Beaker image: $BEAKER_IMAGE"

# note: you might have to setup your own search api endpoint. I've been using massive-serve:
# https://github.com/RulinShao/massive-serve
# and then set the search_api_endpoint accordingly.
uv run python mason.py \
       --cluster ai2/jupiter-cirrascale-2 \
       --cluster ai2/augusta-google-1 \
       --cluster ai2/saturn-cirrascale \
       --image "$BEAKER_IMAGE" \
       --pure_docker_mode \
       --workspace ai2/tulu-thinker \
       --priority high \
       --preemptible \
       --num_nodes 1 \
       --max_retries 0 \
       --env VLLM_ALLOW_LONG_MAX_MODEL_LEN=1 \
       --env GIT_COMMIT="$(git rev-parse --short HEAD)" \
       --budget ai2/oe-adapt \
       --no-host-networking \
       --gpus 1 \
	   -- source configs/beaker_configs/ray_node_setup.sh \&\& python open_instruct/grpo_fast.py \
    --dataset_mixer_list hamishivi/tulu_3_rewritten_100k_with_tool_prompt 1.0 \
    --dataset_mixer_list_splits train \
    --dataset_mixer_eval_list hamishivi/tulu_3_rewritten_100k_with_tool_prompt 32 \
    --dataset_mixer_eval_list_splits train \
    --max_token_length 512 \
    --max_prompt_token_length 512 \
    --response_length 512 \
    --pack_length 1024 \
    --per_device_train_batch_size 1 \
    --num_unique_prompts_rollout 8 \
    --num_samples_per_prompt_rollout 4 \
    --model_name_or_path Qwen/Qwen3-1.7B \
    --stop_strings "</answer>" \
    --apply_verifiable_reward true \
    --temperature 1.0 \
    --ground_truths_key ground_truth \
    --sft_messages_key messages \
    --exp_name 0605_general_tool_use_without_good_outputs \
    --learning_rate 5e-7 \
<<<<<<< HEAD
    --total_episodes 3200 \
=======
    --total_episodes 3_200 \
>>>>>>> 674c7063
    --deepspeed_stage 2 \
    --with_tracking \
    --num_epochs 1 \
    --num_learners_per_node 1 \
    --vllm_tensor_parallel_size 1 \
    --beta 0.01 \
    --seed 1 \
    --local_eval_every 10 \
    --vllm_sync_backend gloo \
    --vllm_gpu_memory_utilization 0.3 \
    --gradient_checkpointing \
    --push_to_hub false \
    --single_gpu_mode \
    --output_dir /output \
    --kl_estimator kl3 \
    --non_stop_penalty True \
    --non_stop_penalty_value 0.0 \
    --num_mini_batches 1 \
    --lr_scheduler_type constant \
    --save_freq 100 \
    --try_launch_beaker_eval_jobs_on_weka False \
    --vllm_num_engines 1 \
    --max_tool_calls 5 \
    --vllm_enable_prefix_caching \
    --tools code search \
    --search_api_endpoint "http://saturn-cs-aus-232.reviz.ai2.in:44177/search" \
    --code_tool_api_endpoint https://open-instruct-tool-server-10554368204.us-central1.run.app/execute<|MERGE_RESOLUTION|>--- conflicted
+++ resolved
@@ -45,11 +45,7 @@
     --sft_messages_key messages \
     --exp_name 0605_general_tool_use_without_good_outputs \
     --learning_rate 5e-7 \
-<<<<<<< HEAD
-    --total_episodes 3200 \
-=======
     --total_episodes 3_200 \
->>>>>>> 674c7063
     --deepspeed_stage 2 \
     --with_tracking \
     --num_epochs 1 \
