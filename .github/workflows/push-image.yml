# This is an example workflow file.
#
# When you add a new image, copy this file and then change all mentions of "hello-world" with
# the name of your new image.
#
# Read through the rest of the comments in this file to figure out how it works, and what else
# you need to change.
name: build_open_instruct

concurrency:
  group: ${{ github.workflow }}-${{ github.ref }}
  cancel-in-progress: true

on:
  push:
    # Run this workflow anytime a push updates one of the files in the image's directory
    # (other than the README), and anytime there's a new release tag for this image.
    paths:
      - 'open_instruct/**'
      - '!open_instruct/README.md'
      - 'requirements.txt'
      - 'Dockerfile'
      - '.github/workflows/push-image.yml'
      # Note, add .olmo dockerfile + requirements if adding auto build to those
    branches: [main]
  # pull_request: # note, comment this out for running on every push
  #   # Also run on PRs that update the files in the image's directory (other than README).
  #   branches: [main]
  #   paths:
  #     - 'open_instruct/**'
  #     - '!open_instruct/README.md'
  #     - 'requirements.txt'
  #     - 'Dockerfile'
  #     - '.github/workflows/push-image.yml'
  merge_group:
  workflow_dispatch:  # This allows us to manually trigger a build through the GitHub UI.

env:
  DOCKER_BUILDKIT: "1"

jobs:
  build:
    name: open_instruct
    runs-on: ubuntu-latest
    timeout-minutes: 60
    if: (github.event_name != 'workflow_run') || (github.event.workflow_run.conclusion == 'success')
    steps:
      - uses: actions/checkout@v3

      - uses: actions/checkout@v3
        with:
          repository: allenai/oe-eval-internal
          path: './oe-eval-internal'
          ssh-key: ${{ secrets.OE_EVAL_GIT_CLONE_ACCESS_PRIVATE_SSH_DEPLOY_KEY }}

      - name: Setup environment
        uses: ./.github/actions/setup
        with:
          beaker_token: ${{ secrets.BEAKER_TOKEN }}
          # ghcr_token: ${{ secrets.GHCR_TOKEN }}
          # ghcr_user: ${{ secrets.GHCR_USER }}

      # big images fail, trying this
      # reference for big files in runner: https://github.com/actions/runner-images/issues/10386
      - name: Delete huge unnecessary tools folder
        run: rm -rf /opt/hostedtoolcache /usr/share/dotnet "$AGENT_TOOLSDIRECTORY" /usr/local/lib/android/sdk/ndk

      - name: Check remaining disk space
        run: df -h
  
      - name: Build image
<<<<<<< HEAD
        run: docker build --platform=linux/amd64 -t open_instruct .
=======
        run: |
          docker build --platform=linux/amd64 \
            --build-arg GIT_COMMIT="$(git rev-parse --short HEAD)" \
            --build-arg GIT_BRANCH="${GITHUB_REF#refs/heads/}" \
            -t open_instruct .
>>>>>>> 6a4bf5b4

      - name: Check image
        run: docker run --rm open_instruct

      - name: Push image
        # if: github.event_name != 'pull_request'
        uses: ./.github/actions/push
        with:
          image: open_instruct  # this is the tag of the image we just built in the previous step
          beaker: open_instruct_auto  # this is the name of the image on Beaker
          latest: true  # this flag says we should also push this as the 'latest' version to GHCR<|MERGE_RESOLUTION|>--- conflicted
+++ resolved
@@ -69,15 +69,11 @@
         run: df -h
   
       - name: Build image
-<<<<<<< HEAD
-        run: docker build --platform=linux/amd64 -t open_instruct .
-=======
         run: |
           docker build --platform=linux/amd64 \
             --build-arg GIT_COMMIT="$(git rev-parse --short HEAD)" \
             --build-arg GIT_BRANCH="${GITHUB_REF#refs/heads/}" \
             -t open_instruct .
->>>>>>> 6a4bf5b4
 
       - name: Check image
         run: docker run --rm open_instruct
