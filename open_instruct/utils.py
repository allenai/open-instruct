# Copyright 2024 AllenAI. All rights reserved.
#
# Licensed under the Apache License, Version 2.0 (the "License");
# you may not use this file except in compliance with the License.
# You may obtain a copy of the License at
#
#     http://www.apache.org/licenses/LICENSE-2.0
#
# Unless required by applicable law or agreed to in writing, software
# distributed under the License is distributed on an "AS IS" BASIS,
# WITHOUT WARRANTIES OR CONDITIONS OF ANY KIND, either express or implied.
# See the License for the specific language governing permissions and
# limitations under the License.
# isort: off
import os

os.environ["NCCL_CUMEM_ENABLE"] = "0"  # NOQA
try:
    from deepspeed.runtime.zero.partition_parameters import ZeroParamStatus
    from deepspeed.runtime.zero.offload_config import OffloadDeviceEnum

    # @vwxyzjn: when importing on CPU-only machines, we get the following error:
    # RuntimeError: 0 active drivers ([]). There should only be one.
    # so we need to catch the exception and do nothing
    # https://github.com/deepspeedai/DeepSpeed/issues/7028
except Exception:
    pass
# isort: on
import dataclasses
import functools
import json
import logging
import os
import random
import shutil
import socket
import subprocess
import sys
import re
import time
from ctypes import CDLL, POINTER, Structure, c_char_p, c_int, c_ulong, c_void_p
from dataclasses import dataclass
from typing import Any, List, NewType, Optional, Tuple, Union

<<<<<<< HEAD
import torch
=======
import numpy as np
import ray
>>>>>>> d5d1207c
import requests
import torch
from accelerate.logging import get_logger
from datasets import DatasetDict, concatenate_datasets, load_dataset, load_from_disk
from datasets.builder import DatasetGenerationError
from dateutil import parser
from huggingface_hub import HfApi
from rich.pretty import pprint
from transformers import MODEL_FOR_CAUSAL_LM_MAPPING, HfArgumentParser

MODEL_CONFIG_CLASSES = list(MODEL_FOR_CAUSAL_LM_MAPPING.keys())
MODEL_TYPES = tuple(conf.model_type for conf in MODEL_CONFIG_CLASSES)

logger = get_logger(__name__)

DataClassType = NewType("DataClassType", Any)

"""
Notes:
Inspired by Alignment Handbook Parser and Dataset Mixer
https://github.com/huggingface/alignment-handbook/blob/main/src/alignment/configs.py
https://github.com/huggingface/alignment-handbook/blob/main/src/alignment/data.py

Migrated Args from
https://github.com/allenai/open-instruct/blob/98ccfb460ae4fb98140783b6cf54241926160a06/open_instruct/finetune_trainer.py

Commented out Args not currently used
"""


# ----------------------------------------------------------------------------
# Dataset utilities
def is_openai_format(messages: Any) -> bool:
    """
    Check if the input messages are in OpenAI format.
    Args:
        messages (`Any`):
            Messages to check.
    Returns:
        `bool`: Whether the messages are in OpenAI format.
    """
    if isinstance(messages, list) and all(isinstance(message, dict) for message in messages):
        return all("role" in message and "content" in message for message in messages)
    return False


# functions for handling different formats of messages
def convert_alpaca_gpt4_to_messages(example):
    """
    Convert an instruction in inst-output to a list of messages.
    e.g. vicgalle/alpaca-gpt4"""
    messages = [
        {
            "role": "user",
            "content": (
                "Below is an instruction that describes a task, paired with an input that provides "
                "further context. Write a response that appropriately completes the request.\n\n"
                f"### Instruction:\n{example['instruction']}\n\n"
                f"### Input:\n{example['input']}\n\n"
                "### Response:"
            ),
        },
        {"role": "assistant", "content": example["output"]},
    ]
    example["messages"] = messages
    return example


def convert_codefeedback_single_turn_to_messages(example):
    """
    Convert a query-answer pair to a list of messages.
    e.g. m-a-p/CodeFeedback-Filtered-Instruction"""
    messages = [
        {"role": "user", "content": example["query"]},
        {"role": "assistant", "content": example["answer"]},
    ]
    example["messages"] = messages
    return example


def convert_metamath_qa_to_messages(example):
    """
    Convert a query-response pair to a list of messages.
    e.g. meta-math/MetaMathQA"""
    messages = [
        {"role": "user", "content": example["query"]},
        {"role": "assistant", "content": example["response"]},
    ]
    example["messages"] = messages
    return example


def convert_code_alpaca_to_messages(example):
    """
    Convert a prompt-completion pair to a list of messages.
    e.g. HuggingFaceH4/CodeAlpaca_20K"""
    messages = [
        {"role": "user", "content": example["prompt"]},
        {"role": "assistant", "content": example["completion"]},
    ]
    example["messages"] = messages
    return example


def convert_open_orca_to_messages(example):
    """
    Convert a question-response pair to a list of messages.
    e.g. Open-Orca/OpenOrca"""
    messages = [
        {"role": "system", "content": example["system_prompt"]},
        {"role": "user", "content": example["question"]},
        {"role": "assistant", "content": example["response"]},
    ]
    example["messages"] = messages
    return example


def conversations_to_messages(example):
    """
    Convert from conversations format to messages.

    E.g. change "from": "user" to "role": "user"
        and "value" to "content"
        and "gpt" to "assistant"

    WizardLMTeam/WizardLM_evol_instruct_V2_196k
    """
    name_mapping = {
        "gpt": "assistant",
        "Assistant": "assistant",
        "assistant": "assistant",
        "user": "user",
        "User": "user",
        "human": "user",
    }
    messages = [{"role": name_mapping[conv["from"]], "content": conv["value"]} for conv in example["conversations"]]
    example["messages"] = messages
    return example


def convert_rejection_samples_to_messages(example):
    """
    Convert a rejection sampling dataset to messages.
    """
    example["messages"] = example["chosen"]
    return example


def get_datasets(
    dataset_mixer: Union[dict, list],
    splits: Optional[List[str]] = None,
    configs: Optional[List[str]] = None,
    columns_to_keep: Optional[List[str]] = None,
    shuffle: bool = True,
    save_data_dir: Optional[str] = None,
    need_columns: Optional[List[str]] = None,
    keep_ids: bool = False,
    add_source_col: bool = False,
) -> DatasetDict:
    """
    Loads and mixes datasets according to proportions specified in `dataset_mixer`.

    Args:
        dataset_mixer (`list` or `dict`):
            Dictionary or list containing the dataset names and their training proportions.
            By default, all test proportions are 1. Lists are formatted as
            `key1 value1 key2 value2 ...` If a list is passed in, it will be converted to a dictionary.
        splits (Optional[List[str]], *optional*, defaults to `None`):
            Dataset splits to load and mix. Assumes the splits exist in
            all datasets and have a `train_` or `test_` prefix.
        configs (Optional[List[str]], *optional*, defaults to `None`):
            List of dataset config names. If given must be the same length as 'dataset_mixer' keys.
        columns_to_keep (Optional[List[str]], *optional*, defaults to `None`):
            Column names to keep in the dataset. Useful in the datamixer to avoid schema conflicts,
            and for cpt this should be (at least) the text column.
        shuffle (`bool`, *optional*, defaults to `True`):
            Whether to shuffle the training and testing/validation data.
        save_data_dir (Optional[str], *optional*, defaults to `None`):
            Optional directory to save training/test mixes on.
        need_columns (Optional[List[str]], *optional*, defaults to `None`):
            Column names that are required to be in the dataset.
            Quick debugging when mixing heterogeneous datasets.
        keep_ids (`bool`, *optional*, defaults to `False`):
            Whether to keep ids for training that are added during mixing.
            Used primarily in mix_data.py for saving, or the saved dataset has IDs already.
        add_source_col (`bool`, *optional*, defaults to `False`):
            Whether to add a column to the dataset that indicates the source of the data explicitly.
    """
    if isinstance(dataset_mixer, list):
        assert len(dataset_mixer) % 2 == 0, f"Data mixer list length is not even: {dataset_mixer}"
        mixer_dict = {}
        i = 0
        while i < len(dataset_mixer) - 1:
            assert isinstance(dataset_mixer[i], str), f"Invalid type in data mixer: {dataset_mixer}"
            if "." in dataset_mixer[i + 1]:
                value = float(dataset_mixer[i + 1])
            else:
                value = int(dataset_mixer[i + 1])
            mixer_dict[dataset_mixer[i]] = value
            i += 2
        dataset_mixer = mixer_dict

    splits = ["train", "test"] if splits is None else splits
    configs = [None] * len(dataset_mixer) if not configs else configs
    columns_to_keep = [] if columns_to_keep is None else columns_to_keep

    if configs is not None and len(configs) != len(dataset_mixer):
        raise ValueError("The number of given dataset config names must be the same as the given number of datasets.")

    # print save location
    if save_data_dir:
        print(f"Saving mixed dataset to {save_data_dir}")

    raw_datasets = DatasetDict()
    raw_train_datasets = []
    raw_val_datasets = []
    frac_or_sample_list = []
    for (ds, frac_or_samples), ds_config in zip(dataset_mixer.items(), configs):
        frac_or_sample_list.append(frac_or_samples)
        for split in splits:
            # if dataset ends with .json or .jsonl, load from file
            if ds.endswith(".json") or ds.endswith(".jsonl"):
                dataset = load_dataset("json", data_files=ds, split=split)
            else:
                try:
                    # Try first if dataset on a Hub repo
                    dataset = load_dataset(ds, ds_config, split=split)
                except DatasetGenerationError:
                    # If not, check local dataset
                    dataset = load_from_disk(os.path.join(ds, split))

            # shuffle dataset if set
            if shuffle:
                dataset = dataset.shuffle(seed=42)

            # assert that needed columns are present
            if need_columns:
                if not all(col in dataset.column_names for col in need_columns):
                    raise ValueError(f"Needed column {need_columns} not found in dataset {dataset.column_names}.")

            # handle per-case conversions
            # if "instruction" and "output" columns are present and "messages" is not, convert to messages
            if (
                "instruction" in dataset.column_names
                and "output" in dataset.column_names
                and "messages" not in dataset.column_names
            ):
                dataset = dataset.map(convert_alpaca_gpt4_to_messages, num_proc=10)
            elif (
                "prompt" in dataset.column_names
                and "completion" in dataset.column_names
                and "messages" not in dataset.column_names
            ):
                dataset = dataset.map(convert_code_alpaca_to_messages, num_proc=10)
            elif "conversations" in dataset.column_names and "messages" not in dataset.column_names:
                dataset = dataset.map(conversations_to_messages, num_proc=10)
            elif (
                "question" in dataset.column_names
                and "response" in dataset.column_names
                and "messages" not in dataset.column_names
            ):
                dataset = dataset.map(convert_open_orca_to_messages, num_proc=10)
            elif (
                "query" in dataset.column_names
                and "answer" in dataset.column_names
                and "messages" not in dataset.column_names
            ):
                dataset = dataset.map(convert_codefeedback_single_turn_to_messages, num_proc=10)
            elif (
                "query" in dataset.column_names
                and "response" in dataset.column_names
                and "messages" not in dataset.column_names
            ):
                dataset = dataset.map(convert_metamath_qa_to_messages, num_proc=10)
            elif (
                "chosen" in dataset.column_names
                and "rejected" in dataset.column_names
                and "reference_completion" in dataset.column_names
                and "messages" not in dataset.column_names
            ):
                dataset = dataset.map(convert_rejection_samples_to_messages, num_proc=10)

            # if id not in dataset, create it as ds-{index}
            if "id" not in dataset.column_names:
                id_col = [f"{ds}_{i}" for i in range(len(dataset))]
                dataset = dataset.add_column("id", id_col)

            # Remove redundant columns to avoid schema conflicts on load
            dataset = dataset.remove_columns(
                [col for col in dataset.column_names if col not in (columns_to_keep + ["id"])]
            )

            # if add_source_col, add that column
            if add_source_col:
                source_col = [ds] * len(dataset)
                dataset = dataset.add_column("source", source_col)

            # for cols in columns_to_keep, if one is not present, add "None" to the column
            for col in columns_to_keep:
                if col not in dataset.column_names:
                    dataset = dataset.add_column(col, [None] * len(dataset))

            # add tag to the dataset corresponding to where it was sourced from, for
            if "train" in split:
                raw_train_datasets.append(dataset)
            elif "test" in split:
                raw_val_datasets.append(dataset)
            else:
                raise ValueError(f"Split type {split} not recognized as one of test or train.")

    if len(raw_val_datasets) == 0 and len(raw_train_datasets) == 0:
        raise ValueError("No datasets loaded.")
    elif len(raw_train_datasets) == 0:
        # target features are the features of the first dataset post load
        target_features = raw_val_datasets[0].features
    else:
        # target features are the features of the first dataset post load
        target_features = raw_train_datasets[0].features

    if any(frac_or_samples < 0 for frac_or_samples in frac_or_sample_list):
        raise ValueError("Dataset fractions / lengths cannot be negative.")

    # if any > 1, use count
    if any(frac_or_samples > 1 for frac_or_samples in frac_or_sample_list):
        is_count = True
        # assert that all are integers
        if not all(isinstance(frac_or_samples, int) for frac_or_samples in frac_or_sample_list):
            raise NotImplementedError("Cannot mix fractions and counts, yet.")
    else:
        is_count = False

    if len(raw_train_datasets) > 0:
        train_subsets = []
        # Manage proportions
        for dataset, frac_or_samples in zip(raw_train_datasets, frac_or_sample_list):
            # cast features (TODO, add more feature regularization)
            dataset = dataset.cast(target_features)
            # TODO selection can be randomized.
            if is_count:
                train_subset = dataset.select(range(frac_or_samples))
            else:
                train_subset = dataset.select(range(int(frac_or_samples * len(dataset))))
            train_subsets.append(train_subset)

        raw_datasets["train"] = concatenate_datasets(train_subsets)

    # No subsampling for test datasets to enable fair comparison across models
    if len(raw_val_datasets) > 0:
        for dataset in raw_val_datasets:
            # cast features (TODO, add more feature regularization)
            dataset = dataset.cast(target_features)

        raw_datasets["test"] = concatenate_datasets(raw_val_datasets)

    if len(raw_datasets) == 0:
        raise ValueError(
            f"Dataset {dataset_mixer} not recognized with splits {splits}."
            "Check the dataset has been correctly formatted."
        )

    # optional save
    if save_data_dir:
        for split in raw_datasets:
            raw_datasets[split].to_json(save_data_dir + f"mixed_ds_{split}.json")

    if not keep_ids:
        # remove id column
        if len(raw_train_datasets) > 0:
            if "id" in raw_datasets["train"].column_names:
                raw_datasets["train"] = raw_datasets["train"].remove_columns("id")
        if len(raw_val_datasets) > 0:
            if "id" in raw_datasets["test"].column_names:
                raw_datasets["test"] = raw_datasets["test"].remove_columns("id")

    return raw_datasets


def combine_dataset(
    dataset_mixer: Union[dict, list],
    splits: List[str],
    configs: Optional[List[str]] = None,
    columns_to_keep: Optional[List[str]] = None,
    shuffle: bool = False,
    save_data_dir: Optional[str] = None,
    keep_ids: bool = False,
) -> DatasetDict:
    """
    Loads and mixes datasets according to proportions specified in `dataset_mixer`.

    Args:
        dataset_mixer (`dict`):
            Dictionary containing the dataset names and their training proportions.
        splits (Optional[List[str]], *optional*, defaults to `None`):
            Dataset splits to load and mix. Assumes the splits exist in
            all datasets and have a `train_` or `test_` prefix.
        configs (Optional[List[str]], *optional*, defaults to `None`):
            List of dataset config names. If given must be the same length as 'dataset_mixer' keys.
        columns_to_keep (Optional[List[str]], *optional*, defaults to `None`):
            Column names to keep in the dataset. Useful in the datamixer to avoid schema conflicts,
            and for cpt this should be (at least) the text column.
        shuffle (`bool`, *optional*, defaults to `False`):
            Whether to shuffle the training and testing/validation data.
        save_data_dir (Optional[str], *optional*, defaults to `None`):
            Optional directory to save training/test mixes on.
        keep_ids (`bool`, *optional*, defaults to `False`):
            Whether to keep ids for training that are added during mixing.
            Used primarily in mix_data.py for saving, or the saved dataset has IDs already.
    """
    assert len(splits) == len(dataset_mixer), "Number of splits must match the number of datasets."
    if isinstance(dataset_mixer, list):
        assert len(dataset_mixer) % 2 == 0, f"Data mixer list length is not even: {dataset_mixer}"
        mixer_dict = {}
        i = 0
        while i < len(dataset_mixer) - 1:
            assert isinstance(dataset_mixer[i], str), f"Invalid type in data mixer: {dataset_mixer}"
            if "." in dataset_mixer[i + 1]:
                value = float(dataset_mixer[i + 1])
            else:
                value = int(dataset_mixer[i + 1])
            mixer_dict[dataset_mixer[i]] = value
            i += 2
        dataset_mixer = mixer_dict

    if any(frac_or_samples < 0 for frac_or_samples in dataset_mixer.values()):
        raise ValueError("Dataset fractions / lengths cannot be negative.")

    configs = [None] * len(dataset_mixer) if not configs else configs
    columns_to_keep = [] if columns_to_keep is None else columns_to_keep

    if configs is not None and len(configs) != len(dataset_mixer):
        raise ValueError("The number of given dataset config names must be the same as the given number of datasets.")

    # print save location
    if save_data_dir:
        print(f"Saving mixed dataset to {save_data_dir}")

    datasets = []
    for (ds, frac_or_samples), ds_config, split in zip(dataset_mixer.items(), configs, splits):
        # if dataset ends with .json or .jsonl, load from file
        if ds.endswith(".json") or ds.endswith(".jsonl"):
            dataset = load_dataset("json", data_files=ds, split=split)
        else:
            try:
                # Try first if dataset on a Hub repo
                dataset = load_dataset(ds, ds_config, split=split)
            except DatasetGenerationError:
                # If not, check local dataset
                dataset = load_from_disk(os.path.join(ds, split))

        # shuffle dataset if set
        if shuffle:
            dataset = dataset.shuffle(seed=42)

        # select a fraction of the dataset
        if frac_or_samples > 1.0:
            samples = int(frac_or_samples)
        else:
            samples = int(frac_or_samples * len(dataset))
        dataset = dataset.select(range(samples))

        # if id not in dataset, create it as ds-{index}
        if "id" not in dataset.column_names:
            id_col = [f"{ds}_{i}_{split}" for i in range(len(dataset))]
            dataset = dataset.add_column("id", id_col)

        # Remove redundant columns to avoid schema conflicts on load
        dataset = dataset.remove_columns(
            [col for col in dataset.column_names if col not in (columns_to_keep + ["id"])]
        )
        datasets.append(dataset)

    datasets = concatenate_datasets(datasets)

    # optional save
    if save_data_dir:
        datasets.to_json(save_data_dir + "mixed_ds.json")

    if not keep_ids:
        # remove id column
        if "id" in datasets.column_names:
            datasets = datasets.remove_columns("id")

    return datasets


# ----------------------------------------------------------------------------
# Arguments utilities
class ArgumentParserPlus(HfArgumentParser):
    def parse_yaml_and_args(self, yaml_arg: str, other_args: Optional[List[str]] = None) -> List[dataclass]:
        """
        Parse a YAML file and overwrite the default/loaded values with the values provided to the command line.

        Args:
            yaml_arg (`str`):
                The path to the config file used
            other_args (`List[str]`, *optional`):
                A list of strings to parse as command line arguments, e.g. ['--arg=val', '--arg2=val2'].

        Returns:
            [`List[dataclass]`]: a list of dataclasses with the values from the YAML file and the command line
        """
        arg_list = self.parse_yaml_file(os.path.abspath(yaml_arg))

        outputs = []
        # strip other args list into dict of key-value pairs
        other_args = {arg.split("=")[0].strip("-"): arg.split("=")[1] for arg in other_args}
        used_args = {}

        # overwrite the default/loaded value with the value provided to the command line
        # noqa adapted from https://github.com/huggingface/transformers/blob/d0b5002378daabf62769159add3e7d66d3f83c3b/src/transformers/hf_argparser.py#L327
        for data_yaml, data_class in zip(arg_list, self.dataclass_types):
            keys = {f.name for f in dataclasses.fields(data_yaml) if f.init}
            inputs = {k: v for k, v in vars(data_yaml).items() if k in keys}
            for arg, val in other_args.items():
                # add only if in keys

                if arg in keys:
                    base_type = data_yaml.__dataclass_fields__[arg].type
                    inputs[arg] = val

                    # cast type for ints, floats (default to strings)
                    if base_type in [int, float]:
                        inputs[arg] = base_type(val)

                    if base_type == List[str]:
                        inputs[arg] = [str(v) for v in val.split(",")]

                    # bool of a non-empty string is True, so we manually check for bools
                    if base_type == bool:
                        if val in ["true", "True"]:
                            inputs[arg] = True
                        else:
                            inputs[arg] = False

                    # add to used-args so we can check if double add
                    if arg not in used_args:
                        used_args[arg] = val
                    else:
                        raise ValueError(f"Duplicate argument provided: {arg}, may cause unexpected behavior")

            obj = data_class(**inputs)
            outputs.append(obj)

        return outputs

    def parse(self) -> Union[DataClassType, Tuple[DataClassType]]:
        if len(sys.argv) == 2 and sys.argv[1].endswith(".yaml"):
            # If we pass only one argument to the script and it's the path to a YAML file,
            # let's parse it to get our arguments.
            output = self.parse_yaml_file(os.path.abspath(sys.argv[1]))
        # parse command line args and yaml file
        elif len(sys.argv) > 2 and sys.argv[1].endswith(".yaml"):
            output = self.parse_yaml_and_args(os.path.abspath(sys.argv[1]), sys.argv[2:])
        # parse command line args only
        else:
            output = self.parse_args_into_dataclasses()

        if len(output) == 1:
            output = output[0]
        return output


# ----------------------------------------------------------------------------
# Experiment tracking utilities
def get_git_tag() -> str:
    """Try to get the latest Git tag (e.g., `no-tag-404-g98dc659` or `v1.0.0-4-g98dc659`)"""
    git_tag = ""
    try:
        git_tag = (
            subprocess.check_output(["git", "describe", "--tags"], stderr=subprocess.DEVNULL).decode("ascii").strip()
        )
    except subprocess.CalledProcessError as e:
        logging.debug(f"Failed to get Git tag: {e}")

    # If no Git tag found, create a custom tag based on commit count and hash
    if len(git_tag) == 0:
        try:
            count = int(
                subprocess.check_output(["git", "rev-list", "--count", "HEAD"], stderr=subprocess.DEVNULL)
                .decode("ascii")
                .strip()
            )
            hash = (
                subprocess.check_output(["git", "rev-parse", "--short", "HEAD"], stderr=subprocess.DEVNULL)
                .decode("ascii")
                .strip()
            )
            git_tag = f"no-tag-{count}-g{hash}"
        except subprocess.CalledProcessError as e:
            logging.debug(f"Failed to get commit count and hash: {e}")

    return git_tag


def get_pr_tag() -> str:
    """Try to find associated pull request on GitHub (e.g., `pr-123`)"""
    pr_tag = ""
    try:
        git_commit = (
            subprocess.check_output(["git", "rev-parse", "--verify", "HEAD"], stderr=subprocess.DEVNULL)
            .decode("ascii")
            .strip()
        )
        # try finding the pull request number on github
        prs = requests.get(f"https://api.github.com/search/issues?q=repo:allenai/open-instruct+is:pr+{git_commit}")
        if prs.status_code == 200:
            prs = prs.json()
            if len(prs["items"]) > 0:
                pr = prs["items"][0]
                pr_number = pr["number"]
                pr_tag = f"pr-{pr_number}"
    except Exception as e:
        logging.debug(f"Failed to get PR number: {e}")

    return pr_tag


def get_wandb_tags() -> List[str]:
    """Get tags for Weights & Biases (e.g., `no-tag-404-g98dc659,pr-123`)"""
    existing_wandb_tags = os.environ.get("WANDB_TAGS", "")
    git_tag = get_git_tag()
    pr_tag = get_pr_tag()
    non_empty_tags = [tag for tag in [existing_wandb_tags, git_tag, pr_tag] if len(tag) > 0]
    return non_empty_tags


# ----------------------------------------------------------------------------
# Check pointing utilities
def get_last_checkpoint(folder: str, incomplete: bool = False) -> Optional[str]:
    content = os.listdir(folder)
    checkpoint_steps = [path for path in content if path.startswith("step_")]
    checkpoint_epochs = [path for path in content if path.startswith("epoch_")]
    if len(checkpoint_steps) > 0 and len(checkpoint_epochs) > 0:
        logger.info("Mixed step and epoch checkpoints found. Using step checkpoints.")
        checkpoints = checkpoint_steps
    elif len(checkpoint_steps) == 0:
        checkpoints = checkpoint_epochs
    else:
        checkpoints = checkpoint_steps
    if not incomplete:
        checkpoints = [path for path in checkpoints if os.path.exists(os.path.join(folder, path, "COMPLETED"))]
    if len(checkpoints) == 0:
        return
    return os.path.join(folder, max(checkpoints, key=lambda x: int(x.split("_")[-1])))


def get_last_checkpoint_path(args, incomplete: bool = False) -> str:
    # if output already exists and user does not allow overwriting, resume from there.
    # otherwise, resume if the user specifies a checkpoint.
    # else, start from scratch.
    # if incomplete is true, include folders without "COMPLETE" in the folder.
    last_checkpoint_path = None
    if args.output_dir and os.path.isdir(args.output_dir):
        last_checkpoint_path = get_last_checkpoint(args.output_dir, incomplete=incomplete)
        if last_checkpoint_path is None:
            logger.warning("Output directory exists but no checkpoint found. Starting from scratch.")
    elif args.resume_from_checkpoint:
        last_checkpoint_path = args.resume_from_checkpoint
    return last_checkpoint_path


def is_checkpoint_folder(dir: str, folder: str) -> bool:
    return (folder.startswith("step_") or folder.startswith("epoch_")) and os.path.isdir(os.path.join(dir, folder))


def clean_last_n_checkpoints(output_dir: str, keep_last_n_checkpoints: int) -> None:
    # remove the last checkpoint to save space
    folders = [f for f in os.listdir(output_dir) if is_checkpoint_folder(output_dir, f)]
    # find the checkpoint with the largest step
    checkpoints = sorted(folders, key=lambda x: int(x.split("_")[-1]))
    if keep_last_n_checkpoints >= 0 and len(checkpoints) > keep_last_n_checkpoints:
        for checkpoint in checkpoints[: len(checkpoints) - keep_last_n_checkpoints]:
            logger.info(f"Removing checkpoint {checkpoint}")
            shutil.rmtree(os.path.join(output_dir, checkpoint))
    logger.info("Remaining files:" + str(os.listdir(output_dir)))


def clean_last_n_checkpoints_deepspeed(output_dir: str, keep_last_n_checkpoints: int) -> None:
    # Identify checkpoint files that follow the pattern global_step{number}
    all_files = os.listdir(output_dir)
    checkpoint_files = []
    for file in all_files:
        if file.startswith("global_step") and file[len("global_step") :].isdigit():
            checkpoint_files.append(file)

    # Sort checkpoints by step number
    checkpoints = sorted(checkpoint_files, key=lambda x: int(x[len("global_step") :]), reverse=True)

    # Keep the N most recent checkpoints and remove the rest
    if keep_last_n_checkpoints >= 0 and len(checkpoints) > keep_last_n_checkpoints:
        for checkpoint in checkpoints[keep_last_n_checkpoints:]:
            print(f"Removing checkpoint {checkpoint}")
            checkpoint_path = os.path.join(output_dir, checkpoint)
            if os.path.isdir(checkpoint_path):
                shutil.rmtree(checkpoint_path)
            elif os.path.isfile(checkpoint_path):
                os.remove(checkpoint_path)

    # Keep special files like zero_to_fp32.py and latest
    print("Remaining files:" + str(os.listdir(output_dir)))


def calibrate_checkpoint_state_dir(checkpoint_state_dir: str) -> None:
    """
    Find the latest valid checkpoint directory and update the 'latest' file.

    Edge case:
    it's possible sometimes the checkpoint save / upload (1) completely or (2) partially failed (i.e., having incomplete files),
    so we should fall back to a checkpoint that actually exists -- we should pick the latest folder which has the most files.
    The folders look like this:
    checkpoint_state_dir/global_step14
    checkpoint_state_dir/global_step15
    ...
    checkpoint_state_dir/global_step20
    we would then update the `checkpoint_state_dir/latest` file
    with the latest global_step number.
    """
    if not os.path.exists(checkpoint_state_dir):
        return

    # Get all checkpoint directories
    checkpoint_dirs = [
        d
        for d in os.listdir(checkpoint_state_dir)
        if d.startswith("global_step") and os.path.isdir(os.path.join(checkpoint_state_dir, d))
    ]

    if not checkpoint_dirs:
        return

    # Create a list of (dir_name, step_number, file_count) tuples
    checkpoint_info = []
    for dir_name in checkpoint_dirs:
        step_number = int(dir_name.replace("global_step", ""))
        dir_path = os.path.join(checkpoint_state_dir, dir_name)
        # Count files in the directory, not directories
        file_count = len(os.listdir(dir_path))
        checkpoint_info.append((dir_name, step_number, file_count))

    # Find the maximum file count
    max_file_count = max(info[2] for info in checkpoint_info)

    # Filter to only include checkpoints with the maximum file count
    valid_checkpoints = [info for info in checkpoint_info if info[2] >= max_file_count]
    invalid_checkpoints = [info for info in checkpoint_info if info[2] < max_file_count]

    # Remove invalid checkpoint directories
    for dir_name, _, _ in invalid_checkpoints:
        checkpoint_path = os.path.join(checkpoint_state_dir, dir_name)
        print(f"Removing incomplete checkpoint: {dir_name}")
        shutil.rmtree(checkpoint_path)

    # Sort by step number (descending)
    valid_checkpoints.sort(key=lambda x: x[1], reverse=True)

    # Get the latest valid checkpoint
    latest_checkpoint, latest_step, file_count = valid_checkpoints[0]

    # Update the 'latest' file
    with open(os.path.join(checkpoint_state_dir, "latest"), "w") as f:
        f.write(f"global_step{latest_step}")

    print(
        f"Found latest checkpoint: {latest_checkpoint} with {file_count} files, "
        f"updated 'latest' file to global_step{latest_step}"
    )


# ----------------------------------------------------------------------------
# Ai2 user utilities
@dataclass
class BeakerRuntimeConfig:
    beaker_workload_id: str
    beaker_node_hostname: Optional[List[str]] = None
    beaker_experiment_url: Optional[List[str]] = None
    beaker_dataset_ids: Optional[List[str]] = None
    beaker_dataset_id_urls: Optional[List[str]] = None


def is_beaker_job() -> bool:
    return "BEAKER_JOB_ID" in os.environ


def get_beaker_experiment_info(experiment_id: str) -> Optional[dict]:
    get_experiment_command = f"beaker experiment get {experiment_id} --format json"
    process = subprocess.Popen(["bash", "-c", get_experiment_command], stdout=subprocess.PIPE, stderr=subprocess.PIPE)
    stdout, stderr = process.communicate()
    if process.returncode != 0:
        print(f"Failed to get Beaker experiment: {stderr}")
        return None
    return json.loads(stdout)[0]


def beaker_experiment_succeeded(experiment_id: str) -> bool:
    experiment = get_beaker_experiment_info(experiment_id)
    if "replicas" in experiment["jobs"][0]["execution"]["spec"]:
        num_replicas = experiment["jobs"][0]["execution"]["spec"]["replicas"]
    else:
        num_replicas = 1
    if not experiment:
        return False
    pprint(experiment)
    finalizeds = [
        "finalized" in job["status"] and "exitCode" in job["status"] and job["status"]["exitCode"] == 0
        for job in experiment["jobs"]
    ]
    pprint(finalizeds)
    return sum(finalizeds) == num_replicas


@dataclass
class DatasetInfo:
    id: str
    committed: Any
    non_empty: bool


def get_beaker_dataset_ids(experiment_id: str, sort=False) -> Optional[List[str]]:
    """if sort is True, the non-empty latest dataset will be availble at the end of the list"""
    experiment = get_beaker_experiment_info(experiment_id)
    if not experiment:
        return None
    result_ids = [job["result"]["beaker"] for job in experiment["jobs"]]
    dataset_infos = []
    for result_id in result_ids:
        get_dataset_command = f"beaker dataset get {result_id} --format json"
        process = subprocess.Popen(["bash", "-c", get_dataset_command], stdout=subprocess.PIPE, stderr=subprocess.PIPE)
        stdout, stderr = process.communicate()
        if process.returncode != 0:
            print(f"Failed to get Beaker dataset: {stderr}")
            return None
        datasets = json.loads(stdout)
        dataset_infos.extend(
            [
                DatasetInfo(
                    id=dataset["id"],
                    committed=dataset["committed"],
                    non_empty=(
                        False if dataset["storage"]["totalSize"] is None else dataset["storage"]["totalSize"] > 0
                    ),
                )
                for dataset in datasets
            ]
        )
    if sort:
        # sort based on empty, then commited
        dataset_infos.sort(key=lambda x: (x.non_empty, parser.parse(x.committed)))
    pprint(dataset_infos)
    return [dataset.id for dataset in dataset_infos]


@functools.lru_cache(maxsize=1)
def get_beaker_whoami() -> Optional[str]:
    get_beaker_whoami_command = "beaker account whoami --format json"
    process = subprocess.Popen(
        ["bash", "-c", get_beaker_whoami_command], stdout=subprocess.PIPE, stderr=subprocess.PIPE
    )
    stdout, stderr = process.communicate()
    if process.returncode != 0:
        print(f"Failed to get Beaker account: {stderr}")
        return None
    accounts = json.loads(stdout)
    return accounts[0]["name"]


def maybe_get_beaker_config():
    beaker_dataset_ids = get_beaker_dataset_ids(os.environ["BEAKER_WORKLOAD_ID"])
    # fix condition on basic interactive jobs
    if beaker_dataset_ids is None:
        beaker_dataset_id_urls = []
    else:
        beaker_dataset_id_urls = [f"https://beaker.org/ds/{dataset_id}" for dataset_id in beaker_dataset_ids]
    return BeakerRuntimeConfig(
        beaker_workload_id=os.environ["BEAKER_WORKLOAD_ID"],
        beaker_node_hostname=os.environ["BEAKER_NODE_HOSTNAME"],
        beaker_experiment_url=f"https://beaker.org/ex/{os.environ['BEAKER_WORKLOAD_ID']}/",
        beaker_dataset_ids=get_beaker_dataset_ids(os.environ["BEAKER_WORKLOAD_ID"]),
        beaker_dataset_id_urls=beaker_dataset_id_urls,
    )


def live_subprocess_output(cmd: List[str]) -> str:
    output_lines = []
    process = subprocess.Popen(cmd, stdout=subprocess.PIPE, stderr=subprocess.STDOUT, text=True, bufsize=1)
    # Display output in real-time and collect it
    for line in iter(process.stdout.readline, ""):
        if line.strip():
            print(line.strip())
            output_lines.append(line.strip())
    process.wait()
    if process.returncode != 0:
        # Get the actual error message from the process
        process_error = process.stderr.read() if process.stderr else "No error message available"
        error_message = f"gsutil command failed with return code {process.returncode}: {process_error}"
        print(error_message)
        raise Exception(error_message)

    return "\n".join(output_lines)


def download_from_hf(model_name_or_path: str, revision: str) -> None:
    cmd = ["huggingface-cli", "download", model_name_or_path, "--revision", revision]
    print(f"Downloading from HF with command: {cmd}")
    return live_subprocess_output(cmd)


def download_from_gs_bucket(src_path: str, dest_path: str) -> None:
    cmd = [
        "gsutil",
        "-o",
        "GSUtil:parallel_thread_count=1",
        "-o",
        "GSUtil:sliced_object_download_threshold=150",
        "-m",
        "cp",
        "-r",
        src_path,
        dest_path,
    ]
    print(f"Downloading from GS bucket with command: {cmd}")
    live_subprocess_output(cmd)


def gs_folder_exists(path: str) -> bool:
    cmd = ["gsutil", "ls", path]
    process = subprocess.Popen(cmd, stdout=subprocess.PIPE, stderr=subprocess.PIPE)
    stdout, stderr = process.communicate()
    # print(f"GS stat command: {cmd}")
    # print(f"GS stat stdout: {stdout}")
    # print(f"GS stat stderr: {stderr}")
    if process.returncode == 0:
        return True
    else:
        return False


def upload_to_gs_bucket(src_path: str, dest_path: str) -> None:
    cmd = ["gsutil", "-o", "GSUtil:parallel_composite_upload_threshold=150M", "cp", "-r", src_path, dest_path]
    print(f"Copying model to GS bucket with command: {cmd}")
    live_subprocess_output(cmd)


def sync_gs_bucket(src_path: str, dest_path: str) -> None:
    cmd = [
        "gsutil",
        "-o",
        "GSUtil:parallel_composite_upload_threshold=150M",
        "-m",
        "rsync",
        "-r",
        "-d",
        src_path,
        dest_path,
    ]
    print(f"Copying model to GS bucket with command: {cmd}")
    live_subprocess_output(cmd)


def download_latest_checkpoint_from_gs(gs_checkpoint_state_dir: str, checkpoint_state_dir: str) -> None:
    """Download the latest checkpoint from GCS and update the latest file."""
    if gs_folder_exists(gs_checkpoint_state_dir):
        os.makedirs(checkpoint_state_dir, exist_ok=True)
        print(f"Downloading model checkpoint from GCS to {checkpoint_state_dir}")
        sync_gs_bucket(gs_checkpoint_state_dir, checkpoint_state_dir)


def launch_ai2_evals_on_weka(
    path: str,
    leaderboard_name: str,
    oe_eval_max_length: Optional[int] = None,
    wandb_url: Optional[str] = None,
    training_step: Optional[int] = None,
    oe_eval_tasks: Optional[List[str]] = None,
    stop_strings: Optional[List[str]] = None,
    gs_bucket_path: Optional[str] = None,
    eval_priority: Optional[str] = "normal",
) -> None:
    weka_cluster = "ai2/saturn-cirrascale ai2/neptune-cirrascale"
    gcp_cluster = "ai2/augusta-google-1"
    cluster = weka_cluster if gs_bucket_path is None else gcp_cluster
    beaker_users = get_beaker_whoami()

    if gs_bucket_path is not None:
        if beaker_users is not None:
            gs_saved_path = f"{gs_bucket_path}/{beaker_users}/{path}"
        else:
            gs_saved_path = f"{gs_bucket_path}/{path}"
        # save the model to the gs bucket first
        # TODO: use upload_to_gs_bucket instead
        gs_command = f"""gsutil \\
            -o "GSUtil:parallel_composite_upload_threshold=150M" \\
            cp -r {path} \\
            {gs_saved_path}"""
        print(f"Copying model to GS bucket with command: {gs_command}")
        process = subprocess.Popen(["bash", "-c", gs_command], stdout=subprocess.PIPE, stderr=subprocess.PIPE)
        stdout, stderr = process.communicate()
        print(f"GS bucket copy stdout:\n{stdout.decode()}")
        print(f"GS bucket copy stderr:\n{stderr.decode()}")
        print(f"GS bucket copy process return code: {process.returncode}")

        # Update path to use the GS bucket path for evaluation
        path = gs_saved_path

    command = f"""\
python scripts/submit_eval_jobs.py \
--model_name {leaderboard_name} \
--location {path} \
--cluster {cluster} \
--is_tuned \
--workspace "tulu-3-results" \
--priority {eval_priority} \
--preemptible \
--use_hf_tokenizer_template \
--run_oe_eval_experiments \
--skip_oi_evals"""
    if wandb_url is not None:
        command += f" --run_id {wandb_url}"
    if oe_eval_max_length is not None:
        command += f" --oe_eval_max_length {oe_eval_max_length}"
    if training_step is not None:
        command += f" --step {training_step}"
    if cluster == weka_cluster:
        command += " --evaluate_on_weka"
    if oe_eval_tasks is not None:
        command += f" --oe_eval_tasks {','.join(oe_eval_tasks)}"
    if stop_strings is not None:
        command += f" --oe_eval_stop_sequences '{','.join(stop_strings)}'"
    print(f"Launching eval jobs with command: {command}")
    process = subprocess.Popen(["bash", "-c", command], stdout=subprocess.PIPE, stderr=subprocess.PIPE)
    stdout, stderr = process.communicate()
    print(f"Submit jobs after model training is finished - Stdout:\n{stdout.decode()}")
    print(f"Submit jobs after model training is finished - Stderr:\n{stderr.decode()}")
    print(f"Submit jobs after model training is finished - process return code: {process.returncode}")


# ----------------------------------------------------------------------------
# HF utilities


def retry_on_exception(max_attempts=4, delay=1, backoff=2):
    """
    Retry a function on exception. Useful for HF API calls that may fail due to
    network issues. E.g., https://beaker.org/ex/01J69P87HJQQ7X5DXE1CPWF974
    `huggingface_hub.utils._errors.HfHubHTTPError: 429 Client Error`

    We can test it with the following code.
    @retry_on_exception(max_attempts=4, delay=1, backoff=2)
    def test():
        raise Exception("Test exception")

    test()
    """

    def decorator(func):
        @functools.wraps(func)
        def wrapper(*args, **kwargs):
            attempts = 0
            local_delay = delay
            while attempts < max_attempts:
                try:
                    return func(*args, **kwargs)
                except Exception as e:
                    attempts += 1
                    if attempts == max_attempts:
                        raise e
                    print(f"Attempt {attempts} failed. Retrying in {local_delay} seconds...")
                    time.sleep(local_delay)
                    local_delay *= backoff
            return None

        return wrapper

    return decorator


@retry_on_exception()
@functools.lru_cache(maxsize=1)
def maybe_use_ai2_wandb_entity() -> Optional[str]:
    """Ai2 internal logic: try use the ai2-llm team if possible. Should not affect external users."""
    import wandb

    wandb.login()
    api = wandb.Api()
    current_user = api.viewer
    teams = current_user.teams
    if "ai2-llm" in teams:
        return "ai2-llm"
    else:
        return None


@retry_on_exception()
@functools.lru_cache(maxsize=1)
def hf_whoami() -> List[str]:
    return HfApi().whoami()


@functools.lru_cache(maxsize=1)
def maybe_use_ai2_hf_entity() -> Optional[str]:
    """Ai2 internal logic: try use the allenai entity if possible. Should not affect external users."""
    orgs = hf_whoami()
    orgs = [item["name"] for item in orgs["orgs"]]
    if "allenai" in orgs:
        return "allenai"
    else:
        return None


@retry_on_exception()
def upload_metadata_to_hf(
    metadata_dict,
    filename,
    hf_dataset_name,
    hf_dataset_save_dir,
):
    # upload a random dict to HF. Originally for uploading metadata to HF
    # about a model for leaderboard displays.
    with open("tmp.json", "w") as f:
        json.dump(metadata_dict, f)
    api = HfApi()
    api.upload_file(
        path_or_fileobj="tmp.json",
        path_in_repo=f"{hf_dataset_save_dir}/{filename}",
        repo_id=hf_dataset_name,
        repo_type="dataset",
    )
    os.remove("tmp.json")


<<<<<<< HEAD
def create_snippet_mask(input_ids, tokenizer, start_tag="<document>", end_tag="</document>"):
    """
    Creates a boolean mask where True indicates tokens to include in loss calculation
    and False indicates tokens to exclude (tokens inside <snippet>...</snippet> tags).
    
    Args:
        input_ids: Tensor of token IDs [batch_size, seq_len]
        tokenizer: The tokenizer used to encode the inputs
        start_tag: The starting tag of the snippet block
        end_tag: The ending tag of the snippet block
        
    Returns:
        Tensor of shape [batch_size, seq_len] with False for tokens to ignore in loss
        calculation (tokens within and including <snippet>...</snippet> tags)
    """
    # Compile a regex pattern that captures snippet blocks (non-greedy match).
    pattern = re.compile(re.escape(start_tag) + r".*?" + re.escape(end_tag), re.DOTALL)
    
    batch_size, seq_len = input_ids.shape
    mask = torch.ones_like(input_ids, dtype=torch.bool)
    
    # Process each sequence in the batch.
    for i in range(batch_size):
        seq = input_ids[i].clone().cpu()
        non_pad_mask = seq != tokenizer.pad_token_id
        if not torch.any(non_pad_mask):
            continue  # Skip empty sequences.
        
        # Decode only the non-padding tokens.
        text = tokenizer.decode(seq[non_pad_mask], skip_special_tokens=False)
        
        # Find all snippet blocks using the compiled regex.
        for match in pattern.finditer(text):
            snippet_start, snippet_end = match.span()
            
            # Compute the token position for the start of the snippet.
            prefix_text = text[:snippet_start]
            prefix_token_count = len(tokenizer.encode(prefix_text, add_special_tokens=False))
            
            # Compute the token position for the end of the snippet.
            snippet_end_token_count = len(tokenizer.encode(text[:snippet_end], add_special_tokens=False))
            
            # Map the token positions to positions in the original padded sequence.
            pad_indices = torch.arange(seq_len)[non_pad_mask]
            if prefix_token_count < len(pad_indices) and snippet_end_token_count <= len(pad_indices):
                start_idx = pad_indices[prefix_token_count].item()
                end_idx = pad_indices[snippet_end_token_count - 1].item() + 1  # Include end token.
                mask[i, start_idx:end_idx] = False
    
    return mask
=======
# ----------------------------------------------------------------------------
# Ray utilities
# Taken from https://github.com/Open-Reasoner-Zero/Open-Reasoner-Zero
def get_train_ds_config(
    offload,
    adam_offload=False,
    stage=0,
    bf16=True,
    max_norm=1.0,
    zpg=8,
    grad_accum_dtype=None,
    disable_trace_cache=False,
):
    device = "cpu" if offload else "none"
    zero_opt_dict = {
        "stage": stage,
        "offload_param": {"device": device},
        "offload_optimizer": {
            "device": "cpu" if adam_offload else "none",
            "pin_memory": True,
        },
        "sub_group_size": "auto",
        "stage3_max_live_parameters": "auto",
        "stage3_max_reuse_distance": "auto",
        "stage3_param_persistence_threshold": "auto",
        "stage3_prefetch_bucket_size": "auto",
        "reduce_bucket_size": "auto",
        # ZeRO++
        "zero_hpz_partition_size": zpg,
        "zero_quantized_weights": False,
        "zero_quantized_gradients": False,
    }
    if disable_trace_cache:
        zero_opt_dict["stage3_prefetch_bucket_size"] = 0
        zero_opt_dict["stage3_max_live_parameters"] = 0
        zero_opt_dict["stage3_max_reuse_distance"] = 0

    return {
        "steps_per_print": 100,
        "zero_optimization": zero_opt_dict,
        "bf16": {
            "enabled": bf16,
        },
        "gradient_clipping": max_norm,
        "prescale_gradients": False,
        "wall_clock_breakdown": False,
        "data_types": {"grad_accum_dtype": grad_accum_dtype if grad_accum_dtype else "fp32"},
    }


def get_eval_ds_config(
    offload,
    stage=0,
    bf16=True,
):
    zero_opt_dict = {
        "stage": stage,
        "stage3_param_persistence_threshold": "auto",
        "offload_param": {
            "device": "cpu" if offload else "none",
            "pin_memory": True,
        },
    }
    return {
        "steps_per_print": 100,
        "zero_optimization": zero_opt_dict,
        "bf16": {
            "enabled": bf16,
        },
        "prescale_gradients": False,
        "wall_clock_breakdown": False,
    }


def get_optimizer_grouped_parameters(
    model: torch.nn.Module,
    weight_decay: float,
    no_decay_name_list=["bias", "layer_norm.weight", "layernorm.weight", "norm.weight", "ln_f.weight"],
):
    optimizer_grouped_parameters = [
        {
            "params": [
                p
                for n, p in model.named_parameters()
                if (not any(nd in n for nd in no_decay_name_list) and p.requires_grad)
            ],
            "weight_decay": weight_decay,
        },
        {
            "params": [
                p
                for n, p in model.named_parameters()
                if (any(nd in n for nd in no_decay_name_list) and p.requires_grad)
            ],
            "weight_decay": 0.0,
        },
    ]
    return optimizer_grouped_parameters


def _z3_params_to_fetch(param_list):
    return [p for p in param_list if hasattr(p, "ds_id") and p.ds_status == ZeroParamStatus.NOT_AVAILABLE]


def get_ray_address() -> Optional[str]:
    """Get the Ray address from the environment variable."""
    return os.environ.get("RAY_ADDRESS")


_SET_AFFINITY = False


class RayProcess:
    def __init__(self, world_size, rank, local_rank, master_addr, master_port):
        logging.basicConfig(
            format="%(asctime)s %(levelname)-8s %(message)s",
            level=logging.INFO,
            datefmt="%Y-%m-%d %H:%M:%S",
        )
        self.world_size = world_size
        self.rank = rank
        self.local_rank = local_rank
        self.master_addr = master_addr if master_addr else self.get_current_node_ip()
        self.master_port = master_port if master_port else self.get_free_port()
        os.environ["MASTER_ADDR"] = self.master_addr
        os.environ["MASTER_PORT"] = str(self.master_port)
        os.environ["WORLD_SIZE"] = str(self.world_size)
        os.environ["RANK"] = str(self.rank)
        # NOTE: Ray will automatically set the CUDA_VISIBLE_DEVICES
        # environment variable for each actor, so always set device to 0
        # os.environ["LOCAL_RANK"] = str(self._local_rank)
        os.environ["LOCAL_RANK"] = "0"
        random.seed(self.rank)
        np.random.seed(self.rank)
        torch.manual_seed(self.rank)

    @staticmethod
    def get_current_node_ip():
        address = ray._private.services.get_node_ip_address()
        # strip ipv6 address
        return address.strip("[]")

    @staticmethod
    def get_free_port():
        with socket.socket() as sock:
            sock.bind(("", 0))
            return sock.getsockname()[1]

    def get_master_addr_port(self):
        return self.master_addr, self.master_port

    def empty_cache(self) -> None:
        torch.cuda.empty_cache()

    def _set_numa_affinity(self, rank):
        def local_rank_to_real_gpu_id(local_rank):
            cuda_visible_devices = [
                int(x) for x in os.environ.get("CUDA_VISIBLE_DEVICES", "0,1,2,3,4,5,6,7").split(",")
            ]
            return cuda_visible_devices[local_rank]

        rank = local_rank_to_real_gpu_id(rank)

        global _SET_AFFINITY
        if _SET_AFFINITY:
            return

        from ctypes.util import find_library

        class bitmask_t(Structure):
            _fields_ = [
                ("size", c_ulong),
                ("maskp", POINTER(c_ulong)),
            ]

        LIBNUMA = CDLL(find_library("numa"))
        LIBNUMA.numa_parse_nodestring.argtypes = [c_char_p]
        LIBNUMA.numa_parse_nodestring.restype = POINTER(bitmask_t)
        LIBNUMA.numa_run_on_node_mask.argtypes = [POINTER(bitmask_t)]
        LIBNUMA.numa_run_on_node_mask.restype = c_int
        LIBNUMA.numa_set_membind.argtypes = [POINTER(bitmask_t)]
        LIBNUMA.numa_set_membind.restype = c_void_p
        LIBNUMA.numa_num_configured_nodes.argtypes = []
        LIBNUMA.numa_num_configured_nodes.restype = c_int

        def numa_bind(nid: int):
            bitmask = LIBNUMA.numa_parse_nodestring(bytes(str(nid), "ascii"))
            LIBNUMA.numa_run_on_node_mask(bitmask)
            LIBNUMA.numa_set_membind(bitmask)

        numa_nodes = LIBNUMA.numa_num_configured_nodes()
        num_gpu_pre_numa_node = 8 // numa_nodes
        numa_bind(self.local_rank // num_gpu_pre_numa_node)
        _SET_AFFINITY = True

    def offload_to_cpu(self, model, pin_memory=True, non_blocking=True):
        """This function guaratees the memory are all released (only torch context cache <100M will remain)."""
        self._set_numa_affinity(torch.distributed.get_rank() % torch.cuda.device_count())

        if model.zero_optimization_stage() == 3:
            from deepspeed.runtime.zero.offload_config import OffloadStateTypeEnum

            model.optimizer.offload_states(
                include=[
                    OffloadStateTypeEnum.optim_states,
                    OffloadStateTypeEnum.contiguous_grad_buffer,
                    OffloadStateTypeEnum.hp_params,
                    # OffloadStateTypeEnum.lp_grads,
                    # OffloadStateTypeEnum.lp_params, # dangerous
                ],
                device=OffloadDeviceEnum.cpu,
                pin_memory=pin_memory,
                non_blocking=non_blocking,
            )
            torch.cuda.synchronize()
            return

        raise NotImplementedError("Zero stage 2 is not supported yet")

    def backload_to_gpu(self, model, non_blocking=True):
        # NOTE: this function reloads the weights, ensuring the calculation
        if model.zero_optimization_stage() == 3:
            model.reload_states(non_blocking=non_blocking)
            torch.cuda.synchronize()
            return

        raise NotImplementedError("Zero stage 2 is not supported yet")
>>>>>>> d5d1207c
<|MERGE_RESOLUTION|>--- conflicted
+++ resolved
@@ -42,12 +42,8 @@
 from dataclasses import dataclass
 from typing import Any, List, NewType, Optional, Tuple, Union
 
-<<<<<<< HEAD
-import torch
-=======
 import numpy as np
 import ray
->>>>>>> d5d1207c
 import requests
 import torch
 from accelerate.logging import get_logger
@@ -1177,58 +1173,6 @@
     os.remove("tmp.json")
 
 
-<<<<<<< HEAD
-def create_snippet_mask(input_ids, tokenizer, start_tag="<document>", end_tag="</document>"):
-    """
-    Creates a boolean mask where True indicates tokens to include in loss calculation
-    and False indicates tokens to exclude (tokens inside <snippet>...</snippet> tags).
-    
-    Args:
-        input_ids: Tensor of token IDs [batch_size, seq_len]
-        tokenizer: The tokenizer used to encode the inputs
-        start_tag: The starting tag of the snippet block
-        end_tag: The ending tag of the snippet block
-        
-    Returns:
-        Tensor of shape [batch_size, seq_len] with False for tokens to ignore in loss
-        calculation (tokens within and including <snippet>...</snippet> tags)
-    """
-    # Compile a regex pattern that captures snippet blocks (non-greedy match).
-    pattern = re.compile(re.escape(start_tag) + r".*?" + re.escape(end_tag), re.DOTALL)
-    
-    batch_size, seq_len = input_ids.shape
-    mask = torch.ones_like(input_ids, dtype=torch.bool)
-    
-    # Process each sequence in the batch.
-    for i in range(batch_size):
-        seq = input_ids[i].clone().cpu()
-        non_pad_mask = seq != tokenizer.pad_token_id
-        if not torch.any(non_pad_mask):
-            continue  # Skip empty sequences.
-        
-        # Decode only the non-padding tokens.
-        text = tokenizer.decode(seq[non_pad_mask], skip_special_tokens=False)
-        
-        # Find all snippet blocks using the compiled regex.
-        for match in pattern.finditer(text):
-            snippet_start, snippet_end = match.span()
-            
-            # Compute the token position for the start of the snippet.
-            prefix_text = text[:snippet_start]
-            prefix_token_count = len(tokenizer.encode(prefix_text, add_special_tokens=False))
-            
-            # Compute the token position for the end of the snippet.
-            snippet_end_token_count = len(tokenizer.encode(text[:snippet_end], add_special_tokens=False))
-            
-            # Map the token positions to positions in the original padded sequence.
-            pad_indices = torch.arange(seq_len)[non_pad_mask]
-            if prefix_token_count < len(pad_indices) and snippet_end_token_count <= len(pad_indices):
-                start_idx = pad_indices[prefix_token_count].item()
-                end_idx = pad_indices[snippet_end_token_count - 1].item() + 1  # Include end token.
-                mask[i, start_idx:end_idx] = False
-    
-    return mask
-=======
 # ----------------------------------------------------------------------------
 # Ray utilities
 # Taken from https://github.com/Open-Reasoner-Zero/Open-Reasoner-Zero
@@ -1455,5 +1399,4 @@
             torch.cuda.synchronize()
             return
 
-        raise NotImplementedError("Zero stage 2 is not supported yet")
->>>>>>> d5d1207c
+        raise NotImplementedError("Zero stage 2 is not supported yet")