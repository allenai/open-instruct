# Taken and modified from https://github.com/huggingface/trl
# Copyright 2024 The AllenAI Team. All rights reserved.
#
# Licensed under the Apache License, Version 2.0 (the "License");
# you may not use this file except in compliance with the License.
# You may obtain a copy of the License at
#
#     http://www.apache.org/licenses/LICENSE-2.0
#
# Unless required by applicable law or agreed to in writing, software
# distributed under the License is distributed on an "AS IS" BASIS,
# WITHOUT WARRANTIES OR CONDITIONS OF ANY KIND, either express or implied.
# See the License for the specific language governing permissions and
# limitations under the License.

"""This file is copied from https://github.com/OpenRLHF/OpenRLHF"""

import asyncio
import dataclasses
import os
import queue
import sys
import threading
import time
import types
from collections import defaultdict
from concurrent import futures
from datetime import timedelta
from typing import Any, Dict, List, Optional, Tuple, Union

import ray
import torch
import torch.distributed
import vllm
from ray.util import queue as ray_queue
from ray.util.placement_group import placement_group
from ray.util.scheduling_strategies import PlacementGroupSchedulingStrategy
from torch.distributed.distributed_c10d import (
    Backend,
    PrefixStore,
    ProcessGroup,
    Store,
    _new_process_group_helper,
    _world,
    default_pg_timeout,
    rendezvous,
)
from vllm.v1 import kv_cache_interface
from vllm.v1.core import kv_cache_utils

from open_instruct import logger_utils
from open_instruct.queue_types import GenerationResult, PromptRequest, RequestInfo, TokenStatistics
from open_instruct.tool_utils.tools import MaxCallsExceededTool, Tool
from open_instruct.utils import ray_get_with_progress

logger = logger_utils.setup_logger(__name__)

WEIGHT_UPDATE_SLEEP_INTERVAL_S = 0.1


def assert_threaded_actor(instance):
    """Assert that an instance's class is suitable for use in a threaded (non-async) Ray actor.

    This function performs two checks:
      1. The class must not define any `async def` methods
         (including async generators, staticmethods, or classmethods).
      2. There must not be a running asyncio event loop in the current thread.

    Args:
        instance: The instance whose class to inspect.

    Raises:
        AssertionError: If the class defines one or more async methods, or a running asyncio event loop is detected.
    """
    try:
        loop = asyncio.get_running_loop()
        raise AssertionError(
            f"{instance.__class__.__name__} must run in a threaded Ray actor (no running event loop). "
            f"Detected RUNNING loop={loop!r} on thread='{threading.current_thread().name}'. "
            f"Python={sys.version.split()[0]}."
        )
    except RuntimeError:
        return


# Edited from: https://github.com/OpenRLHF/OpenRLHF/pull/971/files
# Turns out Ray doesnt necessarily place bundles together,
# so this function is used to get the bundle indices of a placement group
# and ensure that the bundles placed on the same node are grouped together.
# avoids unnecessary communication for TP>1 with vllm.
def get_bundle_indices_list(placement_group: ray.util.placement_group) -> List[int]:
    pg_infos = ray.util.placement_group_table(placement_group)

    node_id_to_bundles = defaultdict(list)
    for bundle, node_id in pg_infos["bundles_to_node_id"].items():
        node_id_to_bundles[node_id].append(bundle)

    flattened_bundle_indices = []
    for node_id, bundles in node_id_to_bundles.items():
        flattened_bundle_indices.extend(bundles)
    return flattened_bundle_indices


def _init_tool_tracking():
    """Initialize tracking variables for tool mode."""
    return {
        "num_calls": defaultdict(int),
        "timeout": defaultdict(bool),
        "tool_error": defaultdict(str),
        "tool_output": defaultdict(str),
        "tool_runtime": defaultdict(float),
        "tool_called": defaultdict(bool),
        "concat_outputs": {},
        "masks": defaultdict(list),
        "pending_tool_futures": {},
    }


def make_request_id(request: PromptRequest) -> str:
    """Generate a unique tracking key for a request."""
    prefix = "eval" if request.is_eval else "train"
    return f"{prefix}_{request.training_step}_{request.dataset_index}"


def _extract_base_request_id(full_request_id: str) -> str:
    """Extract base request ID by removing the sample suffix.

    >>> _extract_base_request_id("train_1_43039_0")
    'train_1_43039'
    >>> _extract_base_request_id("eval_5_12345_2")
    'eval_5_12345'
    """
    return "_".join(full_request_id.split("_")[:-1])


def get_triggered_tool(
    output_text: str,
    tools: Dict[str, Tool],
    max_tool_calls: Dict[str, int],
    num_calls: int,
    sampling_params: vllm.SamplingParams,
) -> Tuple[Optional[Tool], Optional[str]]:
    """Check if any tool was triggered and return the tool and stop_str if found.

    Args:
        output_text: The generated text to check for tool triggers
        tools: Dictionary mapping stop strings to Tool instances
        max_tool_calls: Dictionary mapping stop strings to their call limits
        num_calls: Current number of tool calls for this request
        sampling_params: Sampling parameters containing stop strings

    Returns:
        Tuple of (tool, stop_str) if a tool was triggered, (None, None) otherwise.
    """
    for stop_str in sampling_params.stop:
        if stop_str in tools and output_text.endswith(stop_str):
            if num_calls < max_tool_calls.get(stop_str, 0):
                return tools[stop_str], stop_str
            else:
                return MaxCallsExceededTool(start_str="<tool>", end_str="</tool>"), stop_str
    return None, None


def _handle_output(output, tools, tracking, sampling_params, max_tool_calls, executor):
    """
    Handle a finished output. Returns the output if it should be added to results,
    or None if it's being held for tool processing.

    This is a free function to keep the processing logic separate from the actor state.
    """
    if not tools:
        return output

    assert len(output.outputs) <= 1, f"{len(output.outputs)=}"  # In tool mode, sampling_params.n == 1
    o = output.outputs[0]

    if output.request_id in tracking["concat_outputs"]:
        stored = tracking["concat_outputs"][output.request_id].outputs[0]
<<<<<<< HEAD
        assert getattr(stored, "logprobs", None) is not None, f"{stored.logprobs=}"
        new_logprobs = getattr(o, "logprobs", None)
        # e.g. tools may not return logprobs, so we provide placeholders.
        # these will be masked out during training.
        if new_logprobs is None:
            new_logprobs = [{tid: types.SimpleNamespace(logprob=0.0)} for tid in o.token_ids]

        stored.token_ids.extend(o.token_ids)
        stored.logprobs.extend(new_logprobs)
=======
        stored.token_ids.extend(o.token_ids)
        stored.logprobs.extend(o.logprobs)
>>>>>>> f354db2c
    else:
        # First time seeing this request, store it and ensure logprobs are present.
        # in reality, the first time seeing should involve model generation and always appear,
        # but we'll handle there being some initial tool call here just in case.
        if getattr(o, "logprobs", None) is None:
            o.logprobs = [{tid: types.SimpleNamespace(logprob=0.0)} for tid in o.token_ids]
        tracking["concat_outputs"][output.request_id] = output

    tracking["masks"][output.request_id].extend([1] * len(o.token_ids))

    tool, stop_str = get_triggered_tool(
        o.text, tools, max_tool_calls, tracking["num_calls"][output.request_id], sampling_params
    )
    if tool is None:
        return output

    future = executor.submit(tool, o.text)
    tracking["pending_tool_futures"][output.request_id] = (future, o, output)
    return None


def process_completed_request(request_id, outs, tracking, current_time, tools, request_metadata):
    """Process a completed request with all its samples and return the result.

    Args:
        request_id: The base request ID
        outs: List of vllm.RequestOutput objects for all sub-requests
        tracking: Dictionary containing tool tracking information
        current_time: Current timestamp for performance metrics
        tools: Dictionary of available tools (may be None or empty)
        request_metadata: Dictionary containing metadata for all requests

    Returns:
        Tuple of (result, is_eval) where result is a GenerationResult and is_eval is a boolean
    """
    final_output = vllm.RequestOutput(
        request_id=request_id,
        prompt=outs[0].prompt,
        prompt_token_ids=outs[0].prompt_token_ids,
        prompt_logprobs=outs[0].prompt_logprobs,
        outputs=[completion for out in outs for completion in out.outputs],
        finished=outs[0].finished,
    )

    total_generation_tokens = sum(len(completion.token_ids) for out in outs for completion in out.outputs)
    metadata = request_metadata[request_id]  # Don't pop yet, _poll_tool_futures might need it

    # Process the vLLM RequestOutput into GenerationResult format
    response_ids = [list(out.token_ids) for out in final_output.outputs]
    finish_reasons = [out.finish_reason for out in final_output.outputs]
    use_tools = bool(tools)

    logprobs = []
    for idx, out in enumerate(final_output.outputs):
        assert len(out.token_ids) == len(out.logprobs), (
            f"vLLM CompletionOutput {idx}: token_ids length ({len(out.token_ids)}) "
            f"!= logprobs length ({len(out.logprobs)})"
        )
        logprobs.append(
            [logprob_dict[token_id].logprob for token_id, logprob_dict in zip(out.token_ids, out.logprobs)]
        )

    # Extract attributes based on whether tools are used
    if use_tools:
        # Extract tool-specific attributes from outputs
        masks = [getattr(out, "mask", [1] * len(out.token_ids)) for out in final_output.outputs]
        num_calls = [getattr(out, "num_calls", 0) for out in final_output.outputs]
        timeouts = [getattr(out, "timeout", False) for out in final_output.outputs]
        tool_errors = [getattr(out, "tool_error", "") for out in final_output.outputs]
        tool_outputs = [getattr(out, "tool_output", "") for out in final_output.outputs]
        tool_runtimes = [getattr(out, "tool_runtime", 0.0) for out in final_output.outputs]
        tool_calleds = [getattr(out, "tool_called", False) for out in final_output.outputs]
    else:
        # Use default values when tools are not used
        masks = [[1] * len(resp) for resp in response_ids]
        num_calls = [0] * len(response_ids)
        timeouts = [False] * len(response_ids)
        tool_errors = [""] * len(response_ids)
        tool_outputs = [""] * len(response_ids)
        tool_runtimes = [0.0] * len(response_ids)
        tool_calleds = [False] * len(response_ids)

    result = GenerationResult(
        responses=response_ids,
        finish_reasons=finish_reasons,
        masks=masks,
        request_info=RequestInfo(
            num_calls=num_calls,
            timeouts=timeouts,
            tool_errors=tool_errors,
            tool_outputs=tool_outputs,
            tool_runtimes=tool_runtimes,
            tool_calleds=tool_calleds,
        ),
        dataset_index=metadata["dataset_index"],
        training_step=metadata["training_step"],
        token_statistics=TokenStatistics(
            num_prompt_tokens=metadata["prompt_tokens"],
            num_response_tokens=total_generation_tokens,
            generation_time=current_time - metadata["start_time"],
        ),
        start_time=metadata["start_time"],
        logprobs=logprobs,
    )
    return result, metadata["is_eval"]


def ray_noset_visible_devices(env_vars=os.environ):
    # Refer to
    # https://github.com/ray-project/ray/blob/161849364a784442cc659fb9780f1a6adee85fce/python/ray/_private/accelerators/nvidia_gpu.py#L95-L96
    # https://github.com/ray-project/ray/blob/161849364a784442cc659fb9780f1a6adee85fce/python/ray/_private/accelerators/amd_gpu.py#L102-L103
    # https://github.com/ray-project/ray/blob/161849364a784442cc659fb9780f1a6adee85fce/python/ray/_private/accelerators/npu.py#L94-L95
    # https://github.com/ray-project/ray/blob/161849364a784442cc659fb9780f1a6adee85fce/python/ray/_private/accelerators/hpu.py#L116-L117
    # https://github.com/ray-project/ray/blob/161849364a784442cc659fb9780f1a6adee85fce/python/ray/_private/accelerators/neuron.py#L108-L109
    # https://github.com/ray-project/ray/blob/161849364a784442cc659fb9780f1a6adee85fce/python/ray/_private/accelerators/tpu.py#L171-L172
    # https://github.com/ray-project/ray/blob/161849364a784442cc659fb9780f1a6adee85fce/python/ray/_private/accelerators/intel_gpu.py#L97-L98
    NOSET_VISIBLE_DEVICES_ENV_VARS_LIST = [
        "RAY_EXPERIMENTAL_NOSET_CUDA_VISIBLE_DEVICES",
        "RAY_EXPERIMENTAL_NOSET_ROCR_VISIBLE_DEVICES",
        "RAY_EXPERIMENTAL_NOSET_ASCEND_RT_VISIBLE_DEVICES",
        "RAY_EXPERIMENTAL_NOSET_HABANA_VISIBLE_MODULES",
        "RAY_EXPERIMENTAL_NOSET_NEURON_RT_VISIBLE_CORES",
        "RAY_EXPERIMENTAL_NOSET_TPU_VISIBLE_CHIPS",
        "RAY_EXPERIMENTAL_NOSET_ONEAPI_DEVICE_SELECTOR",
    ]
    return any(env_vars.get(env_var) for env_var in NOSET_VISIBLE_DEVICES_ENV_VARS_LIST)


# Copy from pytorch to allow creating multiple main groups.
# https://github.com/pytorch/pytorch/blob/main/torch/distributed/distributed_c10d.py
def init_process_group(
    backend: Union[str, Backend] = None,
    init_method: Optional[str] = None,
    timeout: Optional[timedelta] = None,
    world_size: int = -1,
    rank: int = -1,
    store: Optional[Store] = None,
    group_name: Optional[str] = None,
    pg_options: Optional[Any] = None,
) -> ProcessGroup:
    assert (store is None) or (init_method is None), "Cannot specify both init_method and store."

    if store is not None:
        assert world_size > 0, "world_size must be positive if using store"
        assert rank >= 0, "rank must be non-negative if using store"
    elif init_method is None:
        init_method = "env://"

    if backend:
        backend = Backend(backend)
    else:
        backend = Backend("undefined")

    if timeout is None:
        timeout = default_pg_timeout

    # backward compatible API
    if store is None:
        rendezvous_iterator = rendezvous(init_method, rank, world_size, timeout=timeout)
        store, rank, world_size = next(rendezvous_iterator)
        store.set_timeout(timeout)

        # Use a PrefixStore to avoid accidental overrides of keys used by
        # different systems (e.g. RPC) in case the store is multi-tenant.
        store = PrefixStore(group_name, store)

    # NOTE: The pg_options parameter was renamed into backend_options in PyTorch 2.6.0
    # https://github.com/pytorch/pytorch/commit/a0c7029a75628cd5fa8df83c0de0ea98ee7fd844
    # We need to determine the appropriate parameter name based on PyTorch version
    pg_options_param_name = "backend_options" if str(torch.__version__) >= "2.6" else "pg_options"
    pg, _ = _new_process_group_helper(
        world_size,
        rank,
        [],
        backend,
        store,
        group_name=group_name,
        **{pg_options_param_name: pg_options},
        timeout=timeout,
    )

    _world.pg_group_ranks[pg] = {i: i for i in range(world_size)}

    return pg


def add_request(
    request: PromptRequest,
    llm_engine: vllm.LLMEngine,
    tools: Dict[str, Tool],
    request_metadata: dict,
    vllm_active_requests: dict,
) -> int:
    """Add a request to the LLM engine."""
    request_id = make_request_id(request)
    sampling_params = request.generation_config.clone()
    sampling_params.n = 1  # Use n=1 for tool processing
    request_metadata[request_id] = {
        "is_eval": request.is_eval,
        "dataset_index": request.dataset_index,
        "training_step": request.training_step,
        "sampling_params": sampling_params,
        "original_sampling_params": request.generation_config,
        "prompt_tokens": len(request.prompt),
        "start_time": time.perf_counter(),
    }

    tokens_prompt = vllm.TokensPrompt(prompt_token_ids=request.prompt, cache_salt=request_id)
    for j in range(request.generation_config.n):
        sub_sampling_params = sampling_params.clone()  # Already has n=1
        if request.generation_config.seed is not None:
            sub_sampling_params.seed = request.generation_config.seed + j
        sub_request_id = f"{request_id}_{j}"
        llm_engine.add_request(sub_request_id, tokens_prompt, sub_sampling_params)
        vllm_active_requests.add(sub_request_id)

    return request.generation_config.n


class LLMRayActor:
    """Ray actor for LLM generation with optional tool support."""

    def __init__(
        self,
        *args,
        tools: Optional[Dict[str, Tool]] = None,
        max_tool_calls: Optional[Dict[str, int]] = None,
        bundle_indices: Optional[List[int]] = None,
        prompt_queue: ray_queue.Queue,
        results_queue: ray_queue.Queue,
        eval_results_queue: ray_queue.Queue,
        actor_manager: ray.actor.ActorHandle,
        inference_batch_size: Optional[int],
        inflight_updates: bool,
        **kwargs,
    ):
        assert_threaded_actor(self)
        self._init_config(tools, max_tool_calls, inference_batch_size, inflight_updates)
        self._init_queues(prompt_queue, results_queue, eval_results_queue, actor_manager)

        noset_visible_devices = kwargs.pop("noset_visible_devices")
        distributed_executor_backend = kwargs.get("distributed_executor_backend")
        self._setup_gpu_visibility(noset_visible_devices, distributed_executor_backend)

        self._setup_engine_args(args, bundle_indices, kwargs)

        self.tracking = _init_tool_tracking()
        self.request_outputs = {}
        self._threads_started = threading.Event()

        max_workers = 22 if self.tools else 2  # 2 for background threads + 20 for tool execution if tools enabled
        self.executor = futures.ThreadPoolExecutor(max_workers=max_workers)
        self._prefetch_future = self.executor.submit(self._prefetch_worker)
        self._process_future = self.executor.submit(self._process_from_queue)

    def _init_config(
        self,
        tools: Optional[Dict[str, Tool]],
        max_tool_calls: Optional[Dict[str, int]],
        inference_batch_size: Optional[int],
        inflight_updates: bool,
    ) -> None:
        self.logger = logger_utils.setup_logger(__name__)
        self.tools = tools or {}
        self.max_tool_calls = max_tool_calls or {}
        self.inference_batch_size = inference_batch_size
        self.inflight_updates = inflight_updates
        self.request_metadata = {}
        self.vllm_active_requests = set()

    def _init_queues(self, prompt_queue, results_queue, eval_results_queue, actor_manager) -> None:
        self.prompt_queue = prompt_queue
        self.results_queue = results_queue
        self.eval_results_queue = eval_results_queue
        self.actor_manager = actor_manager

        self._last_should_stop_update = float("-inf")
        self._should_stop_value = False
        self._should_stop_timeout_s = 5

    def _setup_gpu_visibility(self, noset_visible_devices: bool, distributed_executor_backend: str) -> None:
        # a hack to make the script work.
        # stop ray from manipulating *_VISIBLE_DEVICES
        # at the top-level when the distributed_executor_backend is ray.
        if distributed_executor_backend == "ray":
            os.environ.pop("CUDA_VISIBLE_DEVICES", None)
            os.environ.pop("ROCR_VISIBLE_DEVICES", None)
        elif noset_visible_devices:
            # We need to set CUDA_VISIBLE_DEVICES to the ray assigned GPU
            # when the distributed_executor_backend is not ray and
            # RAY_EXPERIMENTAL_NOSET_*_VISIBLE_DEVICES is set.
            os.environ["CUDA_VISIBLE_DEVICES"] = str(ray.get_gpu_ids()[0])

    def _setup_engine_args(self, args, bundle_indices, kwargs) -> None:
        num_gpus = kwargs.pop("num_gpus")
        if bundle_indices is not None:
            os.environ["VLLM_RAY_PER_WORKER_GPUS"] = str(num_gpus)
            os.environ["VLLM_RAY_BUNDLE_INDICES"] = ",".join(map(str, bundle_indices))
            logger.debug(f"creating LLM with bundle_indices={bundle_indices}")

        engine_args = vllm.EngineArgs(*args, **kwargs)
        # Log stats causes a crash in the engine at assert outputs.scheduler_stats is not None when we call step() and there is nothing to step.
        engine_args.disable_log_stats = True
        # Cascade attention has known performance issues: https://github.com/vllm-project/vllm/issues/17652
        engine_args.disable_cascade_attn = True

        self.llm_engine = vllm.LLMEngine.from_engine_args(engine_args)

    def get_model_dims_dict(self):
        """Get only the model dimensions as a simple dict without loading weights."""
        model_config = self.llm_engine.model_config
        parallel_config = self.llm_engine.vllm_config.parallel_config

        # Extract only the necessary dimensions as simple Python types
        hidden_size = model_config.get_hidden_size()
        intermediate_size = getattr(model_config.hf_text_config, "intermediate_size", 4 * hidden_size)

        return {
            "num_layers": model_config.get_num_layers(parallel_config),
            "hidden_size": hidden_size,
            "intermediate_size": intermediate_size,
            "vocab_size": model_config.get_vocab_size(),
            "num_attn_heads": model_config.get_num_attention_heads(parallel_config),
            "num_kv_heads": model_config.get_num_kv_heads(parallel_config),
        }

    def _should_stop(self) -> bool:
        if (time.perf_counter() - self._last_should_stop_update) > self._should_stop_timeout_s:
            should_stop_ref = self.actor_manager.should_stop.remote()
            ready_refs, _ = ray.wait([should_stop_ref], timeout=0.1)
            if ready_refs:
                self._should_stop_value = ray.get(ready_refs[0])
                self._last_should_stop_update = time.perf_counter()
            else:
                ray.cancel(should_stop_ref)
        return self._should_stop_value

    def _prefetch_worker(self, sleep_length_s: int = 1):
        """Background worker that prefetches requests until we have enough buffered."""
        self._threads_started.set()
        while True:
            if not self.inflight_updates and self._should_stop():
                time.sleep(sleep_length_s)
                continue
            current_unfinished = self.llm_engine.get_num_unfinished_requests()
            if current_unfinished >= self.inference_batch_size:
                time.sleep(sleep_length_s)
                continue
            try:
                request = self.prompt_queue.get(timeout=0.1)
                add_request(
                    request,
                    self.llm_engine,
                    self.tools,
                    request_metadata=self.request_metadata,
                    vllm_active_requests=self.vllm_active_requests,
                )
            except queue.Empty:
                continue

    def _insert_result_to_queue(self, result, is_eval: bool):
        """Insert result into the appropriate queue with blocking put."""
        results_queue = self.eval_results_queue if is_eval else self.results_queue
        results_queue.put(result)

    def _process_from_queue(self, timeout: float = 60.0):
        """Run generation loop using LLMEngine directly, with optional tool support.

        Runs continuously in a background thread, processing requests from the engine.

        Returns:
            int: Number of requests processed
        """
        total_processed = 0
        iteration_count = 0

        while True:
            iteration_count += 1

            # Health check: ensure prefetch worker is alive. This will raise if it has crashed.
            if self._prefetch_future.done():
                self._prefetch_future.result()

            self._poll_tool_futures(self.tracking, self.llm_engine.tokenizer)
            current_time = time.perf_counter()
            if self.llm_engine.has_unfinished_requests():
                for output in [o for o in self.llm_engine.step() if o.finished]:
                    # Fix the index field for all sub-requests
                    # When we have n>1, we create sub-requests with IDs like
                    # train_3_12_0, train_3_12_1, etc. But vLLM creates CompletionOutputs with index=0
                    # for all of them (since each sub-request has n=1). We need to fix this.
                    # Extract the actual index from the sub-request ID
                    parts = output.request_id.rsplit("_", 1)
                    assert len(parts) == 2 and parts[1].isdigit(), (
                        f"Wrong request id format ({output.request_id}), should be request_id _ sub_request_index"
                    )

                    # Fix the index on the CompletionOutput
                    correct_index = int(parts[1])
                    output.outputs = [dataclasses.replace(o, index=correct_index) for o in output.outputs]
                    base_req_id = _extract_base_request_id(output.request_id)
                    result = _handle_output(
                        output,
                        self.tools,
                        self.tracking,
                        self.request_metadata[base_req_id]["sampling_params"],
                        self.max_tool_calls,
                        self.executor,
                    )

                    # Result is None when we do more tool processing.
                    if result is None:
                        # Request went to tools - remove from vllm_active_requests since it's no longer in vLLM
                        self.vllm_active_requests.discard(output.request_id)
                    else:
                        # Sub-request is done (no more tool calls)
                        if output.request_id in self.tracking["concat_outputs"]:
                            complete_output = self.tracking["concat_outputs"][output.request_id].outputs[0]
                        else:
                            complete_output = result.outputs[0]

                        # Remove from vllm_active_requests BEFORE calling _finalize_sub_request
                        # to avoid deadlock in _maybe_process_and_insert
                        self.vllm_active_requests.discard(output.request_id)
                        total_processed += self._finalize_sub_request(
                            output.request_id, output, complete_output, current_time
                        )
            if self.llm_engine.get_num_unfinished_requests() == 0:
                time.sleep(1)

        return total_processed

    def _maybe_process_and_insert(
        self,
        request_id: str,
        request_outputs: Dict[str, List[vllm.RequestOutput]],
        tracking: Dict[str, Any],
        current_time: float,
    ) -> int:
        """Check if we have N requests for request_id, process them, and insert results in queue.

        Returns:
            int: Number of requests processed (0 or 1).
        """
        expected_n = self.request_metadata[request_id]["original_sampling_params"].n

        # Check if we have the base request in request_outputs
        if request_id not in request_outputs:
            return 0

        available_outputs = request_outputs[request_id].outputs
        if len(available_outputs) < expected_n:
            return 0

        needed_ids = [f"{request_id}_{j}" for j in range(expected_n)]
        active_sub_requests = [sub_id for sub_id in needed_ids if sub_id in self.vllm_active_requests]
        if active_sub_requests:
            return 0

        has_pending_tools = any(sub_id in tracking.get("pending_tool_futures", {}) for sub_id in needed_ids)
        if has_pending_tools:
            return 0

        # At this point we have all outputs ready. Build ordered outputs for processing.
        # First organize available_outputs into a dictionary for O(1) lookup
        outputs_by_index = {o.index: o for o in available_outputs if hasattr(o, "index")}

        # Verify we have all required outputs before proceeding
        if len(outputs_by_index) != expected_n or any(j not in outputs_by_index for j in range(expected_n)):
            logger.warning(
                f"Incomplete or malformed outputs for {request_id}. "
                f"Expected {expected_n} samples, got indices {sorted(outputs_by_index.keys())}. Skipping."
            )
            return 0

        ordered_outs: List[vllm.RequestOutput] = []
        for j in range(expected_n):
            # Create a RequestOutput wrapper for each CompletionOutput
            ordered_outs.append(
                vllm.RequestOutput(
                    request_id=f"{request_id}_{j}",
                    prompt=request_outputs[request_id].prompt,
                    prompt_token_ids=request_outputs[request_id].prompt_token_ids,
                    prompt_logprobs=request_outputs[request_id].prompt_logprobs,
                    outputs=[outputs_by_index[j]],
                    finished=True,
                )
            )

        # Remove the base entry from request_outputs to prevent growth.
        request_outputs.pop(request_id, None)
        result, is_eval = process_completed_request(
            request_id, ordered_outs, tracking, current_time, self.tools, self.request_metadata
        )
        self._insert_result_to_queue(result, is_eval=is_eval)
        self._cleanup_request_data(request_id, tracking)
        return 1

    def _has_pending_tool_futures_for_request(self, request_id: str, tracking: Dict[str, Any]) -> bool:
        """Check if there are any pending tool futures for a given base request ID."""
        if not self.tools or not tracking["pending_tool_futures"]:
            return False

        # Check if any pending tool futures belong to this base request
        for req_id in tracking["pending_tool_futures"]:
            if _extract_base_request_id(req_id) == request_id:
                return True
        return False

    def _has_active_sub_requests_for_base_id(self, base_request_id: str) -> bool:
        """Check if there are any active sub-requests in vLLM for a given base request ID."""
        # Check if any active request IDs belong to our base request
        for req_id in self.vllm_active_requests:
            if _extract_base_request_id(req_id) == base_request_id:
                return True
        return False

    def _cleanup_request_data(self, request_id: str, tracking: Dict[str, Any]):
        """Clean up metadata and tracking data for a completed request."""
        # Check if there are still pending tool futures for this request
        if self._has_pending_tool_futures_for_request(request_id, tracking):
            # Don't clean up metadata yet - tool futures still need it
            return

        # Check if there are still active sub-requests in vLLM for this base request
        if self._has_active_sub_requests_for_base_id(request_id):
            # Don't clean up metadata yet - active requests still need it
            return

        # Remove request metadata only after both conditions are met:
        # 1. No pending tool futures for this request
        # 2. No active sub-requests in vLLM for this base request
        self.request_metadata.pop(request_id, None)

        # Clean up tracking data for all sub-requests of this request
        if self.tools:
            # Find all sub-request IDs that belong to this base request
            sub_request_ids = [
                k for k in tracking["concat_outputs"].keys() if _extract_base_request_id(k) == request_id
            ]

            for sub_req_id in sub_request_ids:
                # Clean up tracking dictionaries
                tracking["concat_outputs"].pop(sub_req_id, None)
                tracking["masks"].pop(sub_req_id, None)
                tracking["num_calls"].pop(sub_req_id, None)
                tracking["timeout"].pop(sub_req_id, None)
                tracking["tool_error"].pop(sub_req_id, None)
                tracking["tool_output"].pop(sub_req_id, None)
                tracking["tool_runtime"].pop(sub_req_id, None)
                tracking["tool_called"].pop(sub_req_id, None)
                # Note: pending_tool_futures should already be cleaned by _poll_tool_futures

    def _finalize_sub_request(self, sub_request_id, request_output_for_prompts, complete_output, current_time):
        """
        Finalize a completed sub-request by moving it to request_outputs and processing if ready.

        Args:
            sub_request_id: The sub-request ID (e.g., "train_1_43039_2")
            request_output_for_prompts: RequestOutput containing prompt info
            complete_output: The CompletionOutput to add
            current_time: Current timestamp for processing

        Returns:
            Number of processed requests (0 or 1)
        """
        base_request_id = _extract_base_request_id(sub_request_id)

        # Extract the sub-request index from the sub_request_id and set it on the CompletionOutput
        # This is needed to properly identify which sub-request each output belongs to.
        # MUST be done BEFORE adding to request_outputs so that
        # _maybe_process_and_insert can find the index field when checking completeness.
        if "_" in sub_request_id:
            # Extract index from sub_request_id like "train_1_43039_2" -> 2
            parts = sub_request_id.rsplit("_", 1)
            if len(parts) == 2 and parts[1].isdigit():
                # Create new CompletionOutput with corrected index
                complete_output = dataclasses.replace(complete_output, index=int(parts[1]))

        # If tools are enabled, attach tool metadata to the output
        if self.tools:
            # Set tool metadata attributes on the output
            setattr(
                complete_output,
                "mask",
                self.tracking["masks"].get(sub_request_id, [1] * len(complete_output.token_ids)),
            )
            setattr(complete_output, "num_calls", self.tracking["num_calls"].get(sub_request_id, 0))
            setattr(complete_output, "timeout", self.tracking["timeout"].get(sub_request_id, False))
            setattr(complete_output, "tool_error", self.tracking["tool_error"].get(sub_request_id, ""))
            setattr(complete_output, "tool_output", self.tracking["tool_output"].get(sub_request_id, ""))
            setattr(complete_output, "tool_runtime", self.tracking["tool_runtime"].get(sub_request_id, 0.0))
            setattr(complete_output, "tool_called", self.tracking["tool_called"].get(sub_request_id, False))

        # Initialize request_outputs entry if needed
        if base_request_id not in self.request_outputs:
            self.request_outputs[base_request_id] = vllm.RequestOutput(
                request_id=base_request_id,
                prompt=request_output_for_prompts.prompt,
                prompt_token_ids=request_output_for_prompts.prompt_token_ids,
                prompt_logprobs=request_output_for_prompts.prompt_logprobs,
                outputs=[],
                finished=True,
            )

        # Add the completion output (with index field already set if needed)
        self.request_outputs[base_request_id].outputs.append(complete_output)

        # Try to process and insert if we have all expected outputs
        processed = self._maybe_process_and_insert(base_request_id, self.request_outputs, self.tracking, current_time)

        return processed

    def _poll_tool_futures(self, tracking, tokenizer):
        """Poll and handle completed tool executions."""
        if not self.tools or not tracking["pending_tool_futures"]:
            return []

        dict_keys_to_delete = []
        completed_outputs = []

        for req_id, (future, last_o, last_output) in list(tracking["pending_tool_futures"].items()):
            if not future.done():
                continue

            # Tool future is done, process it
            tool_result = future.result()  # Get the tool result

            # Get sampling params from request metadata for this request
            base_req_id = _extract_base_request_id(req_id)
            sampling_params = self.request_metadata[base_req_id]["sampling_params"]

            last_prompt_token_ids = last_output.prompt_token_ids
            last_token_ids = last_o.token_ids
            tool_output_token_ids = tokenizer.encode(
                "<output>\n" + tool_result.output + "</output>\n", add_special_tokens=False
            )
            tracking["timeout"][req_id] = tool_result.timeout
            tracking["tool_error"][req_id] += "" if tool_result.error is None else tool_result.error
            tracking["tool_output"][req_id] += tool_result.output
            tracking["tool_runtime"][req_id] += tool_result.runtime
            tracking["tool_called"][req_id] = True

            # Edge case 1: clip against model context length
            prompt_and_tool_output_token = last_prompt_token_ids + last_token_ids + tool_output_token_ids
            tracking["num_calls"][req_id] += 1
            excess = len(prompt_and_tool_output_token) - self.llm_engine.model_config.max_model_len
            if excess > 0:
                tool_output_token_ids = tool_output_token_ids[:-excess]
                can_make_new_request = False
            else:
                can_make_new_request = True

            # Edge case 2: clip against per-request max_tokens
            remaining = sampling_params.max_tokens - len(tracking["masks"][req_id])
            if remaining <= 0:
                tool_output_token_ids = []
            elif len(tool_output_token_ids) > remaining:
                tool_output_token_ids = tool_output_token_ids[:remaining]

            # Extend token_ids and logprobs for tool output tokens so lengths stay aligned
            concat_out = tracking["concat_outputs"][req_id].outputs[0]
            concat_out.token_ids.extend(tool_output_token_ids)
            # use placeholder logprobs for new tokens
            # TODO: can we do something fancier here, or allow it?
            concat_out.logprobs.extend([{tid: types.SimpleNamespace(logprob=0.0)} for tid in tool_output_token_ids])
            tracking["masks"][req_id].extend([0] * len(tool_output_token_ids))
            new_sample_tokens = sampling_params.max_tokens - len(tracking["masks"][req_id])
            can_make_new_request = can_make_new_request and new_sample_tokens > 0

            if can_make_new_request:
                new_sampling_params = sampling_params.clone()
                new_sampling_params.max_tokens = new_sample_tokens

                try:
                    self.llm_engine.add_request(
                        req_id, vllm.TokensPrompt(prompt_token_ids=prompt_and_tool_output_token), new_sampling_params
                    )
                    # Track tool continuation request as active
                    base_req_id = _extract_base_request_id(req_id)
                    if base_req_id in self.request_metadata:
                        self.vllm_active_requests.add(req_id)

                except Exception as e:
                    # Match original ToolUseLLM behavior - just log and continue
                    logger.error(f"[_poll_tool_futures] Error adding request {req_id}: {e}")
            else:
                # Can't make a new request (hit limits), finalize this sub-request
                base_req_id = _extract_base_request_id(req_id)

                # Log the state before finalizing
                other_pending = [
                    other_id
                    for other_id in tracking["pending_tool_futures"]
                    if _extract_base_request_id(other_id) == base_req_id and other_id != req_id
                ]
                logger.info(
                    f"[_poll_tool_futures] Finalizing {req_id} (can't continue). "
                    f"Other pending tools for {base_req_id}: {other_pending}"
                )

                # Remove from pending_tool_futures BEFORE finalization to ensure consistent state
                # This prevents the cleanup logic from seeing this as a pending tool future
                tracking["pending_tool_futures"].pop(req_id, None)

                complete_output = tracking["concat_outputs"][req_id].outputs[0]
                current_time = time.perf_counter()
                self._finalize_sub_request(req_id, last_output, complete_output, current_time)
                # Don't add to dict_keys_to_delete since we already removed it
                continue
            dict_keys_to_delete.append(req_id)

        # Remove the futures we just processed; do NOT clean up metadata here.
        for req_id in dict_keys_to_delete:
            tracking["pending_tool_futures"].pop(req_id, None)

        return completed_outputs

    def init_process_group(
        self,
        master_address,
        master_port,
        rank_offset,
        world_size,
        group_name,
        backend,
        use_ray=False,
        timeout_minutes=120,
    ):
        return self.llm_engine.collective_rpc(
            "init_process_group",
            args=(master_address, master_port, rank_offset, world_size, group_name, backend, use_ray, timeout_minutes),
        )

    def _prepare_weight_update(self, name: str, dtype: str) -> None:
        # First, drain all the requests when appropriate:
        while not self.inflight_updates:
            pending_tools = len(self.tracking["pending_tool_futures"])
            unfinished = self.llm_engine.get_num_unfinished_requests()
            # if a background thread is dead, raise an error.
            self.check_background_threads()

            if pending_tools == 0 and unfinished == 0:
                break

            time.sleep(WEIGHT_UPDATE_SLEEP_INTERVAL_S)
        # Then, check that the dtypes match.
        expected_dtype = str(self.llm_engine.model_config.dtype)
        assert str(dtype) == expected_dtype, (
            f"Mismatched dtype for {name}: received {dtype!r}, expected {expected_dtype!r}"
        )

    def update_weight(self, name: str, dtype: str, shape: Tuple[int, ...], empty_cache: bool = False) -> None:
        self._prepare_weight_update(name, dtype)
        return self.llm_engine.collective_rpc("update_weight", args=(name, dtype, shape, empty_cache))

    def update_weight_cuda_ipc(
        self, name: str, dtype: str, shape: Tuple[int, ...], ipc_handles: List[Any], empty_cache: bool = False
    ) -> None:
        self._prepare_weight_update(name, dtype)
        return self.llm_engine.collective_rpc(
            "update_weight_cuda_ipc", args=(name, dtype, shape, ipc_handles, empty_cache)
        )

    def reset_prefix_cache(self):
        self.llm_engine.reset_prefix_cache()

    def sleep(self, level=1):
        self.llm_engine.sleep(level=level)

    def wake_up(self, tags: Optional[list[str]] = None):
        self.llm_engine.wake_up(tags)

    def ready(self):
        self._threads_started.wait(timeout=30)
        return True

    def check_background_threads(self):
        if self._prefetch_future.done():
            self._prefetch_future.result()
        if self._process_future.done():
            self._process_future.result()

    def get_kv_cache_info(self):
        """Get KV cache max concurrency from the vLLM engine."""
        kv_cache_specs = self.llm_engine.model_executor.get_kv_cache_specs()
        kv_cache_spec = kv_cache_specs[0]

        page_size = kv_cache_utils.get_uniform_page_size(kv_cache_spec)

        vllm_config = self.llm_engine.vllm_config
        gpu_memory_utilization = vllm_config.cache_config.gpu_memory_utilization
        total_gpu_memory = torch.cuda.get_device_properties(0).total_memory
        available_memory = int(gpu_memory_utilization * total_gpu_memory)

        num_blocks = kv_cache_utils.get_num_blocks(vllm_config, len(kv_cache_spec), available_memory, page_size)

        per_layer_size = page_size * num_blocks
        kv_cache_tensors = [
            kv_cache_interface.KVCacheTensor(size=per_layer_size, shared_by=[layer_name])
            for layer_name in kv_cache_spec
        ]

        kv_cache_groups = kv_cache_utils.get_kv_cache_groups(vllm_config, kv_cache_spec)

        kv_cache_config = kv_cache_interface.KVCacheConfig(
            num_blocks=num_blocks, kv_cache_tensors=kv_cache_tensors, kv_cache_groups=kv_cache_groups
        )
        max_concurrency = kv_cache_utils.get_max_concurrency_for_kv_cache_config(
            self.llm_engine.vllm_config, kv_cache_config
        )

        return int(max_concurrency)


def get_cuda_arch_list() -> str:
    """Get CUDA compute capabilities and format them for TORCH_CUDA_ARCH_LIST."""
    if not torch.cuda.is_available():
        return ""

    cuda_capabilities = []
    for i in range(torch.cuda.device_count()):
        major, minor = torch.cuda.get_device_capability(i)
        cuda_capabilities.append(f"{major}.{minor}")

    # Remove duplicates and sort
    cuda_capabilities = sorted(set(cuda_capabilities))
    cuda_arch_list = ";".join(cuda_capabilities)
    logger.info(
        f"Detected CUDA compute capabilities: {cuda_capabilities}, setting TORCH_CUDA_ARCH_LIST={cuda_arch_list}"
    )
    return cuda_arch_list


def create_vllm_engines(
    num_engines: int,
    tensor_parallel_size: int,
    enforce_eager: bool,
    tokenizer_name_or_path: str,
    pretrain: str,
    revision: str,
    seed: int,
    enable_prefix_caching: bool,
    max_model_len: int,
    vllm_gpu_memory_utilization: float = 0.9,
    single_gpu_mode: bool = False,
    pg: Optional[ray.util.placement_group] = None,
    tools: Optional[Dict[str, Tool]] = None,
    max_tool_calls: List[int] = [5],
    prompt_queue=None,
    results_queue=None,
    eval_results_queue=None,
    actor_manager=None,
    inference_batch_size: Optional[int] = None,
    use_fp8_kv_cache=False,
    inflight_updates: bool = False,
) -> list[LLMRayActor]:
    # Convert max_tool_calls to a dict mapping tool end strings to their limits
    if tools:
        assert len(max_tool_calls) == 1 or len(max_tool_calls) == len(tools), (
            "max_tool_calls must have length 1 (applies to all tools) or same length as tools (per-tool limit)"
        )
        # tool key is the end_str
        if len(max_tool_calls) == 1:
            max_tool_calls_dict = {end_str: max_tool_calls[0] for end_str in tools.keys()}
        else:
            max_tool_calls_dict = {end_str: limit for end_str, limit in zip(tools.keys(), max_tool_calls)}
    else:
        max_tool_calls_dict = {}

    vllm_engines = []
    distributed_executor_backend = "uni" if tensor_parallel_size == 1 else "ray"
    use_hybrid_engine = pg is not None
    num_gpus = int(tensor_parallel_size == 1)
    if use_hybrid_engine and tensor_parallel_size == 1 and single_gpu_mode:
        # every worker will use 0.5 GPU, so that we can schedule
        # 2 instances on the same GPUs.
        num_gpus = 0.5

    logger.info(f"num_gpus: {num_gpus}")

    if not use_hybrid_engine:
        # Create a big placement group to ensure that all engines are packed
        bundles = [{"GPU": 1, "CPU": 1} for _ in range(num_engines * tensor_parallel_size)]
        pg = placement_group(bundles, strategy="PACK")
        ray.get(pg.ready())

    # ensure we use bundles on the same node where possible if tp>1.
    bundle_indices_list = get_bundle_indices_list(pg)

    for i in range(num_engines):
        bundle_indices = None
        bundle_indices = bundle_indices_list[i * tensor_parallel_size : (i + 1) * tensor_parallel_size]

        scheduling_strategy = PlacementGroupSchedulingStrategy(
            placement_group=pg,
            placement_group_capture_child_tasks=True,
            placement_group_bundle_index=bundle_indices[0],
        )

        vllm_engines.append(
            ray.remote(LLMRayActor)
            .options(
                num_cpus=num_gpus,
                num_gpus=num_gpus,
                scheduling_strategy=scheduling_strategy,
                # VLLM v1 multiprocessing is required due to https://github.com/vllm-project/vllm/issues/15349
                runtime_env=ray.runtime_env.RuntimeEnv(
                    env_vars={"VLLM_ENABLE_V1_MULTIPROCESSING": "0", "TORCH_CUDA_ARCH_LIST": get_cuda_arch_list()}
                ),
            )
            .remote(
                model=pretrain,
                revision=revision,
                tokenizer=tokenizer_name_or_path,
                tokenizer_revision=revision,
                worker_extension_cls="open_instruct.vllm_utils_workerwrap.WorkerWrap",
                tensor_parallel_size=tensor_parallel_size,
                enforce_eager=enforce_eager,
                dtype="bfloat16",
                seed=seed + i,
                distributed_executor_backend=distributed_executor_backend,
                enable_prefix_caching=enable_prefix_caching,
                max_model_len=max_model_len,
                gpu_memory_utilization=vllm_gpu_memory_utilization,
                bundle_indices=bundle_indices,
                num_gpus=0.2 if use_hybrid_engine else 1,
                noset_visible_devices=ray_noset_visible_devices(),
                prompt_queue=prompt_queue,
                results_queue=results_queue,
                eval_results_queue=eval_results_queue,
                actor_manager=actor_manager,
                tools=tools,
                max_tool_calls=max_tool_calls_dict,
                inference_batch_size=inference_batch_size,
                inflight_updates=inflight_updates,
                kv_cache_dtype="auto" if not use_fp8_kv_cache else "fp8",
                calculate_kv_scales=use_fp8_kv_cache,
            )
        )

    ray_get_with_progress([engine.ready.remote() for engine in vllm_engines], "Initializing vLLM engines", timeout=300)

    return vllm_engines<|MERGE_RESOLUTION|>--- conflicted
+++ resolved
@@ -176,20 +176,8 @@
 
     if output.request_id in tracking["concat_outputs"]:
         stored = tracking["concat_outputs"][output.request_id].outputs[0]
-<<<<<<< HEAD
-        assert getattr(stored, "logprobs", None) is not None, f"{stored.logprobs=}"
-        new_logprobs = getattr(o, "logprobs", None)
-        # e.g. tools may not return logprobs, so we provide placeholders.
-        # these will be masked out during training.
-        if new_logprobs is None:
-            new_logprobs = [{tid: types.SimpleNamespace(logprob=0.0)} for tid in o.token_ids]
-
-        stored.token_ids.extend(o.token_ids)
-        stored.logprobs.extend(new_logprobs)
-=======
         stored.token_ids.extend(o.token_ids)
         stored.logprobs.extend(o.logprobs)
->>>>>>> f354db2c
     else:
         # First time seeing this request, store it and ensure logprobs are present.
         # in reality, the first time seeing should involve model generation and always appear,
