--- conflicted
+++ resolved
@@ -10,11 +10,7 @@
     "bitsandbytes>=0.44.1; platform_system != 'Darwin'",
     "datasets>=4.0.0",
     "debugpy>=1.8.13",
-<<<<<<< HEAD
-    "deepspeed<0.17.6",
-=======
     "deepspeed<0.17.6",  # version 17.6 and up break our training code right now
->>>>>>> fc22674d
     "hf-transfer>=0.1.8",
     "litellm>=1.72.0,<1.75.2",  # avoid needing backoff https://github.com/BerriAI/litellm/issues/13827
     "matplotlib>=3.9.3",
