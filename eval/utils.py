--- conflicted
+++ resolved
@@ -279,16 +279,6 @@
         token=os.getenv("HF_TOKEN", None),
     ):
         from transformers import AutoTokenizer
-<<<<<<< HEAD
-
-        # Need to explicitly import the olmo tokenizer.
-        # try:
-        #     from hf_olmo import OLMoTokenizerFast
-        # except ImportError:
-        #     warnings.warn("OLMo not installed. Ignore if using a different model.")
-
-=======
->>>>>>> db3fb377
         if not tokenizer_name_or_path:
             tokenizer_name_or_path = model_name_or_path
         try:
