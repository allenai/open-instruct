--- conflicted
+++ resolved
@@ -10,31 +10,13 @@
 from transformers import AutoTokenizer
 from vllm import SamplingParams
 
-<<<<<<< HEAD
-from open_instruct import grpo_fast
-=======
 from open_instruct import grpo_fast, utils
->>>>>>> c0516987
 from open_instruct.vllm_utils3 import GenerationResult, PromptRequest, RequestInfo, create_vllm_engines
 
 
 class TestGrpoFastBase(unittest.TestCase):
     """Base class with common test utilities."""
 
-<<<<<<< HEAD
-    @classmethod
-    def setUpClass(cls):
-        # Initialize Ray
-        if not ray.is_initialized():
-            ray.init(ignore_reinit_error=True)
-
-    @classmethod
-    def tearDownClass(cls):
-        # Shutdown Ray after test
-        if ray.is_initialized():
-            ray.shutdown()
-
-=======
     def _get_resource_tracker_state(self):
         """Get current resource tracker state for debugging."""
         tracked_resources = {}
@@ -163,7 +145,6 @@
         else:
             os.environ["NCCL_CUMEM_ENABLE"] = self._original_nccl_cumem
 
->>>>>>> c0516987
     def create_test_data(self, num_prompts, prefix="", start_idx=0):
         """Create test data with consistent naming."""
         indices = list(range(start_idx, start_idx + num_prompts))
@@ -206,12 +187,9 @@
         inference_results_Q = ray_queue.Queue(maxsize=num_engines * 2)
         pending_queries_map = grpo_fast.PendingQueriesMap()
 
-<<<<<<< HEAD
-=======
         # Track queues for cleanup
         self._ray_queues.extend([param_prompt_Q, inference_results_Q])
 
->>>>>>> c0516987
         grpo_fast.split_and_insert_batch(
             queries, ground_truths, datasets, indices, training_step, num_engines, pending_queries_map, param_prompt_Q
         )
@@ -312,15 +290,13 @@
             queries_next, ground_truths_next, datasets_next, dataset_indices, vllm_num_engines
         )
 
+        # Verify that we have individual prompts in the map (not batches)
         self.assertEqual(len(pending_queries_map), num_unique_prompts_rollout)
 
         self.assertEqual(param_prompt_Q.qsize(), num_unique_prompts_rollout)
 
         # Simulate vLLM processing
-<<<<<<< HEAD
-=======
         batch_idx = 0
->>>>>>> c0516987
         while not param_prompt_Q.empty():
             request = param_prompt_Q.get()
             self.assertIsInstance(request, PromptRequest)
@@ -329,13 +305,6 @@
 
             mock_result = self.create_mock_result(request.dataset_index, request.training_step)
             inference_results_Q.put(mock_result)
-<<<<<<< HEAD
-
-        # Accumulate results
-        mock_args = self.create_mock_args(vllm_num_engines)
-        combined_result, combined_queries, combined_ground_truths, combined_datasets = (
-            grpo_fast.accumulate_inference_batches(inference_results_Q, pending_queries_map, mock_args, 1)
-=======
             batch_idx += 1
 
         # Simulate streaming accumulation (simplified version for testing)
@@ -377,7 +346,6 @@
             ),
             dataset_index=None,
             training_step=1,
->>>>>>> c0516987
         )
 
         # Verify that the combined results match the original input
@@ -413,24 +381,11 @@
         )
 
         # Simulate vLLM processing
-<<<<<<< HEAD
-=======
         batch_idx = 0
->>>>>>> c0516987
         while not param_prompt_Q.empty():
             request = param_prompt_Q.get()
             mock_result = self.create_mock_result(request.dataset_index, request.training_step)
             inference_results_Q.put(mock_result)
-<<<<<<< HEAD
-
-        # Accumulate results
-        mock_args = self.create_mock_args(vllm_num_engines)
-        combined_result, combined_queries, combined_ground_truths, combined_datasets = (
-            grpo_fast.accumulate_inference_batches(
-                inference_results_Q, pending_queries_map, mock_args, training_step=1
-            )
-        )
-=======
             batch_idx += 1
 
         # Simulate streaming accumulation
@@ -447,7 +402,6 @@
                 combined_queries.append(q)
                 combined_ground_truths.append(gt)
                 combined_datasets.append(d)
->>>>>>> c0516987
 
         # Verify results
         self.assertEqual(combined_queries, queries_next)
@@ -471,26 +425,11 @@
         )
 
         # Simulate vLLM processing with multiple samples
-<<<<<<< HEAD
-=======
         batch_idx = 0
->>>>>>> c0516987
         while not param_prompt_Q.empty():
             request = param_prompt_Q.get()
             mock_result = self.create_mock_result(request.dataset_index, request.training_step, num_samples_per_prompt)
             inference_results_Q.put(mock_result)
-<<<<<<< HEAD
-
-        # Accumulate results
-        mock_args = self.create_mock_args(vllm_num_engines, num_samples_per_prompt)
-        combined_result, combined_queries, combined_ground_truths, combined_datasets = (
-            grpo_fast.accumulate_inference_batches(
-                inference_results_Q, pending_queries_map, mock_args, training_step=1
-            )
-        )
-
-        # Verify results - accumulate_inference_batches should NOT replicate
-=======
             batch_idx += 1
 
         # Simulate streaming accumulation
@@ -534,7 +473,6 @@
         )
 
         # Verify results - streaming accumulation should NOT replicate
->>>>>>> c0516987
         self.assertEqual(combined_queries, queries_next)
         self.assertEqual(combined_ground_truths, ground_truths_next)
         self.assertEqual(combined_datasets, datasets_next)
@@ -548,50 +486,6 @@
 class GrpoIntegrationTests(TestGrpoFastBase):
     """Integration tests for GRPO with parallel processing."""
 
-<<<<<<< HEAD
-    def test_training_step_isolation(self):
-        """Test that different training steps are handled correctly."""
-        num_engines = 2
-        num_prompts = 16
-
-        pending_queries_map = grpo_fast.PendingQueriesMap()
-        inference_results_Q = ray_queue.Queue(maxsize=num_engines * 4)
-
-        # Create data for two different training steps
-        step1_data = self.create_test_data(num_prompts, "step1_", 0)
-        step2_data = self.create_test_data(num_prompts, "step2_", 1000)
-
-        # Process both steps
-        for step, (queries, ground_truths, datasets, indices) in enumerate([step1_data, step2_data], 1):
-            param_prompt_Q = ray_queue.Queue(maxsize=num_engines)
-
-            grpo_fast.split_and_insert_batch(
-                queries, ground_truths, datasets, indices, step, num_engines, pending_queries_map, param_prompt_Q
-            )
-
-            # Create results for this step
-            while not param_prompt_Q.empty():
-                request = param_prompt_Q.get()
-                mock_result = self.create_mock_result(request.dataset_index, step)
-                inference_results_Q.put(mock_result)
-
-        # Process results from both steps
-        mock_args = self.create_mock_args(num_engines)
-
-        # First accumulation gets step 1 results
-        result1, queries1, _, _ = grpo_fast.accumulate_inference_batches(
-            inference_results_Q, pending_queries_map, mock_args, training_step=2
-        )
-        self.assertTrue(all("step1_" in q for q in queries1))
-
-        # Second accumulation gets step 2 results
-        result2, queries2, _, _ = grpo_fast.accumulate_inference_batches(
-            inference_results_Q, pending_queries_map, mock_args, training_step=2
-        )
-        self.assertTrue(all("step2_" in q for q in queries2))
-
-=======
->>>>>>> c0516987
     @ray.remote
     def mock_vllm_engine(engine_id, prompt_queue, results_queue, num_samples_per_prompt=1):
         """Mock vLLM engine that processes prompts from queue."""
@@ -630,43 +524,6 @@
             # Push to results queue
             results_queue.put(mock_result)
 
-<<<<<<< HEAD
-    def test_high_dataset_indices(self):
-        """Test handling of high dataset indices (bug #25847)."""
-        num_engines = 4
-        num_prompts = 64
-        num_samples_per_prompt = 16
-        start_index = 25800
-
-        # Create test data with high indices
-        queries, ground_truths, datasets, indices = self.create_test_data(num_prompts, start_idx=start_index)
-
-        # Setup and split batch
-        param_prompt_Q, inference_results_Q, pending_queries_map = self.setup_and_split_batch(
-            queries, ground_truths, datasets, indices, num_engines
-        )
-
-        # Verify the specific index from the bug is present
-        self.assertIn(25847, pending_queries_map)
-
-        # Process all requests
-        while not param_prompt_Q.empty():
-            request = param_prompt_Q.get()
-            mock_result = self.create_mock_result(request.dataset_index, 1, num_samples_per_prompt)
-            inference_results_Q.put(mock_result)
-
-        # Accumulate results
-        mock_args = self.create_mock_args(num_engines, num_samples_per_prompt)
-        combined_result, _, _, _ = grpo_fast.accumulate_inference_batches(
-            inference_results_Q, pending_queries_map, mock_args, training_step=1
-        )
-
-        # Verify results
-        self.assertEqual(len(combined_result.responses), num_prompts * num_samples_per_prompt)
-        self.assertEqual(len(pending_queries_map), 0)
-
-=======
->>>>>>> c0516987
     def test_out_of_order_processing(self):
         """Test that dataset indices can be processed out of order."""
         num_engines = 4
@@ -702,80 +559,6 @@
         self.assertEqual(len(combined_result.responses), num_prompts * num_samples_per_prompt)
         self.assertEqual(len(pending_queries_map), 0)
 
-<<<<<<< HEAD
-    def test_no_duplicate_indices_within_training_step(self):
-        """Test that dataset indices are unique within a single training step."""
-        num_engines = 4
-        num_prompts = 64
-
-        # Create test data
-        queries, ground_truths, datasets, indices = self.create_test_data(num_prompts)
-
-        # Setup and split batch
-        param_prompt_Q, _, pending_queries_map = self.setup_and_split_batch(
-            queries, ground_truths, datasets, indices, num_engines
-        )
-
-        # Check for duplicates
-        self.assertEqual(len(pending_queries_map), num_prompts)
-        self.assertEqual(set(pending_queries_map.keys()), set(indices))
-
-        # Check each batch has unique indices
-        all_indices_from_batches = []
-        while not param_prompt_Q.empty():
-            request = param_prompt_Q.get()
-            batch_indices = request.dataset_index
-            # Check no duplicates within this batch
-            self.assertEqual(len(batch_indices), len(set(batch_indices)))
-            all_indices_from_batches.extend(batch_indices)
-
-        # Check total indices match
-        self.assertEqual(sorted(all_indices_from_batches), sorted(indices))
-
-    def test_overlapping_indices_between_steps(self):
-        """Test handling of overlapping dataset indices between training steps."""
-        num_engines = 2
-        num_prompts = 16
-
-        # Simulate overlapping indices
-        step1_indices = list(range(0, num_prompts))  # [0, 1, ..., 15]
-        step2_indices = list(range(10, num_prompts + 10))  # [10, 11, ..., 25]
-
-        pending_queries_map = grpo_fast.PendingQueriesMap()
-        param_prompt_Q = ray_queue.Queue(maxsize=num_engines * 2)
-
-        # Process step 1
-        step1_data = self.create_test_data(num_prompts, "step1_")
-        queries1, ground_truths1, datasets1, _ = step1_data
-
-        grpo_fast.split_and_insert_batch(
-            queries1, ground_truths1, datasets1, step1_indices, 1, num_engines, pending_queries_map, param_prompt_Q
-        )
-
-        # Clear queue and process step 2
-        while not param_prompt_Q.empty():
-            param_prompt_Q.get()
-
-        step2_data = self.create_test_data(num_prompts, "step2_")
-        queries2, ground_truths2, datasets2, _ = step2_data
-
-        grpo_fast.split_and_insert_batch(
-            queries2, ground_truths2, datasets2, step2_indices, 2, num_engines, pending_queries_map, param_prompt_Q
-        )
-
-        # Verify overlapping indices handling
-        overlapping_indices = set(step1_indices) & set(step2_indices)
-
-        for idx in overlapping_indices:
-            query, ground_truth, dataset, count = pending_queries_map[idx]
-            self.assertEqual(count, 2)  # Should have count 2
-            # First insertion wins
-            self.assertTrue(query.startswith("step1_"))
-            self.assertTrue(ground_truth.startswith("step1_"))
-            self.assertTrue(dataset.startswith("step1_"))
-
-=======
->>>>>>> c0516987
     def test_thread_safety_pending_queries_map(self):
         """Test concurrent access to pending_queries_map."""
         import threading
@@ -819,35 +602,6 @@
         self.assertEqual(len(errors), 0, f"Thread safety errors: {errors}")
         self.assertEqual(len(pending_queries_map), 0)
 
-<<<<<<< HEAD
-    @parameterized.expand(
-        [
-            (17, 4),  # 17 prompts, 4 engines
-            (15, 4),  # 15 prompts, 4 engines
-            (7, 3),  # 7 prompts, 3 engines
-            (100, 7),  # 100 prompts, 7 engines
-        ]
-    )
-    def test_uneven_batch_distribution(self, num_prompts, num_engines):
-        """Test batch splitting when prompts don't divide evenly."""
-        queries, ground_truths, datasets, indices = self.create_test_data(num_prompts)
-
-        param_prompt_Q, _, pending_queries_map = self.setup_and_split_batch(
-            queries, ground_truths, datasets, indices, num_engines
-        )
-
-        # Verify all indices are accounted for
-        self.assertEqual(len(pending_queries_map), num_prompts)
-
-        total_indices = []
-        while not param_prompt_Q.empty():
-            request = param_prompt_Q.get()
-            total_indices.extend(request.dataset_index)
-
-        self.assertEqual(sorted(total_indices), sorted(indices))
-
-=======
->>>>>>> c0516987
     def test_accumulate_waits_for_all_engines(self):
         """Test that accumulate_inference_batches waits for all engines."""
         num_engines = 4
@@ -855,13 +609,10 @@
 
         # Setup with results from only 3 engines
         inference_results_Q = ray_queue.Queue(maxsize=num_engines * 2)
-<<<<<<< HEAD
-=======
 
         # Track queue for cleanup
         self._ray_queues.append(inference_results_Q)
 
->>>>>>> c0516987
         pending_queries_map = grpo_fast.PendingQueriesMap()
 
         # Add entries to map
@@ -902,8 +653,6 @@
         # Some entries should be removed
         self.assertLess(len(pending_queries_map), num_prompts)
 
-<<<<<<< HEAD
-=======
 
 class TestStreamingAccumulation(TestGrpoFastBase):
     """Test the new streaming accumulation functionality."""
@@ -1025,7 +774,6 @@
         self.assertEqual(total_responses, num_prompts * num_samples)
         self.assertEqual(len(pending_queries_map), 0)
 
->>>>>>> c0516987
 
 if __name__ == "__main__":
     unittest.main()