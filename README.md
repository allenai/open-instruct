--- conflicted
+++ resolved
@@ -75,15 +75,11 @@
 ### Preference Tuning
 
 ```bash
-<<<<<<< HEAD
-docker build --build-arg CUDA=12.1.0 --build-arg TARGET=cudnn8-devel --build-arg DIST=ubuntu20.04 . -t open_instruct
-=======
 # quick debugging run using 1 GPU
 sh scripts/dpo_train_with_accelerate_config.sh 1 configs/train_configs/dpo/mini.yaml
 # train an 8B tulu3 model using 8 GPU
 sh scripts/finetune_with_accelerate_config.sh 8 configs/train_configs/tulu3/tulu3_dpo_8b.yaml
 ```
->>>>>>> c80c4049
 
 
 ### RLVR
