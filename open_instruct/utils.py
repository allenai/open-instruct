--- conflicted
+++ resolved
@@ -1697,10 +1697,7 @@
     "a6000": {"flops": 155e12, "memory_size": 48e9, "memory_bandwidth": 768e9},  # 768 GB/s GDDR6
     "l40s": {"flops": 362e12, "memory_size": 48e9, "memory_bandwidth": 864e9},  # 864 GB/s GDDR6
     "pro 6000": {"flops": 503.8e12, "memory_size": 96e9, "memory_bandwidth": 1792e9},  # 1792 GB/s GDDR7
-<<<<<<< HEAD
     "6000": {"flops": 728.5e12, "memory_size": 48e9, "memory_bandwidth": 960e9},  # 960 GB/s GDDR6
-=======
->>>>>>> 9bc8aab5
 }
 
 # Conventions for FLOPs calculations (fixed; not switches)
@@ -2063,7 +2060,6 @@
 
 
 def get_device_name(device_name: str) -> str:
-<<<<<<< HEAD
     """Normalize a GPU device name to a standard key used in GPU_SPECS.
 
     The function converts device names from torch.cuda.get_device_name() format
@@ -2081,28 +2077,9 @@
     Examples:
         >>> get_device_name("NVIDIA H100 80GB HBM3")
         'h100'
-=======
-    normalized_device_name = device_name.lower().replace("-", " ")
-
-    for key in GPU_SPECS.keys():
-        if key in normalized_device_name:
-            return key
->>>>>>> 9bc8aab5
-
-        >>> get_device_name("NVIDIA L40S")
-        'l40s'
-
-        >>> get_device_name("NVIDIA RTX A6000")
-        'a6000'
-
-        >>> get_device_name("NVIDIA A100-SXM4-80GB")
-        'a100'
 
         >>> get_device_name("NVIDIA RTX PRO 6000 Blackwell Server Edition")
         'pro 6000'
-
-        >>> get_device_name("NVIDIA RTX 6000 Ada Generation")
-        '6000'
     """
     normalized_device_name = device_name.lower().replace("-", " ")
 
