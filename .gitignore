trash
rejection_sampling/shards
rejection_sampling/shards1
token_length.png
*.tfevents.*

results
models
wandb
data/*
# !data/processed
output/
configs/beaker_configs/auto_created

# Byte-compiled / optimized / DLL files
__pycache__/
*.py[cod]
*$py.class

# C extensions
*.so

# Distribution / packaging
.Python
build/
develop-eggs/
dist/
downloads/
eggs/
.eggs/
lib/
lib64/
parts/
sdist/
var/
wheels/
pip-wheel-metadata/
share/python-wheels/
*.egg-info/
.installed.cfg
*.egg
MANIFEST

# PyInstaller
#  Usually these files are written by a python script from a template
#  before PyInstaller builds the exe, so as to inject date/other infos into it.
*.manifest
*.spec

# Installer logs
pip-log.txt
pip-delete-this-directory.txt

# Unit test / coverage reports
htmlcov/
.tox/
.nox/
.coverage
.coverage.*
.cache
nosetests.xml
coverage.xml
*.cover
*.py,cover
.hypothesis/
.pytest_cache/

# Translations
*.mo
*.pot

# Django stuff:
*.log
local_settings.py
db.sqlite3
db.sqlite3-journal

# Flask stuff:
instance/
.webassets-cache

# Scrapy stuff:
.scrapy

# Sphinx documentation
docs/_build/

# PyBuilder
target/

# Jupyter Notebook
.ipynb_checkpoints

# IPython
profile_default/
ipython_config.py

# pyenv
.python-version

# pipenv
#   According to pypa/pipenv#598, it is recommended to include Pipfile.lock in version control.
#   However, in case of collaboration, if having platform-specific dependencies or dependencies
#   having no cross-platform support, pipenv may install dependencies that don't work, or not
#   install all needed dependencies.
#Pipfile.lock

# PEP 582; used by e.g. github.com/David-OConnor/pyflow
__pypackages__/

# Celery stuff
celerybeat-schedule
celerybeat.pid

# SageMath parsed files
*.sage.py

# Environments
.env
.venv
env/
venv/
ENV/
env.bak/
venv.bak/

# Spyder project settings
.spyderproject
.spyproject

# Rope project settings
.ropeproject

# mkdocs documentation
/site

# mypy
.mypy_cache/
.dmypy.json
dmypy.json

# Pyre type checker
.pyre/
<<<<<<< HEAD
tpu-scripts/
=======

.idea/
>>>>>>> cde03274
<|MERGE_RESOLUTION|>--- conflicted
+++ resolved
@@ -141,9 +141,6 @@
 
 # Pyre type checker
 .pyre/
-<<<<<<< HEAD
 tpu-scripts/
-=======
 
-.idea/
->>>>>>> cde03274
+.idea/