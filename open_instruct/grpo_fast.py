# Copyright 2024 AllenAI. All rights reserved.
#
# Licensed under the Apache License, Version 2.0 (the "License");
# you may not use this file except in compliance with the License.
# You may obtain a copy of the License at
#
#     http://www.apache.org/licenses/LICENSE-2.0
#
# Unless required by applicable law or agreed to in writing, software
# distributed under the License is distributed on an "AS IS" BASIS,
# WITHOUT WARRANTIES OR CONDITIONS OF ANY KIND, either express or implied.
# See the License for the specific language governing permissions and
# limitations under the License.
# ---------------------------------------------------------------------
# Part of the code is adapted from https://github.com/OpenRLHF/OpenRLHF
# which has the following license:
# Copyright [yyyy] [name of copyright owner]
#
# Licensed under the Apache License, Version 2.0 (the "License");
# you may not use this file except in compliance with the License.
# You may obtain a copy of the License at
#
#     http://www.apache.org/licenses/LICENSE-2.0
#
# Unless required by applicable law or agreed to in writing, software
# distributed under the License is distributed on an "AS IS" BASIS,
# WITHOUT WARRANTIES OR CONDITIONS OF ANY KIND, either express or implied.
# See the License for the specific language governing permissions and
# limitations under the License.
# isort: off
import contextlib
import os
from concurrent import futures

os.environ["NCCL_CUMEM_ENABLE"] = "0"  # NOQA
with contextlib.suppress(Exception):
    import deepspeed

from open_instruct import utils

# isort: on
import asyncio
import json
import logging
import math
import random
import shutil
import socket
import threading
import time
from argparse import Namespace
from collections import defaultdict
from collections.abc import Callable
from dataclasses import asdict, dataclass, field
from datetime import timedelta
from queue import Empty, Full, Queue
from typing import Any, Literal

import datasets
import numpy as np
import pandas as pd
import ray
import torch
import torch.distributed as dist
import torch.utils
import torch.utils.data
import vllm
import wandb
from datasets import Dataset
from huggingface_hub import HfApi
from peft import PeftModel, get_peft_model_state_dict
from ray.util import queue as ray_queue
from ray.util.placement_group import PlacementGroup, placement_group
from ray.util.scheduling_strategies import PlacementGroupSchedulingStrategy
from rich.pretty import pprint
from tqdm import tqdm
from transformers import AutoModelForCausalLM, PreTrainedModel, PreTrainedTokenizer, get_scheduler
from transformers.integrations import HfDeepSpeedConfig

from open_instruct import data_loader as data_loader_lib
from open_instruct import logger_utils, vllm_utils
from open_instruct.actor_manager import ActorManager
from open_instruct.dataset_transformation import (
    GROUND_TRUTHS_KEY,
    INPUT_IDS_PROMPT_KEY,
    RAW_PROMPT_KEY,
    VERIFIER_SOURCE_KEY,
    TokenizerConfig,
    get_cached_dataset_tulu,
    visualize_token,
)
from open_instruct.ground_truth_utils import (
    build_all_verifiers,
    cleanup_all_llm_judge_clients,
    soft_format_reward_func,
)
from open_instruct.model_utils import (
    Batch,
    ModelConfig,
    apply_verifiable_reward,
    disable_dropout_in_model,
    entropy_from_logits,
    estimate_kl,
    get_olmo3_generation_config,
    load_ref_policy,
    log_softmax_and_gather,
    print_rich_single_line_metrics,
    print_rich_table,
    push_folder_to_hub,
)
from open_instruct.queue_types import GenerationResult, PromptRequest, RequestInfo, TokenStatistics
from open_instruct.rl_utils import PackedSequences, Timer, masked_mean, pack_sequences
from open_instruct.utils import (
    ArgumentParserPlus,
    BeakerRuntimeConfig,
    RayProcess,
    _z3_params_to_fetch,
    calibrate_checkpoint_state_dir,
    clean_last_n_checkpoints_deepspeed,
    combine_reward_metrics,
    download_latest_checkpoint_from_gs,
    get_beaker_whoami,
    get_eval_ds_config,
    get_optimizer_grouped_parameters,
    get_train_ds_config,
    get_wandb_tags,
    is_beaker_job,
    launch_ai2_evals_on_weka,
    maybe_get_beaker_config,
    maybe_update_beaker_description,
    maybe_use_ai2_hf_entity,
    maybe_use_ai2_wandb_entity,
    ray_get_with_progress,
    repeat_each,
    sync_gs_bucket,
)

logger = logger_utils.setup_logger(__name__)

INVALID_LOGPROB = 1.0


class ShutdownSentinel:
    """Sentinel value to signal thread shutdown via queue."""


@dataclass
class Args:
    # Dataset
    dataset_mixer_list: list[str] = field(default_factory=lambda: ["ai2-adapt-dev/rlvr_gsm8k_zs", "1.0"])
    """A list of datasets (local or HF) to sample from."""
    dataset_mixer_eval_list: list[str] = field(default_factory=lambda: ["ai2-adapt-dev/rlvr_gsm8k_zs", "1.0"])
    """A list of datasets (local or HF) to sample from for evaluation."""
    dataset_mixer_list_splits: list[str] = field(default_factory=lambda: ["train"])
    """The dataset splits to use for training"""
    dataset_mixer_eval_list_splits: list[str] = field(default_factory=lambda: ["test"])
    """The dataset splits to use for evaluation"""
    dataset_transform_fn: list[str] = field(default_factory=lambda: ["rlvr_tokenize_v1", "rlvr_max_length_filter_v1"])
    """The list of transform functions to apply to the dataset."""
    dataset_cache_mode: Literal["hf", "local"] = "local"
    """The mode to use for caching the dataset."""
    dataset_local_cache_dir: str = "local_dataset_cache"
    """The directory to save the local dataset cache to."""
    dataset_config_hash: str | None = None
    """The hash of the dataset configuration."""
    dataset_config_eval_hash: str | None = None
    """The hash of the dataset configuration for evaluation."""
    dataset_skip_cache: bool = False
    """Whether to skip the cache."""
    shuffle_eval_dataset: bool = False
    """Whether to shuffle the evaluation dataset."""
    max_prompt_token_length: int = 256
    """The maximum prompt token length to use for the dataset"""
    system_prompt_override_file: str | None = None
    """Path to a text file containing a system prompt to override the dataset's system prompts"""

    # Experiment
    exp_name: str = os.path.basename(__file__)[: -len(".py")]
    """The name of this experiment"""
    seed: int = 1
    """Seed of the experiment"""
    run_name: str | None = None
    """RUNTIME VALUE: A unique name of this run"""

    # Optimizer
    learning_rate: float = 2e-5
    """The initial learning rate for AdamW optimizer."""
    lr_scheduler_type: Literal[
        "linear", "cosine", "cosine_with_restarts", "polynomial", "constant", "constant_with_warmup"
    ] = "linear"
    """Which scheduler to use"""
    warm_up_steps: int = 0
    """Number of warm up steps for the scheduler"""
    warmup_ratio: float = 0.0
    """Ratio of warmup steps to total steps (takes precedence over `warm_up_steps`)"""
    weight_decay: float = 0.0
    """Weight decay for AdamW if we apply some."""
    set_weight_decay_on_bias_and_norm: bool = True
    """Whether to set weight decay on bias and norm layers"""
    fused_optimizer: bool = False
    """Whether to use fused optimizer"""

    # Batch sizes
    per_device_train_batch_size: int = 1
    """The forward batch size per device (local_micro_batch_size)"""
    total_episodes: int = 100000
    """The total number of episodes in the dataset"""
    world_size: int | None = None
    """RUNTIME VALUE: The number of processes (GPUs) to use"""
    num_training_steps: int | None = None
    """RUNTIME VALUE: The number of training_steps to train"""
    local_eval_every: int = 100
    """Run evaluation after this many training steps. This controls in-loop evals, which reuse the generation/reward verifier setup. Set to -1 to disable."""
    save_freq: int = 200
    """How many train steps to save the model"""
    allow_world_padding: bool = False
    """Whether to allow world padding. This is useful for model sweeps, but wastes compute."""
    backend_timeout: int = 120
    """Timeout for inference/training backends in minutes. Default is 2 hours (120 min)."""

    # Generation
    response_length: int = 256
    """the length of the response"""
    temperature: float = 0.7
    """the sampling temperature"""
    num_unique_prompts_rollout: int = 16
    """The number of unique prompts during rollout"""
    num_samples_per_prompt_rollout: int = 4
    """the number of samples to generate per prompt during rollout, useful for easy-star"""
    stop_strings: list[str] | None = None
    """List of strings that stop the generation when they are generated.
    The returned output will not contain the stop strings."""
    # Algorithm
    async_steps: int = 1
    """Number of steps ahead to generate responses. Fully synchronous training is not supported, so async_steps must be greater than 0. The trainer learns from a policy up to async_steps old like Cleanba (https://arxiv.org/abs/2310.00036)"""
    num_epochs: int = 1
    """the number of epochs to train"""
    num_mini_batches: int = 1
    """Number of minibatches to split a batch into"""
    beta: float = 0.05
    """the beta value of the RLHF objective (KL coefficient)"""
    clip_lower: float = 0.2
    """the lower clip range"""
    clip_higher: float = 0.2
    """the higher clip range. Sometimes we want this to be higher, see DAPO (https://arxiv.org/abs/2503.14476)"""
    truncated_importance_sampling_ratio_cap: float = 0.0
    """The maximum cap for truncated importance sampling ratio (0 means disabled)"""
    inflight_updates: bool = False
    """Enable immediate stopping of request processing when should_stop is set, allowing for quick pausing and resumption"""
    kl_estimator: Literal[0, 1, 2, 3] = 2
    """the KL estimator to use"""
    pack_length: int = 512
    """the length of the pack (you should prob set to the max length of the model)"""
    loss_denominator: str = "token"
    """Optional constant denominator for masked_mean; can be "token" or a float value.
    when "token", the loss is divided by the total number of tokens in the batch (standard LM training).
    when a float value, the loss is divided by this value (ideally, max tokens in batch, per Dr GRPO).
    """
    alpha: float = 0.6
    """The alpha value for doing polyak updates (ref_param = alpha * param + (1 - alpha) * ref_param)
    reference: [TR-DPO](https://huggingface.co/papers/2404.09656), but it's actually pretty commonly
    used. E.g., [TD3](https://arxiv.org/abs/1802.09477) uses https://github.com/vwxyzjn/cleanrl/blob/dcc289fc6f0bda492fa7360a155262cf826b12a5/cleanrl/td3_continuous_action.py#L269
    """
    ref_policy_update_freq: int | None = None
    """How many training steps to take before updating the reference policy."""
    load_ref_policy: bool = True
    """Whether to load and use a reference policy for KL penalty calculation."""
    advantage_normalization_type: Literal["standard", "centered"] = "standard"
    """The type of advantage normalization to use. Standard normalization is the default: it subtracts the mean and
    divides by the standard deviation. Centered normalization is the same but subtracts the mean only (e.g., used in
    DR.GRPO https://arxiv.org/pdf/2503.20783)."""
    mask_truncated_completions: bool = False
    """Whether to mask out truncated completions. Also called overlong filtering, from DAPO (https://arxiv.org/abs/2503.14476)."""

    active_sampling: bool = False
    """Whether to continue sampling responses until you get a full batch."""
    filter_zero_std_samples: bool = True
    """Whether to filter out prompts with zero reward std (all samples have the same score)."""
    no_resampling_pass_rate: float | None = None
    """If the response to a prompt is solved at a rate higher than this, do not resample this prompt again"""
    record_entropy: bool = False
    """whether to record the entropy of the policy during training. Uses extra memory."""
    use_vllm_logprobs: bool = False
    """whether to use vLLM's logprobs for training instead of calculating them via forward pass"""

    # Reward
    # -- r1 style format reward
    apply_r1_style_format_reward: bool = False
    """whether to add the R1 style format reward"""
    r1_style_format_reward: float = 1.0
    """the reward value for R1 style format reward"""
    additive_format_reward: bool = False
    """whether to add the format reward to the final reward"""

    # -- verifiable reward
    apply_verifiable_reward: bool = True
    """whether to apply verifiable reward"""
    verification_reward: float = 10.0
    """the reward value for verifiable responses"""
    remap_verifier: str = None
    """Remap verifier like string_f1=general-quality_ref. Currently can only remap once."""

    # -- llm verifiers
    llm_judge_model: str = "azure/gpt-4o-mini-standard"
    """the model to use for the llm judge"""
    llm_judge_max_tokens: int = 2048
    """the max tokens to use for the llm judge"""
    llm_judge_max_context_length: int = 8192
    """the max context length to use for the llm judge"""
    llm_judge_temperature: float = 1.0
    """the temperature to use for the llm judge"""
    llm_judge_timeout: int = 60
    """the timeout to use for the llm judge"""

    # -- code verifier
    code_api_url: str = os.environ.get("CODE_API_URL", "http://localhost:1234") + "/test_program"
    """the api url to use for the code verifier"""
    code_max_execution_time: float = 1.0
    """the max execution time to use for the code verifier"""
    code_pass_rate_reward_threshold: float = 0.0
    """the pass rate reward threshold for the code verifier. If pass rate is less than this threshold, reward is 0.0, otherwise reward is pass rate"""
    code_apply_perf_penalty: bool = False
    """whether to apply a performance penalty to the code verifier"""

    # -- max length verifier
    max_length_verifier_max_length: int = 32768
    """the max length to use for the max length verifier"""

    # -- non stop penalty
    non_stop_penalty: bool = False
    """whether to penalize responses which did not finish generation"""
    non_stop_penalty_value: float = 0.0
    """the reward value for responses which did not finish generation"""

    # Ray
    single_gpu_mode: bool = False
    """whether to collocate vLLM and actor on the same node (mostly for debugging purposes)"""
    num_learners_per_node: list[int] = field(default_factory=lambda: [1])
    """number of GPU deepspeed learners per node (e.g., --num_learners_per_node 2 4 means 2 learner processes
    on the first node and 4 learner processes on the second node; each process will have 1 GPU)"""
    vllm_num_engines: int = 1
    """number of vLLM Engines, set to 0 to disable vLLM"""
    vllm_tensor_parallel_size: int = 1
    """tensor parallel size of vLLM Engine for multi-GPU inference"""
    vllm_enforce_eager: bool = False
    """whether to enforce eager mode for vLLM -- slow inference but needed for multi-node"""
    vllm_sync_backend: str = "nccl"
    """DeepSpeed -> vLLM weight sync backend"""
    vllm_gpu_memory_utilization: float = 0.9
    """vLLM GPU memory utilization"""
    vllm_enable_prefix_caching: bool = False
    """whether to enable prefix caching"""
    vllm_top_p: float = 1.0
    """vLLM top p for nucleus sampling"""
    deepspeed_stage: int = 0
    """the deepspeed stage"""
    deepspeed_zpg: int = 8
    """the deepspeed zpg value. Higher values are more memory efficient but slower. Set to 1 to disable zpg, which uses less memory but is significantly slower. Ideally is set to the number of GPUs per node (usually 8, default)."""
    deepspeed_offload_param: bool = False
    """whether to offload parameters to CPU (reduces GPU memory usage)"""
    deepspeed_offload_optimizer: bool = False
    """whether to offload optimizer states to CPU (reduces GPU memory usage)"""
    gather_whole_model: bool = True
    """whether to gather the whole model to boardcast (not doable for 70B but can be faster for 8B)"""
    enable_queue_dashboard: bool = True
    """whether to enable the ActorManager queue monitoring dashboard"""
    queue_dashboard_port: int | None = None
    """optional port for the dashboard server (if None, finds a free port automatically)"""

    # Experiment tracking
    verbose: bool = False
    """If toggled, debug output will be shown"""
    update_progress_every: int = 10
    """How often to update the progress bar (in steps)."""
    with_tracking: bool = False
    """If toggled, this experiment will be tracked with Weights and Biases"""
    wandb_project_name: str = "open_instruct_internal"
    """The wandb's project name"""
    wandb_entity: str | None = None
    """The entity (team) of wandb's project"""
    push_to_hub: bool = True
    """Whether to upload the saved model to huggingface"""
    hf_entity: str | None = None
    """The user or org name of the model repository from the Hugging Face Hub"""
    hf_repo_id: str | None = None
    """The id of the saved model in the Hugging Face Hub (can be autoset if not given)"""
    hf_repo_revision: str | None = None
    """The revision of the saved model in the Hugging Face Hub (can be autoset if not given)"""
    hf_repo_url: str | None = None
    """The url of the saved model in the Hugging Face Hub (will be autoset)"""
    output_dir: str = "output"
    """Where to save the model"""
    save_traces: bool = False
    """Whether to save learning data traces"""
    cache_dataset_only: bool = False
    """Immediately exit after caching the dataset"""
    keep_last_n_checkpoints: int = 3
    """How many checkpoints to keep in the output directory. -1 for all."""
    checkpoint_state_freq: int = -1
    """How often to save the model checkpoint, optimizer states, and lr scheduler states (in steps)"""
    checkpoint_state_dir: str | None = None
    """Where to save the model checkpoint (if applicable)"""
    gs_checkpoint_state_dir: str | None = None
    """The actual `checkpoint_state_dir` to use (handling the case where gs_bucket_path is provided)"""

    # Ai2 specific settings
    try_launch_beaker_eval_jobs_on_weka: bool = False
    """Whether to launch beaker evaluation jobs after training on weka"""
    try_auto_save_to_beaker: bool = True
    """Whether to try to save the model to Beaker dataset `/output` after training"""
    gs_bucket_path: str | None = None
    """The path to the gs bucket to save the model to"""
    oe_eval_tasks: list[str] | None = None
    """The beaker evaluation tasks to launch"""
    oe_eval_max_length: int = 4096
    """the max generation length for evaluation for oe-eval"""
    oe_eval_beaker_image: str | None = None
    """the docker image for evaluation for oe-eval"""
    oe_eval_gpu_multiplier: int | None = None
    """multiply the gpus used for each oe-eval task"""
    eval_priority: Literal["low", "normal", "high", "urgent"] = "normal"
    """the priority of auto-launched evaluation jobs"""
    eval_workspace: str = "ai2/tulu-3-results"
    """the workspace to launch evaluation jobs on"""
    send_slack_alerts: bool = False
    """Whether to send Slack alerts on training failures"""

    # Evaluation behavior
    eval_on_step_0: bool = False
    """Whether to run local evaluation at training step 0. Defaults to False."""

    # Tool settings
    tools: list[str] | None = None
    """If set, use the tool mapped to the string. Currently only supports `search` and `code`"""
    max_tool_calls: list[int] = field(default_factory=lambda: [5])
    """Maximum number of tool calls allowed. If a list is provided, it must have length 1 (applies to all tools) or same length as tools (per-tool limit)."""
    mask_tool_use: bool = True
    """Whether to mask the tool output. By default on."""
    only_reward_good_outputs: bool = False
    """Whether to only reward good outputs. By default off. Useful to force the model to use the tool(s)."""

    # rl-rag specific settngs
    number_documents_to_search: int = 3
    """The maximum number of documents to retrieve for each query."""
    search_api_endpoint: str | None = None
    """The API endpoint for the search engine."""

    # code-tool specific settings
    code_tool_api_endpoint: str | None = None

    def __post_init__(self):
        if os.environ.get("VLLM_USE_V1") == "0":
            logger.warning("When using the v0 version of vLLM, caching is broken and will never be invalidated.")
            if self.vllm_enable_prefix_caching:
                raise ValueError("Prefix caching is currently not supported for v0.")
        if self.use_vllm_logprobs and self.truncated_importance_sampling_ratio_cap > 0.0:
            raise ValueError(
                "Cannot use both `use_vllm_logprobs` and `truncated_importance_sampling_ratio_cap`. "
                "use_vllm_logprobs sets old_logprobs to vLLM logprobs, making importance sampling pointless."
            )
        self.loss_denominator = utils.get_denominator(self.loss_denominator)
        assert self.num_samples_per_prompt_rollout > 0, "Number of samples per prompt must be greater than 0!"
        if self.num_samples_per_prompt_rollout == 1:
            logger.warning("num_samples_per_prompt_rollout is 1. This reduces GRPO to REINFORCE.")
        assert self.apply_verifiable_reward or self.apply_r1_style_format_reward or self.non_stop_penalty, (
            "At least one reward must be applied!"
        )
        # Ensure we have enough prompts for all VLLM engines
        if self.num_unique_prompts_rollout < self.vllm_num_engines:
            logger.warning(
                f"With num_unique_prompts_rollout={self.num_unique_prompts_rollout} < "
                f"vllm_num_engines={self.vllm_num_engines}, vllm will be generating data for multiple "
                "batches simultaneously. This is fine but might be unexpected behaviour."
            )
        # Initialize stop_strings if None
        if self.stop_strings is None:
            self.stop_strings = []
        assert self.pack_length >= self.max_prompt_token_length + self.response_length, (
            "The `pack_length` needs to be greater than the sum of `max_prompt_token_length` and `response_length`!"
        )
        if self.checkpoint_state_freq > 0 and self.checkpoint_state_dir is None:
            raise ValueError("`checkpoint_state_dir` must be provided if `checkpoint_state_freq` is greater than 0!")
        if self.checkpoint_state_dir is not None and self.checkpoint_state_freq == -1:
            raise ValueError("`checkpoint_state_freq` must be greater than 0 if `checkpoint_state_dir` is provided!")

        if self.gs_checkpoint_state_dir is not None and not self.gs_checkpoint_state_dir.startswith("gs://"):
            raise ValueError(f"`gs_checkpoint_state_dir` must start with 'gs://', got: {self.gs_checkpoint_state_dir}")
        if self.gs_bucket_path is not None and not self.gs_bucket_path.startswith("gs://"):
            raise ValueError(f"`gs_bucket_path` must start with 'gs://', got: {self.gs_bucket_path}")

        if self.gs_bucket_path is not None and self.gs_checkpoint_state_dir is None:
            if self.checkpoint_state_dir is None:
                raise ValueError("`checkpoint_state_dir` must be provided when using `gs_bucket_path`!")
            checkpoint_dir_name = self.checkpoint_state_dir.rstrip("/")
            beaker_users = get_beaker_whoami()
            if beaker_users is not None:
                self.gs_checkpoint_state_dir = f"{self.gs_bucket_path}/{beaker_users}/{checkpoint_dir_name}"
            else:
                self.gs_checkpoint_state_dir = f"{self.gs_bucket_path}/{checkpoint_dir_name}"
            # On GCP, all checkpointing must happen on filestore.
            # TODO(finbarrtimbers): Change this so we can checkpoint to GCS.
            # TODO(finbarrtimbers): Move this logic to mason.py once we refactor config.
            if not checkpoint_dir_name.startswith("/filestore"):
                self.checkpoint_state_dir = f"/filestore{self.checkpoint_state_dir}"

        if self.checkpoint_state_dir is not None:
            if self.gs_checkpoint_state_dir is not None:
                download_latest_checkpoint_from_gs(self.gs_checkpoint_state_dir, self.checkpoint_state_dir)
            calibrate_checkpoint_state_dir(self.checkpoint_state_dir)
        if self.tools is not None and len(self.tools) > 0:
            for tool in self.tools:
                if tool not in ["search", "code"]:
                    raise ValueError(f"Tool {tool} is not supported. Supported tools are: search, code")
            assert len(self.tools) == len(set(self.tools)), "Duplicate tools are not allowed"
            if self.use_vllm_logprobs or self.truncated_importance_sampling_ratio_cap > 0.0:
                assert self.mask_tool_use, (
                    "Must mask tool use when using vLLM logprobs or truncated importance sampling."
                )
        if not self.load_ref_policy and self.beta != 0.0:
            raise ValueError(
                "When load_ref_policy=False, beta must be 0.0. "
                f"Got beta={self.beta}. Set --beta 0.0 or --load_ref_policy to use KL penalty."
            )

        # Figure out max possible RLVR score
        self.max_possible_score = 0
        if self.apply_verifiable_reward:
            self.max_possible_score += self.verification_reward
        if self.apply_r1_style_format_reward and self.additive_format_reward:
            self.max_possible_score += self.r1_style_format_reward

        if self.active_sampling:
            assert self.async_steps > 1, (
                "With active_sampling, you should set async_steps > 1 to account for filtering of the first batch. "
                "Otherwise, your generator only generates only one batch worth of prompts and a single filtered "
                "prompt will cause the trainer to stall waiting for more data  . "
            )
            assert self.filter_zero_std_samples, (
                "filter_zero_std_samples must be True when active_sampling is True. "
                "Active sampling requires filtering to work correctly."
            )
        if self.num_samples_per_prompt_rollout == 1 and self.filter_zero_std_samples:
            raise ValueError(
                "`filter_zero_std_samples` cannot be True when `num_samples_per_prompt_rollout` is 1, "
                "as the reward standard deviation will always be 0, causing all samples to be filtered."
            )
        if self.async_steps < 1:
            raise ValueError("`async_steps` must be greater than 0. Fully synchronous training is not supported.")


def collate_fn(tensors_list: list[torch.Tensor], pad_token_id: int, pin_memory: bool = True) -> torch.Tensor:
    padded_tensor = torch.nn.utils.rnn.pad_sequence(tensors_list, batch_first=True, padding_value=pad_token_id)
    if pin_memory:
        padded_tensor = padded_tensor.pin_memory()
    return padded_tensor


@Timer("🔄 [Data Preparation Thread] Prepare collated data for each worker")
def prepare_collated_data_for_workers(
    packed_sequences: PackedSequences,
    world_size: int,
    per_device_train_batch_size: int,
    pad_token_id: int,
    pin_memory: bool = True,
) -> list[dict[str, list[torch.Tensor]]]:
    """Distributes and collates packed sequences for distributed training.

    Splits packed sequences across workers, randomly shuffles each worker's data,
    and collates into micro-batches for training.

    Args:
        packed_sequences: Packed training sequences containing query responses,
            attention masks, position IDs, advantages, response masks,
            and vllm logprobs.
        world_size: Number of distributed workers.
        per_device_train_batch_size: Batch size for each device's micro-batch.
        pad_token_id: Token ID used for padding sequences.
        pin_memory: Whether to pin memory for faster data transfer to GPU.

    Returns:
        List of dictionaries, one per worker, each containing collated tensors
        for query_responses, attention_masks, position_ids,
        advantages, response_masks, and vllm_logprobs.
    """
    B = len(packed_sequences.query_responses) // world_size  # essentially doing `drop_last=True`, which is fine.
    collated_data = []
    for i in range(world_size):
        per_device_packed_query_responses = packed_sequences.query_responses[B * i : B * (i + 1)]
        per_device_packed_attention_masks = packed_sequences.attention_masks[B * i : B * (i + 1)]
        per_device_packed_position_ids = packed_sequences.position_ids[B * i : B * (i + 1)]
        per_device_packed_advantages = packed_sequences.advantages[B * i : B * (i + 1)]
        per_device_packed_response_masks = packed_sequences.response_masks[B * i : B * (i + 1)]
        per_device_packed_vllm_logprobs = packed_sequences.vllm_logprobs[B * i : B * (i + 1)]

        # Shuffle the batch and collate the data
        b_inds = np.random.permutation(len(per_device_packed_query_responses))
        collated_query_responses = []
        collated_attention_masks = []
        collated_position_ids = []
        collated_response_masks = []
        collated_advantages = []
        collated_vllm_logprobs = []
        for j in range(0, len(per_device_packed_query_responses), per_device_train_batch_size):
            micro_range = b_inds[j : j + per_device_train_batch_size]
            collated_query_responses.append(
                collate_fn([per_device_packed_query_responses[idx] for idx in micro_range], pad_token_id, pin_memory)
            )
            collated_attention_masks.append(
                collate_fn([per_device_packed_attention_masks[idx] for idx in micro_range], 0, pin_memory)
            )
            collated_position_ids.append(
                collate_fn([per_device_packed_position_ids[idx] for idx in micro_range], 0, pin_memory)
            )
            response_mask = collate_fn(
                [per_device_packed_response_masks[idx] for idx in micro_range], False, pin_memory
            )
            collated_response_masks.append(response_mask)
            collated_advantages.append(
                collate_fn([per_device_packed_advantages[idx] for idx in micro_range], 0, pin_memory)
            )
            collated_vllm_logprobs.append(
                collate_fn([per_device_packed_vllm_logprobs[idx] for idx in micro_range], 0, pin_memory)
            )
        collated_data.append(
            {
                "collated_query_responses": collated_query_responses,
                "collated_attention_masks": collated_attention_masks,
                "collated_position_ids": collated_position_ids,
                "collated_advantages": collated_advantages,
                "collated_response_masks": collated_response_masks,
                "collated_vllm_logprobs": collated_vllm_logprobs,
            }
        )
    return collated_data


def to_device_inplace(tensors_list: list[torch.Tensor], device: torch.device):
    for i in range(len(tensors_list)):
        tensors_list[i] = tensors_list[i].to(device, non_blocking=True)


@ray.remote(num_gpus=1)
class PolicyTrainerRayProcess(RayProcess):
    def from_pretrained(
        self,
        args: Args,
        model_config: ModelConfig,
        beaker_config: BeakerRuntimeConfig,
        wandb_url: str,
        tokenizer: PreTrainedTokenizer,
    ) -> int:
        # ------------------------------------------------------------
        # Monkey patch to load checkpoints with `weights_only=False`
        # otherwise it errors out with:
        # `_pickle.UnpicklingError: Weights only load failed. ` with pytorch 2.6.0
        from deepspeed.runtime.checkpoint_engine import torch_checkpoint_engine
        from deepspeed.utils import logger

        def load(self, path: str, map_location=None):
            logger.info(f"[Torch] Loading checkpoint from {path}...")
            partition = torch.load(path, map_location=map_location, weights_only=False)
            logger.info(f"[Torch] Loaded checkpoint from {path}.")
            return partition

        torch_checkpoint_engine.TorchCheckpointEngine.load = load

        # ------------------------------------------------------------
        self.args = args
        self.tokenizer = tokenizer
        self.model_config = model_config
        self.beaker_config = beaker_config
        self.wandb_url = wandb_url
        torch.cuda.set_device(self.local_rank)
        self.device = torch.device(self.local_rank)

        # Set seeds for this worker (different per rank to avoid correlation)
        worker_seed = args.seed + self.local_rank
        torch.manual_seed(worker_seed)
        torch.cuda.manual_seed(worker_seed)
        np.random.seed(worker_seed)
        random.seed(worker_seed)

        deepspeed.init_distributed(timeout=timedelta(minutes=args.backend_timeout))

        ds_config = get_train_ds_config(
            offload=args.deepspeed_offload_param,
            adam_offload=args.deepspeed_offload_optimizer,
            stage=args.deepspeed_stage,
            bf16=True,
            zpg=args.deepspeed_zpg,
        )
        ds_config["train_micro_batch_size_per_gpu"] = args.per_device_train_batch_size
        ds_config["gradient_accumulation_steps"] = 1
        # @vwxyzjn: MAGIC: it's actually needed to initialize this `dschf`, so
        # https://huggingface.co/docs/transformers/deepspeed#non-trainer-deepspeed-integration
        # next line instructs transformers to partition the model directly over multiple gpus using
        # deepspeed.zero.Init when model's `from_pretrained` method is called.
        if ds_config is not None and ds_config["zero_optimization"]["stage"] == 3:
            dschf = HfDeepSpeedConfig(ds_config)
        else:
            dschf = None
        logger.info(f"Deepspeed config: {dschf=}")

        self.policy: PreTrainedModel = AutoModelForCausalLM.from_pretrained(
            model_config.model_name_or_path,
            revision=model_config.model_revision,
            torch_dtype=torch.bfloat16,
            attn_implementation="flash_attention_2",
            use_cache=False,
            **({"device_map": {"": self.local_rank}} if args.deepspeed_stage != 3 else {}),
        )
        disable_dropout_in_model(self.policy)
        self.policy.gradient_checkpointing_enable()
        if args.set_weight_decay_on_bias_and_norm:
            optim_params = get_optimizer_grouped_parameters(self.policy, args.weight_decay)
        else:
            optim_params = self.policy.parameters()
        self.optimizer = torch.optim.AdamW(optim_params, lr=args.learning_rate, fused=args.fused_optimizer)
        num_scheduler_steps = args.num_training_steps * args.num_epochs * args.num_mini_batches
        warm_up_steps = args.warm_up_steps
        if args.warmup_ratio > 0.0:
            warm_up_steps = int(num_scheduler_steps * args.warmup_ratio)
        scheduler = get_scheduler(
            args.lr_scheduler_type,
            optimizer=self.optimizer,
            num_warmup_steps=warm_up_steps,
            num_training_steps=num_scheduler_steps,
        )
        self.model, self.optimizer, _, self.scheduler = deepspeed.initialize(
            model=self.policy,
            optimizer=self.optimizer,
            config=ds_config,
            lr_scheduler=scheduler,
            dist_init_required=True,
        )
        optimization_steps_done = 0
        if args.checkpoint_state_dir:
            # check if the dir exists
            if not os.path.exists(args.checkpoint_state_dir):
                logger.warning(
                    f"Skipping loading checkpoint state from {args.checkpoint_state_dir} because it does not exist!"
                )
            else:
                path, states = self.model.load_checkpoint(
                    args.checkpoint_state_dir,
                    load_module_strict=True,
                    load_optimizer_states=True,
                    load_lr_scheduler_states=True,
                    load_module_only=False,
                )
                if path is None:
                    raise ValueError(f"Failed to load checkpoint from {args.checkpoint_state_dir}")
                optimization_steps_done = states["training_step"]

                rng_states = states["rng_states"]
                torch.set_rng_state(rng_states["torch_cpu_rng_state"])
                np.random.set_state(rng_states["numpy_rng_state"])
                random.setstate(rng_states["python_rng_state"])

                if torch.cuda.is_available() and "torch_cuda_rng_states" in rng_states:
                    # device_str, e.g. "cuda:0"
                    for device_str, rng_state in rng_states["torch_cuda_rng_states"].items():
                        device_id = int(device_str.split(":")[1])
                        torch.cuda.set_rng_state(rng_state, device_id)
                    if "torch_cuda_rng_state_all" in rng_states:
                        torch.cuda.set_rng_state_all(rng_states["torch_cuda_rng_state_all"])

                logger.info(f"{self.rank=}: Restored RNG states from checkpoint")

                # Save reference policy path to load later (after ref_policy is initialized)
                self.ref_policy_checkpoint_path = None
                if args.load_ref_policy and states.get("ref_policy_saved", False):
                    ref_policy_dir = os.path.join(args.checkpoint_state_dir, "ref_policy")
                    model_path = os.path.join(ref_policy_dir, "pytorch_model.bin")
                    if os.path.exists(model_path):
                        self.ref_policy_checkpoint_path = model_path
                        logger.info(f"{self.rank=}: Will load reference policy from {model_path}")

                logger.info(
                    f"{self.rank=}: Loaded checkpoint from {args.checkpoint_state_dir} with {optimization_steps_done=}"
                )
        self.model.train()

        # reference model
        if args.load_ref_policy:
            ds_config, self.ref_policy_hf_ds_config = get_eval_ds_config(
                offload=False,
                # inference model only has stage 3 (sharding) or stage 0 (no sharding)
                # stage 2 is optimizer sharding which doesn't apply to inference
                stage=args.deepspeed_stage if args.deepspeed_stage == 3 else 0,
                bf16=True,
                per_device_train_batch_size=args.per_device_train_batch_size,
            )

            self.ref_policy: PreTrainedModel = load_ref_policy(
                model_config=model_config,
                ds_config=ds_config,
                deepspeed_stage=args.deepspeed_stage,
                local_rank=self.local_rank,
                device=self.device,
                rank=self.rank,
                checkpoint_path=self.ref_policy_checkpoint_path
                if hasattr(self, "ref_policy_checkpoint_path")
                else None,
            )
        self.local_metrics = utils.MetricsTracker(device=self.device)
        return optimization_steps_done

    def forward(
        self,
        model: PreTrainedModel,
        query_response: torch.LongTensor,
        attention_mask: torch.LongTensor,
        position_ids: torch.LongTensor,
        pad_token_id: int,
        temperature: float,
        return_entropy: bool = False,
    ) -> tuple[torch.Tensor, torch.Tensor]:
        # Replace pad tokens with 0s so that we don't run into index out of bounds errors
        padding_mask = query_response != pad_token_id
        input_ids = torch.masked_fill(query_response, ~padding_mask, 0)
        # NOTE: the [:-1] and [1:] are because the logits and generated tokens are off by 1 in index
        output = model(
            input_ids=input_ids[:, :-1],
            # @vwxyzjn: without clamp, we get index out of bounds errors; TODO: investigate
            attention_mask=attention_mask[:, :-1].clamp(0, 1),
            position_ids=position_ids[:, :-1],
            return_dict=True,
        )
        logits = output.logits
        logits /= temperature + 1e-7
        logprob = log_softmax_and_gather(logits, input_ids[:, 1:])

        # For now, entropy is just for monitoring, and we don't pass gradients through it.
        entropy = None
        if return_entropy:
            with torch.no_grad():
                entropy = entropy_from_logits(logits)

        return logprob, entropy

    def setup_model_update_group(self, vllm_engines):
        self.vllm_engines = vllm_engines
        if self.rank == 0:
            master_address = ray._private.services.get_node_ip_address()
            with socket.socket() as sock:
                sock.bind(("", 0))
                master_port = sock.getsockname()[1]
            vllm_num_engines, vllm_tensor_parallel_size = (
                self.args.vllm_num_engines,
                self.args.vllm_tensor_parallel_size,
            )
            world_size = vllm_num_engines * vllm_tensor_parallel_size + 1
            backend = self.args.vllm_sync_backend
            refs = [
                engine.init_process_group.remote(
                    master_address,
                    master_port,
                    i * vllm_tensor_parallel_size + 1,
                    world_size,
                    "openrlhf",
                    backend=backend,
                    timeout_minutes=self.args.backend_timeout,
                )
                for i, engine in enumerate(vllm_engines)
            ]
            self.model_update_group = vllm_utils.init_process_group(
                backend=backend,
                init_method=f"tcp://{master_address}:{master_port}",
                world_size=world_size,
                rank=0,
                group_name="openrlhf",
                timeout=timedelta(minutes=self.args.backend_timeout),
            )
            ray_get_with_progress(refs, desc="Initializing vLLM process groups", timeout=600)
        torch.distributed.barrier()

    def broadcast_to_vllm(self):
        # avoid OOM
        torch.cuda.empty_cache()
        model = self.model.module
        count, num_params = 0, len(list(model.named_parameters()))
        refss = []
        if self.args.gather_whole_model:
            with deepspeed.zero.GatheredParameters(model.parameters(), enabled=self.args.deepspeed_stage == 3):
                for name, param in model.named_parameters():
                    count += 1  # empty_cache at last param
                    # Fire all vllm engines for broadcast
                    if torch.distributed.get_rank() == 0:
                        shape = param.shape if self.args.deepspeed_stage != 3 else param.ds_shape
                        refs = [
                            engine.update_weight.remote(
                                name, dtype=str(param.dtype), shape=shape, empty_cache=count == num_params
                            )
                            for engine in self.vllm_engines
                        ]
                        refss.extend(refs)
                    if torch.distributed.get_rank() == 0:
                        torch.distributed.broadcast(param.data, 0, group=self.model_update_group)
        else:  # broadcast each parameter independently
            for name, param in model.named_parameters():
                count += 1
                if torch.distributed.get_rank() == 0:
                    shape = param.shape if self.args.deepspeed_stage != 3 else param.ds_shape
                    refs = [
                        engine.update_weight.remote(
                            name, dtype=str(param.dtype), shape=shape, empty_cache=count == num_params
                        )
                        for engine in self.vllm_engines
                    ]
                    refss.extend(refs)
                with deepspeed.zero.GatheredParameters([param], enabled=self.args.deepspeed_stage == 3):
                    if torch.distributed.get_rank() == 0:
                        torch.distributed.broadcast(param.data, 0, group=self.model_update_group)

        # Return futures instead of blocking - let caller handle completion
        all_refs = []
        if torch.distributed.get_rank() == 0:
            all_refs.extend(refss)
        return all_refs

    def update_ref_policy(self):
        if not self.args.load_ref_policy:
            return
        for ref_param, param in zip(self.ref_policy.parameters(), self.model.parameters()):
            if self.args.deepspeed_stage == 3:
                with deepspeed.zero.GatheredParameters([param, ref_param], modifier_rank=0):
                    if deepspeed.comm.get_rank() == 0:
                        ref_param.data.mul_(1.0 - self.args.alpha).add_(param.data, alpha=self.args.alpha)
            else:
                ref_param.data.mul_(1.0 - self.args.alpha).add_(param.data, alpha=self.args.alpha)

    def compute_logprobs(
        self,
        model: PreTrainedModel,
        collated_query_responses: list[torch.Tensor],
        collated_attention_masks: list[torch.Tensor],
        collated_position_ids: list[torch.Tensor],
        collated_response_masks: list[torch.Tensor],
        pad_token_id: int,
        use_grad: bool = False,
        return_entropy: bool = False,
    ) -> tuple[list[torch.Tensor], list[torch.Tensor] | None]:
        collated_logprobs = []
        collated_entropies = [] if return_entropy else None

        context = contextlib.nullcontext() if use_grad else torch.no_grad()
        with context:
            for i in range(len(collated_query_responses)):
                query_response = collated_query_responses[i]
                attention_mask = collated_attention_masks[i]
                position_id = collated_position_ids[i]
                response_mask = collated_response_masks[i]

                logprob, entropy = self.forward(
                    model,
                    query_response,
                    attention_mask,
                    position_id,
                    pad_token_id,
                    self.args.temperature,
                    return_entropy=return_entropy,
                )

                logprob = torch.masked_fill(logprob, ~response_mask[:, 1:], INVALID_LOGPROB)
                collated_logprobs.append(logprob)

                if return_entropy:
                    collated_entropies.append(entropy)

                torch.cuda.empty_cache()

        return collated_logprobs, collated_entropies

    def calculate_token_counts(
        self,
        accumulation_steps: int,
        collated_response_masks: list[torch.Tensor],
        collated_tool_masks: list[torch.Tensor],
    ) -> dict[int, float]:
        """
        Compute the number of training tokens in each batch for this set of responses.
        Return a dictionary of batch indices to the number of training tokens in that batch.
        """
        accumulation_counts: dict[int, float] = {}
        local_counts = []

        for i, response_mask in enumerate(collated_response_masks):
            response_mask = response_mask.to(self.device)
            mask = response_mask[:, 1:].bool()
            if self.args.mask_tool_use and self.args.tool_use:
                tool_mask = collated_tool_masks[i].to(self.device)
                mask &= tool_mask[:, 1:].bool()

            local_counts.append(mask.sum().float())

        if not local_counts:
            return accumulation_counts

        # do the all_reduce once to avoid calling each loop
        counts_tensor = torch.stack(local_counts)
        dist.all_reduce(counts_tensor, op=dist.ReduceOp.SUM)

        for i, count in enumerate(counts_tensor):
            group_idx = i // accumulation_steps
            key = int(group_idx * accumulation_steps)
            accumulation_counts[key] = accumulation_counts.get(key, 0.0) + count.item()

        return accumulation_counts

    def train(
        self,
        collated_query_responses,
        collated_attention_masks,
        collated_position_ids,
        collated_advantages,
        collated_response_masks,
        collated_vllm_logprobs,
        pad_token_id: int,
        num_mini_batches: int,
    ):
        args = self.args
        to_device_inplace(collated_query_responses, self.device)
        to_device_inplace(collated_attention_masks, self.device)
        to_device_inplace(collated_position_ids, self.device)
        to_device_inplace(collated_advantages, self.device)
        to_device_inplace(collated_response_masks, self.device)
        to_device_inplace(collated_vllm_logprobs, self.device)
        # accumulation steps should always be at least 1
        accumulation_steps = max(math.ceil(len(collated_query_responses) / num_mini_batches - 0.5), 1)
        leftover = len(collated_query_responses) % accumulation_steps
        if leftover > 0:
            collated_query_responses = collated_query_responses[0:-leftover]
            collated_attention_masks = collated_attention_masks[0:-leftover]
            collated_position_ids = collated_position_ids[0:-leftover]
            collated_advantages = collated_advantages[0:-leftover]
            collated_response_masks = collated_response_masks[0:-leftover]
            collated_vllm_logprobs = collated_vllm_logprobs[0:-leftover]
            logger.warning(f"{leftover} samples are dropped due to batch size {num_mini_batches}")

        # recalculate the "real" number of mini-batches
        num_mini_batches = len(collated_query_responses) // accumulation_steps

        collated_ref_logprobs = []
        if args.load_ref_policy:
            with Timer("Inference Calculation", noop=self.rank != 0):
                collated_ref_logprobs, _ = self.compute_logprobs(
                    self.ref_policy,
                    collated_query_responses,
                    collated_attention_masks,
                    collated_position_ids,
                    collated_response_masks,
                    pad_token_id,
                    use_grad=False,
                    return_entropy=False,
                )
        # if we have multiple minibatches, we need to calculate the old logprobs for each minibatch
        # following gtrl scripts in just doing this on the current active policy, rather than use the logprobs
        # from the generator (note that async mode means these are a bit diff!)
        old_logprobs = [None for _ in range(len(collated_query_responses))]
        if num_mini_batches > 1:
            with Timer("Old logprobs Calculation", noop=self.rank != 0):
                local_old_logprobs = None
                if not args.use_vllm_logprobs:
                    local_old_logprobs, _ = self.compute_logprobs(
                        self.model,
                        collated_query_responses,
                        collated_attention_masks,
                        collated_position_ids,
                        collated_response_masks,
                        pad_token_id,
                        use_grad=False,
                        return_entropy=False,
                    )

                with torch.no_grad():
                    for i in range(len(collated_query_responses)):
                        response_mask = collated_response_masks[i]
                        vllm_old_logprob = collated_vllm_logprobs[i][:, 1:]
                        vllm_old_logprob = torch.masked_fill(vllm_old_logprob, ~response_mask[:, 1:], INVALID_LOGPROB)
                        vllm_old_logprob = torch.nan_to_num(vllm_old_logprob, nan=INVALID_LOGPROB)

                        if args.use_vllm_logprobs:
                            old_logprobs[i] = vllm_old_logprob
                        else:
                            old_logprobs[i] = local_old_logprobs[i]

                        torch.cuda.empty_cache()

        local_step = 0
        # Do multiple epochs of training on on-policy data (PPO-style), with a fresh random shuffle in each epoch
        with Timer("[Training Processes] Loss calculation", noop=self.rank != 0):
            kl_stats_4M = torch.zeros(4, len(collated_query_responses))
            kl_loss_stats = torch.zeros(len(collated_query_responses))
            pg_clipfrac_stats = torch.zeros(len(collated_query_responses))
            pg_loss_stats = torch.zeros(len(collated_query_responses))
            loss_stats = torch.zeros(len(collated_query_responses))
            ratio_stats = torch.zeros(len(collated_query_responses))
            entropy_stats = torch.zeros(len(collated_query_responses))
            for epoch_idx in range(args.num_epochs):
                # Pre-compute total tokens for each accumulation group if using "token" normalization
                # This ensures all minibatches in an accumulation group are normalized by the same total
                if args.loss_denominator == "token":
                    accumulation_token_counts = self.calculate_token_counts(
                        accumulation_steps, collated_response_masks, collated_tool_masks
                    )
                else:
                    accumulation_token_counts = {
                        int(group_idx * accumulation_steps): args.loss_denominator
                        for group_idx in range((len(collated_query_responses) // accumulation_steps) + 1)
                    }

                for i in range(len(collated_query_responses)):
                    mb_query_responses = collated_query_responses[i]
                    mb_advantages = collated_advantages[i]
<<<<<<< HEAD
                    mb_response_masks_bool = collated_response_masks[i][:, 1:]
=======
                    mb_response_masks = collated_response_masks[i]
                    mb_response_masks_bool = mb_response_masks[:, 1:].bool()
                    # if masking snippets, do it here.
                    if args.mask_tool_use and args.tool_use:
                        mb_response_masks_bool = mb_response_masks[:, 1:].bool() & mb_tool_mask[:, 1:].bool()

                    # retrieve the loss denominator for the current batch
                    batch_start = (i // accumulation_steps) * accumulation_steps
                    loss_denominator = accumulation_token_counts[batch_start]

>>>>>>> 0f7ef0d2
                    mb_attention_mask = collated_attention_masks[i]
                    mb_position_id = collated_position_ids[i]
                    mb_local_logprobs, mb_entropy = self.forward(
                        self.model,
                        mb_query_responses,
                        mb_attention_mask,
                        mb_position_id,
                        pad_token_id,
                        args.temperature,
                        return_entropy=args.record_entropy,
                    )
                    mb_local_logprobs = torch.masked_fill(mb_local_logprobs, ~mb_response_masks_bool, INVALID_LOGPROB)
                    mb_vllm_logprobs = collated_vllm_logprobs[i][:, 1:]
                    mb_vllm_logprobs = torch.masked_fill(mb_vllm_logprobs, ~mb_response_masks_bool, INVALID_LOGPROB)
                    # Replace any remaining NaN values (query tokens in packed sequences are set to NaN by pack_sequences in rl_utils.py)
                    mb_vllm_logprobs = torch.nan_to_num(mb_vllm_logprobs, nan=INVALID_LOGPROB)

                    # Compare vLLM logprobs with local logprobs
                    with torch.no_grad():
                        valid_mask = mb_response_masks_bool & ~torch.isnan(mb_vllm_logprobs)
                        logprob_diff = (mb_local_logprobs - mb_vllm_logprobs).abs()
                        masked_diff = torch.masked_fill(logprob_diff, ~valid_mask, 0.0)
                        mean_diff = masked_diff.sum() / valid_mask.sum() if valid_mask.sum() > 0 else 0.0
                        max_diff = masked_diff.max()
                        std_diff = masked_diff[valid_mask].std() if valid_mask.sum() > 1 else 0.0

                        self.local_metrics["debug/vllm_vs_local_logprob_diff_mean"] = mean_diff.item()
                        self.local_metrics["debug/vllm_vs_local_logprob_diff_max"] = max_diff.item()
                        self.local_metrics["debug/vllm_vs_local_logprob_diff_std"] = std_diff.item()

                        reverse_kl = torch.exp(mb_vllm_logprobs) * (mb_vllm_logprobs - mb_local_logprobs)
                        masked_reverse_kl = torch.masked_fill(reverse_kl, ~valid_mask, 0.0)
                        mean_reverse_kl = masked_reverse_kl.sum() / valid_mask.sum() if valid_mask.sum() > 0 else 0.0
                        self.local_metrics["debug/vllm_local_reverse_kl"] = mean_reverse_kl.item()

                    mb_new_logprobs = mb_local_logprobs

                    # Cache the old logprobs
                    if num_mini_batches > 1:
                        mb_old_logprobs = old_logprobs[i]
                    else:
                        with torch.no_grad():
                            if epoch_idx == 0:
                                if args.use_vllm_logprobs:
                                    old_logprobs[i] = mb_vllm_logprobs
                                else:
                                    old_logprobs[i] = mb_local_logprobs.detach()
                            mb_old_logprobs = old_logprobs[i]

                    old_logprobs_mask = mb_old_logprobs != INVALID_LOGPROB
                    assert torch.all(old_logprobs_mask == mb_response_masks_bool), (
                        f"Old logprobs mask should match response mask. "
                        f"old_mask sum={old_logprobs_mask.sum()}, "
                        f"response_mask sum={mb_response_masks_bool.sum()}"
                    )

                    # Calculate the policy's loss
                    logprobs_diff = mb_new_logprobs - mb_old_logprobs
                    ratio = torch.exp(logprobs_diff)
                    pg_losses = -mb_advantages[:, 1:] * ratio
                    pg_losses2 = -mb_advantages[:, 1:] * torch.clamp(
                        ratio, 1.0 - args.clip_lower, 1.0 + args.clip_higher
                    )

                    # Apply truncated importance sampling if enabled
                    if args.truncated_importance_sampling_ratio_cap > 0 and mb_vllm_logprobs is not None:
                        old_logprobs_mask = mb_old_logprobs != INVALID_LOGPROB
                        vllm_logprobs_mask = mb_vllm_logprobs != INVALID_LOGPROB

                        assert torch.all(old_logprobs_mask == mb_response_masks_bool), (
                            f"Old logprobs mask should match response mask. "
                            f"old_mask sum={old_logprobs_mask.sum()}, "
                            f"response_mask sum={mb_response_masks_bool.sum()}"
                        )
                        assert torch.all(vllm_logprobs_mask == mb_response_masks_bool), (
                            f"vLLM logprobs mask should match response mask. "
                            f"vllm_mask sum={vllm_logprobs_mask.sum()}, "
                            f"response_mask sum={mb_response_masks_bool.sum()}"
                        )

                        valid_mask = mb_response_masks_bool

                        # Initialize importance ratio to 1.0 (no effect) for all positions
                        tis_imp_ratio = torch.ones_like(mb_old_logprobs)

                        if valid_mask.any():
                            # Calculate logprob difference only for valid positions
                            logprob_diff_is = mb_old_logprobs - mb_vllm_logprobs
                            # Clamp to prevent numerical overflow in exp
                            logprob_diff_is = torch.where(
                                valid_mask, logprob_diff_is.clamp(-10.0, 10.0), torch.zeros_like(logprob_diff_is)
                            )
                            # Compute importance ratio only for valid positions
                            tis_imp_ratio = torch.where(valid_mask, torch.exp(logprob_diff_is), tis_imp_ratio)
                            # Apply cap
                            tis_imp_ratio = torch.clamp(
                                tis_imp_ratio, max=args.truncated_importance_sampling_ratio_cap
                            )

                        # Apply importance sampling to losses
                        pg_losses = pg_losses * tis_imp_ratio
                        pg_losses2 = pg_losses2 * tis_imp_ratio

                    pg_loss_max = torch.max(pg_losses, pg_losses2)

                    if args.load_ref_policy:
                        mb_ref_logprob = collated_ref_logprobs[i]
                        # Here we recalculate kl: we want the KL loss to backpropagate through the model
                        # We also clamp the KL loss to avoid numerical instability
                        # https://chatgpt.com/share/679d0ed9-8f48-8011-926e-e274b15ae8ae
                        ref_logprobs_diff = (mb_new_logprobs - mb_ref_logprob).clamp(-40.0, 40.0)
                        kl_4BT = estimate_kl(ref_logprobs_diff, ratio)
                        kl = kl_4BT[args.kl_estimator]
                        # grpo change: directly subtract KL in loss (add)
                        loss = masked_mean(
                            pg_loss_max + (args.beta * kl), mb_response_masks_bool, None, loss_denominator
                        )
                    else:
                        loss = masked_mean(pg_loss_max, mb_response_masks_bool, None, loss_denominator)

                    # we already took world size into account via the tokens
                    if dist.is_available() and dist.is_initialized():
                        loss *= dist.get_world_size()

                    # Clear CUDA cache before backward pass to free memory for reduce_scatter operations
                    torch.cuda.empty_cache()
                    self.model.backward(loss)
                    if (local_step + 1) % accumulation_steps == 0:
                        self.model.step()
                    local_step += 1
                    with torch.no_grad():
                        if args.load_ref_policy:
                            # NOTE: in packed implementation, kl calculation are averages over response tokens
                            kl_stats_4M[:, i] = masked_mean(kl_4BT, mb_response_masks_bool).float()
                            kl_loss_stats[i] = kl_stats_4M[args.kl_estimator, i] * args.beta
                        pg_clipfrac_stats[i] = masked_mean((pg_losses2 > pg_losses).float(), mb_response_masks_bool)
                        pg_loss_stats[i] = masked_mean(pg_loss_max, mb_response_masks_bool)
                        loss_stats[i] = loss
                        ratio_stats[i] = masked_mean(ratio, mb_response_masks_bool)
                        if args.record_entropy:
                            # Calculate entropy statistics
                            entropy_stats[i] = masked_mean(mb_entropy, mb_response_masks_bool).float()

            with torch.no_grad():
                if args.load_ref_policy:
                    for j in range(4):
                        self.local_metrics[f"objective/kl{j}_avg"] = kl_stats_4M[j].mean()
                    self.local_metrics["loss/kl_avg"] = kl_loss_stats.mean()
                self.local_metrics["loss/policy_avg"] = pg_loss_stats.mean()
                self.local_metrics["loss/total_avg"] = loss_stats.mean()
                self.local_metrics["policy/clipfrac_avg"] = pg_clipfrac_stats.mean()
                self.local_metrics["val/ratio"] = ratio_stats.mean()
                self.local_metrics["val/ratio_var"] = ratio_stats.var()
                if args.record_entropy:
                    self.local_metrics["policy/entropy_avg"] = entropy_stats.mean()
                self.local_metrics["lr"] = self.scheduler.get_last_lr()[0]
                return self.local_metrics.get_metrics_list()

    def save_checkpoint_state(self, checkpoint_state_dir: str, client_state: dict[str, Any]) -> None:
        args = self.args

        # Save comprehensive RNG states for each rank
        rng_states = {
            "torch_cpu_rng_state": torch.get_rng_state(),
            "numpy_rng_state": np.random.get_state(),
            "python_rng_state": random.getstate(),
        }

        # Save CUDA RNG states for all devices
        if torch.cuda.is_available():
            rng_states["torch_cuda_rng_states"] = {
                f"cuda:{i}": torch.cuda.get_rng_state(i) for i in range(torch.cuda.device_count())
            }
            rng_states["torch_cuda_rng_state_all"] = torch.cuda.get_rng_state_all()

        # Add RNG states to client_state
        client_state["rng_states"] = rng_states
        client_state["rank"] = self.rank

        # Save reference policy checkpoint (model only, no optimizer)
        if self.args.load_ref_policy:
            ref_policy_dir = os.path.join(checkpoint_state_dir, "ref_policy")
            os.makedirs(ref_policy_dir, exist_ok=True)

            # For reference policy, we save just the model weights
            # We can't use save_checkpoint because it would try to save DummyOptim
            # which doesn't have state_dict
            if self.rank == 0:
                # Only rank 0 saves the model state
                model_to_save = self.ref_policy.module if hasattr(self.ref_policy, "module") else self.ref_policy
                # Save the state dict
                torch.save(model_to_save.state_dict(), os.path.join(ref_policy_dir, "pytorch_model.bin"))
                logger.info(f"Saved reference policy model to {ref_policy_dir}")

            client_state["ref_policy_saved"] = True

        # Save the main model checkpoint with enhanced client state
        self.model.save_checkpoint(checkpoint_state_dir, client_state=client_state)

        # `save_checkpoint` needs to be called on all ranks, only rank 0 will have all the states
        if self.rank == 0:
            if args.keep_last_n_checkpoints >= 0:
                clean_last_n_checkpoints_deepspeed(checkpoint_state_dir, args.keep_last_n_checkpoints)

            # Sync to GCS if configured (check the actual target, not just gs_bucket_path)
            if args.gs_checkpoint_state_dir is not None:
                ray.remote(sync_gs_bucket).options(num_cpus=1).remote(
                    checkpoint_state_dir, args.gs_checkpoint_state_dir
                )

    def save_model(self, output_dir: str, chat_template_name: str, tokenizer: PreTrainedTokenizer) -> None:
        model_to_save = self.model
        if chat_template_name is not None and "olmo" in chat_template_name:
            # New chat template has no bos token, and two eos tokens: <|im_end|> and <|endoftext|>
            model_to_save.generation_config = get_olmo3_generation_config(tokenizer)

        if self.rank == 0:
            os.makedirs(output_dir, exist_ok=True)

        # save model weights for ZeRO2/3
        if hasattr(model_to_save, "module"):
            model_to_save = model_to_save.module

        # gather parameters
        output_state_dict = {}
        for k, v in model_to_save.named_parameters():
            # only gather z3 params
            params_to_fetch = _z3_params_to_fetch([v])
            with deepspeed.zero.GatheredParameters(params_to_fetch, enabled=len(params_to_fetch) > 0):
                vv = v.data.cpu()
                if self.rank == 0:
                    output_state_dict[k] = vv

        if self.rank == 0:
            state_dict = model_to_save.state_dict()

            # copy named_buffers with `persistent=True`
            for k, v in model_to_save.named_buffers():
                if k not in state_dict:
                    continue
                vv = v.data.cpu()
                output_state_dict[k] = vv

            state_dict_keys = set(state_dict.keys())
            output_state_dict_keys = set(output_state_dict.keys())

            # corner case for tie_word_embeddings, such as Qwen2-0.5B
            if getattr(model_to_save.config, "tie_word_embeddings", False) and "lm_head.weight" in state_dict_keys:
                state_dict_keys.remove("lm_head.weight")

            assert state_dict_keys.issubset(output_state_dict_keys), (
                f"mismatch keys {output_state_dict_keys.symmetric_difference(state_dict_keys)}"
            )

            # only save peft weights https://github.com/microsoft/DeepSpeed/issues/4295
            if isinstance(model_to_save, PeftModel):
                model_to_save.save_pretrained(output_dir)
                if self.stage == 3:
                    torch.save(
                        get_peft_model_state_dict(model_to_save, output_state_dict),
                        os.path.join(output_dir, "adapter_model.bin"),
                    )
            else:
                model_to_save.save_pretrained(output_dir, state_dict=output_state_dict)

            # save tokenizer
            self.tokenizer.save_pretrained(output_dir)

    # we need this because we don't know which node is rank 0 is on
    def launch_ai2_evals_on_weka_wrapper(self, step_dir, leaderboard_name, wandb_url, training_step):
        args = self.args
        if self.rank == 0:
            ray.remote(launch_ai2_evals_on_weka).options(num_cpus=1).remote(
                path=step_dir,
                leaderboard_name=leaderboard_name,
                oe_eval_max_length=args.oe_eval_max_length,
                wandb_url=wandb_url,
                training_step=training_step,
                oe_eval_tasks=args.oe_eval_tasks,
                stop_strings=args.stop_strings,
                gs_bucket_path=args.gs_bucket_path,
                eval_priority=args.eval_priority,
                eval_workspace=args.eval_workspace,
                beaker_image=args.oe_eval_beaker_image,
                oe_eval_gpu_multiplier=args.oe_eval_gpu_multiplier,
            )


class ModelGroup:
    def __init__(
        self, pg: PlacementGroup, ray_process_cls: RayProcess, num_gpus_per_node: list[int], single_gpu_mode: bool
    ):
        self.pg = pg
        self.ray_process_cls = ray_process_cls
        self.num_gpus_per_node = num_gpus_per_node
        self.num_gpus_per_actor = 0.48 if single_gpu_mode else 1
        self.num_cpus_per_actor = 4
        self.models = []
        world_size = sum(self.num_gpus_per_node)
        master_policy = ray_process_cls.options(
            num_cpus=self.num_cpus_per_actor,
            num_gpus=self.num_gpus_per_actor,
            scheduling_strategy=PlacementGroupSchedulingStrategy(
                placement_group=self.pg, placement_group_bundle_index=0
            ),
        ).remote(world_size, 0, 0, None, None)

        self.models.append(master_policy)
        results, _ = ray_get_with_progress(
            [master_policy.get_master_addr_port.remote()], desc="Getting master address"
        )
        (master_addr, master_port) = results[0]

        def get_bundle_index(rank, num_gpus_per_node):
            """given a rank and a list of num_gpus_per_node, return the index of the bundle that the rank belongs to"""
            bundle_idx = 0
            while rank >= num_gpus_per_node[bundle_idx]:
                rank -= num_gpus_per_node[bundle_idx]
                bundle_idx += 1
            return bundle_idx

        assert get_bundle_index(0, [7, 8, 4]) == 0
        assert get_bundle_index(1, [7, 8, 4]) == 0
        assert get_bundle_index(7, [7, 8, 4]) == 1
        assert get_bundle_index(8, [7, 8, 4]) == 1
        assert get_bundle_index(9, [7, 8, 4]) == 1
        assert get_bundle_index(16, [7, 8, 4]) == 2

        # Setup worker models
        for rank in range(1, world_size):
            logger.debug(f"{rank=}, {world_size=}, {rank=}, {master_addr=}, {master_port=}")
            scheduling_strategy = PlacementGroupSchedulingStrategy(
                placement_group=self.pg, placement_group_bundle_index=get_bundle_index(rank, self.num_gpus_per_node)
            )
            worker_policy = ray_process_cls.options(
                num_cpus=self.num_cpus_per_actor,
                num_gpus=self.num_gpus_per_actor,
                scheduling_strategy=scheduling_strategy,
            ).remote(world_size, rank, 0, master_addr, master_port)
            self.models.append(worker_policy)


def calculate_utilization_metrics(
    model_dims: utils.ModelDims,
    prompt_lengths: list[int],
    response_lengths: list[int],
    total_generation_time: float,
    samples_per_prompt: int,
    num_engines: int,
    num_gpus_per_engine: int,
    training_time: float,
    num_training_gpus: int,
) -> dict:
    """Calculate MFU and MBU metrics for model inference and training.

    Args:
        model_dims: Model dimensions with device information
        prompt_lengths: List of prompt lengths
        response_lengths: List of response lengths
        total_generation_time: Total time taken for generation (for actor metrics)
        samples_per_prompt: Number of samples generated per prompt
        num_engines: Number of vLLM engines for inference
        num_gpus_per_engine: Number of GPUs assigned to each vLLM engine (tensor parallel size)
        training_time: Time taken for training step (for learner metrics)
        num_training_gpus: Number of GPUs used for training (for learner metrics)

    Returns:
        Dict with the following keys:
            - actor_mfu: Model FLOPs utilization for inference (percentage)
            - actor_mbu: Model bandwidth utilization for inference (percentage)
            - learner_mfu: Model FLOPs utilization for training (percentage)
    """
    assert len(response_lengths) == len(prompt_lengths) * samples_per_prompt, (
        f"Expected {len(prompt_lengths) * samples_per_prompt} response lengths, got {len(response_lengths)}"
    )

    actor_metrics = model_dims.calculate_actor_utilization(
        prompt_lengths=prompt_lengths,
        response_lengths=response_lengths,
        total_generation_time=total_generation_time,
        samples_per_prompt=samples_per_prompt,
        num_engines=num_engines,
        num_gpus_per_engine=num_gpus_per_engine,
    )

    learner_metrics = model_dims.calculate_learner_utilization(
        prompt_lengths=prompt_lengths,
        response_lengths=response_lengths,
        training_time=training_time,
        samples_per_prompt=samples_per_prompt,
        num_training_gpus=num_training_gpus,
    )

    utilization_metrics = {f"actor_{k}": v for k, v in actor_metrics.items()}
    utilization_metrics["learner_mfu"] = learner_metrics["mfu"]

    return utilization_metrics


@dataclass
class BatchStatistics:
    prompt_lengths: list[int]
    response_lengths: list[int]
    filtered_prompts: int
    filtered_prompts_zero: int
    filtered_prompts_solved: int
    filtered_prompts_nonzero: int
    percent_solved_mean: float
    no_resampled_prompts: int
    total_prompts: int


def accumulate_inference_batches(
    inference_results_Q: ray_queue.Queue,
    args: Args,
    generation_config: vllm.SamplingParams,
    num_prompts: int,
    model_dims: utils.ModelDims,
    tokenizer: PreTrainedTokenizer,
    reward_fn: Callable,
    prompt_dataset: Dataset,
    data_loader: data_loader_lib.HFDataLoader | None = None,
    param_prompt_Q: ray_queue.Queue | None = None,
    actor_manager=None,
    timeout: float | None = None,
    active_sampling: bool = False,
    filter_zero_std_samples: bool = False,
    replenish_prompts: bool = False,
    no_resampling_pass_rate: float | None = None,
) -> tuple[GenerationResult, Batch, dict, BatchStatistics]:
    """Accumulate multiple inference results into a single training batch.

    Args:
        inference_results_Q: Queue containing individual GenerationResult objects (one per prompt)
        args: Arguments containing vllm_num_engines and batch size info
        generation_config: Generation config containing n (number of samples per prompt)
        num_prompts: Number of prompts to accumulate
        data_loader: Iterator over the dataloader for replenishing prompts. Required when
            replenish_prompts=True or no_resampling_pass_rate is set. Can be None for
            evaluation where all prompts are pre-queued.
        prompt_dataset: Dataset containing prompts
        param_prompt_Q: Queue containing prompts to send to generator. Required when
            replenish_prompts=True. Can be None for evaluation where no replenishment is needed.
        timeout: Optional timeout in seconds for queue get operations. If None, blocks indefinitely.
        active_sampling: Whether to continue sampling until we have sampled num_prompts prompts with non-zero std
        filter_zero_std_samples: Whether to filter samples with zero reward std
        replenish_prompts: Add a prompt back onto the prompt_Q after receiving a finished result
        no_resampling_pass_rate: Optional rate at which to note samples solved at greater than this rate
            and exclude them from further sampling

    Raises:
        queue.Empty: If timeout is specified and no data is available within timeout.

    Returns:
        Tuple of (combined_result, Batch with queries, ground_truths, datasets, prompt_lengths, response_lengths)
        or (ShutdownSentinel, None, None, None) if shutdown signal received
    """
    if no_resampling_pass_rate is not None:
        assert data_loader is not None, "no_resampling requires data_loader"

    if replenish_prompts:
        assert param_prompt_Q is not None and data_loader is not None and prompt_dataset is not None, (
            "replenish_prompts requires param_prompt_Q, data_loader, and prompt_dataset"
        )
    results = []
    all_queries = []
    all_ground_truths = []
    all_datasets = []
    all_raw_queries = []
    all_decoded_responses = []
    all_reward_metrics = []
    all_scores = []
    all_percent_solved = []
    total_filtered_prompts = 0
    filtered_prompt_zero = 0
    filtered_prompt_solved = 0
    filtered_prompt_nonzero = 0
    total_no_resampled = 0
    progress_bar = tqdm(
        total=num_prompts,
        desc=f"Accumulating Responses and Rewarding {num_prompts} prompts",
        bar_format="{l_bar}{bar}{r_bar}\n",
        disable=not args.verbose,
    )
    num_prompts_sampled = 0
    while num_prompts_sampled < num_prompts:
        result = inference_results_Q.get(timeout=timeout)

        if isinstance(result, ShutdownSentinel):
            return result, None, None, None

        # Validate that each individual result has the expected number of responses
        assert len(result.responses) == generation_config.n, (
            f"Mismatch: individual prompt result has {len(result.responses)} responses "
            f"but expected {generation_config.n} samples per prompt. "
            f"Prompt ID: {result.prompt_id}"
        )

        # Replenish generation queue with new prompt
        if replenish_prompts:
            add_prompt_to_generator(next(data_loader), param_prompt_Q, generation_config, is_eval=False)

        # TODO(finbarrtimbers): Move this to LLMRayActor.
        for i in range(len(result.finish_reasons)):
            if result.finish_reasons[i] == "stop" and len(result.responses[i]) == 0:
                result.responses[i].append(tokenizer.eos_token_id)
                result.masks[i].append(1)
                result.logprobs[i].append(float("nan"))

        decoded_responses = tokenizer.batch_decode(result.responses, skip_special_tokens=True)

        example = prompt_dataset[result.dataset_index]
        k_queries = repeat_each([example[INPUT_IDS_PROMPT_KEY]], generation_config.n)
        k_ground_truths = repeat_each([example[GROUND_TRUTHS_KEY]], generation_config.n)
        k_datasets = repeat_each([example[VERIFIER_SOURCE_KEY]], generation_config.n)
        k_raw_queries = repeat_each([example[RAW_PROMPT_KEY]], generation_config.n)

        scores, reward_metrics = asyncio.run(
            reward_fn(
                result.responses,
                decoded_responses,
                k_ground_truths,
                k_datasets,
                result.finish_reasons,
                result.request_info,
                k_raw_queries,
            )
        )

        percent_solved = np.mean(scores).item() / args.max_possible_score
        # Don't resample prompt that was solved at more than no_resample_positive_rate
        if no_resampling_pass_rate is not None and percent_solved >= no_resampling_pass_rate:
            total_no_resampled += 1
            data_loader.exclude_index(result.dataset_index)
            logging.debug(
                f"[Data Preparation Thread] Prompt solved at {percent_solved}, total no resampled: {total_no_resampled}"
            )

        # Filter out zero std prompts
        if filter_zero_std_samples and np.std(scores) == 0:
            # If we're not active sampling, still count this as a sample
            if not active_sampling:
                num_prompts_sampled += 1
                progress_bar.update(1)

            total_filtered_prompts += 1
            if scores[0] == 0:
                filtered_prompt_zero += 1
            elif scores[0] == args.max_possible_score:
                filtered_prompt_solved += 1
            else:
                filtered_prompt_nonzero += 1
            logging.debug(
                f"[Data Preparation Thread] Filtered prompt with reward std 0, total filtered {total_filtered_prompts}"
            )
            continue
        else:
            num_prompts_sampled += 1
            progress_bar.update(1)

        results.append(result)
        all_queries.extend(k_queries)
        all_ground_truths.extend(k_ground_truths)
        all_datasets.extend(k_datasets)
        all_raw_queries.extend(k_raw_queries)
        all_decoded_responses.extend(decoded_responses)
        all_scores.extend(scores)
        all_reward_metrics.append(reward_metrics)
        all_percent_solved.append(percent_solved)

    if len(results) == 0:
        logger.warning(
            "[Data Preparation Thread] All prompts were filtered during accumulation. "
            f"Filtered: {total_filtered_prompts} (zero std: {filtered_prompt_zero}, "
            f"solved: {filtered_prompt_solved}, nonzero: {filtered_prompt_nonzero})"
        )
        return None, None, None, None

    # Combine all results into a single GenerationResult
    combined_responses = []
    combined_finish_reasons = []
    combined_masks = []
    combined_num_calls = []
    combined_timeouts = []
    combined_tool_errors = []
    combined_tool_outputs = []
    combined_tool_runtimes = []
    combined_tool_calleds = []
    combined_logprobs = []

    earliest_start_time = float("inf")
    prompt_lengths = []
    response_lengths = []

    total_prompt_tokens = 0
    total_response_tokens = 0
    max_generation_time = 0

    for i, result in enumerate(results):
        combined_responses.extend(result.responses)
        combined_finish_reasons.extend(result.finish_reasons)
        combined_masks.extend(result.masks)
        combined_num_calls.extend(result.request_info.num_calls)
        combined_timeouts.extend(result.request_info.timeouts)
        combined_tool_errors.extend(result.request_info.tool_errors)
        combined_tool_outputs.extend(result.request_info.tool_outputs)
        combined_tool_runtimes.extend(result.request_info.tool_runtimes)
        combined_tool_calleds.extend(result.request_info.tool_calleds)

        combined_logprobs.extend(result.logprobs)

        earliest_start_time = min(earliest_start_time, result.start_time)

        prompt_lengths.append(len(all_queries[i * generation_config.n]))

        for response in result.responses:
            response_lengths.append(len(response))

        total_prompt_tokens += result.token_statistics.num_prompt_tokens
        total_response_tokens += result.token_statistics.num_response_tokens
        max_generation_time = max(max_generation_time, result.token_statistics.generation_time)

    # Use the maximum generation time across engines since they work in parallel
    # This avoids including queue overhead and accumulation time in MFU/MBU calculations
    total_generation_time = max_generation_time

    accumulated_stats = TokenStatistics(
        num_prompt_tokens=total_prompt_tokens,
        num_response_tokens=total_response_tokens,
        generation_time=total_generation_time,
        earliest_start_time=earliest_start_time,
    )

    # Create combined RequestInfo
    combined_request_info = RequestInfo(
        num_calls=combined_num_calls,
        timeouts=combined_timeouts,
        tool_errors=combined_tool_errors,
        tool_outputs=combined_tool_outputs,
        tool_runtimes=combined_tool_runtimes,
        tool_calleds=combined_tool_calleds,
    )

    # Create combined GenerationResult
    combined_result = GenerationResult(
        responses=combined_responses,
        finish_reasons=combined_finish_reasons,
        masks=combined_masks,
        request_info=combined_request_info,
        dataset_index=None,
        prompt_id=None,
        token_statistics=accumulated_stats,
        logprobs=combined_logprobs,
    )

    if actor_manager is not None:
        ray.get(actor_manager.report_token_statistics.remote(accumulated_stats))

    # Note: We don't have dataset_indices here, but they're not needed for the returned batch
    batch = Batch(
        queries=all_queries,
        ground_truths=all_ground_truths,
        datasets=all_datasets,
        raw_queries=all_raw_queries,
        decoded_responses=all_decoded_responses,
        indices=None,  # Not meaningful for combined results
        scores=all_scores,
    )

    combined_reward_metrics = combine_reward_metrics(all_reward_metrics)
    percent_solved_mean = np.mean(all_percent_solved) if all_percent_solved else 0.0

    batch_stats = BatchStatistics(
        prompt_lengths=prompt_lengths,
        response_lengths=response_lengths,
        filtered_prompts=total_filtered_prompts,
        filtered_prompts_zero=filtered_prompt_zero,
        filtered_prompts_solved=filtered_prompt_solved,
        filtered_prompts_nonzero=filtered_prompt_nonzero,
        percent_solved_mean=percent_solved_mean,
        no_resampled_prompts=total_no_resampled,
        total_prompts=len(results),
    )
    logging.info(
        f"[Data Preparation Thread] Calculating rewards took {combined_reward_metrics['time/reward']} seconds"
    )

    return combined_result, batch, combined_reward_metrics, batch_stats


def data_preparation_thread(
    reward_fn: Callable,
    inference_results_Q: ray_queue.Queue,
    param_prompt_Q: ray_queue.Queue,
    packed_sequences_Q: Queue,
    args: Args,
    tokenizer: PreTrainedTokenizer,
    num_training_steps: int,
    generation_config,
    resume_training_step: int,
    data_loader: data_loader_lib.HFDataLoader,
    train_dataset: Dataset,
    actor_manager=None,
    model_dims: utils.ModelDims = None,
):
    for training_step in range(resume_training_step, num_training_steps + 1):
        # Streaming accumulation: collect results as they arrive
        with Timer("🚀 [Data Preparation Thread] Getting response ids") as timer:
            result, batch, reward_metrics, batch_stats = accumulate_inference_batches(
                inference_results_Q,
                args,
                generation_config,
                num_prompts=args.num_unique_prompts_rollout,
                model_dims=model_dims,
                tokenizer=tokenizer,
                reward_fn=reward_fn,
                data_loader=data_loader,
                prompt_dataset=train_dataset,
                param_prompt_Q=param_prompt_Q,
                actor_manager=actor_manager,
                active_sampling=args.active_sampling,
                filter_zero_std_samples=args.filter_zero_std_samples,
                replenish_prompts=True,
                no_resampling_pass_rate=args.no_resampling_pass_rate,
            )
            if isinstance(result, ShutdownSentinel):
                logger.info("[Data Preparation Thread] Received shutdown sentinel, exiting")
                return
            if result is None:
                logger.info("[Data Preparation Thread] All prompts filtered, putting empty batch into queue")
                packed_sequences = PackedSequences(
                    query_responses=[],
                    attention_masks=[],
                    response_masks=[],
                    original_responses=[],
                    advantages=[],
                    position_ids=[],
                    vllm_logprobs=[],
                )
                collated_data = []
                packed_sequences_Q.put(
                    {
                        "packed_sequences": packed_sequences,
                        "collated_data": collated_data,
                        "metrics": {},
                        "responses_count": 0,
                        "num_new_tokens": 0,
                        "B": 0,
                        "prompt_lengths": [],
                        "response_lengths": [],
                        "num_filtered_prompts": 0,
                    }
                )
                continue

        getting_response_time = timer.duration
        scores = np.array(batch.scores)

        good_outputs = [
            len(result.request_info.tool_outputs[i]) > 0
            and result.request_info.tool_calleds[i]
            and not result.request_info.timeouts[i]
            and not result.request_info.tool_errors[i]
            for i in range(len(result.request_info.tool_outputs))
        ]
        scores_per_prompt = scores.reshape(-1, args.num_samples_per_prompt_rollout)
        mean_grouped_rewards = scores_per_prompt.mean(axis=-1)
        mean_grouped_rewards = np.repeat(mean_grouped_rewards, args.num_samples_per_prompt_rollout, axis=0)
        std_grouped_rewards = scores_per_prompt.std(axis=-1)
        std_grouped_rewards = np.repeat(std_grouped_rewards, args.num_samples_per_prompt_rollout, axis=0)
        if args.advantage_normalization_type == "standard":
            advantages = (scores - mean_grouped_rewards) / (std_grouped_rewards + 1e-8)
        elif args.advantage_normalization_type == "centered":
            advantages = scores - mean_grouped_rewards
        else:
            raise ValueError(f"Invalid advantage normalization type: {args.advantage_normalization_type}")

        if args.mask_truncated_completions:
            stop_idxes = torch.tensor(
                [i for i in range(len(result.finish_reasons)) if result.finish_reasons[i] == "stop"]
            )
            num_truncated = len(result.finish_reasons) - len(stop_idxes)
            if num_truncated > 0:
                logger.info(
                    f"[Truncated completions filtering] Filtered {num_truncated} responses that didn't finish with 'stop'. "
                    f"Retention rate: {len(stop_idxes) / len(result.finish_reasons):.2%}"
                )
            scores = scores[stop_idxes]
            advantages = advantages[stop_idxes]
            batch = batch[stop_idxes.tolist()]
            result.responses = [result.responses[i] for i in stop_idxes]
            result.masks = [result.masks[i] for i in stop_idxes]
            result.finish_reasons = [result.finish_reasons[i] for i in stop_idxes]
            result.logprobs = [result.logprobs[i] for i in stop_idxes]

        with Timer("📦 [Data Preparation Thread] Packing sequences"):
            packed_sequences = pack_sequences(
                queries=batch.queries,
                responses=result.responses,
                masks=result.masks,
                pack_length=args.pack_length,
                pad_token_id=tokenizer.pad_token_id,
                vllm_logprobs=result.logprobs,
                mask_tool_use=args.mask_tool_use,
            )
            num_new_tokens = sum(len(seq) for seq in packed_sequences.query_responses)
            # Vectorized advantage calculation: create a lookup array where each index corresponds to a response mask value
            # and each value is the corresponding advantage score: index 0 is set to 0 since response masks start from 1 (1-indexed)
            lookup_advantages = np.zeros(len(advantages) + 1, dtype=np.float32)
            lookup_advantages[1:] = advantages
            packed_advantages = [
                torch.tensor(lookup_advantages[packed_mask], dtype=torch.float32)
                for packed_mask in packed_sequences.response_masks
            ]
            packed_sequences.advantages = packed_advantages

        # if we have less batches than world size, we need to pad out so each world is fine
        # ideally, you should avoid this since its wasting computation.
        if args.allow_world_padding:
            with Timer("🤺 [Data Preparation Thread] Padding sequences for world size"):
                shortfall = args.world_size - len(packed_sequences.query_responses)
                if shortfall > 0:
                    logger.warning(
                        f"Padding {shortfall} sequences for world size. In future, you should adjust your compute this."
                    )
                    # construct "dummy" sequences for padding out the world size
                    dummy_qr = torch.tensor([tokenizer.pad_token_id, tokenizer.eos_token_id], dtype=torch.long)
                    dummy_attention = torch.tensor([1, 1], dtype=torch.long)
                    dummy_position_ids = torch.arange(len(dummy_qr), dtype=torch.long)
                    dummy_response_mask = torch.zeros_like(dummy_qr, dtype=torch.bool)
                    dummy_advantage = torch.zeros_like(dummy_qr, dtype=torch.float)
                    # pad out the world size
                    for _ in range(shortfall):
                        packed_sequences.query_responses.append(dummy_qr)
                        packed_sequences.attention_masks.append(dummy_attention)
                        packed_sequences.position_ids.append(dummy_position_ids)
                        packed_sequences.response_masks.append(dummy_response_mask)
                        packed_sequences.advantages.append(dummy_advantage)

        collated_data = prepare_collated_data_for_workers(
            packed_sequences, args.world_size, args.per_device_train_batch_size, tokenizer.pad_token_id
        )
        B = len(packed_sequences.query_responses) // args.world_size

        # Create a result package with metrics and data
        if len(result.responses) == 0:
            # Handle empty responses case
            # in this case, we won't log metrics, so it should be fine.
            metrics = {}
            logger.warning(f"No responses in batch {training_step}.")
        else:
            real_num_responses = len(result.responses)
            expected_num_responses = args.num_samples_per_prompt_rollout * args.num_unique_prompts_rollout

            unsolved_num_responses = (scores < args.max_possible_score).sum()
            sequence_lengths = np.array([len(response) for response in result.responses])
            sequence_length_solved = (
                np.array([]) if np.all(scores == 0) else np.array(sequence_lengths[scores == args.max_possible_score])
            )
            sequence_length_unsolved = (
                np.array([]) if np.all(scores == args.max_possible_score) else np.array(sequence_lengths[scores == 0])
            )
            stop_rate = sum(int(finish_reason == "stop") for finish_reason in result.finish_reasons) / len(
                result.finish_reasons
            )

            batch_metrics = asdict(batch_stats)
            batch_metrics_prefixed = {f"batch/{k}": v for k, v in batch_metrics.items()}

            metrics = {
                "scores": scores.mean(),
                "real_batch_size_ratio": real_num_responses / expected_num_responses,
                "unsolved_batch_size_ratio": unsolved_num_responses / real_num_responses,
                "packed_ratio": len(packed_sequences.query_responses) / real_num_responses,
                "val/solve_rate_hist": None,
                "val/total_reward_groups": real_num_responses / args.num_samples_per_prompt_rollout,
                "val/sequence_lengths": sequence_lengths.mean(),
                "val/sequence_lengths_min": sequence_lengths.min(),
                "val/sequence_lengths_max": sequence_lengths.max(),
                "val/sequence_lengths_unsolved": (
                    0 if len(sequence_length_unsolved) == 0 else sequence_length_unsolved.mean()
                ),
                "val/sequence_lengths_solved": (
                    0 if len(sequence_length_solved) == 0 else sequence_length_solved.mean()
                ),
                "val/sequence_lengths_unsolved_hist": sequence_length_unsolved,
                "val/sequence_lengths_solved_hist": sequence_length_solved,
                "val/stop_rate": stop_rate,
                "val/advantages_mean": advantages.mean(),
                "val/advantages_min": advantages.min(),
                "val/advantages_max": advantages.max(),
                "val/advantages_hist": advantages,
                "val/num_calls_rate": np.array(result.request_info.num_calls).mean(),
                "val/timeouts_rate": np.array(result.request_info.timeouts).mean(),
                "val/tool_errors_rate": np.array([len(item) > 0 for item in result.request_info.tool_errors]).mean(),
                "val/good_outputs_rate": np.array(good_outputs).mean(),
                "val/tool_runtimes_rate": np.array(result.request_info.tool_runtimes).mean(),
                "val/tool_calleds_rate": np.array(result.request_info.tool_calleds).mean(),
                "time/getting_response": getting_response_time,
                **reward_metrics,
                **batch_metrics_prefixed,
            }

            total_tokens = result.token_statistics.num_prompt_tokens + result.token_statistics.num_response_tokens
            metrics["val/actor_tokens_per_second"] = total_tokens / result.token_statistics.generation_time

        if args.save_traces:
            traces = {
                "scores": scores.tolist(),
                "finish_reasons": result.finish_reasons,
                "responses": result.responses,
                "training_step": training_step,
                **asdict(batch),  # Unpack all batch fields
                **reward_metrics,
            }
            os.makedirs(args.output_dir, exist_ok=True)
            with open(f"{args.output_dir}/traces_{args.run_name}.jsonl", "a") as f:
                json.dump(traces, f)
                f.write("\n")

        # Put the packed sequences and metrics into the output queue
        packed_sequences_Q.put(
            {
                "packed_sequences": packed_sequences,  # for debugging purposes
                "collated_data": collated_data,
                "metrics": metrics,
                "responses_count": len(result.responses),
                "num_new_tokens": num_new_tokens,
                "B": B,
                "prompt_lengths": batch_stats.prompt_lengths,
                "response_lengths": batch_stats.response_lengths,
                "num_filtered_prompts": batch_stats.filtered_prompts,
            }
        )


def setup_runtime_variables(args: Args) -> Args:
    """Set up runtime variables for the experiment."""
    args.run_name = f"{args.exp_name}__{args.seed}__{int(time.time())}"
    args.output_dir = os.path.join(args.output_dir, args.run_name)
    args.dataset_local_cache_dir = os.path.abspath(args.dataset_local_cache_dir)
    if is_beaker_job():
        args.dataset_local_cache_dir = "/weka/oe-adapt-default/allennlp/deletable_open_instruct_dataset_cache"
    args.world_size = sum(args.num_learners_per_node)
    args.num_training_steps = args.total_episodes // (
        args.num_unique_prompts_rollout * args.num_samples_per_prompt_rollout
    )
    args.try_launch_beaker_eval_jobs_on_weka = args.try_launch_beaker_eval_jobs_on_weka and is_beaker_job()
    if args.push_to_hub:
        if args.hf_repo_id is None:  # auto-generate one
            args.hf_repo_id = "open_instruct_dev"
        if args.hf_entity is None:  # first try to use AI2 entity
            args.hf_entity = maybe_use_ai2_hf_entity()
        if args.hf_entity is None:  # then try to use the user's entity
            args.hf_entity = HfApi().whoami()["name"]
        args.hf_repo_id = f"{args.hf_entity}/{args.hf_repo_id}"
        if args.hf_repo_revision is None:  # auto-generate one
            args.hf_repo_revision = args.run_name
        args.hf_repo_url = f"https://huggingface.co/{args.hf_repo_id}/tree/{args.hf_repo_revision}"
    if args.with_tracking and args.wandb_entity is None:
        args.wandb_entity = maybe_use_ai2_wandb_entity()
    args.tool_use = args.tools is not None and len(args.tools) > 0
    return args


def setup_experiment_tracking(args: Args, tc: TokenizerConfig, model_config: ModelConfig):
    """Setup experiment tracking and seeds."""
    all_configs = {}
    beaker_config = None
    if is_beaker_job():
        beaker_config = maybe_get_beaker_config()
        all_configs.update(vars(beaker_config))
    all_configs.update(**asdict(args), **asdict(tc), **asdict(model_config))

    wandb_url = None
    if args.with_tracking:
        wandb.init(
            project=args.wandb_project_name,
            entity=args.wandb_entity,
            config=all_configs,
            name=args.run_name,
            save_code=True,
            tags=[args.exp_name] + get_wandb_tags(),
        )
        wandb_url = wandb.run.get_url()
        maybe_update_beaker_description(wandb_url=wandb_url)

    return beaker_config, wandb_url


def setup_datasets(args: Args, tc: TokenizerConfig, tokenizer: PreTrainedTokenizer):
    """Set up training and evaluation datasets."""
    system_prompt_override = None
    if args.system_prompt_override_file is not None:
        logger.info(f"Loading system prompt override from {args.system_prompt_override_file}")
        with open(args.system_prompt_override_file) as f:
            system_prompt_override = f.read().strip()
        logger.info(f"System prompt overriden to:\n#####\n{system_prompt_override}\n#####\n")

    transform_fn_args = [
        {"system_prompt_override": system_prompt_override},
        {"max_prompt_token_length": args.max_prompt_token_length},
    ]
    train_dataset = get_cached_dataset_tulu(
        dataset_mixer_list=args.dataset_mixer_list,
        dataset_mixer_list_splits=args.dataset_mixer_list_splits,
        tc=tc,
        dataset_transform_fn=args.dataset_transform_fn,
        transform_fn_args=transform_fn_args,
        dataset_cache_mode=args.dataset_cache_mode,
        dataset_config_hash=args.dataset_config_hash,
        hf_entity=args.hf_entity,
        dataset_local_cache_dir=args.dataset_local_cache_dir,
        dataset_skip_cache=args.dataset_skip_cache,
        system_prompt_override=system_prompt_override,
    )
    train_dataset = train_dataset.shuffle(seed=args.seed)

    if len(args.dataset_mixer_eval_list) > 0:
        eval_dataset = get_cached_dataset_tulu(
            dataset_mixer_list=args.dataset_mixer_eval_list,
            dataset_mixer_list_splits=args.dataset_mixer_eval_list_splits,
            tc=tc,
            dataset_transform_fn=args.dataset_transform_fn,
            transform_fn_args=transform_fn_args,
            hf_entity=args.hf_entity,
            dataset_cache_mode=args.dataset_cache_mode,
            dataset_config_hash=args.dataset_config_eval_hash,
            dataset_local_cache_dir=args.dataset_local_cache_dir,
            dataset_skip_cache=args.dataset_skip_cache,
            system_prompt_override=system_prompt_override,
        )
        if args.shuffle_eval_dataset:
            eval_dataset = eval_dataset.shuffle(seed=args.seed)
    else:
        eval_dataset = None

    visualize_token(train_dataset[0][INPUT_IDS_PROMPT_KEY], tokenizer)

    return train_dataset, eval_dataset


def create_model_and_optimizer(
    args: Args,
    tc: TokenizerConfig,
    model_config: ModelConfig,
    beaker_config: BeakerRuntimeConfig,
    wandb_url: str,
    tokenizer: PreTrainedTokenizer,
    inference_results_Q: ray_queue.Queue,
    param_prompt_Q: ray_queue.Queue,
    evaluation_inference_results_Q: ray_queue.Queue,
) -> tuple[ModelGroup, list[vllm_utils.LLMRayActor], dict, int, int]:
    """Create the model, optimizer, and vLLM engines."""
    # Create placement group
    bundles = [{"GPU": actor_num_gpus, "CPU": actor_num_gpus * 10} for actor_num_gpus in args.num_learners_per_node]
    pg = placement_group(bundles, strategy="STRICT_SPREAD")
    ray_get_with_progress([pg.ready()], desc="Waiting for placement group")
    inits = []
    policy_group = ModelGroup(pg, PolicyTrainerRayProcess, args.num_learners_per_node, args.single_gpu_mode)
    wandb_url = wandb.run.get_url() if args.with_tracking else None
    inits.extend(
        model.from_pretrained.remote(args, model_config, beaker_config, wandb_url, tokenizer)
        for model in policy_group.models
    )

    # Set up tools
    max_len = args.max_prompt_token_length + args.response_length
    tool_objects = {}
    if args.tools:
        for tool in args.tools:
            if tool.lower() == "search":
                from open_instruct.search_utils.search_tool import SearchTool

                tool = SearchTool(
                    start_str="<query>",
                    end_str="</query>",
                    api_endpoint=args.search_api_endpoint,
                    number_documents_to_search=args.number_documents_to_search,
                )
                tool_objects[tool.end_str] = tool
                # Add tool end string to stop_strings
                args.stop_strings.append(tool.end_str)
            elif tool.lower() == "code":
                from open_instruct.tool_utils.tools import PythonCodeTool

                tool = PythonCodeTool(start_str="<code>", end_str="</code>", api_endpoint=args.code_tool_api_endpoint)
                tool_objects[tool.end_str] = tool
                # Add tool end string to stop_strings
                args.stop_strings.append(tool.end_str)
            else:
                raise ValueError(f"Unknown tool: {tool}")

    queues_to_monitor = {
        "Inference Results Queue": inference_results_Q,
        "Param Prompt Queue": param_prompt_Q,
        "Evaluation Queue": evaluation_inference_results_Q,
    }
    actor_manager = ray.remote(ActorManager).remote(queues_to_monitor, args)

    # Create vLLM engines with queues
    vllm_engines = vllm_utils.create_vllm_engines(
        args.vllm_num_engines,
        args.vllm_tensor_parallel_size,
        args.vllm_enforce_eager,
        tc.tokenizer_name_or_path,
        model_config.model_name_or_path,
        model_config.model_revision,
        args.seed,
        args.vllm_enable_prefix_caching,
        max_len,
        args.vllm_gpu_memory_utilization,
        args.single_gpu_mode,
        pg=pg if args.single_gpu_mode else None,
        tools=tool_objects,
        max_tool_calls=args.max_tool_calls,
        mask_tool_use=args.mask_tool_use,
        prompt_queue=param_prompt_Q,
        results_queue=inference_results_Q,
        eval_results_queue=evaluation_inference_results_Q,
        actor_manager=actor_manager,
        inflight_updates=args.inflight_updates,
    )

    results, _ = ray_get_with_progress(inits, desc="Initializing models")
    resume_training_step = results[0] + 1
    episode = (resume_training_step - 1) * args.num_unique_prompts_rollout * args.num_samples_per_prompt_rollout
    logger.info("======== ✅ all models and vLLM engines initialized =========")

    kv_cache_max_concurrency = ray.get(vllm_engines[0].get_kv_cache_info.remote())
    ray.get(actor_manager.set_kv_cache_max_concurrency.remote(kv_cache_max_concurrency))
    expected_batch_size = (
        args.num_unique_prompts_rollout * args.num_samples_per_prompt_rollout // args.vllm_num_engines
    )
    if kv_cache_max_concurrency < expected_batch_size:
        nodes_needed = (
            args.num_unique_prompts_rollout * args.num_samples_per_prompt_rollout // kv_cache_max_concurrency
        )
        logger.warning(
            f"kv_cache_max_concurrency ({kv_cache_max_concurrency}) is lower than "
            f"num_unique_prompts_rollout * num_samples_per_prompt_rollout // vllm_num_engines ({expected_batch_size}). "
            f"This means actors will have to run multiple sequential batches, hurting performance. "
            f"You might want to use more inference nodes ({nodes_needed} nodes to generate the entire batch simultaneously)."
        )

    ray_get_with_progress(
        [m.setup_model_update_group.remote(vllm_engines=vllm_engines) for m in policy_group.models],
        desc="Setting up model update group",
    )
    logger.info("======== ✅ model update group setup successfully =========")

    return policy_group, vllm_engines, tool_objects, resume_training_step, episode, actor_manager


def create_generation_configs(args: Args):
    """Create generation configs for training and evaluation."""
    generation_config = vllm.SamplingParams(
        temperature=args.temperature,
        top_p=args.vllm_top_p,  # prevent rare out-of-vocab tokens with qwen
        max_tokens=args.response_length,
        include_stop_str_in_output=True,
        skip_special_tokens=False,
        n=args.num_samples_per_prompt_rollout,
        stop=args.stop_strings,
        seed=args.seed,
        logprobs=1,  # Enable logprobs to compare with local calculations
        # IMPORTANT: Set output_kind to FINAL_ONLY to ensure vLLM V1 properly handles n>1
        # With the default CUMULATIVE mode, vLLM V1 returns separate outputs for each
        # completion, making it difficult to aggregate them correctly. FINAL_ONLY mode
        # ensures all n completions are returned together in a single output.
        output_kind=vllm.sampling_params.RequestOutputKind.FINAL_ONLY,
    )
    eval_generation_config = generation_config.clone()
    eval_generation_config.temperature = 0.0
    eval_generation_config.n = 1
    return {"train": generation_config, "eval": eval_generation_config}


def add_prompt_to_generator(
    example: dict[str, Any], param_prompt_Q: ray_queue.Queue, generation_config, is_eval: bool
) -> None:
    """Add a prompt to the generation queue.

    Args:
        example: A dict containing:
            - INPUT_IDS_PROMPT_KEY: The tokenized prompt
            - dataset_index: Index into the original dataset
            - prompt_id: Unique identifier for this prompt (epoch_datasetIndex)
        param_prompt_Q: Queue to put the prompt request
        generation_config: Generation configuration
        is_eval: Whether this is an evaluation prompt
    """
    param_prompt_Q.put(
        PromptRequest(
            prompt=example[INPUT_IDS_PROMPT_KEY],
            generation_config=generation_config,
            dataset_index=example["dataset_index"],
            prompt_id=example["prompt_id"],
            is_eval=is_eval,
        )
    )


def load_data_from_packing_thread(
    packed_sequences_Q: Queue, num_total_tokens: int, stop_event: threading.Event, health_check_fn: Callable[[], None]
) -> tuple[list[dict[str, list[torch.Tensor]]] | None, dict[str, Any], int, int, list[int] | None, list[int] | None]:
    """Get the packed sequences with advantages from the packing thread."""
    with Timer("[Main Thread] 📦 Getting packed sequences from thread") as timer:
        while True:
            if stop_event.is_set():
                logger.warning("[Main Thread] Stop event detected while waiting for packed sequences")
                return None, {}, num_total_tokens, 0, None, None, 0
            try:
                # When running at 32k generation length, it typically takes 900s to generate data,
                # so you might see this fire a bunch of times. That's normal!
                packed_data = packed_sequences_Q.get(timeout=300)
                break
            except Empty:
                health_check_fn()
                logger.warning("[Main Thread] Timeout waiting for packed sequences. Retrying...")
        data_thread_metrics = packed_data["metrics"]
        B = packed_data["B"]
        collated_data = packed_data["collated_data"]
        num_step_tokens = packed_data["num_new_tokens"]
        num_total_tokens += num_step_tokens
        prompt_lengths = packed_data["prompt_lengths"]
        response_lengths = packed_data["response_lengths"]
        num_filtered_prompts = packed_data["num_filtered_prompts"]

    data_thread_metrics["time/trainer_idling"] = timer.duration
    if B == 0:
        logger.warning("[Main Thread] 🤡 After packing, there is not enough data to train")
        return None, data_thread_metrics, num_total_tokens, 0, None, None, 0
    return (
        collated_data,
        data_thread_metrics,
        num_total_tokens,
        num_step_tokens,
        prompt_lengths,
        response_lengths,
        num_filtered_prompts,
    )


def weight_sync_thread(
    args: Args,
    stop_event: threading.Event,
    weight_sync_trigger_event: threading.Event,
    policy_group: ModelGroup,
    actor_manager: ActorManager,
    weight_sync_metrics_Q: Queue,
    resume_training_step: int = 1,
):
    """Thread function that handles weight sync operations and actor manager coordination."""
    logger.info("[Weight Sync Thread] 🚀 Starting weight sync thread")
    if resume_training_step > 1:
        weight_sync_trigger_event.set()

    while not stop_event.is_set():
        # Wait for weight sync trigger from main thread
        if not weight_sync_trigger_event.wait(timeout=1.0):
            continue

        # Clear the event for next iteration
        weight_sync_trigger_event.clear()

        with Timer("[Weight Sync]") as timer:
            logger.debug("[Weight Sync Thread] Starting weight sync")

            # Set actors to stop
            ray.get(actor_manager.set_should_stop.remote(True))
            logger.debug("[Weight Sync Thread] Set should_stop to True for weight sync")

            # Broadcast weights to vLLM engines
            # First get the futures
            weight_broadcast_futures: list[ray.ObjectRef] = [m.broadcast_to_vllm.remote() for m in policy_group.models]

            # Wait for all weight updates to complete and collect individual timings
            _, actor_sync_times = ray_get_with_progress(
                weight_broadcast_futures,
                desc="[Weight Sync Thread] Waiting for weight updates to complete",
                enable=args.verbose,
            )

            # Allow actors to resume
            ray.get(actor_manager.set_should_stop.remote(False))
            logger.debug("[Weight Sync Thread] Set should_stop to False after weight sync")

        # Calculate distribution statistics
        sync_time_stats = {
            "time/weight_sync": timer.duration,
            "time/weight_sync_mean": np.mean(actor_sync_times),
            "time/weight_sync_min": np.min(actor_sync_times),
            "time/weight_sync_max": np.max(actor_sync_times),
            "time/weight_sync_median": np.median(actor_sync_times),
        }

        try:
            weight_sync_metrics_Q.put_nowait(sync_time_stats)
        except Full:
            logger.warning("[Weight Sync Thread] weight sync metrics queue full, skipping metric")

    logger.info("[Weight Sync Thread] 🛑 Stopping weight sync thread")


def one_training_step(
    args: Args,
    policy_group: ModelGroup,
    collated_data: list[dict[str, list[torch.Tensor]]],
    tokenizer: PreTrainedTokenizer,
    data_thread_metrics: dict[str, Any],
    episode: int,
    training_step: int,
    num_total_tokens: int,
    num_step_tokens: int,
    start_time: float,
    train_dataset: datasets.Dataset,
    training_start_time: float,
    wandb_url: str,
    chat_template_name: str,
    model_dims: utils.ModelDims,
    prompt_lengths: list[int],
    response_lengths: list[int],
    actor_manager: ActorManager | None = None,
) -> None:
    """Train the model for one step."""
    update_ref_policy_future = []
    with Timer("[Main Thread] 🗡️ Training") as train_timer:
        metrics_list, _ = ray_get_with_progress(
            [
                policy_group.models[i].train.remote(
                    **collated_data[i], pad_token_id=tokenizer.pad_token_id, num_mini_batches=args.num_mini_batches
                )
                for i in range(args.world_size)
            ],
            desc=f"Running training step {training_step}",
        )
        if (
            args.load_ref_policy
            and args.ref_policy_update_freq is not None
            and training_step % args.ref_policy_update_freq == 0
            and args.alpha > 0
        ):
            update_ref_policy_future.extend(
                [policy_group.models[i].update_ref_policy.remote() for i in range(args.world_size)]
            )
            ray_get_with_progress(update_ref_policy_future, desc=f"Updating reference policy at step {training_step}")

    save_time = 0
    if args.save_freq > 0 and training_step % args.save_freq == 0 and (args.eval_on_step_0 or training_step > 1):
        with Timer("[Main Thread] 🗡️ Saving model") as timer:
            checkpoint_dir = f"{args.output_dir}_checkpoints"
            step_dir = os.path.join(checkpoint_dir, f"step_{training_step}")
            logger.info(f"Saving model at step {training_step} to {step_dir}")
            ray_get_with_progress(
                [
                    policy_group.models[i].save_model.remote(step_dir, chat_template_name, tokenizer)
                    for i in range(args.world_size)
                ],
                desc=f"Saving model at step {training_step}",
            )
            if args.try_launch_beaker_eval_jobs_on_weka and is_beaker_job():
                leaderboard_name = f"{args.hf_repo_revision}_step_{training_step}"
                for i in range(args.world_size):
                    policy_group.models[i].launch_ai2_evals_on_weka_wrapper.remote(
                        step_dir, leaderboard_name, wandb_url, training_step
                    )
        save_time += timer.duration

    ray.get(actor_manager.report_training_step_time.remote(train_timer.duration))

    average_metrics = {k: sum(m[k] for m in metrics_list) / len(metrics_list) for k in metrics_list[0]}
    step_time = time.perf_counter() - start_time
    total_training_time = time.perf_counter() - training_start_time

    total_generation_time = data_thread_metrics["time/getting_response"]

    utilization_metrics = calculate_utilization_metrics(
        model_dims=model_dims,
        prompt_lengths=prompt_lengths,
        response_lengths=response_lengths,
        total_generation_time=total_generation_time,
        samples_per_prompt=args.num_samples_per_prompt_rollout,
        num_engines=args.vllm_num_engines,
        num_gpus_per_engine=args.vllm_tensor_parallel_size,
        training_time=train_timer.duration,
        num_training_gpus=args.world_size,
    )

    metrics = {
        "episode": episode,
        "global_step": episode,
        "training_step": training_step,
        "val/num_total_tokens": num_total_tokens,
        "val/num_step_tokens": num_step_tokens,
        "epoch": episode / args.num_samples_per_prompt_rollout / len(train_dataset),
        "learner_tokens_per_second_overall": num_total_tokens / total_training_time,
        "learner_tokens_per_second_step": num_step_tokens / step_time,
        "time/total": step_time,
        "time/training": train_timer.duration,
        "time/saving": save_time,
        **data_thread_metrics,
        **average_metrics,
        **utilization_metrics,
    }
    # Print only scalar metrics
    scalar_metrics = {k: v for k, v in metrics.items() if isinstance(v, (float, int))}
    print_rich_single_line_metrics(scalar_metrics)

    if args.with_tracking:
        # Convert array/list metrics to wandb histograms for logging
        for key, value in metrics.items():
            if (isinstance(value, (np.ndarray, list))) and len(value) > 0:
                metrics[key] = wandb.Histogram(value)
        wandb.log(metrics, step=episode)


def maybe_evaluate(
    args: Args,
    training_step: int,
    evaluation_inference_results_Q: ray_queue.Queue,
    tokenizer,
    reward_fn,
    episode,
    eval_dataset: Dataset,
    eval_generation_config,
    generate_metrics_Q: Queue,
    num_eval_prompts: int,
    model_dims: utils.ModelDims,
    actor_manager=None,
):
    """Optionally evaluate the model."""
    try:
        # timeout 0.01 if this is the last training step or we're not evaluating
        # otherwise, wait to get the last evaluation generations (long timeout just in case)
        timeout = 0.01 if (training_step < args.num_training_steps or args.local_eval_every < 0) else 100

        # Accumulate evaluation results from all vLLM engines
        eval_result, eval_batch, eval_reward_metrics, _ = accumulate_inference_batches(
            evaluation_inference_results_Q,
            args,
            eval_generation_config,
            num_prompts=num_eval_prompts,
            model_dims=model_dims,
            tokenizer=tokenizer,
            reward_fn=reward_fn,
            prompt_dataset=eval_dataset,
            actor_manager=actor_manager,
            timeout=timeout,
            active_sampling=False,
            filter_zero_std_samples=False,
            replenish_prompts=False,
        )

        logger.info("[Main Thread] 📊 Evaluation responses received")

        eval_generate_metrics = {}
        try:
            eval_generate_metrics = generate_metrics_Q.get_nowait()
        except Empty:
            logger.info("[Main Thread] didn't get eval generation metrics")

        eval_sequence_lengths = np.array([len(response) for response in eval_result.responses])
        eval_stop_rate = sum(int(finish_reason == "stop") for finish_reason in eval_result.finish_reasons) / len(
            eval_result.finish_reasons
        )
        eval_reward_metrics = {f"eval/{key}": val for key, val in eval_reward_metrics.items()}
        eval_metrics = {
            "eval/scores": np.array(eval_batch.scores).mean(),
            "eval/sequence_lengths": eval_sequence_lengths.mean(),
            "eval/sequence_lengths_min": eval_sequence_lengths.min(),
            "eval/sequence_lengths_max": eval_sequence_lengths.max(),
            "eval/stop_rate": eval_stop_rate,
            **eval_reward_metrics,
        }
        if "time/generation" in eval_generate_metrics:
            eval_metrics["eval/generation_time"] = eval_generate_metrics["time/generation"]

        total_tokens = (
            eval_result.token_statistics.num_prompt_tokens + eval_result.token_statistics.num_response_tokens
        )
        eval_metrics["eval/actor_tokens_per_second"] = total_tokens / eval_result.token_statistics.generation_time

        print_rich_single_line_metrics(eval_metrics)

        table = {}
        table["prompt"] = tokenizer.batch_decode(eval_batch.queries if eval_batch else [])
        table["response"] = eval_batch.decoded_responses
        table["response"] = [item.replace(tokenizer.pad_token, "") for item in table["response"]]
        table["scores"] = eval_batch.scores
        table["ground_truth"] = eval_batch.ground_truths if eval_batch else []
        df = pd.DataFrame(table)

        if args.with_tracking:
            eval_metrics["sample_completions"] = wandb.Table(dataframe=df)
            wandb.log(eval_metrics, step=episode)
        else:
            print_rich_table(df.iloc[:1])
        del table
    except Empty:
        logger.warning("[Main Thread] 🙈 Evaluation responses not received")


def save_final_model(
    args: Args,
    policy_group: ModelGroup,
    tokenizer: PreTrainedTokenizer,
    training_step: int,
    wandb_url: str,
    chat_template_name: str,
):
    """Save the final model and launch evaluation jobs if configured."""
    logger.info(f"Saving final model at step {training_step} to {args.output_dir}")
    with Timer("[Main Thread] 🗡️ Saving model"):
        ray_get_with_progress(
            [
                policy_group.models[i].save_model.remote(args.output_dir, chat_template_name, tokenizer)
                for i in range(args.world_size)
            ],
            desc="Saving final model",
        )
        if args.try_launch_beaker_eval_jobs_on_weka and is_beaker_job():
            leaderboard_name = args.hf_repo_revision
            for i in range(args.world_size):
                policy_group.models[i].launch_ai2_evals_on_weka_wrapper.remote(
                    args.output_dir, leaderboard_name, wandb_url, training_step
                )


def make_tokenizer(tc: TokenizerConfig, model_config: ModelConfig):
    """Setup tokenizer with appropriate configuration."""
    tc.tokenizer_revision = model_config.model_revision if tc.tokenizer_revision is None else tc.tokenizer_revision
    tc.tokenizer_name_or_path = (
        model_config.model_name_or_path if tc.tokenizer_name_or_path is None else tc.tokenizer_name_or_path
    )
    if (
        tc.tokenizer_revision != model_config.model_revision
        and tc.tokenizer_name_or_path != model_config.model_name_or_path
    ):
        # Warn user if tokenizer and model use different revisions; this is an unusual
        # use case.
        warning = f"""Requested tokenizer revision `{tc.tokenizer_revision=}` is different
                   from the model revision `{model_config.model_revision=}` or the tokenizer name `{tc.tokenizer_name_or_path=}`
                   is different from the model name `{model_config.model_name_or_path=}`."""
        logger.warning(warning)
    return tc.tokenizer


def make_reward_fn(args: Args) -> Callable:
    """Create a reward function based on the provided arguments."""
    reward_fn_mapping = build_all_verifiers(args)

    async def reward_fn(
        responses: list[torch.Tensor],
        decoded_responses: list[str],
        ground_truths: list[Any],
        datasets: list[str],
        finish_reasons: list[str],
        infos: list[list[int]],
        queries: list[str] | None = None,
    ) -> (list[float], dict[str, Any]):
        timeouts = infos.timeouts
        tool_errors = infos.tool_errors
        tool_outputs = infos.tool_outputs
        tool_calleds = infos.tool_calleds
        good_outputs = [
            len(tool_outputs[i]) > 0 and tool_calleds[i] and not timeouts[i] and not tool_errors[i]
            for i in range(len(tool_outputs))
        ]
        scores = [0] * len(decoded_responses)
        metrics = {}

        reward_time = 0
        if args.apply_r1_style_format_reward:
            with Timer(
                "[Data Preparation Thread] Calculating rewards -- 🧮 Calculating format reward", noop=True
            ) as timer:
                format_scores = soft_format_reward_func(decoded_responses, args.r1_style_format_reward)
                if len(format_scores) != len(scores):
                    raise ValueError(f"{len(format_scores)=} != {len(scores)=}")
                for i in range(len(format_scores)):
                    scores[i] = format_scores[i] + scores[i]
                metrics["val/format_scores"] = np.array(format_scores).mean()

            reward_time += timer.duration

        if args.apply_verifiable_reward:
            with Timer(
                "[Data Preparation Thread] Calculating rewards -- 🏆 Applying verifiable reward", noop=True
            ) as timer:
                verifiable_rewards, per_func_rewards = await apply_verifiable_reward(
                    reward_fn_mapping,
                    responses,
                    decoded_responses,
                    ground_truths,
                    datasets,
                    reward_mult=args.verification_reward,
                    queries=queries,
                )
                if len(verifiable_rewards) != len(scores):
                    raise ValueError(f"{len(verifiable_rewards)=} != {len(scores)=}")
                # slightly complex combo of good outputs and additive format reward
                for i in range(len(verifiable_rewards)):
                    if not args.only_reward_good_outputs or (good_outputs[i] and args.only_reward_good_outputs):
                        if args.apply_r1_style_format_reward and args.additive_format_reward:
                            scores[i] = verifiable_rewards[i] + scores[i]
                        elif args.apply_r1_style_format_reward and not args.additive_format_reward:
                            scores[i] = verifiable_rewards[i] if format_scores[i] == 1 else 0
                        else:
                            scores[i] = verifiable_rewards[i]
                np_verifiable_rewards = np.array(verifiable_rewards)
                metrics["objective/verifiable_reward"] = np_verifiable_rewards.mean()
                metrics["objective/verifiable_correct_rate"] = (np_verifiable_rewards > 0.0).mean()
                # reshuffle around per_func rewards
                per_func_lists = defaultdict(list)
                for reward_dict in per_func_rewards:
                    for key, value in reward_dict.items():
                        per_func_lists[key].append(value)
                # log per function rewards
                for key, value in per_func_lists.items():
                    np_value = np.array(value)
                    metrics[f"objective/{key}_reward"] = np_value.mean()
                    metrics[f"objective/{key}_correct_rate"] = (np_value > 0.0).mean()

            reward_time += timer.duration

        # this gets applied at the very end since it replaces (rather than adds to) the existing reward.
        if args.non_stop_penalty:
            with Timer(
                "[Data Preparation Thread] Calculating rewards -- 🦖 Applying non stop penalty", noop=True
            ) as timer:
                assert len(finish_reasons) == len(scores)
                for i in range(len(finish_reasons)):
                    if finish_reasons[i] != "stop":
                        scores[i] = args.non_stop_penalty_value

            reward_time += timer.duration

        metrics["time/reward"] = reward_time

        return scores, metrics

    return reward_fn


def cleanup_judge_clients():
    """Cleans up all LLM judge clients."""
    asyncio.run(cleanup_all_llm_judge_clients())
    logger.info("✅ LLM judge clients cleaned up")


def cleanup_training_resources(
    stop_event: threading.Event,
    executor: futures.ThreadPoolExecutor,
    queues: list[ray_queue.Queue],
    actor_manager: ActorManager,
) -> None:
    """Clean up all training resources including threads and Ray queues."""
    stop_event.set()

    logger.info("Signaling all actors to stop...")
    ray.get(actor_manager.set_should_stop.remote(True))
    logger.info("✅ Signaled all actors to stop")

    # Clean up ActorManager resources
    logger.info("Cleaning up ActorManager resources...")
    ray.get(actor_manager.cleanup.remote())
    logger.info("✅ ActorManager resources cleaned up")

    logger.info("Pushing shutdown sentinel to queues...")
    # Push sentinel to the first queue (inference_results_Q)
    if queues and len(queues) > 0:
        queues[0].put(ShutdownSentinel(), timeout=1)

    logger.info("Shutting down Ray queues...")
    if queues and len(queues) > 0:
        [queue.shutdown() for queue in queues]
    logger.info("Shutting down thread pool executor...")
    executor.shutdown(wait=True)

    # Clean up judge clients
    cleanup_judge_clients()

    # Shutdown Ray only from the main process (rank 0) or when DDP isn't initialized
    try:
        is_ddp = dist.is_available() and dist.is_initialized()
        is_rank0 = (not is_ddp) or (dist.get_rank() == 0)
        if is_rank0 and ray.is_initialized():
            logger.info("Shutting down Ray...")
            ray.shutdown()
            logger.info("✅ Ray shut down")
    except Exception as e:
        logger.warning(f"Ray shutdown failed: {e}")

    # Clean up distributed process group if it was initialized
    if dist.is_initialized():
        logger.info("Destroying process group...")
        dist.destroy_process_group()
        logger.info("✅ Process group destroyed")


def run_training(
    args,
    tokenizer,
    train_dataset,
    eval_dataset,
    policy_group,
    vllm_engines,
    generation_configs,
    data_loader,
    reward_fn,
    resume_training_step,
    episode,
    wandb_url,
    tc,
    stop_event,
    executor,
    inference_results_Q,
    param_prompt_Q,
    evaluation_inference_results_Q,
    packed_sequences_Q,
    generate_metrics_Q,
    weight_sync_metrics_Q,
    actor_manager: ActorManager,
    model_dims: utils.ModelDims,
    checkpoint_state=None,
):
    if resume_training_step > 1:
        logger.info(f"[Main Thread] Resuming training from step {resume_training_step}")

    logger.info("======== ✅ weight sync thread starts =========")
    weight_sync_trigger_event = threading.Event()
    weight_sync_thread_future = executor.submit(
        weight_sync_thread,
        args,
        stop_event,
        weight_sync_trigger_event,
        policy_group,
        actor_manager,
        weight_sync_metrics_Q,
        resume_training_step,
    )

    """Run the main training loop with worker threads."""
    ray_get_with_progress(
        [engine.ready.remote() for engine in vllm_engines], "Checking engines are ready to work", timeout=300
    )

    logger.info("======== ✅ data preparation thread starts =========")
    packing_future = executor.submit(
        data_preparation_thread,
        reward_fn,
        inference_results_Q,
        param_prompt_Q,
        packed_sequences_Q,
        args,
        tokenizer,
        args.num_training_steps,
        generation_configs["train"],
        resume_training_step,
        data_loader,
        train_dataset,
        actor_manager,
        model_dims,
    )

    def health_check_fn():
        [f.result() for f in [packing_future, weight_sync_thread_future] if f.done()]
        ray_get_with_progress(
            [engine.check_background_threads.remote() for engine in vllm_engines],
            desc="Checking vLLM engine health",
            enable=False,
        )

    # Send initial data to ensure we have a N-step offset.
    for _ in range(args.async_steps * args.num_unique_prompts_rollout):
        example = next(data_loader)
        add_prompt_to_generator(example, param_prompt_Q, generation_configs["train"], is_eval=False)
    if checkpoint_state and "num_total_tokens" in checkpoint_state:
        num_total_tokens = checkpoint_state["num_total_tokens"]
        logger.info(f"Restored num_total_tokens: {num_total_tokens}")
    else:
        num_total_tokens = 0

    if eval_dataset is not None:
        eval_data_loader = data_loader_lib.HFDataLoader(
            dataset=eval_dataset,
            batch_size=1,
            seed=args.seed,
            rank=0,
            world_size=1,
            work_dir=args.output_dir,
            automatic_reshuffle=False,
        )
    else:
        eval_data_loader = None
    training_start_time = time.perf_counter()  # Track overall training start time
    for training_step in range(resume_training_step, args.num_training_steps + 1):
        start_time = time.perf_counter()

        if (
            training_step == resume_training_step
            or training_step % args.update_progress_every == 0
            or training_step == args.num_training_steps
        ):
            maybe_update_beaker_description(
                current_step=training_step,
                total_steps=args.num_training_steps,
                start_time=training_start_time,
                wandb_url=wandb_url,
            )

        # Check if any of the threads have raised an exception.
        health_check_start = time.perf_counter()
        health_check_fn()
        health_check_time = time.perf_counter() - health_check_start

        (
            collated_data,
            data_thread_metrics,
            num_total_tokens,
            num_step_tokens,
            prompt_lengths,
            response_lengths,
            num_filtered_prompts,
        ) = load_data_from_packing_thread(packed_sequences_Q, num_total_tokens, stop_event, health_check_fn)

        if (
            training_step % args.local_eval_every == 0
            and eval_data_loader is not None
            and (args.eval_on_step_0 or training_step > 1)
        ):
            for eval_example in iter(eval_data_loader):
                add_prompt_to_generator(eval_example, param_prompt_Q, generation_configs["eval"], is_eval=True)
        if collated_data is None:
            continue

        episode += args.num_unique_prompts_rollout * args.num_samples_per_prompt_rollout

        for metrics_Q in [generate_metrics_Q, weight_sync_metrics_Q]:
            try:
                data_thread_metrics |= metrics_Q.get_nowait()
            except Empty:
                logger.info("[Main Thread] didn't get train generation metrics")

        data_thread_metrics["time/health_check"] = health_check_time

        one_training_step(
            args,
            policy_group,
            collated_data,
            tokenizer,
            data_thread_metrics,
            episode,
            training_step,
            num_total_tokens,
            num_step_tokens,
            start_time,
            train_dataset,
            training_start_time,
            wandb_url,
            tc.chat_template_name,
            model_dims,
            prompt_lengths,
            response_lengths,
            actor_manager,
        )

        # Checkpoint after one_training_step (or even if it was skipped)
        # This ensures we checkpoint progress even if the exact checkpoint step has no data
        if (
            args.checkpoint_state_freq > 0
            and training_step % args.checkpoint_state_freq == 0
            and args.checkpoint_state_dir is not None
        ):
            with Timer("[Main Thread] 🗡️ Saving checkpoint state"):
                # Save comprehensive client state including dataloader state
                client_state = {
                    "training_step": training_step,
                    "episode": episode,
                    "num_total_tokens": num_total_tokens,
                }

                # Save dataloader state
                if data_loader is not None:
                    client_state["dataloader_state"] = data_loader.state_dict()

                ray_get_with_progress(
                    [
                        policy_group.models[i].save_checkpoint_state.remote(args.checkpoint_state_dir, client_state)
                        for i in range(args.world_size)
                    ],
                    desc=f"Saving checkpoint state at step {training_step}",
                )
                logger.info(f"Saved checkpoint state at step {training_step} to {args.checkpoint_state_dir}")

        logger.debug(f"[Main Thread] Triggered weight sync for step {training_step}")
        weight_sync_trigger_event.set()

        maybe_evaluate(
            args,
            training_step,
            evaluation_inference_results_Q,
            tokenizer,
            reward_fn,
            episode,
            eval_dataset,
            generation_configs["eval"],
            generate_metrics_Q,
            len(eval_dataset) if eval_dataset else 0,
            model_dims,
            actor_manager,
        )

    if resume_training_step > args.num_training_steps:
        raise ValueError(f"Training didn't run since {resume_training_step=} > {args.num_training_steps=}")

    save_final_model(args, policy_group, tokenizer, training_step, wandb_url, tc.chat_template_name)


def main(args: Args, tc: TokenizerConfig, model_config: ModelConfig):
    tokenizer = make_tokenizer(tc, model_config)
    args = setup_runtime_variables(args)

    if args.verbose:
        logging.getLogger().setLevel(logging.DEBUG)
        for handler in logging.getLogger().handlers:
            handler.setLevel(logging.DEBUG)

    beaker_config, wandb_url = setup_experiment_tracking(args, tc, model_config)

    train_dataset, eval_dataset = setup_datasets(args, tc, tokenizer)

    if len(train_dataset) < (needed := max(args.async_steps, 1) * args.num_unique_prompts_rollout):
        raise ValueError(
            f"Train dataset is too small! Is {len(train_dataset)} prompts, but {needed} are needed to have enough prompts for bsz and prefill. Try reducing async_steps or num_unique_prompts_rollout, or increasing the dataset size."
        )

    if args.cache_dataset_only:
        return

    pprint([args, model_config])

    # Initialize Ray before creating Ray objects
    ray.init(dashboard_host="0.0.0.0", runtime_env={"excludes": [".git/"], "env_vars": dict(os.environ)})

    # Create Ray queues.
    # Since we now send/receive individual prompts, queue size should accommodate
    # all prompts from async_steps + 1 training steps
    queue_size = (args.async_steps + 1) * args.num_unique_prompts_rollout
    inference_results_Q = ray_queue.Queue(maxsize=queue_size)
    param_prompt_Q = ray_queue.Queue(maxsize=queue_size)
    # We don't care if we ever hit the max, so we let the queue be unbounded.
    evaluation_inference_results_Q = ray_queue.Queue()

    policy_group, vllm_engines, tool_objects, resume_training_step, episode, actor_manager = (
        create_model_and_optimizer(
            args,
            tc,
            model_config,
            beaker_config,
            wandb_url,
            tokenizer,
            inference_results_Q,
            param_prompt_Q,
            evaluation_inference_results_Q,
        )
    )

    # Get the model dimensions from one of the engines without loading weights
    model_dims = ray.get(vllm_engines[0].get_model_dims.remote())

    generation_configs = create_generation_configs(args)

    checkpoint_state = None
    if args.checkpoint_state_dir and os.path.exists(args.checkpoint_state_dir):
        # Try to load the checkpoint state from the first rank
        checkpoint_path = os.path.join(args.checkpoint_state_dir, "global_0", "state.pt")
        if os.path.exists(checkpoint_path):
            checkpoint_state = torch.load(checkpoint_path, map_location="cpu", weights_only=False)
            logger.info(f"Loaded checkpoint state from {checkpoint_path}")

            episode = checkpoint_state["episode"]
            logger.info(f"Restored episode count: {episode}")

    data_loader = data_loader_lib.HFDataLoader(
        dataset=train_dataset,
        batch_size=1,
        seed=args.seed,
        rank=0,
        world_size=1,
        work_dir=args.output_dir,
        automatic_reshuffle=True,
    )

    if checkpoint_state and "dataloader_state" in checkpoint_state:
        data_loader.load_state_dict(checkpoint_state["dataloader_state"])
        logger.info("Restored dataloader state from checkpoint")

    # Create additional queues (main queues already created above)
    packed_sequences_Q = Queue(maxsize=args.async_steps)
    generate_metrics_Q = Queue(maxsize=args.async_steps)
    weight_sync_metrics_Q = Queue(maxsize=args.async_steps)

    reward_fn = make_reward_fn(args)

    stop_event = threading.Event()
    executor = futures.ThreadPoolExecutor(max_workers=3, thread_name_prefix="grpo")

    try:
        episode = run_training(
            args,
            tokenizer,
            train_dataset,
            eval_dataset,
            policy_group,
            vllm_engines,
            generation_configs,
            data_loader,
            reward_fn,
            resume_training_step,
            episode,
            wandb_url,
            tc,
            stop_event,
            executor,
            inference_results_Q,
            param_prompt_Q,
            evaluation_inference_results_Q,
            packed_sequences_Q,
            generate_metrics_Q,
            weight_sync_metrics_Q,
            actor_manager,
            model_dims,
            checkpoint_state,
        )
    except Exception as e:
        if args.send_slack_alerts:
            utils.send_slack_alert(e)
        raise
    finally:
        cleanup_training_resources(
            stop_event, executor, [inference_results_Q, param_prompt_Q, evaluation_inference_results_Q], actor_manager
        )

    # Ai2 logic: we use /output to store the artifacts of the job, so we
    # make a copy of the model to `/output` in the end.
    if (
        args.try_auto_save_to_beaker
        and is_beaker_job()
        and len(beaker_config.beaker_dataset_id_urls) > 0
        and args.output_dir.rstrip("/") != "/output"
        and os.path.isdir(args.output_dir)
    ):
        shutil.copytree(args.output_dir, "/output", dirs_exist_ok=True)
    logger.info("finished training")

    accelerator = Namespace()
    accelerator.is_main_process = True  # hack
    if args.push_to_hub:
        logger.info("Pushing model to hub")
        push_folder_to_hub(accelerator, args.output_dir, args.hf_repo_id, args.hf_repo_revision)

    # Check for runtime leaks before exiting
    logger.info("Checking for runtime leaks...")

    utils.check_runtime_leaks()


if __name__ == "__main__":
    utils.check_oe_eval_internal()

    parser = ArgumentParserPlus((Args, TokenizerConfig, ModelConfig))
    args, tokenizer_config, model_config = parser.parse_args_into_dataclasses()
    assert isinstance(args, Args)
    assert isinstance(tokenizer_config, TokenizerConfig)
    assert isinstance(model_config, ModelConfig)

    main(args, tokenizer_config, model_config)<|MERGE_RESOLUTION|>--- conflicted
+++ resolved
@@ -1113,9 +1113,6 @@
                 for i in range(len(collated_query_responses)):
                     mb_query_responses = collated_query_responses[i]
                     mb_advantages = collated_advantages[i]
-<<<<<<< HEAD
-                    mb_response_masks_bool = collated_response_masks[i][:, 1:]
-=======
                     mb_response_masks = collated_response_masks[i]
                     mb_response_masks_bool = mb_response_masks[:, 1:].bool()
                     # if masking snippets, do it here.
@@ -1126,7 +1123,6 @@
                     batch_start = (i // accumulation_steps) * accumulation_steps
                     loss_denominator = accumulation_token_counts[batch_start]
 
->>>>>>> 0f7ef0d2
                     mb_attention_mask = collated_attention_masks[i]
                     mb_position_id = collated_position_ids[i]
                     mb_local_logprobs, mb_entropy = self.forward(
