--- conflicted
+++ resolved
@@ -119,13 +119,9 @@
     return output
 
 
-<<<<<<< HEAD
-def _process_outputs(outputs: List[vllm.RequestOutput], dataset_index: Optional[int] = None) -> "GenerationResult":
-=======
 def _process_outputs(
     outputs: List[vllm.RequestOutput], dataset_index: Optional[List[int]] = None, start_time: Optional[float] = None
 ) -> "GenerationResult":
->>>>>>> 2f608526
     """Process vLLM RequestOutputs into GenerationResult format."""
     response_ids = [list(out.token_ids) for output in outputs for out in output.outputs]
     finish_reasons = [out.finish_reason for output in outputs for out in output.outputs]
@@ -195,20 +191,12 @@
     return result
 
 
-<<<<<<< HEAD
-def _finalize_outputs(outputs, tracking, dataset_index, tools):
+def _finalize_outputs(outputs, tracking, dataset_index, tools, start_time=None):
     """Prepare final outputs with unified approach for all requests."""
     outputs.sort(key=lambda x: (x.request_id.split("-")[0], int(x.request_id.split("-")[1])))
 
     if not tools:
-        return _process_outputs(outputs, dataset_index=dataset_index)
-=======
-def _finalize_outputs(outputs, tracking, dataset_index, tools, start_time=None):
-    """Prepare final outputs based on whether tools were used."""
-    if not tools:
-        outputs.sort(key=lambda x: int(x.request_id.split("_")[-1]))
         return _process_outputs(outputs, dataset_index=dataset_index, start_time=start_time)
->>>>>>> 2f608526
 
     # Tool mode: add metadata and merge completions
     for output in outputs:
@@ -228,11 +216,7 @@
         # Replace the output with the tool-processed one
         output.outputs[0] = tool_output
 
-<<<<<<< HEAD
-    return _process_outputs_with_tools(outputs, dataset_index=dataset_index)
-=======
     return _process_outputs_with_tools(final_outputs, dataset_index=dataset_index, start_time=start_time)
->>>>>>> 2f608526
 
 
 def ray_noset_visible_devices(env_vars=os.environ):
@@ -468,27 +452,7 @@
         tracking = _init_tool_tracking() if self.tools else None
         tokenizer = self.llm_engine.tokenizer if self.tools else None
 
-<<<<<<< HEAD
         collected_outputs = {}
-=======
-            try:
-                if request.is_eval:
-                    self.eval_results_queue.put(result, timeout=10)
-                else:
-                    self.results_queue.put(result, timeout=10)
-                return 1  # Successfully processed one request
-            except queue.Full:
-                self.logger.warning("Results queue is full, discarding result.")
-                return 0
-
-    def _process_request(self, request):
-        """Unified processing for both tool and non-tool generation."""
-        prompts = request.prompts
-        sampling_params = request.generation_config
-        start_time = request.start_time
-
-        self.logger.info(f"[LLMRayActor] Processing request with {len(prompts)} prompts, tools={bool(self.tools)}")
->>>>>>> 2f608526
 
         if self._should_stop():
             return num_processed
@@ -581,30 +545,10 @@
             if not self._maybe_add_new_request():
                 break
 
-<<<<<<< HEAD
         return outputs
 
     def _poll_tool_futures(self, tracking, tokenizer):
         """Poll and handle completed tool executions.
-=======
-        result = _finalize_outputs(outputs, tracking, request.dataset_index, self.tools, start_time)
-        return result
-
-    def _add_initial_requests(self, prompts, sampling_params, n_samples, training_step):
-        """Add initial requests to the engine."""
-        for i, prompt in enumerate(prompts):
-            if self.tools:
-                # Create individual requests for each sample when using tools
-                for j in range(n_samples):
-                    request_id = f"{training_step}_{i}-{j}"
-                    tokens_prompt = vllm.TokensPrompt(prompt_token_ids=prompt)
-                    self.llm_engine.add_request(request_id, tokens_prompt, sampling_params)
-            else:
-                # Standard request format for non-tool mode
-                request_id = f"batch_{training_step}_{i}"
-                tokens_prompt = vllm.TokensPrompt(prompt_token_ids=prompt)
-                self.llm_engine.add_request(request_id, tokens_prompt, sampling_params)
->>>>>>> 2f608526
 
         Returns:
             List of completed outputs that can't continue generation.
