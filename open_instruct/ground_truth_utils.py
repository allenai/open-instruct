--- conflicted
+++ resolved
@@ -199,19 +199,11 @@
     common = Counter(prediction_tokens) & Counter(ground_truth_tokens)
     num_same = sum(common.values())
     if num_same == 0:
-<<<<<<< HEAD
-        return {'f1': 0, 'precision': 0, 'recall': 0}
-    precision = 1.0 * num_same / len(prediction_tokens)
-    recall = 1.0 * num_same / len(ground_truth_tokens)
-    f1 = (2 * precision * recall) / (precision + recall)
-    return {'f1': f1, 'precision': precision, 'recall': recall}
-=======
         return {"f1": 0, "precision": 0, "recall": 0}
     precision = 1.0 * num_same / len(prediction_tokens)
     recall = 1.0 * num_same / len(ground_truth_tokens)
     f1 = (2 * precision * recall) / (precision + recall)
     return {"f1": f1, "precision": precision, "recall": recall}
->>>>>>> cbee445a
 
 
 class FlanVerifier(VerifierFunction):
@@ -256,9 +248,12 @@
         super().__init__("string_f1", weight=1.0)
 
     def __call__(self, tokenized_prediction: List[int], prediction: str, label: str) -> float:
-<<<<<<< HEAD
-        f1 = f1_score(prediction, label)['f1']
-        return f1
+        # remove thinking section from the prediction
+        prediction = prediction.split("</think>")[-1]
+        # remove answer tags from the prediction
+        prediction = prediction.replace("<answer>", "").replace("</answer>", "")
+        # return f1 score
+        return f1_score(prediction, label)["f1"]
 
 
 # class ReSearchVerifier(VerifierFunction):
@@ -352,14 +347,6 @@
 
         # 5. No match found
         return 0.0
-=======
-        # remove thinking section from the prediction
-        prediction = prediction.split("</think>")[-1]
-        # remove answer tags from the prediction
-        prediction = prediction.replace("<answer>", "").replace("</answer>", "")
-        # return f1 score
-        return f1_score(prediction, label)["f1"]
->>>>>>> cbee445a
 
 
 class MaxLenVerifier(VerifierFunction):
