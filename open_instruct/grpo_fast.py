# Copyright 2024 AllenAI. All rights reserved.
#
# Licensed under the Apache License, Version 2.0 (the "License");
# you may not use this file except in compliance with the License.
# You may obtain a copy of the License at
#
#     http://www.apache.org/licenses/LICENSE-2.0
#
# Unless required by applicable law or agreed to in writing, software
# distributed under the License is distributed on an "AS IS" BASIS,
# WITHOUT WARRANTIES OR CONDITIONS OF ANY KIND, either express or implied.
# See the License for the specific language governing permissions and
# limitations under the License.
# ---------------------------------------------------------------------
# Part of the code is adapted from https://github.com/OpenRLHF/OpenRLHF
# which has the following license:
# Copyright [yyyy] [name of copyright owner]
#
# Licensed under the Apache License, Version 2.0 (the "License");
# you may not use this file except in compliance with the License.
# You may obtain a copy of the License at
#
#     http://www.apache.org/licenses/LICENSE-2.0
#
# Unless required by applicable law or agreed to in writing, software
# distributed under the License is distributed on an "AS IS" BASIS,
# WITHOUT WARRANTIES OR CONDITIONS OF ANY KIND, either express or implied.
# See the License for the specific language governing permissions and
# limitations under the License.
# isort: off
import os
from concurrent import futures

# We need to set NCCL_CUMEM_ENABLE=0 for performance reasons; see:
# https://github.com/vllm-project/vllm/issues/5723#issuecomment-2554389656
os.environ["NCCL_CUMEM_ENABLE"] = "0"  # NOQA
try:
    import deepspeed

    # @vwxyzjn: when importing on CPU-only machines, we get the following error:
    # RuntimeError: 0 active drivers ([]). There should only be one.
    # so we need to catch the exception and do nothing
    # https://github.com/deepspeedai/DeepSpeed/issues/7028
except Exception:
    pass

from open_instruct import utils

# isort: on
import asyncio
import json
import math
import random
import shutil
import socket
import threading
import time
from argparse import Namespace
from collections import defaultdict
from dataclasses import asdict, dataclass, field
from datetime import timedelta
from queue import Empty, Full, Queue
from typing import Any, Callable, Dict, Iterator, List, Literal, Optional

import datasets
import numpy as np
import pandas as pd
import ray
import torch
import torch.distributed as dist
import torch.utils
import torch.utils.data
import vllm
import wandb
from huggingface_hub import HfApi
from peft import PeftModel, get_peft_model_state_dict
from ray.util import queue as ray_queue
from ray.util.placement_group import PlacementGroup, placement_group
from ray.util.scheduling_strategies import PlacementGroupSchedulingStrategy
from rich.pretty import pprint
from tqdm import tqdm
from transformers import AutoModelForCausalLM, PreTrainedModel, PreTrainedTokenizer, get_scheduler
from transformers.integrations import HfDeepSpeedConfig

from open_instruct import logger_utils, vllm_utils3
from open_instruct.dataset_transformation import (
    GROUND_TRUTHS_KEY,
    INPUT_IDS_PROMPT_KEY,
    VERIFIER_SOURCE_KEY,
    TokenizerConfig,
    get_cached_dataset_tulu,
    visualize_token,
)
from open_instruct.ground_truth_utils import (
    build_all_verifiers,
    cleanup_all_llm_judge_clients,
    soft_format_reward_func,
)
from open_instruct.model_utils import (
    Batch,
    ModelConfig,
    apply_verifiable_reward,
    disable_dropout_in_model,
    entropy_from_logits,
    get_olmo3_generation_config,
    log_softmax_and_gather,
    print_rich_single_line_metrics,
    print_rich_table,
    push_folder_to_hub,
)
from open_instruct.queue_types import GenerationResult, PromptRequest, RequestInfo
from open_instruct.rl_utils2 import Timer, pack_sequences
from open_instruct.utils import (
    ArgumentParserPlus,
    BeakerRuntimeConfig,
    RayProcess,
    _z3_params_to_fetch,
    calibrate_checkpoint_state_dir,
    clean_last_n_checkpoints_deepspeed,
    download_latest_checkpoint_from_gs,
    extract_user_query,
    get_beaker_whoami,
    get_eval_ds_config,
    get_optimizer_grouped_parameters,
    get_train_ds_config,
    get_wandb_tags,
    is_beaker_job,
    launch_ai2_evals_on_weka,
    maybe_get_beaker_config,
    maybe_update_beaker_description,
    maybe_use_ai2_hf_entity,
    maybe_use_ai2_wandb_entity,
    ray_get_with_progress,
    repeat_each,
    sync_gs_bucket,
)

logger = logger_utils.setup_logger(__name__)

api = HfApi()
INVALID_LOGPROB = 1.0


class ShutdownSentinel:
    """Sentinel value to signal thread shutdown via queue."""


@dataclass
class Args:
    # Dataset
    dataset_mixer_list: List[str] = field(default_factory=lambda: ["ai2-adapt-dev/rlvr_gsm8k_zs", "1.0"])
    """A list of datasets (local or HF) to sample from."""
    dataset_mixer_eval_list: List[str] = field(default_factory=lambda: ["ai2-adapt-dev/rlvr_gsm8k_zs", "1.0"])
    """A list of datasets (local or HF) to sample from for evaluation."""
    dataset_mixer_list_splits: List[str] = field(default_factory=lambda: ["train"])
    """The dataset splits to use for training"""
    dataset_mixer_eval_list_splits: List[str] = field(default_factory=lambda: ["test"])
    """The dataset splits to use for evaluation"""
    dataset_transform_fn: list[str] = field(default_factory=lambda: ["rlvr_tokenize_v1", "rlvr_filter_v1"])
    """The list of transform functions to apply to the dataset."""
    dataset_cache_mode: Literal["hf", "local"] = "local"
    """The mode to use for caching the dataset."""
    dataset_local_cache_dir: str = "local_dataset_cache"
    """The directory to save the local dataset cache to."""
    dataset_config_hash: Optional[str] = None
    """The hash of the dataset configuration."""
    dataset_config_eval_hash: Optional[str] = None
    """The hash of the dataset configuration for evaluation."""
    dataset_skip_cache: bool = False
    """Whether to skip the cache."""
    shuffle_eval_dataset: bool = False
    """Whether to shuffle the evaluation dataset."""
    max_token_length: int = 512
    """The maximum token length to use for the dataset"""
    max_prompt_token_length: int = 256
    """The maximum prompt token length to use for the dataset"""

    # Experiment
    exp_name: str = os.path.basename(__file__)[: -len(".py")]
    """The name of this experiment"""
    seed: int = 1
    """Seed of the experiment"""
    run_name: Optional[str] = None
    """RUNTIME VALUE: A unique name of this run"""

    # Optimizer
    learning_rate: float = 2e-5
    """The initial learning rate for AdamW optimizer."""
    lr_scheduler_type: Literal[
        "linear", "cosine", "cosine_with_restarts", "polynomial", "constant", "constant_with_warmup"
    ] = "linear"
    """Which scheduler to use"""
    warm_up_steps: int = 0
    """Number of warm up steps for the scheduler"""
    warmup_ratio: float = 0.0
    """Ratio of warmup steps to total steps (takes precedence over `warm_up_steps`)"""
    weight_decay: float = 0.0
    """Weight decay for AdamW if we apply some."""
    set_weight_decay_on_bias_and_norm: bool = True
    """Whether to set weight decay on bias and norm layers"""
    fused_optimizer: bool = False
    """Whether to use fused optimizer"""

    # Progress reporting
    update_every: int = 10
    """How often to update the Beaker description progress bar."""

    # Batch sizes
    per_device_train_batch_size: int = 1
    """The forward batch size per device (local_micro_batch_size)"""
    total_episodes: int = 100000
    """The total number of episodes in the dataset"""
    world_size: Optional[int] = None
    """RUNTIME VALUE: The number of processes (GPUs) to use"""
    num_training_steps: Optional[int] = None
    """RUNTIME VALUE: The number of training_steps to train"""
    local_eval_every: int = 100
    """Run evaluation after this many training steps. This controls in-loop evals, which reuse the generation/reward verifier setup. Set to -1 to disable."""
    save_freq: int = 200
    """How many train steps to save the model"""
    allow_world_padding: bool = False
    """Whether to allow world padding. This is useful for model sweeps, but wastes compute."""
    backend_timeout: int = 120
    """Timeout for inference/training backends in minutes. Default is 2 hours (120 min)."""

    # Generation
    response_length: int = 256
    """the length of the response"""
    temperature: float = 0.7
    """the sampling temperature"""
    num_unique_prompts_rollout: int = 16
    """The number of unique prompts during rollout"""
    num_samples_per_prompt_rollout: int = 4
    """the number of samples to generate per prompt during rollout, useful for easy-star"""
    stop_strings: Optional[List[str]] = None
    """List of strings that stop the generation when they are generated.
    The returned output will not contain the stop strings."""

    # Algorithm
    async_steps: int = 1
    """Number of steps ahead to generate responses. Set to 0 to make the code synchronous. Values greater than 0 learn from a policy up to async_steps old like Cleanba (https://arxiv.org/abs/2310.00036)"""
    num_epochs: int = 1
    """the number of epochs to train"""
    num_mini_batches: int = 1
    """Number of minibatches to split a batch into"""
    beta: float = 0.05
    """the beta value of the RLHF objective (KL coefficient)"""
    clip_lower: float = 0.2
    """the lower clip range"""
    clip_higher: float = 0.2
    """the higher clip range. Sometimes we want this to be higher, see DAPO (https://arxiv.org/abs/2503.14476)"""
    kl_estimator: Literal["kl1", "kl2", "kl3", "kl4"] = "kl3"
    """the KL estimator to use"""
    pack_length: int = 512
    """the length of the pack (you should prob set to the max length of the model)"""
    masked_mean_axis: Optional[int] = None
    """the axis to compute the mean of the masked values"""
    alpha: float = 0.6
    """The alpha value for doing polyak updates (ref_param = alpha * param + (1 - alpha) * ref_param)
    reference: [TR-DPO](https://huggingface.co/papers/2404.09656), but it's actually pretty commonly
    used. E.g., [TD3](https://arxiv.org/abs/1802.09477) uses https://github.com/vwxyzjn/cleanrl/blob/dcc289fc6f0bda492fa7360a155262cf826b12a5/cleanrl/td3_continuous_action.py#L269
    """
    ref_policy_update_freq: Optional[int] = None
    """How many training steps to take before updating the reference policy."""
    advantage_normalization_type: Literal["standard", "centered"] = "standard"
    """The type of advantage normalization to use. Standard normalization is the default: it subtracts the mean and
    divides by the standard deviation. Centered normalization is the same but subtracts the mean only (e.g., used in
    DR.GRPO https://arxiv.org/pdf/2503.20783)."""
    mask_truncated_completions: bool = False
    """Whether to mask out truncated completions. Also called overlong filtering, from DAPO (https://arxiv.org/abs/2503.14476)."""

    fill_completions: bool = False
    """Whether to refill the batchsize with after filtering."""

    record_entropy: bool = False
    """whether to record the entropy of the policy during training. Uses extra memory."""

    # Reward
    # -- r1 style format reward
    apply_r1_style_format_reward: bool = False
    """whether to add the R1 style format reward"""
    r1_style_format_reward: float = 1.0
    """the reward value for R1 style format reward"""
    additive_format_reward: bool = False
    """whether to add the format reward to the final reward"""

    # -- verifiable reward
    apply_verifiable_reward: bool = True
    """whether to apply verifiable reward"""
    verification_reward: float = 10.0
    """the reward value for verifiable responses"""
    remap_verifier: str = None
    """Remap verifier like string_f1=general-quality_ref. Currently can only remap once."""

    # -- llm verifiers
    llm_judge_model: str = "azure/gpt-4o-mini-standard"
    """the model to use for the llm judge"""
    llm_judge_max_tokens: int = 2048
    """the max tokens to use for the llm judge"""
    llm_judge_max_context_length: int = 8192
    """the max context length to use for the llm judge"""
    llm_judge_temperature: float = 1.0
    """the temperature to use for the llm judge"""
    llm_judge_timeout: int = 60
    """the timeout to use for the llm judge"""

    # -- code verifier
    code_api_url: str = os.environ.get("CODE_API_URL", "http://localhost:1234") + "/test_program"
    """the api url to use for the code verifier"""
    code_max_execution_time: float = 1.0
    """the max execution time to use for the code verifier"""
    code_pass_rate_reward_threshold: float = 0.0
    """the pass rate reward threshold for the code verifier. If pass rate is less than this threshold, reward is 0.0, otherwise reward is pass rate"""
    code_apply_perf_penalty: bool = False
    """whether to apply a performance penalty to the code verifier"""

    # -- max length verifier
    max_length_verifier_max_length: int = 32768
    """the max length to use for the max length verifier"""

    # -- non stop penalty
    non_stop_penalty: bool = False
    """whether to penalize responses which did not finish generation"""
    non_stop_penalty_value: float = 0.0
    """the reward value for responses which did not finish generation"""

    # Ray
    single_gpu_mode: bool = False
    """whether to collocate vLLM and actor on the same node (mostly for debugging purposes)"""
    num_learners_per_node: List[int] = field(default_factory=lambda: [1])
    """number of GPU deepspeed learners per node (e.g., --num_learners_per_node 2 4 means 2 learner processes
    on the first node and 4 learner processes on the second node; each process will have 1 GPU)"""
    vllm_num_engines: int = 1
    """number of vLLM Engines, set to 0 to disable vLLM"""
    inflight_updates: bool = False
    """If True, return immediately even with pending work. If False, wait for all work to complete before exiting."""
    vllm_tensor_parallel_size: int = 1
    """tensor parallel size of vLLM Engine for multi-GPU inference"""
    vllm_enforce_eager: bool = False
    """whether to enforce eager mode for vLLM -- slow inference but needed for multi-node"""
    vllm_sync_backend: str = "nccl"
    """DeepSpeed -> vLLM weight sync backend"""
    vllm_gpu_memory_utilization: float = 0.9
    """vLLM GPU memory utilization"""
    vllm_enable_prefix_caching: bool = False
    """whether to enable prefix caching"""
    vllm_top_p: float = 1.0
    """vLLM top p for nucleus sampling"""
    inference_batch_size: Optional[int] = None
    """Number of inference requests to batch together for vLLM processing"""
    deepspeed_stage: int = 0
    """the deepspeed stage"""
    gather_whole_model: bool = True
    """whether to gather the whole model to boardcast (not doable for 70B but can be faster for 8B)"""

    # Experiment tracking
    verbose: bool = False
    """If toggled, debug output will be shown"""
    with_tracking: bool = False
    """If toggled, this experiment will be tracked with Weights and Biases"""
    wandb_project_name: str = "open_instruct_internal"
    """The wandb's project name"""
    wandb_entity: Optional[str] = None
    """The entity (team) of wandb's project"""
    push_to_hub: bool = True
    """Whether to upload the saved model to huggingface"""
    hf_entity: Optional[str] = None
    """The user or org name of the model repository from the Hugging Face Hub"""
    hf_repo_id: Optional[str] = None
    """The id of the saved model in the Hugging Face Hub (can be autoset if not given)"""
    hf_repo_revision: Optional[str] = None
    """The revision of the saved model in the Hugging Face Hub (can be autoset if not given)"""
    hf_repo_url: Optional[str] = None
    """The url of the saved model in the Hugging Face Hub (will be autoset)"""
    output_dir: str = "output"
    """Where to save the model"""
    save_traces: bool = False
    """Whether to save learning data traces"""
    cache_dataset_only: bool = False
    """Immediately exit after caching the dataset"""
    keep_last_n_checkpoints: int = 3
    """How many checkpoints to keep in the output directory. -1 for all."""
    checkpoint_state_freq: int = -1
    """How often to save the model checkpoint, optimizer states, and lr scheduler states (in steps)"""
    checkpoint_state_dir: Optional[str] = None
    """Where to save the model checkpoint (if applicable)"""
    gs_checkpoint_state_dir: Optional[str] = None
    """The actual `checkpoint_state_dir` to use (handling the case where gs_bucket_path is provided)"""

    # Ai2 specific settings
    try_launch_beaker_eval_jobs_on_weka: bool = False
    """Whether to launch beaker evaluation jobs after training on weka"""
    try_auto_save_to_beaker: bool = True
    """Whether to try to save the model to Beaker dataset `/output` after training"""
    gs_bucket_path: Optional[str] = None
    """The path to the gs bucket to save the model to"""
    oe_eval_tasks: Optional[List[str]] = None
    """The beaker evaluation tasks to launch"""
    oe_eval_max_length: int = 4096
    """the max generation length for evaluation for oe-eval"""
    oe_eval_beaker_image: Optional[str] = None
    """the docker image for evaluation for oe-eval"""
    eval_priority: Literal["low", "normal", "high", "urgent"] = "normal"
    """the priority of auto-launched evaluation jobs"""

    # Evaluation behavior
    eval_on_step_0: bool = False
    """Whether to run local evaluation at training step 0. Defaults to False."""

    # Tool settings
    tools: Optional[List[str]] = None
    """If set, use the tool mapped to the string. Currently only supports `search` and `code`"""
    max_tool_calls: List[int] = field(default_factory=lambda: [5])
    """Maximum number of tool calls allowed. If a list is provided, it must have length 1 (applies to all tools) or same length as tools (per-tool limit)."""
    mask_tool_use: bool = True
    """Whether to mask the tool output. By default on."""
    only_reward_good_outputs: bool = False
    """Whether to only reward good outputs. By default off. Useful to force the model to use the tool(s)."""

    # rl-rag specific settngs
    number_documents_to_search: int = 3
    """The maximum number of documents to retrieve for each query."""
    search_api_endpoint: Optional[str] = None
    """The API endpoint for the search engine."""

    # code-tool specific settings
    code_tool_api_endpoint: Optional[str] = None

    def __post_init__(self):
        assert self.num_samples_per_prompt_rollout > 0, "Number of samples per prompt must be greater than 0!"
        if self.num_samples_per_prompt_rollout == 1:
            logger.warning("num_samples_per_prompt_rollout is 1. This reduces GRPO to REINFORCE.")

        assert self.apply_verifiable_reward or self.apply_r1_style_format_reward or self.non_stop_penalty, (
            "At least one reward must be applied!"
        )
        # Ensure we have enough prompts for all VLLM engines
        if self.num_unique_prompts_rollout < self.vllm_num_engines:
            raise ValueError(
                f"{self.num_unique_prompts_rollout=} must be >= {self.vllm_num_engines=} to avoid empty batches."
            )
        # Initialize stop_strings if None
        if self.stop_strings is None:
            self.stop_strings = []
        if self.inference_batch_size is None:
            self.inference_batch_size = self.num_unique_prompts_rollout // self.vllm_num_engines
        assert self.pack_length >= self.max_prompt_token_length + self.response_length, (
            "The `pack_length` needs to be greater than the sum of `max_prompt_token_length` and `response_length`!"
        )
        if self.checkpoint_state_freq > 0 and self.checkpoint_state_dir is None:
            raise ValueError("`checkpoint_state_dir` must be provided if `checkpoint_state_freq` is greater than 0!")
        if self.checkpoint_state_dir is not None and self.checkpoint_state_freq == -1:
            raise ValueError("`checkpoint_state_freq` must be greater than 0 if `checkpoint_state_dir` is provided!")

        if self.gs_checkpoint_state_dir is not None and not self.gs_checkpoint_state_dir.startswith("gs://"):
            raise ValueError(f"`gs_checkpoint_state_dir` must start with 'gs://', got: {self.gs_checkpoint_state_dir}")
        if self.gs_bucket_path is not None and not self.gs_bucket_path.startswith("gs://"):
            raise ValueError(f"`gs_bucket_path` must start with 'gs://', got: {self.gs_bucket_path}")

        if self.gs_bucket_path is not None and self.gs_checkpoint_state_dir is None:
            if self.checkpoint_state_dir is None:
                raise ValueError("`checkpoint_state_dir` must be provided when using `gs_bucket_path`!")
            checkpoint_dir_name = self.checkpoint_state_dir.rstrip("/")
            beaker_users = get_beaker_whoami()
            if beaker_users is not None:
                self.gs_checkpoint_state_dir = f"{self.gs_bucket_path}/{beaker_users}/{checkpoint_dir_name}"
            else:
                self.gs_checkpoint_state_dir = f"{self.gs_bucket_path}/{checkpoint_dir_name}"

        if self.checkpoint_state_dir is not None:
            if self.gs_checkpoint_state_dir is not None:
                download_latest_checkpoint_from_gs(self.gs_checkpoint_state_dir, self.checkpoint_state_dir)
            calibrate_checkpoint_state_dir(self.checkpoint_state_dir)
        if self.tools is not None and len(self.tools) > 0:
            for tool in self.tools:
                if tool not in ["search", "code"]:
                    raise ValueError(f"Tool {tool} is not supported. Supported tools are: search, code")
            assert len(self.tools) == len(set(self.tools)), "Duplicate tools are not allowed"


def next_batch(dataset_indices: List[int], dataset: datasets.Dataset) -> Batch:
    """Extract next batch of data based on indices."""
    data_next = dataset[dataset_indices]
    return Batch(
        queries=data_next[INPUT_IDS_PROMPT_KEY],
        ground_truths=data_next[GROUND_TRUTHS_KEY],
        datasets=data_next[VERIFIER_SOURCE_KEY],
        indices=dataset_indices,
    )


def masked_mean(values: torch.Tensor, mask: torch.Tensor, axis: Optional[int] = None) -> torch.Tensor:
    """Compute mean of tensor with a masked values."""
    if axis is not None:
        return ((values * mask).sum(axis=axis) / mask.sum(axis=axis)).mean()
    else:
        return (values * mask).sum() / mask.sum()


class MetricsTracker:
    """A simple class to prellocate all metrics in an array
    so we can do only one allreduce operation to get the metrics mean"""

    def __init__(self, max_metrics: int = 32, device: torch.device = torch.device("cuda")):
        self.metrics = torch.zeros(max_metrics, device=device)
        self.names2idx = {}
        self.current_idx = 0
        self.max_metrics = max_metrics

    def add(self, name: str, value: torch.tensor):
        if name not in self.names2idx:
            if self.current_idx >= self.max_metrics:
                raise ValueError(f"Exceeded maximum number of metrics ({self.max_metrics})")
            self.names2idx[name] = self.current_idx
            self.current_idx += 1

        self.metrics[self.names2idx[name]] = value
        return self

    def get_metrics_list(self) -> dict[str, float]:
        metrics_list = self.metrics.tolist()
        return {name: metrics_list[idx] for name, idx in self.names2idx.items()}


def collate_fn(tensors_list: List[torch.Tensor], pad_token_id: int, pin_memory: bool = True) -> torch.Tensor:
    padded_tensor = torch.nn.utils.rnn.pad_sequence(tensors_list, batch_first=True, padding_value=pad_token_id)
    if pin_memory:
        padded_tensor = padded_tensor.pin_memory()
    return padded_tensor


def to_device_inplace(tensors_list: List[torch.Tensor], device: torch.device):
    for i in range(len(tensors_list)):
        tensors_list[i] = tensors_list[i].to(device, non_blocking=True)


def log_memory_usage(
    rank: int, device: torch.device, stage: str, include_tensors: bool = False, top_k_tensors: int = 10
):
    """Log comprehensive memory usage information for debugging OOM errors.

    Args:
        rank: Process rank
        device: CUDA device
        stage: String describing the current stage of execution
        include_tensors: Whether to log information about individual tensors
        top_k_tensors: Number of largest tensors to log
    """
    import gc

    import psutil

    # System RAM usage
    process = psutil.Process()
    ram_usage_gb = process.memory_info().rss / (1024**3)
    ram_percent = process.memory_percent()

    # Get available system memory
    vm = psutil.virtual_memory()
    available_ram_gb = vm.available / (1024**3)
    total_ram_gb = vm.total / (1024**3)

    logger.info(f"[Rank {rank}] Memory @ {stage}:")
    logger.info(
        f"  System RAM: {ram_usage_gb:.2f}GB ({ram_percent:.1f}%) | Available: {available_ram_gb:.2f}GB / {total_ram_gb:.2f}GB"
    )

    if torch.cuda.is_available():
        # Force synchronization to get accurate memory stats
        torch.cuda.synchronize(device)

        # GPU memory usage
        allocated_gb = torch.cuda.memory_allocated(device) / (1024**3)
        reserved_gb = torch.cuda.memory_reserved(device) / (1024**3)
        max_allocated_gb = torch.cuda.max_memory_allocated(device) / (1024**3)

        # Get total GPU memory
        total_gpu_memory = torch.cuda.get_device_properties(device).total_memory / (1024**3)
        free_memory = (torch.cuda.get_device_properties(device).total_memory - torch.cuda.memory_reserved(device)) / (
            1024**3
        )

        logger.info("  GPU Memory:")
        logger.info(
            f"    Allocated: {allocated_gb:.2f}GB / Reserved: {reserved_gb:.2f}GB / Total: {total_gpu_memory:.2f}GB"
        )
        logger.info(f"    Max Allocated: {max_allocated_gb:.2f}GB | Free: {free_memory:.2f}GB")
        logger.info(f"    Utilization: {(reserved_gb / total_gpu_memory * 100):.1f}%")

        # Memory summary from PyTorch
        if hasattr(torch.cuda, "memory_summary"):
            summary = torch.cuda.memory_summary(device, abbreviated=True)
            logger.debug(f"  PyTorch Memory Summary:\n{summary}")

        if include_tensors:
            # Find and log largest tensors
            tensor_sizes = []
            for obj in gc.get_objects():
                try:
                    if torch.is_tensor(obj) and obj.is_cuda and obj.device == device:
                        size_mb = float(obj.element_size() * obj.nelement() / (1024**2))
                        tensor_sizes.append((size_mb, obj.shape, obj.dtype, obj.device))
                except Exception:
                    pass

            if tensor_sizes:
                tensor_sizes.sort(reverse=True, key=lambda x: x[0])
                logger.info(f"  Top {min(top_k_tensors, len(tensor_sizes))} Tensors on GPU:")
                for i, (size_mb, shape, dtype, dev) in enumerate(tensor_sizes[:top_k_tensors]):
                    logger.info(f"    {i + 1}. {size_mb:.2f}MB | Shape: {shape} | Dtype: {dtype}")

                total_tracked_mb = float(sum(x[0] for x in tensor_sizes))
                logger.info(
                    f"  Total tracked tensor memory: {total_tracked_mb:.2f}MB ({total_tracked_mb / 1024:.2f}GB)"
                )


class ShufflingIterator:
    def __init__(self, data: np.ndarray, batch_size: int, seed: Optional[int] = None):
        self.data = data.copy()
        self.batch_size = batch_size
        self.index = 0
        self.rng = np.random.default_rng(seed)
        self.rng.shuffle(self.data)

        # Ensure the effective dataset size is divisible by batch_size
        self.effective_size = len(self.data) - (len(self.data) % batch_size)

    def __iter__(self) -> Iterator[List[int]]:
        return self

    def __next__(self) -> List[int]:
        if self.index >= self.effective_size:
            self.index = 0
            self.rng.shuffle(self.data)

        end_index = self.index + self.batch_size
        batch = self.data[self.index : end_index].tolist()
        self.index = end_index

        return batch

    def get_state(self) -> Dict[str, Any]:
        """Get the current state of the iterator for checkpointing."""
        return {
            "index": self.index,
            "data": self.data.copy(),  # Current shuffled order
            "rng_state": self.rng.bit_generator.state,
        }

    def set_state(self, state: Dict[str, Any]) -> None:
        """Restore the iterator state from a checkpoint."""
        self.index = state["index"]
        self.data = state["data"].copy()
        self.rng.bit_generator.state = state["rng_state"]


@ray.remote(num_gpus=1)
class PolicyTrainerRayProcess(RayProcess):
    def from_pretrained(
        self,
        args: Args,
        model_config: ModelConfig,
        beaker_config: BeakerRuntimeConfig,
        wandb_url: str,
        tokenizer: PreTrainedTokenizer,
    ):
        # ------------------------------------------------------------
        # Monkey patch to load checkpoints with `weights_only=False`
        # otherwise it errors out with:
        # `_pickle.UnpicklingError: Weights only load failed. ` with pytorch 2.6.0
        from deepspeed.runtime.checkpoint_engine import torch_checkpoint_engine
        from deepspeed.utils import logger

        def load(self, path: str, map_location=None):
            logger.info(f"[Torch] Loading checkpoint from {path}...")
            partition = torch.load(path, map_location=map_location, weights_only=False)
            logger.info(f"[Torch] Loaded checkpoint from {path}.")
            return partition

        torch_checkpoint_engine.TorchCheckpointEngine.load = load

        # ------------------------------------------------------------
        self.args = args
        self.tokenizer = tokenizer
        self.model_config = model_config
        self.beaker_config = beaker_config
        self.wandb_url = wandb_url
        torch.cuda.set_device(self.local_rank)
        self.device = torch.device(self.local_rank)

        # Set seeds for this worker (different per rank to avoid correlation)
        worker_seed = args.seed + self.local_rank
        torch.manual_seed(worker_seed)
        torch.cuda.manual_seed(worker_seed)
        np.random.seed(worker_seed)
        random.seed(worker_seed)

        deepspeed.init_distributed(timeout=timedelta(minutes=args.backend_timeout))

        ds_config = get_train_ds_config(offload=False, adam_offload=False, stage=args.deepspeed_stage, bf16=True)
        ds_config["train_micro_batch_size_per_gpu"] = args.per_device_train_batch_size
        ds_config["gradient_accumulation_steps"] = 1
        # @vwxyzjn: MAGIC: it's actually needed to initialize this `dschf`, so
        # https://huggingface.co/docs/transformers/deepspeed#non-trainer-deepspeed-integration
        # next line instructs transformers to partition the model directly over multiple gpus using
        # deepspeed.zero.Init when model's `from_pretrained` method is called.
        if ds_config is not None and ds_config["zero_optimization"]["stage"] == 3:
            dschf = HfDeepSpeedConfig(ds_config)
        else:
            dschf = None
        logger.info(f"Deepspeed config: {dschf=}")

        # Log memory before loading policy model
        log_memory_usage(self.rank, self.device, "Before loading policy model", include_tensors=False)

        self.policy: PreTrainedModel = AutoModelForCausalLM.from_pretrained(
            model_config.model_name_or_path,
            revision=model_config.model_revision,
            torch_dtype=torch.bfloat16,
            attn_implementation="flash_attention_2",
            use_cache=False,
        )
        disable_dropout_in_model(self.policy)
        self.policy.gradient_checkpointing_enable()

        # Log memory after loading policy model
        log_memory_usage(self.rank, self.device, "After loading policy model", include_tensors=False)
        # AdamOptimizer = DeepSpeedCPUAdam if self.adam_offload else FusedAdam
        # AdamOptimizer = FusedAdam
        if args.set_weight_decay_on_bias_and_norm:
            optim_params = get_optimizer_grouped_parameters(self.policy, args.weight_decay)
        else:
            optim_params = self.policy.parameters()
        # self.optimizer = AdamOptimizer(optim_params, lr=args.learning_rate)
        self.optimizer = torch.optim.AdamW(optim_params, lr=args.learning_rate, fused=args.fused_optimizer)
        num_scheduler_steps = args.num_training_steps * args.num_epochs * args.num_mini_batches
        warm_up_steps = args.warm_up_steps
        if args.warmup_ratio > 0.0:
            warm_up_steps = int(num_scheduler_steps * args.warmup_ratio)
        scheduler = get_scheduler(
            args.lr_scheduler_type,
            optimizer=self.optimizer,
            num_warmup_steps=warm_up_steps,
            num_training_steps=num_scheduler_steps,
        )
        self.model, self.optimizer, _, self.scheduler = deepspeed.initialize(
            model=self.policy,
            optimizer=self.optimizer,
            config=ds_config,
            lr_scheduler=scheduler,
            dist_init_required=True,
        )
        optimization_steps_done = 0
        if args.checkpoint_state_dir:
            # check if the dir exists
            if not os.path.exists(args.checkpoint_state_dir):
                logger.warning(
                    f"Skipping loading checkpoint state from {args.checkpoint_state_dir} because it does not exist!"
                )
            else:
                path, states = self.model.load_checkpoint(
                    args.checkpoint_state_dir,
                    load_module_strict=True,
                    load_optimizer_states=True,
                    load_lr_scheduler_states=True,
                    load_module_only=False,
                )
                if path is None:
                    raise ValueError(f"Failed to load checkpoint from {args.checkpoint_state_dir}")
                optimization_steps_done = states["training_step"]

                rng_states = states["rng_states"]
                torch.set_rng_state(rng_states["torch_cpu_rng_state"])
                np.random.set_state(rng_states["numpy_rng_state"])
                random.setstate(rng_states["python_rng_state"])

                if torch.cuda.is_available() and "torch_cuda_rng_states" in rng_states:
                    # device_str, e.g. "cuda:0"
                    for device_str, rng_state in rng_states["torch_cuda_rng_states"].items():
                        device_id = int(device_str.split(":")[1])
                        torch.cuda.set_rng_state(rng_state, device_id)
                    if "torch_cuda_rng_state_all" in rng_states:
                        torch.cuda.set_rng_state_all(rng_states["torch_cuda_rng_state_all"])

                logger.info(f"{self.rank=}: Restored RNG states from checkpoint")

                # Save reference policy path to load later (after ref_policy is initialized)
                self.ref_policy_checkpoint_path = None
                if states.get("ref_policy_saved", False):
                    ref_policy_dir = os.path.join(args.checkpoint_state_dir, "ref_policy")
                    model_path = os.path.join(ref_policy_dir, "pytorch_model.bin")
                    if os.path.exists(model_path):
                        self.ref_policy_checkpoint_path = model_path
                        logger.info(f"{self.rank=}: Will load reference policy from {model_path}")

                logger.info(
                    f"{self.rank=}: Loaded checkpoint from {args.checkpoint_state_dir} with {optimization_steps_done=}"
                )
        self.model.train()

        # reference model
        ds_config = get_eval_ds_config(
            offload=False,
            # inference model only has stage 3 (sharding) or stage 0 (no sharding)
            # stage 2 is optimizer sharding which doesn't apply to inference
            stage=args.deepspeed_stage if args.deepspeed_stage == 3 else 0,
            bf16=True,
        )
        ds_config["train_micro_batch_size_per_gpu"] = args.per_device_train_batch_size
        ds_config["gradient_accumulation_steps"] = 1
        if ds_config is not None and ds_config["zero_optimization"]["stage"] == 3:
            dschf = HfDeepSpeedConfig(ds_config)
        else:
            dschf = None
        logger.info(f"DeepSpeed config: {dschf=}")

        # Log memory before loading reference policy
        log_memory_usage(self.rank, self.device, "Before loading ref_policy", include_tensors=False)

        self.ref_policy: PreTrainedModel = AutoModelForCausalLM.from_pretrained(
            model_config.model_name_or_path,
            revision=model_config.model_revision,
            torch_dtype=torch.bfloat16,
            attn_implementation="flash_attention_2",
            use_cache=False,
        )
        disable_dropout_in_model(self.ref_policy)
        self.ref_policy, *_ = deepspeed.initialize(model=self.ref_policy, config=ds_config)
        self.ref_policy.eval()

        # Log memory after loading reference policy
        log_memory_usage(self.rank, self.device, "After loading ref_policy", include_tensors=True, top_k_tensors=10)

        # Load reference policy checkpoint if available
        if hasattr(self, "ref_policy_checkpoint_path") and self.ref_policy_checkpoint_path:
            state_dict = torch.load(self.ref_policy_checkpoint_path, map_location=self.device)
            if hasattr(self.ref_policy, "module"):
                # If wrapped by DeepSpeed
                self.ref_policy.module.load_state_dict(state_dict)
            else:
                self.ref_policy.load_state_dict(state_dict)
            logger.info(f"{self.rank=}: Loaded reference policy checkpoint from {self.ref_policy_checkpoint_path}")
        self.local_metrics = MetricsTracker(max_metrics=32, device=self.device)
        return optimization_steps_done

    def forward(
        self,
        model: PreTrainedModel,
        query_response: torch.LongTensor,
        attention_mask: torch.LongTensor,
        position_ids: torch.LongTensor,
        pad_token_id: int,
        temperature: float,
        return_entropy: bool = False,
    ) -> tuple[torch.Tensor, torch.Tensor]:
        # Replace pad tokens with 0s so that we don't run into index out of bounds errors
        padding_mask = query_response != pad_token_id
        input_ids = torch.masked_fill(query_response, ~padding_mask, 0)
        # NOTE: the [:-1] and [1:] are because the logits and generated tokens are off by 1 in index
        output = model(
            input_ids=input_ids[:, :-1],
            # @vwxyzjn: without clamp, we get index out of bounds errors; TODO: investigate
            attention_mask=attention_mask[:, :-1].clamp(0, 1),
            position_ids=position_ids[:, :-1],
            return_dict=True,
        )
        logits = output.logits
        logits /= temperature + 1e-7
        logprob = log_softmax_and_gather(logits, input_ids[:, 1:])

        # For now, entropy is just for monitoring, and we don't pass gradients through it.
        entropy = None
        if return_entropy:
            with torch.no_grad():
                entropy = entropy_from_logits(logits)

        return logprob, entropy

    def setup_model_update_group(self, vllm_engines):
        self.vllm_engines = vllm_engines
        if self.rank == 0:
            master_address = ray._private.services.get_node_ip_address()
            with socket.socket() as sock:
                sock.bind(("", 0))
                master_port = sock.getsockname()[1]
            vllm_num_engines, vllm_tensor_parallel_size = (
                self.args.vllm_num_engines,
                self.args.vllm_tensor_parallel_size,
            )
            world_size = vllm_num_engines * vllm_tensor_parallel_size + 1
            backend = self.args.vllm_sync_backend
            refs = [
                engine.init_process_group.remote(
                    master_address,
                    master_port,
                    i * vllm_tensor_parallel_size + 1,
                    world_size,
                    "openrlhf",
                    backend=backend,
                    timeout_minutes=self.args.backend_timeout,
                )
                for i, engine in enumerate(vllm_engines)
            ]
            self.model_update_group = vllm_utils3.init_process_group(
                backend=backend,
                init_method=f"tcp://{master_address}:{master_port}",
                world_size=world_size,
                rank=0,
                group_name="openrlhf",
                timeout=timedelta(minutes=self.args.backend_timeout),
            )
            ray_get_with_progress(refs, desc="Initializing vLLM process groups", timeout=60)
        torch.distributed.barrier()

    def broadcast_to_vllm(self):
        # avoid OOM
        torch.cuda.empty_cache()
        model = self.model.module
        count, num_params = 0, len(list(model.named_parameters()))
        refss = []
        if self.args.gather_whole_model:
            with deepspeed.zero.GatheredParameters(model.parameters(), enabled=self.args.deepspeed_stage == 3):
                for name, param in model.named_parameters():
                    count += 1  # empty_cache at last param
                    # Fire all vllm engines for broadcast
                    if torch.distributed.get_rank() == 0:
                        shape = param.shape if self.args.deepspeed_stage != 3 else param.ds_shape
                        refs = [
                            engine.update_weight.remote(
                                name, dtype=param.dtype, shape=shape, empty_cache=count == num_params
                            )
                            for engine in self.vllm_engines
                        ]
                        refss.extend(refs)
                    if torch.distributed.get_rank() == 0:
                        torch.distributed.broadcast(param.data, 0, group=self.model_update_group)
        else:  # broadcast each parameter independently
            for name, param in model.named_parameters():
                count += 1
                if torch.distributed.get_rank() == 0:
                    shape = param.shape if self.args.deepspeed_stage != 3 else param.ds_shape
                    refs = [
                        engine.update_weight.remote(
                            name, dtype=param.dtype, shape=shape, empty_cache=count == num_params
                        )
                        for engine in self.vllm_engines
                    ]
                    refss.extend(refs)
                with deepspeed.zero.GatheredParameters([param], enabled=self.args.deepspeed_stage == 3):
                    if torch.distributed.get_rank() == 0:
                        torch.distributed.broadcast(param.data, 0, group=self.model_update_group)

        # Return futures instead of blocking - let caller handle completion
        all_refs = []
        if torch.distributed.get_rank() == 0:
            all_refs.extend(refss)
        return all_refs

    def update_ref_policy(self):
        for ref_param, param in zip(self.ref_policy.parameters(), self.model.parameters()):
            if self.args.deepspeed_stage == 3:
                with deepspeed.zero.GatheredParameters([param, ref_param], modifier_rank=0):
                    if deepspeed.comm.get_rank() == 0:
                        ref_param.data.mul_(1.0 - self.args.alpha).add_(param.data, alpha=self.args.alpha)
            else:
                ref_param.data.mul_(1.0 - self.args.alpha).add_(param.data, alpha=self.args.alpha)

    def train(
        self,
        collated_query_responses,
        collated_tool_masks,
        collated_attention_masks,
        collated_position_ids,
        collated_advantages,
        collated_response_masks,
        pad_token_id: int,
        num_mini_batches: int,
    ):
        args = self.args

        # Log memory before moving tensors to device
        log_memory_usage(self.rank, self.device, "Before to_device", include_tensors=False)

        to_device_inplace(collated_query_responses, self.device)
        to_device_inplace(collated_tool_masks, self.device)
        to_device_inplace(collated_attention_masks, self.device)
        to_device_inplace(collated_position_ids, self.device)
        to_device_inplace(collated_advantages, self.device)
        to_device_inplace(collated_response_masks, self.device)

        # Log memory after moving tensors to device
        log_memory_usage(self.rank, self.device, "After to_device", include_tensors=True, top_k_tensors=5)
        # accumulation steps should always be at least 1
        accumulation_steps = max(math.ceil(len(collated_query_responses) / num_mini_batches - 0.5), 1)
        leftover = len(collated_query_responses) % accumulation_steps
        if leftover > 0:
            collated_query_responses = collated_query_responses[0:-leftover]
            collated_tool_masks = collated_tool_masks[0:-leftover]
            collated_attention_masks = collated_attention_masks[0:-leftover]
            collated_position_ids = collated_position_ids[0:-leftover]
            collated_advantages = collated_advantages[0:-leftover]
            collated_response_masks = collated_response_masks[0:-leftover]
            logger.warning(f"{leftover} samples are dropped due to batch size {num_mini_batches}")

        # recalculate the "real" number of mini-batches
        num_mini_batches = len(collated_query_responses) // accumulation_steps

        # Calculate the logprob of the reference policy
        collated_ref_logprobs = []
        with Timer("Inference Calculation", noop=self.rank != 0):
            with torch.no_grad():
                for i in range(len(collated_query_responses)):
                    query_response = collated_query_responses[i]
                    tool_mask = collated_tool_masks[i]
                    attention_mask = collated_attention_masks[i]
                    position_id = collated_position_ids[i]
                    response_mask = collated_response_masks[i]
                    ref_logprob, _ = self.forward(
                        self.ref_policy,
                        query_response,
                        attention_mask,
                        position_id,
                        pad_token_id,
                        args.temperature,
                        return_entropy=False,
                    )
                    if args.mask_tool_use and args.tool_use:
                        # mask logprobs for tool tokens
                        response_mask = response_mask.bool() & tool_mask.bool()
                    else:
                        response_mask = response_mask.bool()
                    ref_logprob = torch.masked_fill(ref_logprob, ~response_mask[:, 1:], INVALID_LOGPROB)
                    collated_ref_logprobs.append(ref_logprob)
                    torch.cuda.empty_cache()
        # if we have multiple minibatches, we need to calculate the old logprobs for each minibatch
        # following gtrl scripts in just doing this on the current active policy, rather than use the logprobs
        # from the generator (note that async mode means these are a bit diff!)
        old_logprobs = [None for _ in range(len(collated_query_responses))]
        if num_mini_batches > 1:
            with Timer("Old logprobs Calculation", noop=self.rank != 0):
                with torch.no_grad():
                    for i in range(len(collated_query_responses)):
                        query_response = collated_query_responses[i]
                        tool_mask = collated_tool_masks[i]
                        attention_mask = collated_attention_masks[i]
                        position_id = collated_position_ids[i]
                        response_mask = collated_response_masks[i]
                        old_logprob, _ = self.forward(
                            self.model,
                            query_response,
                            attention_mask,
                            position_id,
                            pad_token_id,
                            args.temperature,
                            return_entropy=False,
                        )
                        if args.mask_tool_use and args.tool_use:
                            response_mask = response_mask.bool() & tool_mask.bool()
                        else:
                            response_mask = response_mask.bool()
                        old_logprob = torch.masked_fill(old_logprob, ~response_mask[:, 1:], INVALID_LOGPROB)
                        old_logprobs[i] = old_logprob
                        torch.cuda.empty_cache()

        # Log memory before training loop
        log_memory_usage(self.rank, self.device, "Before training loop", include_tensors=False)

        local_step = 0
        # Do multiple epochs of training on on-policy data (PPO-style), with a fresh random shuffle in each epoch
        with Timer("[Training Processes] Loss calculation", noop=self.rank != 0):
            kl1_stats = torch.zeros(len(collated_query_responses))
            kl2_stats = torch.zeros(len(collated_query_responses))
            kl3_stats = torch.zeros(len(collated_query_responses))
            kl4_stats = torch.zeros(len(collated_query_responses))
            kl_loss_stats = torch.zeros(len(collated_query_responses))
            pg_clipfrac_stats = torch.zeros(len(collated_query_responses))
            pg_loss_stats = torch.zeros(len(collated_query_responses))
            loss_stats = torch.zeros(len(collated_query_responses))
            ratio_stats = torch.zeros(len(collated_query_responses))
            entropy_stats = torch.zeros(len(collated_query_responses))
            for epoch_idx in range(args.num_epochs):
                for i in range(len(collated_query_responses)):
                    mb_ref_logprob = collated_ref_logprobs[i]
                    mb_query_responses = collated_query_responses[i]
                    mb_tool_mask = collated_tool_masks[i]
                    mb_advantages = collated_advantages[i]
                    mb_response_masks = collated_response_masks[i]
                    mb_response_masks_bool = mb_response_masks[:, 1:].bool()
                    # if masking snippets, do it here.
                    if args.mask_tool_use and args.tool_use:
                        mb_response_masks_bool = mb_response_masks[:, 1:].bool() & mb_tool_mask[:, 1:].bool()
                    mb_attention_mask = collated_attention_masks[i]
                    mb_position_id = collated_position_ids[i]
                    mb_new_logprobs, mb_entropy = self.forward(
                        self.model,
                        mb_query_responses,
                        mb_attention_mask,
                        mb_position_id,
                        pad_token_id,
                        args.temperature,
                        return_entropy=args.record_entropy,
                    )
                    mb_new_logprobs = torch.masked_fill(mb_new_logprobs, ~mb_response_masks_bool, INVALID_LOGPROB)

                    # Cache the old logprobs
                    if num_mini_batches > 1:
                        mb_old_logprobs = old_logprobs[i]
                    else:
                        with torch.no_grad():
                            if epoch_idx == 0:
                                old_logprobs[i] = mb_new_logprobs
                            mb_old_logprobs = old_logprobs[i].detach()

                    # Calculate the policy's loss
                    logprobs_diff = mb_new_logprobs - mb_old_logprobs
                    ratio = torch.exp(logprobs_diff)
                    pg_losses = -mb_advantages[:, 1:] * ratio
                    pg_losses2 = -mb_advantages[:, 1:] * torch.clamp(
                        ratio, 1.0 - args.clip_lower, 1.0 + args.clip_higher
                    )
                    pg_loss_max = torch.max(pg_losses, pg_losses2)

                    # Here we recalculate kl: we want the KL loss to backpropagate through the model
                    # We also clamp the KL loss to avoid numerical instability
                    # https://chatgpt.com/share/679d0ed9-8f48-8011-926e-e274b15ae8ae
                    ref_logprobs_diff = (mb_new_logprobs - mb_ref_logprob).clamp(-40.0, 40.0)
                    kl1 = ref_logprobs_diff
                    kl2 = (ref_logprobs_diff) ** 2 / 2
                    kl3 = torch.expm1(-ref_logprobs_diff) + ref_logprobs_diff  # this is more numerically stable
                    kl4 = ratio * ref_logprobs_diff
                    if args.kl_estimator == "kl1":
                        kl = kl1
                    elif args.kl_estimator == "kl2":
                        kl = kl2
                    elif args.kl_estimator == "kl3":
                        kl = kl3
                    elif args.kl_estimator == "kl4":
                        kl = kl4

                    # grpo change: directly subtract KL in loss (add)
                    loss = masked_mean(pg_loss_max + (args.beta * kl), mb_response_masks_bool, args.masked_mean_axis)
                    loss = loss / accumulation_steps

                    # Log memory before backward pass
                    log_memory_usage(
                        self.rank, self.device, f"Before backward (step {local_step})", include_tensors=False
                    )

                    self.model.backward(loss)

                    # Log memory after backward pass
                    log_memory_usage(
                        self.rank,
                        self.device,
                        f"After backward (step {local_step})",
                        include_tensors=True,
                        top_k_tensors=10,
                    )

                    if (local_step + 1) % accumulation_steps == 0:
                        self.model.step()
                    local_step += 1
                    with torch.no_grad():
                        # NOTE: in packed implementation, kl calculation are averages over response tokens
                        kl1_stats[i] = masked_mean(kl1, mb_response_masks_bool, args.masked_mean_axis).float()
                        kl2_stats[i] = masked_mean(kl2, mb_response_masks_bool, args.masked_mean_axis).float()
                        kl3_stats[i] = masked_mean(kl3, mb_response_masks_bool, args.masked_mean_axis).float()
                        kl4_stats[i] = masked_mean(kl4, mb_response_masks_bool, args.masked_mean_axis).float()
                        if args.kl_estimator == "kl1":
                            kl_loss_stats[i] = kl1_stats[i] * args.beta
                        elif args.kl_estimator == "kl2":
                            kl_loss_stats[i] = kl2_stats[i] * args.beta
                        elif args.kl_estimator == "kl3":
                            kl_loss_stats[i] = kl3_stats[i] * args.beta
                        elif args.kl_estimator == "kl4":
                            kl_loss_stats[i] = kl4_stats[i] * args.beta
                        pg_clipfrac_stats[i] = masked_mean(
                            (pg_losses2 > pg_losses).float(), mb_response_masks_bool, args.masked_mean_axis
                        )
                        pg_loss_stats[i] = masked_mean(pg_loss_max, mb_response_masks_bool, args.masked_mean_axis)
                        loss_stats[i] = loss
                        ratio_stats[i] = masked_mean(ratio, mb_response_masks_bool, args.masked_mean_axis)
                        if args.record_entropy:
                            # Calculate entropy statistics
                            entropy_stats[i] = masked_mean(
                                mb_entropy, mb_response_masks_bool, args.masked_mean_axis
                            ).float()

            with torch.no_grad():
                self.local_metrics.add("objective/kl_avg", kl1_stats.mean())
                self.local_metrics.add("objective/kl2_avg", kl2_stats.mean())
                self.local_metrics.add("objective/kl3_avg", kl3_stats.mean())
                self.local_metrics.add("objective/kl4_avg", kl4_stats.mean())
                self.local_metrics.add("loss/policy_avg", pg_loss_stats.mean())
                self.local_metrics.add("loss/kl_avg", kl_loss_stats.mean())
                self.local_metrics.add("loss/total_avg", loss_stats.mean())
                self.local_metrics.add("policy/clipfrac_avg", pg_clipfrac_stats.mean())
                self.local_metrics.add("val/ratio", ratio_stats.mean())
                self.local_metrics.add("val/ratio_var", ratio_stats.var())
                if args.record_entropy:
                    self.local_metrics.add("policy/entropy_avg", entropy_stats.mean())
                self.local_metrics.add("lr", self.scheduler.get_last_lr()[0])
                return self.local_metrics.get_metrics_list()

    def save_checkpoint_state(self, checkpoint_state_dir: str, client_state: Dict[str, Any]) -> None:
        args = self.args

        # Save comprehensive RNG states for each rank
        rng_states = {
            "torch_cpu_rng_state": torch.get_rng_state(),
            "numpy_rng_state": np.random.get_state(),
            "python_rng_state": random.getstate(),
        }

        # Save CUDA RNG states for all devices
        if torch.cuda.is_available():
            rng_states["torch_cuda_rng_states"] = {
                f"cuda:{i}": torch.cuda.get_rng_state(i) for i in range(torch.cuda.device_count())
            }
            rng_states["torch_cuda_rng_state_all"] = torch.cuda.get_rng_state_all()

        # Add RNG states to client_state
        client_state["rng_states"] = rng_states
        client_state["rank"] = self.rank

        # Save reference policy checkpoint (model only, no optimizer)
        if hasattr(self, "ref_policy") and self.ref_policy is not None:
            ref_policy_dir = os.path.join(checkpoint_state_dir, "ref_policy")
            os.makedirs(ref_policy_dir, exist_ok=True)

            # For reference policy, we save just the model weights
            # We can't use save_checkpoint because it would try to save DummyOptim
            # which doesn't have state_dict
            if self.rank == 0:
                # Only rank 0 saves the model state
                if hasattr(self.ref_policy, "module"):
                    # If wrapped by DeepSpeed, get the underlying module
                    model_to_save = self.ref_policy.module
                else:
                    model_to_save = self.ref_policy

                # Save the state dict
                torch.save(model_to_save.state_dict(), os.path.join(ref_policy_dir, "pytorch_model.bin"))
                logger.info(f"Saved reference policy model to {ref_policy_dir}")

            client_state["ref_policy_saved"] = True

        # Save the main model checkpoint with enhanced client state
        self.model.save_checkpoint(checkpoint_state_dir, client_state=client_state)

        # `save_checkpoint` needs to be called on all ranks, only rank 0 will have all the states
        if self.rank == 0:
            if args.keep_last_n_checkpoints >= 0:
                clean_last_n_checkpoints_deepspeed(checkpoint_state_dir, args.keep_last_n_checkpoints)

            # Sync to GCS if configured (check the actual target, not just gs_bucket_path)
            if args.gs_checkpoint_state_dir is not None:
                ray.remote(sync_gs_bucket).options(num_cpus=1).remote(
                    checkpoint_state_dir, args.gs_checkpoint_state_dir
                )

    def save_model(self, output_dir: str, chat_template_name: str, tokenizer: PreTrainedTokenizer) -> None:
        model_to_save = self.model
        if "olmo" in chat_template_name:
            # New chat template has no bos token, and two eos tokens: <|im_end|> and <|endoftext|>
            model_to_save.generation_config = get_olmo3_generation_config(tokenizer)

        if self.rank == 0:
            os.makedirs(output_dir, exist_ok=True)

        # save model weights for ZeRO2/3
        if hasattr(model_to_save, "module"):
            model_to_save = model_to_save.module

        # gather parameters
        output_state_dict = {}
        for k, v in model_to_save.named_parameters():
            # only gather z3 params
            params_to_fetch = _z3_params_to_fetch([v])
            with deepspeed.zero.GatheredParameters(params_to_fetch, enabled=len(params_to_fetch) > 0):
                vv = v.data.cpu()
                if self.rank == 0:
                    output_state_dict[k] = vv

        if self.rank == 0:
            state_dict = model_to_save.state_dict()

            # copy named_buffers with `persistent=True`
            for k, v in model_to_save.named_buffers():
                if k not in state_dict:
                    continue
                vv = v.data.cpu()
                output_state_dict[k] = vv

            state_dict_keys = set(state_dict.keys())
            output_state_dict_keys = set(output_state_dict.keys())

            # corner case for tie_word_embeddings, such as Qwen2-0.5B
            if getattr(model_to_save.config, "tie_word_embeddings", False) and "lm_head.weight" in state_dict_keys:
                state_dict_keys.remove("lm_head.weight")

            assert state_dict_keys.issubset(output_state_dict_keys), (
                f"mismatch keys {output_state_dict_keys.symmetric_difference(state_dict_keys)}"
            )

            # only save peft weights https://github.com/microsoft/DeepSpeed/issues/4295
            if isinstance(model_to_save, PeftModel):
                model_to_save.save_pretrained(output_dir)
                if self.stage == 3:
                    torch.save(
                        get_peft_model_state_dict(model_to_save, output_state_dict),
                        os.path.join(output_dir, "adapter_model.bin"),
                    )
            else:
                model_to_save.save_pretrained(output_dir, state_dict=output_state_dict)

            # save tokenizer
            self.tokenizer.save_pretrained(output_dir)

    # we need this because we don't know which node is rank 0 is on
    def launch_ai2_evals_on_weka_wrapper(self, step_dir, leaderboard_name, wandb_url, training_step):
        args = self.args
        if self.rank == 0:
            ray.remote(launch_ai2_evals_on_weka).options(num_cpus=1).remote(
                step_dir,
                leaderboard_name,
                args.oe_eval_max_length,
                wandb_url,
                training_step,
                args.oe_eval_tasks,
                args.stop_strings,
                args.gs_bucket_path,
                args.eval_priority,
                args.oe_eval_beaker_image,
            )


class ModelGroup:
    def __init__(
        self, pg: PlacementGroup, ray_process_cls: RayProcess, num_gpus_per_node: List[int], single_gpu_mode: bool
    ):
        self.pg = pg
        self.ray_process_cls = ray_process_cls
        self.num_gpus_per_node = num_gpus_per_node
        self.num_gpus_per_actor = 0.48 if single_gpu_mode else 1
        self.num_cpus_per_actor = 4
        self.models = []
        world_size = sum(self.num_gpus_per_node)
        master_policy = ray_process_cls.options(
            num_cpus=self.num_cpus_per_actor,
            num_gpus=self.num_gpus_per_actor,
            scheduling_strategy=PlacementGroupSchedulingStrategy(
                placement_group=self.pg, placement_group_bundle_index=0
            ),
        ).remote(world_size, 0, 0, None, None)

        self.models.append(master_policy)
        master_addr, master_port = ray_get_with_progress(
            [master_policy.get_master_addr_port.remote()], desc="Getting master address"
        )[0]

        def get_bundle_index(rank, num_gpus_per_node):
            """given a rank and a list of num_gpus_per_node, return the index of the bundle that the rank belongs to"""
            bundle_idx = 0
            while rank >= num_gpus_per_node[bundle_idx]:
                rank -= num_gpus_per_node[bundle_idx]
                bundle_idx += 1
            return bundle_idx

        assert get_bundle_index(0, [7, 8, 4]) == 0
        assert get_bundle_index(1, [7, 8, 4]) == 0
        assert get_bundle_index(7, [7, 8, 4]) == 1
        assert get_bundle_index(8, [7, 8, 4]) == 1
        assert get_bundle_index(9, [7, 8, 4]) == 1
        assert get_bundle_index(16, [7, 8, 4]) == 2

        # Setup worker models
        for rank in range(1, world_size):
            logger.debug(f"{rank=}, {world_size=}, {rank=}, {master_addr=}, {master_port=}")
            scheduling_strategy = PlacementGroupSchedulingStrategy(
                placement_group=self.pg, placement_group_bundle_index=get_bundle_index(rank, self.num_gpus_per_node)
            )
            worker_policy = ray_process_cls.options(
                num_cpus=self.num_cpus_per_actor,
                num_gpus=self.num_gpus_per_actor,
                scheduling_strategy=scheduling_strategy,
            ).remote(world_size, rank, 0, master_addr, master_port)
            self.models.append(worker_policy)


class PendingQueriesMap:
    """Thread-safe map for tracking pending queries with reference counting."""

    def __init__(self):
        self._map = {}  # dataset_idx -> (query, ground_truth, dataset, count)
        self._lock = threading.Lock()

    def insert(self, dataset_idx, query, ground_truth, dataset):
        """Insert or increment count for a dataset index."""
        with self._lock:
            if dataset_idx in self._map:
                # Already exists - just increment count
                existing_query, existing_ground_truth, existing_dataset, count = self._map[dataset_idx]
                self._map[dataset_idx] = (existing_query, existing_ground_truth, existing_dataset, count + 1)
            else:
                # New entry - count starts at 1
                self._map[dataset_idx] = (query, ground_truth, dataset, 1)

    def insert_many(self, dataset_indices, queries, ground_truths, datasets):
        """Insert or increment count for multiple dataset indices at once."""
        with self._lock:
            for i, dataset_idx in enumerate(dataset_indices):
                if dataset_idx in self._map:
                    # Already exists - just increment count
                    existing_query, existing_ground_truth, existing_dataset, count = self._map[dataset_idx]
                    self._map[dataset_idx] = (existing_query, existing_ground_truth, existing_dataset, count + 1)
                else:
                    # New entry - count starts at 1
                    self._map[dataset_idx] = (queries[i], ground_truths[i], datasets[i], 1)

    def pop(self, dataset_idx):
        """Retrieve data and decrement count. Removes entry when count reaches 0."""
        with self._lock:
            if dataset_idx not in self._map:
                raise RuntimeError(f"Dataset index {dataset_idx} not found in pending_queries_map")

            query, ground_truth, dataset, count = self._map[dataset_idx]

            if count > 1:
                # More results expected - just decrement
                self._map[dataset_idx] = (query, ground_truth, dataset, count - 1)
            else:
                # Last result - remove entry
                del self._map[dataset_idx]

            return query, ground_truth, dataset

    def __len__(self):
        """Return the number of entries in the map."""
        with self._lock:
            return len(self._map)

    def __contains__(self, dataset_idx):
        """Check if a dataset index is in the map."""
        with self._lock:
            return dataset_idx in self._map

    def __getitem__(self, dataset_idx):
        """Get the value for a dataset index."""
        with self._lock:
            return self._map[dataset_idx]

    def keys(self):
        """Return a view of the keys in the map."""
        with self._lock:
            return list(self._map.keys())


def accumulate_inference_batches(
    inference_results_Q: ray_queue.Queue,
    pending_queries_map: PendingQueriesMap,
    args: Args,
    training_step: int,
    generation_config,
    num_prompts: int,
    timeout: Optional[float] = None,
) -> tuple[GenerationResult, Batch]:
    """Accumulate multiple inference results into a single training batch.

    Args:
        inference_results_Q: Queue containing individual GenerationResult objects (one per prompt)
        pending_queries_map: PendingQueriesMap instance for thread-safe query tracking
        args: Arguments containing vllm_num_engines and batch size info
        training_step: Current training step for error reporting
        generation_config: Generation config containing n (number of samples per prompt)
        num_prompts: Number of prompts to accumulate
        timeout: Optional timeout in seconds for queue get operations. If None, blocks indefinitely.

    Raises:
        queue.Empty: If timeout is specified and no data is available within timeout.

    Returns:
        Tuple of (combined_result, Batch with queries, ground_truths, datasets) or (ShutdownSentinel, None) if shutdown signal received
    """
    results = []
    all_queries = []
    all_ground_truths = []
    all_datasets = []

    for i in tqdm(
        range(num_prompts),
        total=num_prompts,
        desc=f"Accumulating {num_prompts} results (each with {generation_config.n} completions)",
        bar_format="{l_bar}{bar}{r_bar}\n",
        disable=not args.verbose,
    ):
        result = inference_results_Q.get(timeout=timeout)

        if isinstance(result, ShutdownSentinel):
            return result, None

        dataset_index = result.dataset_index
        assert len(result.responses) == generation_config.n, (
            f"Result {i} has {len(result.responses)} responses, expected {generation_config.n}"
        )
        query, ground_truth, dataset = pending_queries_map.pop(dataset_index)
        all_queries.append(query)
        all_ground_truths.append(ground_truth)
        all_datasets.append(dataset)

        results.append(result)

    # Combine all results into a single GenerationResult
    combined_responses = []
    combined_finish_reasons = []
    combined_masks = []
    combined_num_calls = []
    combined_timeouts = []
    combined_tool_errors = []
    combined_tool_outputs = []
    combined_tool_runtimes = []
    combined_tool_calleds = []

    for result in results:
        combined_responses.extend(result.responses)
        combined_finish_reasons.extend(result.finish_reasons)
        combined_masks.extend(result.masks)
        combined_num_calls.extend(result.request_info.num_calls)
        combined_timeouts.extend(result.request_info.timeouts)
        combined_tool_errors.extend(result.request_info.tool_errors)
        combined_tool_outputs.extend(result.request_info.tool_outputs)
        combined_tool_runtimes.extend(result.request_info.tool_runtimes)
        combined_tool_calleds.extend(result.request_info.tool_calleds)

    # Create combined RequestInfo
    combined_request_info = RequestInfo(
        num_calls=combined_num_calls,
        timeouts=combined_timeouts,
        tool_errors=combined_tool_errors,
        tool_outputs=combined_tool_outputs,
        tool_runtimes=combined_tool_runtimes,
        tool_calleds=combined_tool_calleds,
    )

    # Create combined GenerationResult
    combined_result = GenerationResult(
        responses=combined_responses,
        finish_reasons=combined_finish_reasons,
        masks=combined_masks,
        request_info=combined_request_info,
        dataset_index=None,  # Not meaningful for combined result
    )

    # Note: We don't have dataset_indices here, but they're not needed for the returned batch
    batch = Batch(
        queries=all_queries,
        ground_truths=all_ground_truths,
        datasets=all_datasets,
        indices=None,  # Not meaningful for combined results
    )
    return combined_result, batch


def data_preparation_thread(
    reward_fn: Callable,
    inference_results_Q: ray_queue.Queue,  # Ray queue
    packed_sequences_Q: Queue,
    pending_queries_map: dict,
    args: Args,
    tokenizer: PreTrainedTokenizer,
    num_training_steps: int,
    generation_config,
    resume_training_step: int,
):
    for training_step in range(resume_training_step, num_training_steps + 1):
        # Streaming accumulation: collect results as they arrive
        with Timer("🚀 [Data Preparation Thread] Getting response ids") as timer:
            result, batch = accumulate_inference_batches(
                inference_results_Q,
                pending_queries_map,
                args,
                training_step,
                generation_config,
                num_prompts=args.num_unique_prompts_rollout,
            )
            if isinstance(result, ShutdownSentinel):
                logger.info("[Data Preparation Thread] Received shutdown sentinel, exiting")
                return

        getting_response_time = timer.duration

        # ------------------------------------------------------------------------------------------------
        # Pack sequences
        if args.num_samples_per_prompt_rollout > 1:
            batch = Batch(
                queries=repeat_each(batch.queries, args.num_samples_per_prompt_rollout),
                ground_truths=repeat_each(batch.ground_truths, args.num_samples_per_prompt_rollout),
                datasets=repeat_each(batch.datasets, args.num_samples_per_prompt_rollout),
                indices=repeat_each(batch.indices, args.num_samples_per_prompt_rollout) if batch.indices else None,
            )
            good_outputs = [
                len(result.request_info.tool_outputs[i]) > 0
                and result.request_info.tool_calleds[i]
                and not result.request_info.timeouts[i]
                and not result.request_info.tool_errors[i]
                for i in range(len(result.request_info.tool_outputs))
            ]
            for i in range(len(result.finish_reasons)):
                # edge case: sometimes it outputs eos immediately, and we get an empty response
                # in that case, we need to add the eos token to the response
                # note that this also adds eos to the end of reponses that stopped for other reasons.
                if result.finish_reasons[i] == "stop" and (
                    len(result.responses[i]) == 0 or result.responses[i][-1] != tokenizer.eos_token_id
                ):
                    result.responses[i].append(tokenizer.eos_token_id)
                    result.masks[i].append(1)  # never mask the eos token for now?

        with Timer("🔥 [Data Preparation Thread] Decoding responses", noop=True):
            decoded_responses = tokenizer.batch_decode(result.responses, skip_special_tokens=True)
            decoded_queries = tokenizer.batch_decode(batch.queries, skip_special_tokens=True)
            decoded_queries = [extract_user_query(query) for query in decoded_queries]
            stop_rate = sum(int(finish_reason == "stop") for finish_reason in result.finish_reasons) / len(
                result.finish_reasons
            )

        with Timer("💰 [Data Preparation Thread] Calculating rewards and advantages"):
            scores, reward_metrics = asyncio.run(
                reward_fn(
                    result.responses,
                    decoded_responses,
                    batch,
                    result.finish_reasons,
                    result.request_info,
                    decoded_queries,
                )
            )
            scores = np.array(scores)
            scores_per_prompt = scores.reshape(-1, args.num_samples_per_prompt_rollout)
            mean_grouped_rewards = scores_per_prompt.mean(axis=-1)
            mean_grouped_rewards = np.repeat(mean_grouped_rewards, args.num_samples_per_prompt_rollout, axis=0)
            std_grouped_rewards = scores_per_prompt.std(axis=-1)
            std_grouped_rewards = np.repeat(std_grouped_rewards, args.num_samples_per_prompt_rollout, axis=0)
            if args.advantage_normalization_type == "standard":
                advantages = (scores - mean_grouped_rewards) / (std_grouped_rewards + 1e-8)
            elif args.advantage_normalization_type == "centered":
                advantages = scores - mean_grouped_rewards
            else:
                raise ValueError(f"Invalid advantage normalization type: {args.advantage_normalization_type}")

        with Timer("📦 [Data Preparation Thread] Filtering sequences"):
            # Here we get the max possible score for each prompt, and see how many prompts are unsolved
            max_possible_score = 0
            if args.apply_verifiable_reward:
                max_possible_score += args.verification_reward
            if args.apply_r1_style_format_reward and args.additive_format_reward:
                max_possible_score += args.r1_style_format_reward
            unsolved_batch_size_ratio = ((scores != max_possible_score) > 0).sum() / len(scores)
            # In GRPO, if the std of grouped rewards is 0, then there is zero gradient for the batch
            # of args.num_samples_per_prompt_rollout responses, so we need to filter out those batches
            non_zero_std_mask = scores_per_prompt.std(axis=-1) != 0
            real_batch_size_ratio = non_zero_std_mask.sum() * args.num_samples_per_prompt_rollout / len(scores)
            expanded_mask = np.repeat(non_zero_std_mask, args.num_samples_per_prompt_rollout)
            non_zero_gradient_index = np.where(expanded_mask)[0]
            advantages = advantages[non_zero_gradient_index]
            original_batch_size = len(scores)
            scores = scores[non_zero_gradient_index]
            responses = [result.responses[i] for i in non_zero_gradient_index]
            masks = [result.masks[i] for i in non_zero_gradient_index]
            batch = batch[non_zero_gradient_index.tolist()]
            finish_reasons = [result.finish_reasons[i] for i in non_zero_gradient_index]
            if args.mask_truncated_completions:
                stop_idxes = torch.tensor([i for i in range(len(finish_reasons)) if finish_reasons[i] == "stop"])
                scores = scores[stop_idxes]
                advantages = advantages[stop_idxes]
                responses = [responses[i] for i in stop_idxes]
                masks = [masks[i] for i in stop_idxes]
                batch = batch[stop_idxes.tolist()]
                finish_reasons = [finish_reasons[i] for i in stop_idxes]

            if args.fill_completions:
                with Timer("⏱ [Data Preparation Thread] Refill completions"):
                    current_batch_size = len(scores)
                    original_prompt_cnt = original_batch_size // args.num_samples_per_prompt_rollout
                    current_prompt_cnt = current_batch_size // args.num_samples_per_prompt_rollout
                    need_to_fill_prompt = original_prompt_cnt - current_prompt_cnt
                    k = args.num_samples_per_prompt_rollout

                    if need_to_fill_prompt > 0 and current_prompt_cnt > 0:
                        scores_matrix = scores.reshape(current_prompt_cnt, k)
                        stds = scores_matrix.std(axis=1) + 1e-8
                        probs = stds / stds.sum()

                        sampled_prompt_ids = np.random.choice(
                            current_prompt_cnt, size=need_to_fill_prompt, replace=True, p=probs
                        )

                        sampled_indices = []
                        for pid in sampled_prompt_ids:
                            start = pid * k
                            sampled_indices.extend(range(start, start + k))

                        advantages = np.concatenate([advantages, advantages[sampled_indices]])
                        scores = np.concatenate([scores, scores[sampled_indices]])
                        responses += [responses[i] for i in sampled_indices]
                        masks += [masks[i] for i in sampled_indices]

                        sampled_batch = batch[sampled_indices]

                        batch = Batch(
                            queries=batch.queries + sampled_batch.queries,
                            ground_truths=batch.ground_truths + sampled_batch.ground_truths,
                            datasets=batch.datasets + sampled_batch.datasets,
                            indices=batch.indices + sampled_batch.indices if batch.indices is not None else None,
                        )

                        finish_reasons += [finish_reasons[i] for i in sampled_indices]

        with Timer("📦 [Data Preparation Thread] Packing sequences"):
            packed_sequences = pack_sequences(
                queries=batch.queries,
                responses=responses,
                masks=masks,
                pack_length=args.pack_length,
                pad_token_id=tokenizer.pad_token_id,
            )
            num_new_tokens = sum(len(seq) for seq in packed_sequences.query_responses)
            # Vectorized advantage calculation: create a lookup array where each index corresponds to a response mask value
            # and each value is the corresponding advantage score: index 0 is set to 0 since response masks start from 1 (1-indexed)
            lookup_advantages = np.zeros(len(advantages) + 1, dtype=np.float32)
            lookup_advantages[1:] = advantages
            packed_advantages = [
                torch.tensor(lookup_advantages[packed_mask], dtype=torch.float32)
                for packed_mask in packed_sequences.response_masks
            ]
            packed_sequences.advantages = packed_advantages

        # if we have less batches than world size, we need to pad out so each world is fine
        # ideally, you should avoid this since its wasting computation.
        if args.allow_world_padding:
            with Timer("🤺 [Data Preparation Thread] Padding sequences for world size"):
                shortfall = args.world_size - len(packed_sequences.query_responses)
                if shortfall > 0:
                    logger.warning(
                        f"[Data Preparation Thread] Step {training_step}: Padding {shortfall} sequences for world size. "
                        f"In future, you should adjust your compute this."
                    )
                    # construct "dummy" sequences for padding out the world size
                    dummy_qr = torch.tensor([tokenizer.pad_token_id, tokenizer.eos_token_id], dtype=torch.long)
                    dummy_tool_mask = torch.zeros_like(dummy_qr)
                    dummy_attention = torch.tensor([1, 1], dtype=torch.long)
                    dummy_position_ids = torch.arange(len(dummy_qr), dtype=torch.long)
                    dummy_response_mask = torch.zeros_like(dummy_qr)
                    dummy_advantage = torch.zeros_like(dummy_qr, dtype=torch.float)
                    # pad out the world size
                    for _ in range(shortfall):
                        packed_sequences.query_responses.append(dummy_qr)
                        packed_sequences.tool_masks.append(dummy_tool_mask)
                        packed_sequences.attention_masks.append(dummy_attention)
                        packed_sequences.position_ids.append(dummy_position_ids)
                        packed_sequences.response_masks.append(dummy_response_mask)
                        packed_sequences.advantages.append(dummy_advantage)

        with Timer("🔄 [Data Preparation Thread] Prepare collated data for each worker"):
            B = (
                len(packed_sequences.query_responses) // args.world_size
            )  # essentially doing `drop_last=True`, which is fine.
            collated_data = []
            for i in range(args.world_size):
                per_device_packed_query_responses = packed_sequences.query_responses[B * i : B * (i + 1)]
                per_device_packed_tool_masks = packed_sequences.tool_masks[B * i : B * (i + 1)]
                per_device_packed_attention_masks = packed_sequences.attention_masks[B * i : B * (i + 1)]
                per_device_packed_position_ids = packed_sequences.position_ids[B * i : B * (i + 1)]
                per_device_packed_advantages = packed_sequences.advantages[B * i : B * (i + 1)]
                per_device_packed_response_masks = packed_sequences.response_masks[B * i : B * (i + 1)]

                # Shuffle the batch and collate the data
                b_inds = np.random.permutation(len(per_device_packed_query_responses))
                collated_query_responses = []
                collated_tool_masks = []
                collated_attention_masks = []
                collated_position_ids = []
                collated_response_masks = []
                collated_advantages = []
                for j in range(0, len(per_device_packed_query_responses), args.per_device_train_batch_size):
                    micro_range = b_inds[j : j + args.per_device_train_batch_size]
                    collated_query_responses.append(
                        collate_fn(
                            [per_device_packed_query_responses[idx] for idx in micro_range], tokenizer.pad_token_id
                        )
                    )
                    collated_tool_masks.append(
                        collate_fn([per_device_packed_tool_masks[idx] for idx in micro_range], 0)
                    )
                    collated_attention_masks.append(
                        collate_fn([per_device_packed_attention_masks[idx] for idx in micro_range], 0)
                    )
                    collated_position_ids.append(
                        collate_fn([per_device_packed_position_ids[idx] for idx in micro_range], 0)
                    )
                    collated_response_masks.append(
                        collate_fn([per_device_packed_response_masks[idx] for idx in micro_range], 0)
                    )
                    collated_advantages.append(
                        collate_fn([per_device_packed_advantages[idx] for idx in micro_range], 0)
                    )
                collated_data.append(
                    {
                        "collated_query_responses": collated_query_responses,
                        "collated_tool_masks": collated_tool_masks,
                        "collated_attention_masks": collated_attention_masks,
                        "collated_position_ids": collated_position_ids,
                        "collated_advantages": collated_advantages,
                        "collated_response_masks": collated_response_masks,
                    }
                )

        # Create a result package with metrics and data
        if len(responses) == 0:
            # Handle empty responses case
            # in this case, we won't log metrics, so it should be fine.
            metrics = {}
        else:
            sequence_lengths = np.array([len(response) for response in responses])
            sequence_length_solved = (
                np.array([]) if np.all(scores == 0) else np.array(sequence_lengths[scores == max_possible_score])
            )
            sequence_length_unsolved = (
                np.array([]) if np.all(scores == max_possible_score) else np.array(sequence_lengths[scores == 0])
            )
            metrics = {
                "scores": np.array(scores).mean(),
                "real_batch_size_ratio": real_batch_size_ratio,
                "unsolved_batch_size_ratio": unsolved_batch_size_ratio,
                "packed_ratio": len(packed_sequences.query_responses) / len(responses) if len(responses) > 0 else 0,
                "val/sequence_lengths": sequence_lengths.mean(),
                "val/sequence_lengths_min": sequence_lengths.min(),
                "val/sequence_lengths_max": sequence_lengths.max(),
                "val/sequence_lengths_unsolved": (
                    0 if len(sequence_length_unsolved) == 0 else sequence_length_unsolved.mean()
                ),
                "val/sequence_lengths_solved": (
                    0 if len(sequence_length_solved) == 0 else sequence_length_solved.mean()
                ),
                "val/sequence_lengths_unsolved_hist": sequence_length_unsolved,
                "val/sequence_lengths_solved_hist": sequence_length_solved,
                "val/stop_rate": stop_rate,
                "val/advantages_mean": advantages.mean(),
                "val/advantages_min": advantages.min(),
                "val/advantages_max": advantages.max(),
                "val/advantages_hist": advantages,
                "val/num_calls_rate": np.array(result.request_info.num_calls).mean(),
                "val/timeouts_rate": np.array(result.request_info.timeouts).mean(),
                "val/tool_errors_rate": np.array([len(item) > 0 for item in result.request_info.tool_errors]).mean(),
                "val/good_outputs_rate": np.array(good_outputs).mean(),
                "val/tool_runtimes_rate": np.array(result.request_info.tool_runtimes).mean(),
                "val/tool_calleds_rate": np.array(result.request_info.tool_calleds).mean(),
                "time/getting_response": getting_response_time,
                **reward_metrics,
            }

        if args.save_traces:
            traces = {
                "scores": scores.tolist(),
                "finish_reasons": finish_reasons,
                "responses": responses,
                "training_step": training_step,
                **asdict(batch),  # Unpack all batch fields
                **reward_metrics,
            }
            os.makedirs(args.output_dir, exist_ok=True)
            with open(f"{args.output_dir}/traces_{args.run_name}.jsonl", "a") as f:
                json.dump(traces, f)
                f.write("\n")

        if len(responses) == 0:
            logger.warning(f"No responses in batch {training_step}.")

        # Put the packed sequences and metrics into the output queue
        packed_sequences_Q.put(
            {
                "packed_sequences": packed_sequences,  # for debugging purposes
                "collated_data": collated_data,
                "metrics": metrics,
                "responses_count": len(responses),
                "num_new_tokens": num_new_tokens,
                "B": B,
            }
        )


def setup_runtime_variables(args: Args) -> Args:
    """Set up runtime variables for the experiment."""
    args.run_name = f"{args.exp_name}__{args.seed}__{int(time.time())}"
    args.output_dir = os.path.join(args.output_dir, args.run_name)
    args.dataset_local_cache_dir = os.path.abspath(args.dataset_local_cache_dir)
    if is_beaker_job():
        args.dataset_local_cache_dir = "/weka/oe-adapt-default/allennlp/deletable_open_instruct_dataset_cache"
    args.world_size = sum(args.num_learners_per_node)
    args.num_training_steps = args.total_episodes // (
        args.num_unique_prompts_rollout * args.num_samples_per_prompt_rollout
    )
    args.try_launch_beaker_eval_jobs_on_weka = args.try_launch_beaker_eval_jobs_on_weka and is_beaker_job()
    if args.push_to_hub:
        if args.hf_repo_id is None:  # auto-generate one
            args.hf_repo_id = "open_instruct_dev"
        if args.hf_entity is None:  # first try to use AI2 entity
            args.hf_entity = maybe_use_ai2_hf_entity()
        if args.hf_entity is None:  # then try to use the user's entity
            args.hf_entity = HfApi().whoami()["name"]
        args.hf_repo_id = f"{args.hf_entity}/{args.hf_repo_id}"
        if args.hf_repo_revision is None:  # auto-generate one
            args.hf_repo_revision = args.run_name
        args.hf_repo_url = f"https://huggingface.co/{args.hf_repo_id}/tree/{args.hf_repo_revision}"
    if args.with_tracking:
        if args.wandb_entity is None:
            args.wandb_entity = maybe_use_ai2_wandb_entity()
    args.tool_use = args.tools is not None and len(args.tools) > 0
    return args


def setup_experiment_tracking(args: Args, tc: TokenizerConfig, model_config: ModelConfig):
    """Setup experiment tracking and seeds."""
    all_configs = {}
    beaker_config = None
    if is_beaker_job():
        beaker_config = maybe_get_beaker_config()
        all_configs.update(vars(beaker_config))
    all_configs.update(**asdict(args), **asdict(tc), **asdict(model_config))

    wandb_url = None
    if args.with_tracking:
        wandb.init(
            project=args.wandb_project_name,
            entity=args.wandb_entity,
            config=all_configs,
            name=args.run_name,
            save_code=True,
            tags=[args.exp_name] + get_wandb_tags(),
            settings={"quiet": False, "show_errors": True, "show_warnings": True, "silent": False},
        )
        wandb_url = wandb.run.get_url()
        logger.info(f"Initial Beaker description update with wandb_url: {wandb_url}")
        maybe_update_beaker_description(wandb_url=wandb_url)

    return beaker_config, wandb_url


def setup_datasets(args: Args, tc: TokenizerConfig, tokenizer: PreTrainedTokenizer):
    """Set up training and evaluation datasets."""
    transform_fn_args = [
        {},
        {"max_token_length": args.max_token_length, "max_prompt_token_length": args.max_prompt_token_length},
    ]
    train_dataset = get_cached_dataset_tulu(
        dataset_mixer_list=args.dataset_mixer_list,
        dataset_mixer_list_splits=args.dataset_mixer_list_splits,
        tc=tc,
        dataset_transform_fn=args.dataset_transform_fn,
        transform_fn_args=transform_fn_args,
        dataset_cache_mode=args.dataset_cache_mode,
        dataset_config_hash=args.dataset_config_hash,
        hf_entity=args.hf_entity,
        dataset_local_cache_dir=args.dataset_local_cache_dir,
        dataset_skip_cache=args.dataset_skip_cache,
    )
    train_dataset = train_dataset.shuffle(seed=args.seed)

    eval_dataset = None
    if len(args.dataset_mixer_eval_list) > 0:
        eval_dataset = get_cached_dataset_tulu(
            args.dataset_mixer_eval_list,
            args.dataset_mixer_eval_list_splits,
            tc,
            args.dataset_transform_fn,
            transform_fn_args,
            hf_entity=args.hf_entity,
            dataset_cache_mode=args.dataset_cache_mode,
            dataset_config_hash=args.dataset_config_eval_hash,
            dataset_local_cache_dir=args.dataset_local_cache_dir,
            dataset_skip_cache=args.dataset_skip_cache,
        )
        if args.shuffle_eval_dataset:
            eval_dataset = eval_dataset.shuffle(seed=args.seed)

    visualize_token(train_dataset[0][INPUT_IDS_PROMPT_KEY], tokenizer)

    return train_dataset, eval_dataset


def create_model_and_optimizer(
    args: Args,
    tc: TokenizerConfig,
    model_config: ModelConfig,
    beaker_config: BeakerRuntimeConfig,
    wandb_url: str,
    tokenizer: PreTrainedTokenizer,
    inference_results_Q: ray_queue.Queue,
    param_prompt_Q: ray_queue.Queue,
    evaluation_inference_results_Q: ray_queue.Queue,
) -> tuple[ModelGroup, list[vllm_utils3.LLMRayActor], dict, int, int]:
    """Create the model, optimizer, and vLLM engines."""
    # Create placement group
    bundles = [{"GPU": actor_num_gpus, "CPU": actor_num_gpus * 10} for actor_num_gpus in args.num_learners_per_node]
    pg = placement_group(bundles, strategy="STRICT_SPREAD")
    ray_get_with_progress([pg.ready()], desc="Waiting for placement group")
    inits = []
    policy_group = ModelGroup(pg, PolicyTrainerRayProcess, args.num_learners_per_node, args.single_gpu_mode)
    inits.extend(
        model.from_pretrained.remote(args, model_config, beaker_config, wandb_url, tokenizer)
        for model in policy_group.models
    )

    # Set up tools
    max_len = args.max_prompt_token_length + args.response_length
    tool_objects = {}
    if args.tools:
        for tool in args.tools:
            if tool.lower() == "search":
                from open_instruct.search_utils.search_tool import SearchTool

                tool = SearchTool(
                    start_str="<query>",
                    end_str="</query>",
                    api_endpoint=args.search_api_endpoint,
                    number_documents_to_search=args.number_documents_to_search,
                )
                tool_objects[tool.end_str] = tool
                # Add tool end string to stop_strings
                args.stop_strings.append(tool.end_str)
            elif tool.lower() == "code":
                from open_instruct.tool_utils.tool_vllm import PythonCodeTool

                tool = PythonCodeTool(start_str="<code>", end_str="</code>", api_endpoint=args.code_tool_api_endpoint)
                tool_objects[tool.end_str] = tool
                # Add tool end string to stop_strings
                args.stop_strings.append(tool.end_str)
            else:
                raise ValueError(f"Unknown tool: {tool}")

    actor_manager = vllm_utils3.ActorManager.remote()

    # Create vLLM engines with queues
    vllm_engines = vllm_utils3.create_vllm_engines(
        args.vllm_num_engines,
        args.vllm_tensor_parallel_size,
        args.vllm_enforce_eager,
        tc.tokenizer_name_or_path,
        model_config.model_name_or_path,
        model_config.model_revision,
        args.seed,
        args.vllm_enable_prefix_caching,
        max_len,
        args.vllm_gpu_memory_utilization,
        args.single_gpu_mode,
        args.inference_batch_size,
        pg=pg if args.single_gpu_mode else None,
        tools=tool_objects,
        max_tool_calls=args.max_tool_calls,
        prompt_queue=param_prompt_Q,
        results_queue=inference_results_Q,
        eval_results_queue=evaluation_inference_results_Q,
        actor_manager=actor_manager,
        inflight_updates=args.inflight_updates,
    )

    resume_training_step = ray_get_with_progress(inits, desc="Initializing models")[0] + 1
    episode = (resume_training_step - 1) * args.num_unique_prompts_rollout * args.num_samples_per_prompt_rollout
    logger.info("======== ✅ all models and vLLM engines initialized =========")

    ray_get_with_progress(
        [m.setup_model_update_group.remote(vllm_engines=vllm_engines) for m in policy_group.models],
        desc="Setting up model update group",
    )
    logger.info("======== ✅ model update group setup successfully =========")

    return policy_group, vllm_engines, tool_objects, resume_training_step, episode, actor_manager


def create_generation_configs(args: Args):
    """Create generation configs for training and evaluation."""
    generation_config = vllm.SamplingParams(
        temperature=args.temperature,
        top_p=args.vllm_top_p,  # prevent rare out-of-vocab tokens with qwen
        max_tokens=args.response_length,
        include_stop_str_in_output=True,
        skip_special_tokens=False,
        n=args.num_samples_per_prompt_rollout,
        stop=args.stop_strings,
        seed=args.seed,
        # IMPORTANT: Set output_kind to FINAL_ONLY to ensure vLLM V1 properly handles n>1
        # With the default CUMULATIVE mode, vLLM V1 returns separate outputs for each
        # completion, making it difficult to aggregate them correctly. FINAL_ONLY mode
        # ensures all n completions are returned together in a single output.
        output_kind=vllm.sampling_params.RequestOutputKind.FINAL_ONLY,
    )
    eval_generation_config = generation_config.clone()
    eval_generation_config.temperature = 0.0
    eval_generation_config.n = 1
    return {"train": generation_config, "eval": eval_generation_config}


def split_and_insert_batch(
    batch: Batch,
    training_step,
    vllm_num_engines,
    pending_queries_map: PendingQueriesMap,
    param_prompt_Q,
    generation_config,
    is_eval: bool = False,
) -> None:
    """Split a batch into multiple inference batches and insert individual prompts into queues and mapping."""
    pending_queries_map.insert_many(batch.indices, batch.queries, batch.ground_truths, batch.datasets)
    for i, prompt in enumerate(batch.queries):
        param_prompt_Q.put(
            PromptRequest(
                prompt=prompt,
                generation_config=generation_config,
                training_step=training_step,
                dataset_index=batch.indices[i],
                is_eval=is_eval,
            )
        )


def prepare_prompts(
    training_step: int,
    args: Args,
    train_dataset: Any,
    iter_dataloader: Iterator[List[int]],
    pending_queries_map: PendingQueriesMap,
    param_prompt_Q: ray_queue.Queue,
    generation_configs: Dict[str, vllm.SamplingParams],
    weight_sync_trigger_event: threading.Event,
) -> Batch:
    """Trigger weight sync and prepare the next batch of prompts for vLLM."""
    dataset_indices = next(iter_dataloader)
    batch = next_batch(dataset_indices, train_dataset)

    split_and_insert_batch(
        batch, training_step, args.vllm_num_engines, pending_queries_map, param_prompt_Q, generation_configs["train"]
    )

    return batch


def load_data_from_packing_thread(packed_sequences_Q: Queue, num_total_tokens: int, stop_event: threading.Event):
    """Get the packed sequences with advantages from the packing thread."""
    with Timer("[Main Thread] 📦 Getting packed sequences from thread") as timer:
        while True:
            if stop_event.is_set():
                logger.warning("[Main Thread] Stop event detected while waiting for packed sequences")
                return None, {}, num_total_tokens
            try:
                packed_data = packed_sequences_Q.get(timeout=60.0)
                break
            except Empty:
                logger.warning("[Main Thread] Timeout waiting for packed sequences. Retrying...")
        data_thread_metrics = packed_data["metrics"]
        B = packed_data["B"]
        collated_data = packed_data["collated_data"]
        num_total_tokens += packed_data["num_new_tokens"]

    data_thread_metrics["time/trainer_idling"] = timer.duration
    if B == 0:
        logger.warning("[Main Thread] 🤡 After packing, there is not enough data to train")
        return None, data_thread_metrics, num_total_tokens
    return collated_data, data_thread_metrics, num_total_tokens


def weight_sync_thread(
    args: Args,
    stop_event: threading.Event,
    weight_sync_trigger_event: threading.Event,
    policy_group: ModelGroup,
    actor_manager: vllm_utils3.ActorManager,
    weight_sync_metrics_Q: Queue,
    resume_training_step: int = 1,
):
    """Thread function that handles weight sync operations and actor manager coordination."""
    logger.info("[Weight Sync Thread] 🚀 Starting weight sync thread")
    if resume_training_step > 1:
        weight_sync_trigger_event.set()

    while not stop_event.is_set():
        # Wait for weight sync trigger from main thread
        if not weight_sync_trigger_event.wait(timeout=1.0):
            continue

        # Clear the event for next iteration
        weight_sync_trigger_event.clear()

        with Timer("[Weight Sync]") as timer:
            logger.debug("[Weight Sync Thread] Starting weight sync")

            # Set actors to stop
            ray.get(actor_manager.set_should_stop.remote(True))
            logger.debug("[Weight Sync Thread] Set should_stop to True for weight sync")

            # Broadcast weights to vLLM engines
            # First get the futures
            weight_broadcast_futures: List[ray.ObjectRef] = [m.broadcast_to_vllm.remote() for m in policy_group.models]

            # Wait for all weight updates to complete
            ray_get_with_progress(
                weight_broadcast_futures,
                desc="[Weight Sync Thread] Waiting for weight updates to complete",
                enable=args.verbose,
            )

            # Allow actors to resume
            ray.get(actor_manager.set_should_stop.remote(False))
            logger.debug("[Weight Sync Thread] Set should_stop to False after weight sync")

        try:
            weight_sync_metrics_Q.put_nowait({"time/weight_sync": timer.duration})
        except Full:
            logger.warning("[Weight Sync Thread] weight sync metrics queue full, skipping metric")

    logger.info("[Weight Sync Thread] 🛑 Stopping weight sync thread")


def generate_thread(args, vllm_engines, resume_training_step, stop_event, generate_metrics_Q):
    """Thread function that repeatedly calls process_from_queue on vllm engines."""
    logger.info("[Generate Thread] 🚀 Starting generation thread")
    while not stop_event.is_set():
        with Timer("🔥 Generation time") as timer:
            processed_results = ray_get_with_progress(
                [engine.process_from_queue.remote(timeout=20) for engine in vllm_engines],
                desc="[Generate Thread] Waiting for vLLM engines to process",
                enable=args.verbose,
            )
            num_processed = sum(int(result) for result in processed_results)
            logger.info(f"[Generate Thread] vLLM engines returned, processed {num_processed} total requests")
            # Suppress timing output if nothing was processed
            if num_processed == 0:
                timer.noop = True
                time.sleep(10)
        if num_processed > 0:
            try:
                generate_metrics_Q.put_nowait({"time/generation": timer.duration})
            except Full:
                logger.warning("[Generate Thread] generate metrics queue full, skipping metric")
    logger.info("[Generate Thread] 🛑 Stopping generation thread")


def one_training_step(
    args: Args,
    policy_group: ModelGroup,
    collated_data,
    tokenizer,
    data_thread_metrics,
    episode,
    training_step,
    num_total_tokens,
    start_time,
    train_dataset,
    wandb_url,
    chat_template_name,
    iter_dataloader=None,
):
    """Train the model for one step."""
    update_ref_policy_future = []
    with Timer("[Main Thread] 🗡️ Training") as train_timer:
        metrics_list: List[dict[str, float]] = ray_get_with_progress(
            [
                policy_group.models[i].train.remote(
                    **collated_data[i], pad_token_id=tokenizer.pad_token_id, num_mini_batches=args.num_mini_batches
                )
                for i in range(args.world_size)
            ],
            desc=f"Running training step {training_step}",
        )
        if (
            args.ref_policy_update_freq is not None
            and training_step % args.ref_policy_update_freq == 0
            and args.alpha > 0
        ):
            update_ref_policy_future.extend(
                [policy_group.models[i].update_ref_policy.remote() for i in range(args.world_size)]
            )

    save_time = 0
    if args.save_freq > 0 and training_step % args.save_freq == 0 and (args.eval_on_step_0 or training_step > 1):
        with Timer("[Main Thread] 🗡️ Saving model") as timer:
            checkpoint_dir = f"{args.output_dir}_checkpoints"
            step_dir = os.path.join(checkpoint_dir, f"step_{training_step}")
            logger.info(f"Saving model at step {training_step} to {step_dir}")
            ray_get_with_progress(
                [
                    policy_group.models[i].save_model.remote(step_dir, chat_template_name, tokenizer)
                    for i in range(args.world_size)
                ],
                desc=f"Saving model at step {training_step}",
            )
            if args.try_launch_beaker_eval_jobs_on_weka and is_beaker_job():
                leaderboard_name = f"{args.hf_repo_revision}_step_{training_step}"
                for i in range(args.world_size):
                    policy_group.models[i].launch_ai2_evals_on_weka_wrapper.remote(
                        step_dir, leaderboard_name, wandb_url, training_step
                    )
        save_time += timer.duration

    if len(update_ref_policy_future) > 0:
        with Timer("[Main Thread] 🔃 Updating reference policy"):
            ray_get_with_progress(update_ref_policy_future, desc="Updating reference policy")

    average_metrics = {k: sum(m[k] for m in metrics_list) / len(metrics_list) for k in metrics_list[0]}
    total_time = time.perf_counter() - start_time
    metrics = {
        "episode": episode,
        "global_step": episode,
        "training_step": training_step,
        "val/num_total_tokens": num_total_tokens,
        "epoch": episode / args.num_samples_per_prompt_rollout / len(train_dataset),
        "tokens_per_second": num_total_tokens / total_time,
        "time/total": total_time,
        "time/training": train_timer.duration,
        "time/saving": save_time,
        **data_thread_metrics,
        **average_metrics,
    }
    # Print only scalar metrics
    scalar_metrics = {k: v for k, v in metrics.items() if isinstance(v, (float, int))}
    print_rich_single_line_metrics(scalar_metrics)

    if args.with_tracking:
        # Convert array/list metrics to wandb histograms for logging
        for key, value in metrics.items():
            if isinstance(value, np.ndarray) or isinstance(value, list):
                if len(value) > 0:
                    metrics[key] = wandb.Histogram(value)
        logger.info(f"About to log to wandb... step={episode}")
        result = wandb.log(metrics, step=episode)
        logger.info(f"WandB log() returned: {result}, logged {metrics=} to wandb.")

        # Debug: Check if wandb.run is active and what's in the summary
        if wandb.run:
            logger.info(f"WandB run is active. Run ID: {wandb.run.id}")
            logger.info(f"WandB run name: {wandb.run.name}")
            logger.info(f"WandB run URL: {wandb.run.get_url()}")
            # Check if data was actually logged
            summary_keys = list(wandb.run.summary.keys()) if wandb.run.summary else []
            logger.info(f"WandB summary has {len(summary_keys)} keys: {summary_keys[:10]}...")  # Show first 10 keys
        else:
            logger.error("WandB run is not active!")
    logger.info("Done step.")


def maybe_evaluate(
    args: Args,
    training_step: int,
    evaluation_inference_results_Q: ray_queue.Queue,  # Ray queue
    tokenizer,
    eval_batch: Optional[Batch],
    reward_fn,
    episode,
    eval_pending_queries_map: PendingQueriesMap,
    eval_generation_config,
    generate_metrics_Q: Queue,
    num_eval_prompts: int,
):
    """Optionally evaluate the model."""
    try:
        # timeout 0.01 if this is the last training step or we're not evaluating
        # otherwise, wait to get the last evaluation generations (long timeout just in case)
        timeout = 0.01 if (training_step < args.num_training_steps or args.local_eval_every < 0) else 100

        # Accumulate evaluation results from all vLLM engines
        eval_result, eval_batch = accumulate_inference_batches(
            evaluation_inference_results_Q,
            eval_pending_queries_map,
            args,
            training_step,
            eval_generation_config,
            num_prompts=num_eval_prompts,
            timeout=timeout,
        )

        logger.info("[Main Thread] 📊 Evaluation responses received")

        eval_generate_metrics = {}
        try:
            eval_generate_metrics = generate_metrics_Q.get_nowait()
        except Empty:
            logger.info("[Main Thread] didn't get eval generation metrics")

        eval_sequence_lengths = np.array([len(response) for response in eval_result.responses])
        eval_decoded_responses = tokenizer.batch_decode(eval_result.responses, skip_special_tokens=True)
        eval_stop_rate = sum(int(finish_reason == "stop") for finish_reason in eval_result.finish_reasons) / len(
            eval_result.finish_reasons
        )

        # get and log evaluation metrics
        eval_scores, eval_reward_metrics = asyncio.run(
            reward_fn(
                eval_result.responses,
                eval_decoded_responses,
                eval_batch if eval_batch else Batch(queries=[], ground_truths=[], datasets=[], indices=None),
                eval_result.finish_reasons,
                eval_result.request_info,
            )
        )
        eval_reward_metrics = {f"eval/{key}": val for key, val in eval_reward_metrics.items()}
        eval_metrics = {
            "eval/scores": np.array(eval_scores).mean(),
            "eval/sequence_lengths": eval_sequence_lengths.mean(),
            "eval/sequence_lengths_min": eval_sequence_lengths.min(),
            "eval/sequence_lengths_max": eval_sequence_lengths.max(),
            "eval/stop_rate": eval_stop_rate,
            **eval_reward_metrics,
        }
        if "time/generation" in eval_generate_metrics:
            eval_metrics["eval/generation_time"] = eval_generate_metrics["time/generation"]
        print_rich_single_line_metrics(eval_metrics)

        table = {}
        table["prompt"] = tokenizer.batch_decode(eval_batch.queries if eval_batch else [])
        table["response"] = eval_decoded_responses
        table["response"] = [item.replace(tokenizer.pad_token, "") for item in table["response"]]
        table["scores"] = eval_scores
        table["ground_truth"] = eval_batch.ground_truths if eval_batch else []
        df = pd.DataFrame(table)

        if args.with_tracking:
            eval_metrics["sample_completions"] = wandb.Table(dataframe=df)
            wandb.log(eval_metrics, step=episode)
        else:
            print_rich_table(df.iloc[:1])
        del table
    except Empty:
        logger.warning("[Main Thread] 🙈 Evaluation responses not received")


def save_final_model(
    args: Args,
    policy_group: ModelGroup,
    tokenizer: PreTrainedTokenizer,
    training_step: int,
    wandb_url: str,
    chat_template_name: str,
):
    """Save the final model and launch evaluation jobs if configured."""
    logger.info(f"Saving final model at step {training_step} to {args.output_dir}")
    with Timer("[Main Thread] 🗡️ Saving model"):
        ray_get_with_progress(
            [
                policy_group.models[i].save_model.remote(args.output_dir, chat_template_name, tokenizer)
                for i in range(args.world_size)
            ],
            desc="Saving final model",
        )
        if args.try_launch_beaker_eval_jobs_on_weka and is_beaker_job():
            leaderboard_name = args.hf_repo_revision
            for i in range(args.world_size):
                policy_group.models[i].launch_ai2_evals_on_weka_wrapper.remote(
                    args.output_dir, leaderboard_name, wandb_url, training_step
                )


def make_tokenizer(tc: TokenizerConfig, model_config: ModelConfig):
    """Setup tokenizer with appropriate configuration."""
    tc.tokenizer_revision = model_config.model_revision if tc.tokenizer_revision is None else tc.tokenizer_revision
    tc.tokenizer_name_or_path = (
        model_config.model_name_or_path if tc.tokenizer_name_or_path is None else tc.tokenizer_name_or_path
    )
    if (
        tc.tokenizer_revision != model_config.model_revision
        and tc.tokenizer_name_or_path != model_config.model_name_or_path
    ):
        # Warn user if tokenizer and model use different revisions; this is an unusual
        # use case.
        warning = f"""Requested tokenizer revision `{tc.tokenizer_revision=}` is different
                   from the model revision `{model_config.model_revision=}` or the tokenizer name `{tc.tokenizer_name_or_path=}`
                   is different from the model name `{model_config.model_name_or_path=}`."""
        logger.warning(warning)
    return tc.tokenizer


def make_reward_fn(args: Args) -> Callable:
    """Create a reward function based on the provided arguments."""
    reward_fn_mapping = build_all_verifiers(args)

    async def reward_fn(
        responses: List[torch.Tensor],
        decoded_responses: List[str],
        batch: Batch,
        finish_reasons: List[str],
        infos: List[List[int]],
        queries: Optional[List[str]] = None,
    ) -> List[float]:
        timeouts = infos.timeouts
        tool_errors = infos.tool_errors
        tool_outputs = infos.tool_outputs
        tool_calleds = infos.tool_calleds
        good_outputs = [
            len(tool_outputs[i]) > 0 and tool_calleds[i] and not timeouts[i] and not tool_errors[i]
            for i in range(len(tool_outputs))
        ]
        scores = [0] * len(decoded_responses)
        metrics = {}

        if args.apply_r1_style_format_reward:
            with Timer("[Data Preparation Thread] Calculating rewards -- 🧮 Calculating format reward"):
                format_scores = soft_format_reward_func(decoded_responses, args.r1_style_format_reward)
                if len(format_scores) != len(scores):
                    raise ValueError(f"{len(format_scores)=} != {len(scores)=}")
                for i in range(len(format_scores)):
                    scores[i] = format_scores[i] + scores[i]
                metrics["val/format_scores"] = np.array(format_scores).mean()

        if args.apply_verifiable_reward:
            with Timer("[Data Preparation Thread] Calculating rewards -- 🏆 Applying verifiable reward"):
                verifiable_rewards, per_func_rewards = await apply_verifiable_reward(
                    reward_fn_mapping,
                    responses,
                    decoded_responses,
                    batch,
                    reward_mult=args.verification_reward,
                    queries=queries,
                )
                if len(verifiable_rewards) != len(scores):
                    raise ValueError(f"{len(verifiable_rewards)=} != {len(scores)=}")
                # slightly complex combo of good outputs and additive format reward
                for i in range(len(verifiable_rewards)):
                    if not args.only_reward_good_outputs or (good_outputs[i] and args.only_reward_good_outputs):
                        if args.apply_r1_style_format_reward and args.additive_format_reward:
                            scores[i] = verifiable_rewards[i] + scores[i]
                        elif args.apply_r1_style_format_reward and not args.additive_format_reward:
                            scores[i] = verifiable_rewards[i] if format_scores[i] == 1 else 0
                        else:
                            scores[i] = verifiable_rewards[i]
                np_verifiable_rewards = np.array(verifiable_rewards)
                metrics["objective/verifiable_reward"] = np_verifiable_rewards.mean()
                metrics["objective/verifiable_correct_rate"] = (np_verifiable_rewards > 0.0).mean()
                # reshuffle around per_func rewards
                per_func_lists = defaultdict(list)
                for reward_dict in per_func_rewards:
                    for key, value in reward_dict.items():
                        per_func_lists[key].append(value)
                # log per function rewards
                for key, value in per_func_lists.items():
                    np_value = np.array(value)
                    metrics[f"objective/{key}_reward"] = np_value.mean()
                    metrics[f"objective/{key}_correct_rate"] = (np_value > 0.0).mean()

        # this gets applied at the very end since it replaces (rather than adds to) the existing reward.
        if args.non_stop_penalty:
            with Timer("[Data Preparation Thread] Calculating rewards -- 🦖 Applying non stop penalty"):
                assert len(finish_reasons) == len(scores)
                for i in range(len(finish_reasons)):
                    if finish_reasons[i] != "stop":
                        scores[i] = args.non_stop_penalty_value

        return scores, metrics

    return reward_fn


def cleanup_judge_clients():
    """Cleans up all LLM judge clients and shutdown Ray."""
    asyncio.run(cleanup_all_llm_judge_clients())
    logger.info("✅ LLM judge clients cleaned up")
    ray.shutdown()
    logger.info("✅ Ray shut down")


def cleanup_training_resources(
    stop_event: threading.Event,
    executor: futures.ThreadPoolExecutor,
    queues: list[ray_queue.Queue],
    actor_manager: vllm_utils3.ActorManager,
) -> None:
    """Clean up all training resources including threads and Ray queues."""
    # Signal generate_thread to stop
    stop_event.set()

    logger.info("Signaling all actors to stop...")
    ray.get(actor_manager.set_should_stop.remote(True))
    logger.info("✅ Signaled all actors to stop")

    logger.info("Pushing shutdown sentinel to queues...")
    # Push sentinel to the first queue (inference_results_Q)
    if queues and len(queues) > 0:
        queues[0].put(ShutdownSentinel(), timeout=1)

    logger.info("Shutting down Ray queues...")
    if queues and len(queues) > 0:
        [queue.shutdown() for queue in queues]
    logger.info("Shutting down thread pool executor...")
    executor.shutdown(wait=True)

    # Clean up judge clients
    cleanup_judge_clients()

    # Clean up distributed process group if it was initialized
    if dist.is_initialized():
        logger.info("Destroying process group...")
        dist.destroy_process_group()
        logger.info("✅ Process group destroyed")


def run_training(
    args,
    tokenizer,
    train_dataset,
    eval_batch,
    num_eval_prompts,
    policy_group,
    vllm_engines,
    generation_configs,
    iter_dataloader,
    reward_fn,
    resume_training_step,
    episode,
    wandb_url,
    tc,
    stop_event,
    executor,
    inference_results_Q,
    param_prompt_Q,
    evaluation_inference_results_Q,
    packed_sequences_Q,
    pending_queries_map,
    eval_pending_queries_map,
    generate_metrics_Q,
    weight_sync_metrics_Q,
    actor_manager: vllm_utils3.ActorManager,
    checkpoint_state=None,
):
    if resume_training_step > 1:
        logger.info(f"[Main Thread] Resuming training from step {resume_training_step}")

    logger.info("======== ✅ weight sync thread starts =========")
    weight_sync_trigger_event = threading.Event()
    weight_sync_thread_future = executor.submit(
        weight_sync_thread,
        args,
        stop_event,
        weight_sync_trigger_event,
        policy_group,
        actor_manager,
        weight_sync_metrics_Q,
        resume_training_step,
    )

    """Run the main training loop with worker threads."""
    ray_get_with_progress(
        [engine.ready.remote() for engine in vllm_engines], "Checking engines are ready to work", timeout=300
    )

    logger.info("======== ✅ data preparation thread starts =========")
    packing_future = executor.submit(
        data_preparation_thread,
        reward_fn,
        inference_results_Q,
        packed_sequences_Q,
        pending_queries_map,
        args,
        tokenizer,
        args.num_training_steps,
        generation_configs["train"],
        resume_training_step,
    )

    logger.info("======== ✅ generation thread starts =========")
    generation_future = executor.submit(
        generate_thread, args, vllm_engines, resume_training_step, stop_event, generate_metrics_Q
    )

    # Send initial data to ensure we have a N-step offset.
    for _ in range(args.async_steps):
        dataset_indices = next(iter_dataloader)
        batch = next_batch(dataset_indices, train_dataset)
        split_and_insert_batch(
            batch,
            resume_training_step,
            args.vllm_num_engines,
            pending_queries_map,
            param_prompt_Q,
            generation_configs["train"],
        )
    if checkpoint_state and "num_total_tokens" in checkpoint_state:
        num_total_tokens = checkpoint_state["num_total_tokens"]
        logger.info(f"Restored num_total_tokens: {num_total_tokens}")
    else:
        num_total_tokens = 0

    num_total_tokens = 0
    training_start_time = time.time()  # Track overall training start time
    for training_step in range(resume_training_step, args.num_training_steps + 1):
        start_time = time.perf_counter()

        if (
            training_step == resume_training_step
            or training_step % args.update_every == 0
            or training_step == args.num_training_steps
        ):
            logger.info(f"Progress update for Beaker description: step {training_step}/{args.num_training_steps}")
            maybe_update_beaker_description(
                current_step=training_step,
                total_steps=args.num_training_steps,
                start_time=training_start_time,
                wandb_url=wandb_url,
            )

        # Check if any of the threads have raised an exception.
        [f.result() for f in [packing_future, generation_future, weight_sync_thread_future] if f.done()]

        logger.debug(f"[Main Thread] Triggered weight sync for step {training_step}")
        weight_sync_trigger_event.set()

        episode += args.num_unique_prompts_rollout * args.num_samples_per_prompt_rollout
        prepare_prompts(
            training_step,
            args,
            train_dataset,
            iter_dataloader,
            pending_queries_map,
            param_prompt_Q,
            generation_configs,
            weight_sync_trigger_event,
        )
        if (
            training_step % args.local_eval_every == 0
            and eval_batch is not None
            and (args.eval_on_step_0 or training_step > 1)
        ):
            split_and_insert_batch(
                eval_batch,
                training_step,
                args.vllm_num_engines,
                eval_pending_queries_map,
                param_prompt_Q,
                generation_configs["eval"],
                is_eval=True,
            )

        # The generate_thread is now handling vLLM processing asynchronously
        collated_data, data_thread_metrics, num_total_tokens = load_data_from_packing_thread(
            packed_sequences_Q, num_total_tokens, stop_event
        )
        if collated_data is None:
            continue

        for metrics_Q in [generate_metrics_Q, weight_sync_metrics_Q]:
            try:
<<<<<<< HEAD
                metrics = metrics_Q.get_nowait()
                data_thread_metrics = {**data_thread_metrics, **metrics}
=======
                data_thread_metrics |= metrics_Q.get_nowait()
>>>>>>> 504a8d30
            except Empty:
                logger.info("[Main Thread] didn't get train generation metrics")

        one_training_step(
            args,
            policy_group,
            collated_data,
            tokenizer,
            data_thread_metrics,
            episode,
            training_step,
            num_total_tokens,
            start_time,
            train_dataset,
            wandb_url,
            tc.chat_template_name,
            iter_dataloader,
        )

        # Checkpoint after one_training_step (or even if it was skipped)
        # This ensures we checkpoint progress even if the exact checkpoint step has no data
        if (
            args.checkpoint_state_freq > 0
            and training_step % args.checkpoint_state_freq == 0
            and args.checkpoint_state_dir is not None
        ):
            with Timer("[Main Thread] 🗡️ Saving checkpoint state"):
                # Save comprehensive client state including ShufflingIterator state
                client_state = {
                    "training_step": training_step,
                    "episode": episode,
                    "num_total_tokens": num_total_tokens,
                }

                # Save ShufflingIterator state
                if iter_dataloader is not None:
                    client_state["shuffling_iterator_state"] = iter_dataloader.get_state()

                ray_get_with_progress(
                    [
                        policy_group.models[i].save_checkpoint_state.remote(args.checkpoint_state_dir, client_state)
                        for i in range(args.world_size)
                    ],
                    desc=f"Saving checkpoint state at step {training_step}",
                )
                logger.info(f"Saved checkpoint state at step {training_step} to {args.checkpoint_state_dir}")

        maybe_evaluate(
            args,
            training_step,
            evaluation_inference_results_Q,
            tokenizer,
            eval_batch,
            reward_fn,
            episode,
            eval_pending_queries_map,
            generation_configs["eval"],
            generate_metrics_Q,
            num_eval_prompts,
        )

    if resume_training_step > args.num_training_steps:
        raise ValueError(f"Training didn't run since {resume_training_step=} > {args.num_training_steps=}")

    save_final_model(args, policy_group, tokenizer, training_step, wandb_url, tc.chat_template_name)


def main(args: Args, tc: TokenizerConfig, model_config: ModelConfig, num_eval_samples: int = 32):
    tokenizer = make_tokenizer(tc, model_config)
    args = setup_runtime_variables(args)
    beaker_config, wandb_url = setup_experiment_tracking(args, tc, model_config)

    train_dataset, eval_dataset = setup_datasets(args, tc, tokenizer)
    if args.cache_dataset_only:
        return

    pprint([args, model_config])

    # Initialize Ray before creating Ray objects
    ray.init(dashboard_host="0.0.0.0")

    # Create Ray queues.
    queue_size = (args.async_steps + 1) * args.num_unique_prompts_rollout
    inference_results_Q = ray_queue.Queue(maxsize=queue_size)
    param_prompt_Q = ray_queue.Queue(maxsize=queue_size)
    # Size eval queue based on actual eval samples (num_eval_samples) with 2x overhead for buffering.
    evaluation_inference_results_Q = ray_queue.Queue(maxsize=num_eval_samples * 2)

    policy_group, vllm_engines, tool_objects, resume_training_step, episode, actor_manager = (
        create_model_and_optimizer(
            args,
            tc,
            model_config,
            beaker_config,
            wandb_url,
            tokenizer,
            inference_results_Q,
            param_prompt_Q,
            evaluation_inference_results_Q,
        )
    )

    generation_configs = create_generation_configs(args)

    checkpoint_state = None
    if args.checkpoint_state_dir and os.path.exists(args.checkpoint_state_dir):
        # Try to load the checkpoint state from the first rank
        checkpoint_path = os.path.join(args.checkpoint_state_dir, "global_0", "state.pt")
        if os.path.exists(checkpoint_path):
            checkpoint_state = torch.load(checkpoint_path, map_location="cpu", weights_only=False)
            logger.info(f"Loaded checkpoint state from {checkpoint_path}")

            episode = checkpoint_state["episode"]
            logger.info(f"Restored episode count: {episode}")

    train_dataset_idxs = np.arange(len(train_dataset))
    iter_dataloader = ShufflingIterator(train_dataset_idxs, args.num_unique_prompts_rollout, seed=args.seed)

    if checkpoint_state and "shuffling_iterator_state" in checkpoint_state:
        iter_dataloader.set_state(checkpoint_state["shuffling_iterator_state"])
        logger.info("Restored ShufflingIterator state from checkpoint")

    # Create additional queues (main queues already created above)
    packed_sequences_Q = Queue(maxsize=args.async_steps)
    pending_queries_map = PendingQueriesMap()
    eval_pending_queries_map = PendingQueriesMap()
    generate_metrics_Q = Queue(maxsize=args.async_steps)
    weight_sync_metrics_Q = Queue(maxsize=args.async_steps)

    if eval_dataset is None:
        eval_batch = None
        num_eval_prompts = 0
    else:
        eval_dataset_indices = list(range(min(num_eval_samples, len(eval_dataset))))
        eval_batch = next_batch(eval_dataset_indices, eval_dataset)
        num_eval_prompts = len(eval_dataset_indices)
    reward_fn = make_reward_fn(args)

    stop_event = threading.Event()
    executor = futures.ThreadPoolExecutor(max_workers=3, thread_name_prefix="grpo")

    try:
        episode = run_training(
            args,
            tokenizer,
            train_dataset,
            eval_batch,
            num_eval_prompts,
            policy_group,
            vllm_engines,
            generation_configs,
            iter_dataloader,
            reward_fn,
            resume_training_step,
            episode,
            wandb_url,
            tc,
            stop_event,
            executor,
            inference_results_Q,
            param_prompt_Q,
            evaluation_inference_results_Q,
            packed_sequences_Q,
            pending_queries_map,
            eval_pending_queries_map,
            generate_metrics_Q,
            weight_sync_metrics_Q,
            actor_manager,
            checkpoint_state,
        )
        logger.info("Done training!")
    finally:
        cleanup_training_resources(
            stop_event, executor, [inference_results_Q, param_prompt_Q, evaluation_inference_results_Q], actor_manager
        )

    # Ai2 logic: we use /output to store the artifacts of the job, so we
    # make a copy of the model to `/output` in the end.
    if (
        args.try_auto_save_to_beaker
        and is_beaker_job()
        and len(beaker_config.beaker_dataset_id_urls) > 0
        and args.output_dir.rstrip("/") != "/output"
    ):
        shutil.copytree(args.output_dir, "/output", dirs_exist_ok=True)
    logger.info("finished training")

    accelerator = Namespace()
    accelerator.is_main_process = True  # hack
    if args.push_to_hub:
        logger.info("Pushing model to hub")
        push_folder_to_hub(accelerator, args.output_dir, args.hf_repo_id, args.hf_repo_revision)

    # Check for runtime leaks before exiting
    logger.info("Checking for runtime leaks...")

    utils.check_runtime_leaks()


if __name__ == "__main__":
    parser = ArgumentParserPlus((Args, TokenizerConfig, ModelConfig))
    args, tokenizer_config, model_config = parser.parse_args_into_dataclasses()
    assert isinstance(args, Args)
    assert isinstance(tokenizer_config, TokenizerConfig)
    assert isinstance(model_config, ModelConfig)

    main(args, tokenizer_config, model_config)<|MERGE_RESOLUTION|>--- conflicted
+++ resolved
@@ -2745,12 +2745,7 @@
 
         for metrics_Q in [generate_metrics_Q, weight_sync_metrics_Q]:
             try:
-<<<<<<< HEAD
-                metrics = metrics_Q.get_nowait()
-                data_thread_metrics = {**data_thread_metrics, **metrics}
-=======
                 data_thread_metrics |= metrics_Q.get_nowait()
->>>>>>> 504a8d30
             except Empty:
                 logger.info("[Main Thread] didn't get train generation metrics")
 
