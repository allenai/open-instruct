--- conflicted
+++ resolved
@@ -16,11 +16,8 @@
 """This file is copied from https://github.com/OpenRLHF/OpenRLHF"""
 
 import asyncio
-<<<<<<< HEAD
 import logging
-=======
 import dataclasses
->>>>>>> 070c1e14
 import os
 import queue
 import sys
@@ -29,11 +26,7 @@
 from collections import defaultdict
 from concurrent import futures
 from datetime import timedelta
-<<<<<<< HEAD
 from typing import Any, Awaitable, Dict, List, Optional, Tuple, Union
-=======
-from typing import Any, Dict, List, Optional, Tuple, Union
->>>>>>> 070c1e14
 
 import ray
 import torch
@@ -59,7 +52,6 @@
 
 logger = logger_utils.setup_logger(__name__)
 
-<<<<<<< HEAD
 DEFAULT_WORKERS = 2
 TOOL_WORKERS = 20
 INIT_TIMEOUT_S = 120
@@ -73,18 +65,11 @@
 RAY_WAIT_TIMEOUT_S = 0.1
 KV_CACHE_RETRIES = 5
 KV_CACHE_RETRY_SLEEP_S = 0.2
-
+WEIGHT_UPDATE_SLEEP_INTERVAL_S = 0.1
 
 def assert_threaded_actor(instance):
     """
     Assert that an instance's class is suitable for use in a threaded (non-async) Ray actor.
-=======
-WEIGHT_UPDATE_SLEEP_INTERVAL_S = 0.1
-
-
-def assert_threaded_actor(instance):
-    """Assert that an instance's class is suitable for use in a threaded (non-async) Ray actor.
->>>>>>> 070c1e14
 
     This function performs two checks:
       1. The class must not define any `async def` methods
@@ -107,7 +92,6 @@
     except RuntimeError:
         return
 
-<<<<<<< HEAD
 
 def _truncate_tool_output_tokens(
     tool_output_token_ids: List[int],
@@ -266,8 +250,6 @@
 
     actor.llm_engine = vllm.AsyncLLMEngine.from_engine_args(actor.engine_args, start_engine_loop=False)
 
-=======
->>>>>>> 070c1e14
 
 # Edited from: https://github.com/OpenRLHF/OpenRLHF/pull/971/files
 # Turns out Ray doesnt necessarily place bundles together,
@@ -310,42 +292,12 @@
     max_tool_calls: Dict[str, int],
     num_calls: int,
     sampling_params: vllm.SamplingParams,
-<<<<<<< HEAD
 ) -> Optional[Tuple[Tool, str]]:
     """Check if any tool was triggered and return the tool and stop_str if found.
-=======
-) -> Tuple[Optional[Tool], Optional[str]]:
-    """Check if any tool was triggered and return the tool and stop_str if found.
-
-    Args:
-        output_text: The generated text to check for tool triggers
-        tools: Dictionary mapping stop strings to Tool instances
-        max_tool_calls: Dictionary mapping stop strings to their call limits
-        num_calls: Current number of tool calls for this request
-        sampling_params: Sampling parameters containing stop strings
-
-    Returns:
-        Tuple of (tool, stop_str) if a tool was triggered, (None, None) otherwise.
-    """
-    for stop_str in sampling_params.stop:
-        if stop_str in tools and output_text.endswith(stop_str):
-            if num_calls < max_tool_calls.get(stop_str, 0):
-                return tools[stop_str], stop_str
-            else:
-                return MaxCallsExceededTool(start_str="<tool>", end_str="</tool>"), stop_str
-    return None, None
-
-
-def _handle_output(output, tools, tracking, sampling_params, max_tool_calls, executor):
-    """
-    Handle a finished output. Returns the output if it should be added to results,
-    or None if it's being held for tool processing.
->>>>>>> 070c1e14
 
     Returns:
         Tuple of (tool, stop_str) if a tool was triggered, None otherwise.
     """
-<<<<<<< HEAD
     for stop_str in sampling_params.stop:
         if stop_str in tools and output_text.endswith(stop_str):
             # Determine which tool to use
@@ -353,30 +305,6 @@
                 return tools[stop_str], stop_str
             else:
                 return MaxCallsExceededTool(start_str="<tool>", end_str="</tool>"), stop_str
-=======
-    if not tools:
-        return output
-
-    assert len(output.outputs) <= 1, f"{len(output.outputs)=}"  # In tool mode, sampling_params.n == 1
-    o = output.outputs[0]
-
-    # Update concatenated outputs
-    if output.request_id in tracking["concat_outputs"]:
-        tracking["concat_outputs"][output.request_id].outputs[0].token_ids.extend(o.token_ids)
-    else:
-        tracking["concat_outputs"][output.request_id] = output
-
-    tracking["masks"][output.request_id].extend([1] * len(o.token_ids))
-
-    tool, stop_str = get_triggered_tool(
-        o.text, tools, max_tool_calls, tracking["num_calls"][output.request_id], sampling_params
-    )
-    if tool is None:
-        return output
-
-    future = executor.submit(tool, o.text)
-    tracking["pending_tool_futures"][output.request_id] = (future, o, output)
->>>>>>> 070c1e14
     return None
 
 
@@ -605,33 +533,16 @@
         **kwargs,
     ):
         assert_threaded_actor(self)
-<<<<<<< HEAD
         self._init_config(tools, max_tool_calls, inference_batch_size, inflight_updates, verbose)
         self._init_queues(prompt_queue, results_queue, eval_results_queue, actor_manager)
         self._init_executor()
-=======
-        self._init_config(tools, max_tool_calls, inference_batch_size, inflight_updates)
-        self._init_queues(prompt_queue, results_queue, eval_results_queue, actor_manager)
->>>>>>> 070c1e14
 
         noset_visible_devices = kwargs.pop("noset_visible_devices")
         distributed_executor_backend = kwargs.get("distributed_executor_backend")
         self._setup_gpu_visibility(noset_visible_devices, distributed_executor_backend)
 
         self._setup_engine_args(args, bundle_indices, kwargs)
-<<<<<<< HEAD
         self._initialize_async_loop()
-=======
-
-        self.tracking = _init_tool_tracking()
-        self.request_outputs = {}
-        self._threads_started = threading.Event()
-
-        max_workers = 22 if self.tools else 2  # 2 for background threads + 20 for tool execution if tools enabled
-        self.executor = futures.ThreadPoolExecutor(max_workers=max_workers)
-        self._prefetch_future = self.executor.submit(self._prefetch_worker)
-        self._process_future = self.executor.submit(self._process_from_queue)
->>>>>>> 070c1e14
 
     def _init_config(
         self,
@@ -639,30 +550,15 @@
         max_tool_calls: Optional[Dict[str, int]],
         inference_batch_size: Optional[int],
         inflight_updates: bool,
-<<<<<<< HEAD
-        verbose: bool,
-=======
->>>>>>> 070c1e14
-    ) -> None:
-        self.logger = logger_utils.setup_logger(__name__)
-        if verbose:
-            self.logger.setLevel(logging.DEBUG)
 
         self.tools = tools or {}
         self.max_tool_calls = max_tool_calls or {}
         self.inference_batch_size = inference_batch_size
         self.inflight_updates = inflight_updates
-<<<<<<< HEAD
-        self.verbose = verbose
-
         self.request_metadata = {}
         self.completion_queue = queue.Queue()
         self.active_tasks = {}
         self.request_outputs = {}
-=======
-        self.request_metadata = {}
-        self.vllm_active_requests = set()
->>>>>>> 070c1e14
 
     def _init_queues(self, prompt_queue, results_queue, eval_results_queue, actor_manager) -> None:
         self.prompt_queue = prompt_queue
@@ -670,7 +566,6 @@
         self.eval_results_queue = eval_results_queue
         self.actor_manager = actor_manager
 
-<<<<<<< HEAD
         # For caching should_stop status.
         self._last_should_stop_update = float("-inf")
         self._should_stop_value = False
@@ -685,16 +580,6 @@
 
     def _setup_gpu_visibility(self, noset_visible_devices: bool, distributed_executor_backend: str) -> None:
         """Configure GPU visibility for Ray and vLLM."""
-=======
-        self._last_should_stop_update = float("-inf")
-        self._should_stop_value = False
-        self._should_stop_timeout_s = 5
-
-    def _setup_gpu_visibility(self, noset_visible_devices: bool, distributed_executor_backend: str) -> None:
-        # a hack to make the script work.
-        # stop ray from manipulating *_VISIBLE_DEVICES
-        # at the top-level when the distributed_executor_backend is ray.
->>>>>>> 070c1e14
         if distributed_executor_backend == "ray":
             os.environ.pop("CUDA_VISIBLE_DEVICES", None)
             os.environ.pop("ROCR_VISIBLE_DEVICES", None)
@@ -705,27 +590,16 @@
             os.environ["CUDA_VISIBLE_DEVICES"] = str(ray.get_gpu_ids()[0])
 
     def _setup_engine_args(self, args, bundle_indices, kwargs) -> None:
-<<<<<<< HEAD
         """Create and configure vLLM engine arguments."""
-=======
->>>>>>> 070c1e14
         num_gpus = kwargs.pop("num_gpus")
         if bundle_indices is not None:
             os.environ["VLLM_RAY_PER_WORKER_GPUS"] = str(num_gpus)
             os.environ["VLLM_RAY_BUNDLE_INDICES"] = ",".join(map(str, bundle_indices))
-<<<<<<< HEAD
-            self.logger.debug(f"creating LLM with bundle_indices={bundle_indices}")
-=======
             logger.debug(f"creating LLM with bundle_indices={bundle_indices}")
->>>>>>> 070c1e14
 
         self.engine_args = vllm.AsyncEngineArgs(*args, **kwargs)
         # Log stats causes a crash in the engine at assert outputs.scheduler_stats is not None when we call step() and there is nothing to step.
-<<<<<<< HEAD
         self.engine_args.disable_log_stats = True
-=======
-        engine_args.disable_log_stats = True
->>>>>>> 070c1e14
         # Cascade attention has known performance issues: https://github.com/vllm-project/vllm/issues/17652
         self.engine_args.disable_cascade_attn = True
 
@@ -735,7 +609,6 @@
         self.loop = None
         self.llm_engine = None
 
-<<<<<<< HEAD
         self.loop_thread = threading.Thread(target=self._run_async_loop, daemon=True)
         self.loop_thread.start()
 
@@ -753,9 +626,6 @@
         self.loop.run_forever()
 
     def get_model_dims_dict(self) -> Dict[str, int]:
-=======
-    def get_model_dims_dict(self):
->>>>>>> 070c1e14
         """Get only the model dimensions as a simple dict without loading weights."""
         model_config = self.llm_engine.model_config
         parallel_config = self.llm_engine.vllm_config.parallel_config
@@ -808,68 +678,9 @@
             return 1
         return 0
 
-<<<<<<< HEAD
     def _finalize_completed_request(self, base_request_id: str) -> None:
         outputs = self.request_outputs[base_request_id]["outputs"]
         ordered_outs = sorted(outputs, key=lambda x: int(x.request_id.split("_")[-1]))
-=======
-    def _maybe_process_and_insert(
-        self,
-        request_id: str,
-        request_outputs: Dict[str, List[vllm.RequestOutput]],
-        tracking: Dict[str, Any],
-        current_time: float,
-    ) -> int:
-        """Check if we have N requests for request_id, process them, and insert results in queue.
-
-        Returns:
-            int: Number of requests processed (0 or 1).
-        """
-        expected_n = self.request_metadata[request_id]["original_sampling_params"].n
-
-        # Check if we have the base request in request_outputs
-        if request_id not in request_outputs:
-            return 0
-
-        available_outputs = request_outputs[request_id].outputs
-        if len(available_outputs) < expected_n:
-            return 0
-
-        needed_ids = [f"{request_id}_{j}" for j in range(expected_n)]
-        active_sub_requests = [sub_id for sub_id in needed_ids if sub_id in self.vllm_active_requests]
-        if active_sub_requests:
-            return 0
-
-        has_pending_tools = any(sub_id in tracking.get("pending_tool_futures", {}) for sub_id in needed_ids)
-        if has_pending_tools:
-            return 0
-
-        # At this point we have all outputs ready. Build ordered outputs for processing.
-        # First organize available_outputs into a dictionary for O(1) lookup
-        outputs_by_index = {o.index: o for o in available_outputs if hasattr(o, "index")}
-
-        # Verify we have all required outputs before proceeding
-        if len(outputs_by_index) != expected_n or any(j not in outputs_by_index for j in range(expected_n)):
-            logger.warning(
-                f"Incomplete or malformed outputs for {request_id}. "
-                f"Expected {expected_n} samples, got indices {sorted(outputs_by_index.keys())}. Skipping."
-            )
-            return 0
-
-        ordered_outs: List[vllm.RequestOutput] = []
-        for j in range(expected_n):
-            # Create a RequestOutput wrapper for each CompletionOutput
-            ordered_outs.append(
-                vllm.RequestOutput(
-                    request_id=f"{request_id}_{j}",
-                    prompt=request_outputs[request_id].prompt,
-                    prompt_token_ids=request_outputs[request_id].prompt_token_ids,
-                    prompt_logprobs=request_outputs[request_id].prompt_logprobs,
-                    outputs=[outputs_by_index[j]],
-                    finished=True,
-                )
-            )
->>>>>>> 070c1e14
 
         current_time = time.perf_counter()
         result, is_eval = process_completed_request(
@@ -901,90 +712,7 @@
             except queue.Empty:
                 time.sleep(PROCESS_SLEEP_S)
 
-<<<<<<< HEAD
         return total_processed
-=======
-            last_prompt_token_ids = last_output.prompt_token_ids
-            last_token_ids = last_o.token_ids
-            tool_output_token_ids = tokenizer.encode(
-                "<output>\n" + tool_result.output + "</output>\n", add_special_tokens=False
-            )
-            tracking["timeout"][req_id] = tool_result.timeout
-            tracking["tool_error"][req_id] += "" if tool_result.error is None else tool_result.error
-            tracking["tool_output"][req_id] += tool_result.output
-            tracking["tool_runtime"][req_id] += tool_result.runtime
-            tracking["tool_called"][req_id] = True
-
-            # Edge case 1: clip against model context length
-            prompt_and_tool_output_token = last_prompt_token_ids + last_token_ids + tool_output_token_ids
-            tracking["num_calls"][req_id] += 1
-            excess = len(prompt_and_tool_output_token) - self.llm_engine.model_config.max_model_len
-            if excess > 0:
-                tool_output_token_ids = tool_output_token_ids[:-excess]
-                can_make_new_request = False
-            else:
-                can_make_new_request = True
-
-            # Edge case 2: clip against per-request max_tokens
-            remaining = sampling_params.max_tokens - len(tracking["masks"][req_id])
-            if remaining <= 0:
-                tool_output_token_ids = []
-            elif len(tool_output_token_ids) > remaining:
-                tool_output_token_ids = tool_output_token_ids[:remaining]
-
-            tracking["concat_outputs"][req_id].outputs[0].token_ids.extend(tool_output_token_ids)
-            tracking["masks"][req_id].extend([0] * len(tool_output_token_ids))
-            new_sample_tokens = sampling_params.max_tokens - len(tracking["masks"][req_id])
-            can_make_new_request = can_make_new_request and new_sample_tokens > 0
-
-            if can_make_new_request:
-                new_sampling_params = sampling_params.clone()
-                new_sampling_params.max_tokens = new_sample_tokens
-
-                try:
-                    self.llm_engine.add_request(
-                        req_id, vllm.TokensPrompt(prompt_token_ids=prompt_and_tool_output_token), new_sampling_params
-                    )
-                    # Track tool continuation request as active
-                    base_req_id = _extract_base_request_id(req_id)
-                    if base_req_id in self.request_metadata:
-                        self.vllm_active_requests.add(req_id)
-
-                except Exception as e:
-                    # Match original ToolUseLLM behavior - just log and continue
-                    logger.error(f"[_poll_tool_futures] Error adding request {req_id}: {e}")
-            else:
-                # Can't make a new request (hit limits), finalize this sub-request
-                base_req_id = _extract_base_request_id(req_id)
-
-                # Log the state before finalizing
-                other_pending = [
-                    other_id
-                    for other_id in tracking["pending_tool_futures"]
-                    if _extract_base_request_id(other_id) == base_req_id and other_id != req_id
-                ]
-                logger.info(
-                    f"[_poll_tool_futures] Finalizing {req_id} (can't continue). "
-                    f"Other pending tools for {base_req_id}: {other_pending}"
-                )
-
-                # Remove from pending_tool_futures BEFORE finalization to ensure consistent state
-                # This prevents the cleanup logic from seeing this as a pending tool future
-                tracking["pending_tool_futures"].pop(req_id, None)
-
-                complete_output = tracking["concat_outputs"][req_id].outputs[0]
-                current_time = time.perf_counter()
-                self._finalize_sub_request(req_id, last_output, complete_output, current_time)
-                # Don't add to dict_keys_to_delete since we already removed it
-                continue
-            dict_keys_to_delete.append(req_id)
-
-        # Remove the futures we just processed; do NOT clean up metadata here.
-        for req_id in dict_keys_to_delete:
-            tracking["pending_tool_futures"].pop(req_id, None)
-
-        return completed_outputs
->>>>>>> 070c1e14
 
     def init_process_group(
         self,
@@ -1013,7 +741,6 @@
             ),
             self.loop,
         )
-<<<<<<< HEAD
         return future.result(timeout=timeout_minutes * 60)
 
     def _run_async_with_timeout(self, coro: Awaitable[Any], timeout: float) -> Any:
@@ -1030,35 +757,6 @@
         return self._run_async_with_timeout(
             self.llm_engine.engine_core.collective_rpc_async("update_weight", args=(name, dtype, shape, empty_cache)),
             WEIGHT_UPDATE_TIMEOUT_S,
-=======
-
-    def _prepare_weight_update(self, name: str, dtype: str) -> None:
-        # First, drain all the requests when appropriate:
-        while not self.inflight_updates:
-            pending_tools = len(self.tracking["pending_tool_futures"])
-            unfinished = self.llm_engine.get_num_unfinished_requests()
-
-            if pending_tools == 0 and unfinished == 0:
-                break
-
-            time.sleep(WEIGHT_UPDATE_SLEEP_INTERVAL_S)
-        # Then, check that the dtypes match.
-        expected_dtype = str(self.llm_engine.model_config.dtype)
-        assert str(dtype) == expected_dtype, (
-            f"Mismatched dtype for {name}: received {dtype!r}, expected {expected_dtype!r}"
-        )
-
-    def update_weight(self, name: str, dtype: str, shape: Tuple[int, ...], empty_cache: bool = False) -> None:
-        self._prepare_weight_update(name, dtype)
-        return self.llm_engine.collective_rpc("update_weight", args=(name, dtype, shape, empty_cache))
-
-    def update_weight_cuda_ipc(
-        self, name: str, dtype: str, shape: Tuple[int, ...], ipc_handles: List[Any], empty_cache: bool = False
-    ) -> None:
-        self._prepare_weight_update(name, dtype)
-        return self.llm_engine.collective_rpc(
-            "update_weight_cuda_ipc", args=(name, dtype, shape, ipc_handles, empty_cache)
->>>>>>> 070c1e14
         )
 
     def update_weight_cuda_ipc(
