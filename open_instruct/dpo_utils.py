# Copyright 2024 AllenAI. All rights reserved.
#
# Licensed under the Apache License, Version 2.0 (the "License");
# you may not use this file except in compliance with the License.
# You may obtain a copy of the License at
#
#     http://www.apache.org/licenses/LICENSE-2.0
#
# Unless required by applicable law or agreed to in writing, software
# distributed under the License is distributed on an "AS IS" BASIS,
# WITHOUT WARRANTIES OR CONDITIONS OF ANY KIND, either express or implied.
# See the License for the specific language governing permissions and
# limitations under the License.

"""
DPO utils
Adapted from https://github.com/eric-mitchell/direct-preference-optimization/blob/main/trainers.py
"""

from dataclasses import dataclass
from typing import Dict, List, Tuple, Union

import torch
import torch.nn as nn
import torch.nn.functional as F
from transformers import DataCollatorForSeq2Seq

from open_instruct.model_utils import log_softmax_and_gather
<<<<<<< HEAD
from open_instruct.padding_free_collator import (
    concatenated_inputs as pf_concatenated_inputs,
    get_batch_logps as pf_get_batch_logps
)
=======
from open_instruct.padding_free_collator import concatenated_inputs as pf_concatenated_inputs
from open_instruct.padding_free_collator import get_batch_logps as pf_get_batch_logps
>>>>>>> d741b16a

torch.backends.cuda.matmul.allow_tf32 = True


def dpo_loss(
    policy_chosen_logps: torch.FloatTensor,
    policy_rejected_logps: torch.FloatTensor,
    reference_chosen_logps: torch.FloatTensor,
    reference_rejected_logps: torch.FloatTensor,
    beta: float,
    reference_free: bool = False,
    label_smoothing: float = 0.0,
) -> Tuple[torch.FloatTensor, torch.FloatTensor, torch.FloatTensor]:
    """Compute the DPO loss for a batch of policy and reference model log probabilities.

    Args:
        policy_chosen_logps: Log probabilities of the policy model
            for the chosen responses. Shape: (batch_size,)
        policy_rejected_logps: Log probabilities of the policy model
            for the rejected responses. Shape: (batch_size,)
        reference_chosen_logps: Log probabilities of the reference model
            for the chosen responses. Shape: (batch_size,)
        reference_rejected_logps: Log probabilities of the reference model
            for the rejected responses. Shape: (batch_size,)
        beta: Temperature parameter for the DPO loss, typically something
            in the range of 0.1 to 0.5. We ignore the reference model as beta -> 0.
        reference_free: If True, we ignore the _provided_ reference model
            and implicitly use a reference model that assigns equal probability to all responses.

    Returns:
        A tuple of three tensors: (losses, chosen_rewards, rejected_rewards).
        The losses tensor contains the DPO loss for each example in the batch.
        The chosen_rewards and rejected_rewards tensors contain the rewards
            for the chosen and rejected responses, respectively.
    """
    pi_logratios = policy_chosen_logps - policy_rejected_logps
    ref_logratios = reference_chosen_logps - reference_rejected_logps

    if reference_free:
        ref_logratios = 0

    logits = pi_logratios - ref_logratios

    losses = -F.logsigmoid(beta * logits) * (1 - label_smoothing) - F.logsigmoid(-beta * logits) * label_smoothing
    chosen_rewards = beta * (policy_chosen_logps - reference_chosen_logps).detach()
    rejected_rewards = beta * (policy_rejected_logps - reference_rejected_logps).detach()

    return losses, chosen_rewards, rejected_rewards


def wpo_loss(
    policy_chosen_logps: torch.FloatTensor,
    policy_rejected_logps: torch.FloatTensor,
    reference_chosen_logps: torch.FloatTensor,
    reference_rejected_logps: torch.FloatTensor,
    beta: float,
    label_smoothing: float = 0.0,
    chosen_loss_mask: torch.BoolTensor = None,
    rejected_loss_mask: torch.BoolTensor = None,
) -> Tuple[torch.FloatTensor, torch.FloatTensor, torch.FloatTensor]:
    pi_logratios = policy_chosen_logps - policy_rejected_logps
    ref_logratios = reference_chosen_logps - reference_rejected_logps

    # compute average logps and use them to compute the weights
    policy_chosen_logps_average = (policy_chosen_logps * chosen_loss_mask).sum(-1) / chosen_loss_mask.sum(-1)
    policy_rejected_logps_average = (policy_rejected_logps * rejected_loss_mask).sum(-1) / rejected_loss_mask.sum(-1)
    policy_weights = torch.clamp(torch.exp(policy_chosen_logps_average + policy_rejected_logps_average), max=1)

    logits = pi_logratios - ref_logratios

    losses = (
        -F.logsigmoid(beta * logits) * (1 - label_smoothing) * policy_weights
        - F.logsigmoid(-beta * logits) * label_smoothing * policy_weights
    )

    chosen_rewards = beta * (policy_chosen_logps - reference_chosen_logps).detach()
    rejected_rewards = beta * (policy_rejected_logps - reference_rejected_logps).detach()

    return losses, chosen_rewards, rejected_rewards


# From https://github.com/princeton-nlp/SimPO/blob/main/scripts/simpo_trainer.py#L560C1-L595C56
def simpo_loss(
    policy_chosen_logps: torch.FloatTensor,
    policy_rejected_logps: torch.FloatTensor,
    beta: float,
    gamma_beta_ratio: float,
    label_smoothing: float = 0.0,
) -> Tuple[torch.FloatTensor, torch.FloatTensor, torch.FloatTensor]:
    """Compute the SimPO loss for a batch of policy model log probabilities.

    Args:
        policy_chosen_logps: Log probabilities of the policy model for the chosen responses. Shape: (batch_size,)
        policy_rejected_logps: Log probabilities of the policy model for the rejected responses. Shape: (batch_size,)

    Returns:
        A tuple of three tensors: (losses, chosen_rewards, rejected_rewards).
        The losses tensor contains the SimPO loss for each example in the batch.
        The chosen_rewards and rejected_rewards tensors contain the rewards for the chosen and rejected responses, respectively.
    """
    pi_logratios = policy_chosen_logps - policy_rejected_logps
    logits = pi_logratios - gamma_beta_ratio

    # sigmoid loss type from SimPO.
    losses = -F.logsigmoid(beta * logits) * (1 - label_smoothing) - F.logsigmoid(-beta * logits) * label_smoothing

    chosen_rewards = beta * policy_chosen_logps.detach()
    rejected_rewards = beta * policy_rejected_logps.detach()

    return losses, chosen_rewards, rejected_rewards


def _get_batch_logps(
    logits: torch.FloatTensor, labels: torch.LongTensor, average_log_prob: bool = False
) -> torch.FloatTensor:
    """Compute the log probabilities of the given labels under the given logits.

    Args:
        logits: Logits of the model (unnormalized).
            Shape: (batch_size, sequence_length, vocab_size)
        labels: Labels for which to compute the log probabilities.
            Label tokens with a value of -100 are ignored. Shape: (batch_size, sequence_length)
        average_log_prob: If True, return the average log probability per (non-masked) token.
            Otherwise, return the sum of the log probabilities of the (non-masked) tokens.

    Returns:
        A tensor of shape (batch_size,) containing the average/sum
            log probabilities of the given labels under the given logits.
    """
    assert logits.shape[:-1] == labels.shape

    labels = labels[:, 1:].clone()
    logits = logits[:, :-1, :]
    loss_mask = labels != -100

    # dummy token; we'll ignore the losses on these tokens later
    labels[labels == -100] = 0

    per_token_logps = log_softmax_and_gather(logits, labels)

    if average_log_prob:
        return (per_token_logps * loss_mask).sum(-1) / loss_mask.sum(-1)
    else:
        return (per_token_logps * loss_mask).sum(-1)


def process_batch(
    batch: Dict[str, Union[List, torch.LongTensor]], prefix: str, pad_value: int = 0
) -> Dict[str, torch.LongTensor]:
    """Process either chosen or rejected inputs separately.

    Args:
        batch: Input batch dictionary
        prefix: Either 'chosen' or 'rejected'
        pad_value: Value to use for padding (0 for input_ids, -100 for labels)

    Returns:
        Processed batch dictionary for the specified prefix
    """
    processed = {}
    for k in batch:
        if k.startswith(prefix) and isinstance(batch[k], torch.Tensor):
            new_key = k.replace(prefix + "_", "")
            processed[new_key] = batch[k]
    return processed


def concatenated_inputs(batch: Dict[str, Union[List, torch.LongTensor]]) -> Dict[str, torch.LongTensor]:
    """Concatenate the chosen and rejected inputs into a single tensor.

    Args:
        batch: A batch of data. Must contain the keys 'chosen_input_ids'
            and 'rejected_input_ids', which are tensors of shape (batch_size, sequence_length).

    Returns:
        A dictionary containing the concatenated inputs under the key 'concatenated_input_ids'.
    """
    max_length = max(batch["chosen_input_ids"].shape[1], batch["rejected_input_ids"].shape[1])
    concatenated_batch = {}
    for k in batch:
        if k.startswith("chosen") and isinstance(batch[k], torch.Tensor):
            pad_value = -100 if "labels" in k else 0
            concatenated_key = k.replace("chosen", "concatenated")
            concatenated_batch[concatenated_key] = pad_to_length(batch[k], max_length, pad_value=pad_value)
    for k in batch:
        if k.startswith("rejected") and isinstance(batch[k], torch.Tensor):
            pad_value = -100 if "labels" in k else 0
            concatenated_key = k.replace("rejected", "concatenated")
            concatenated_batch[concatenated_key] = torch.cat(
                (concatenated_batch[concatenated_key], pad_to_length(batch[k], max_length, pad_value=pad_value)), dim=0
            )
    return concatenated_batch


def concatenated_forward(
    model: nn.Module,
    batch: Dict[str, Union[List, torch.LongTensor]],
    average_log_prob: bool = False,
    output_router_logits: bool = False,
    packing: bool = False,
) -> Tuple[torch.FloatTensor, torch.FloatTensor]:
    """Run the given model on the given batch of inputs, concatenating the chosen and rejected inputs together.

    We do this to avoid doing two forward passes, because it's faster for FSDP.
    """
<<<<<<< HEAD
    if not packing: 
=======
    if not packing:
>>>>>>> d741b16a
        concatenated_batch = concatenated_inputs(batch)
    else:
        concatenated_batch, bs = pf_concatenated_inputs(batch)

    inputs = {
<<<<<<< HEAD
        k.replace("concatenated_", ""):v
        for k, v in concatenated_batch.items() if k.startswith("concatenated_") and not k.endswith("labels")

    }
    if output_router_logits:
        outputs = model(
            **inputs,
            output_router_logits=True,
        )
        logits = outputs.logits.to(torch.float32)
        aux_loss = outputs.aux_loss
    else:
        logits = model(
            **inputs
        ).logits.to(torch.float32)
        aux_loss = None

    if not packing:
        all_logps = _get_batch_logps(logits, concatenated_batch["concatenated_labels"], average_log_prob=average_log_prob)
        bs = batch["chosen_input_ids"].shape[0]
    else:
        all_logps = pf_get_batch_logps(
            logits, 
            concatenated_batch["concatenated_labels"], 
            inputs['cu_seq_lens_k'], # assume same as q
            average_log_prob=average_log_prob
=======
        k.replace("concatenated_", ""): v
        for k, v in concatenated_batch.items()
        if k.startswith("concatenated_") and not k.endswith("labels")
    }
    if output_router_logits:
        outputs = model(**inputs, output_router_logits=True)
        logits = outputs.logits.to(torch.float32)
        aux_loss = outputs.aux_loss
    else:
        logits = model(**inputs).logits.to(torch.float32)
        aux_loss = None

    if not packing:
        all_logps = _get_batch_logps(
            logits, concatenated_batch["concatenated_labels"], average_log_prob=average_log_prob
        )
        bs = batch["chosen_input_ids"].shape[0]
    else:
        all_logps = pf_get_batch_logps(
            logits,
            concatenated_batch["concatenated_labels"],
            inputs["cu_seq_lens_k"],  # assume same as q
            average_log_prob=average_log_prob,
>>>>>>> d741b16a
        )
    chosen_logps = all_logps[:bs]
    rejected_logps = all_logps[bs:]
    return chosen_logps, rejected_logps, aux_loss


def separate_forward(
    model: nn.Module,
    batch: Dict[str, Union[List, torch.LongTensor]],
    average_log_prob: bool = False,
    output_router_logits: bool = False,
) -> Tuple[torch.FloatTensor, torch.FloatTensor, Union[torch.FloatTensor, None]]:
    """Run the model on chosen and rejected inputs separately.

    Args:
        model: The model to run
        batch: Dictionary containing chosen and rejected inputs
        average_log_prob: Whether to average the log probabilities
        output_router_logits: Whether to output router logits for MoE models

    Returns:
        Tuple of (chosen_logps, rejected_logps, aux_loss)
    """
    # Process chosen inputs
    chosen_batch = process_batch(batch, "chosen")

    if output_router_logits:
        chosen_outputs = model(
            input_ids=chosen_batch["input_ids"],
            attention_mask=chosen_batch["attention_mask"],
            output_router_logits=True,
        )
        chosen_logits = chosen_outputs.logits.to(torch.float32)
        aux_loss = chosen_outputs.aux_loss
    else:
        chosen_logits = model(
            input_ids=chosen_batch["input_ids"], attention_mask=chosen_batch["attention_mask"]
        ).logits.to(torch.float32)
        aux_loss = None

    chosen_logps = _get_batch_logps(chosen_logits, chosen_batch["labels"], average_log_prob=average_log_prob)
    del chosen_batch, chosen_logits
    if output_router_logits:
        del chosen_outputs
    torch.cuda.empty_cache()

    # Process rejected inputs
    rejected_batch = process_batch(batch, "rejected")

    if output_router_logits:
        rejected_outputs = model(
            input_ids=rejected_batch["input_ids"],
            attention_mask=rejected_batch["attention_mask"],
            output_router_logits=True,
        )
        rejected_logits = rejected_outputs.logits.to(torch.float32)
        aux_loss = rejected_outputs.aux_loss
    else:
        rejected_logits = model(
            input_ids=rejected_batch["input_ids"], attention_mask=rejected_batch["attention_mask"]
        ).logits.to(torch.float32)
        aux_loss = None

    rejected_logps = _get_batch_logps(rejected_logits, rejected_batch["labels"], average_log_prob=average_log_prob)
    del rejected_batch, rejected_logits
    if output_router_logits:
        del rejected_outputs
    torch.cuda.empty_cache()
    if output_router_logits:
        aux_loss = torch.cat([chosen_outputs.aux_loss, rejected_outputs.aux_loss], dim=0)

    return chosen_logps, rejected_logps, aux_loss


def pad_to_length(tensor: torch.Tensor, length: int, pad_value: Union[int, float], dim: int = -1) -> torch.Tensor:
    if tensor.size(dim) >= length:
        return tensor
    else:
        pad_size = list(tensor.shape)
        pad_size[dim] = length - tensor.size(dim)
        return torch.cat(
            [tensor, pad_value * torch.ones(*pad_size, dtype=tensor.dtype, device=tensor.device)], dim=dim
        )


@dataclass
class DataCollatorForSeq2SeqDPO(DataCollatorForSeq2Seq):
    """
    Alternate version of the hf DataCollatorForSeq2Seq for use with DPO.
    adapted from https://github.com/huggingface/transformers/blob/main/src/transformers/data/data_collator.py#L517C1
    """

    def __call__(self, features, return_tensors=None):
        # call the original collator on chosen and rejected separately, then combine
        def filter_batch(match_string, features):
            return [{k.replace(match_string, ""): v for k, v in f.items() if match_string in k} for f in features]

        chosen_features = super().__call__(filter_batch("chosen_", features), return_tensors=return_tensors)
        rejected_features = super().__call__(filter_batch("rejected_", features), return_tensors=return_tensors)
        result = {}
        for k in chosen_features:
            result["chosen_" + k] = chosen_features[k]
        for k in rejected_features:
            result["rejected_" + k] = rejected_features[k]
        return result<|MERGE_RESOLUTION|>--- conflicted
+++ resolved
@@ -26,15 +26,8 @@
 from transformers import DataCollatorForSeq2Seq
 
 from open_instruct.model_utils import log_softmax_and_gather
-<<<<<<< HEAD
-from open_instruct.padding_free_collator import (
-    concatenated_inputs as pf_concatenated_inputs,
-    get_batch_logps as pf_get_batch_logps
-)
-=======
 from open_instruct.padding_free_collator import concatenated_inputs as pf_concatenated_inputs
 from open_instruct.padding_free_collator import get_batch_logps as pf_get_batch_logps
->>>>>>> d741b16a
 
 torch.backends.cuda.matmul.allow_tf32 = True
 
@@ -240,44 +233,12 @@
 
     We do this to avoid doing two forward passes, because it's faster for FSDP.
     """
-<<<<<<< HEAD
-    if not packing: 
-=======
     if not packing:
->>>>>>> d741b16a
         concatenated_batch = concatenated_inputs(batch)
     else:
         concatenated_batch, bs = pf_concatenated_inputs(batch)
 
     inputs = {
-<<<<<<< HEAD
-        k.replace("concatenated_", ""):v
-        for k, v in concatenated_batch.items() if k.startswith("concatenated_") and not k.endswith("labels")
-
-    }
-    if output_router_logits:
-        outputs = model(
-            **inputs,
-            output_router_logits=True,
-        )
-        logits = outputs.logits.to(torch.float32)
-        aux_loss = outputs.aux_loss
-    else:
-        logits = model(
-            **inputs
-        ).logits.to(torch.float32)
-        aux_loss = None
-
-    if not packing:
-        all_logps = _get_batch_logps(logits, concatenated_batch["concatenated_labels"], average_log_prob=average_log_prob)
-        bs = batch["chosen_input_ids"].shape[0]
-    else:
-        all_logps = pf_get_batch_logps(
-            logits, 
-            concatenated_batch["concatenated_labels"], 
-            inputs['cu_seq_lens_k'], # assume same as q
-            average_log_prob=average_log_prob
-=======
         k.replace("concatenated_", ""): v
         for k, v in concatenated_batch.items()
         if k.startswith("concatenated_") and not k.endswith("labels")
@@ -301,7 +262,6 @@
             concatenated_batch["concatenated_labels"],
             inputs["cu_seq_lens_k"],  # assume same as q
             average_log_prob=average_log_prob,
->>>>>>> d741b16a
         )
     chosen_logps = all_logps[:bs]
     rejected_logps = all_logps[bs:]
