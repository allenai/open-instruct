--- conflicted
+++ resolved
@@ -680,39 +680,16 @@
         """
         total_processed = 0
 
-<<<<<<< HEAD
         if not self.llm_engine.is_running:
             logger.warning("[process_from_queue] Background loop not running, restarting...")
             self.llm_engine.start_background_loop()
             logger.info("[process_from_queue] Background loop restarted")
-=======
+
         while not self._should_exit():
-            iteration_count += 1
-
             # Health check: ensure prefetch worker is alive. This will raise if it has crashed.
             if self._prefetch_future.done():
                 self._prefetch_future.result()
 
-            self._poll_tool_futures(self.tracking, self.llm_engine.tokenizer)
-            current_time = time.perf_counter()
-            if self.llm_engine.has_unfinished_requests():
-                for output in [o for o in self.llm_engine.step() if o.finished]:
-                    # Fix the index field for all sub-requests
-                    # When we have n>1, we create sub-requests with IDs like
-                    # train_3_12_0, train_3_12_1, etc. But vLLM creates CompletionOutputs with index=0
-                    # for all of them (since each sub-request has n=1). We need to fix this.
-                    # Extract the actual index from the sub-request ID
-                    parts = output.request_id.rsplit("_", 1)
-                    assert len(parts) == 2 and parts[1].isdigit(), (
-                        f"Wrong request id format ({output.request_id}), should be request_id _ sub_request_index"
-                    )
->>>>>>> 89e350bb
-
-        assert not self.llm_engine._background_loop_unshielded.done(), (
-            "AsyncLLMEngine background loop task is done/cancelled"
-        )
-
-        while not self._should_exit():
             try:
                 self._check_active_tasks()
                 sub_request = self.completion_queue.get(timeout=1.0)
@@ -795,101 +772,7 @@
             if future.done():
                 future.result()
 
-<<<<<<< HEAD
         self._last_future_check = now
-=======
-        for req_id, (future, last_o, last_output) in list(tracking["pending_tool_futures"].items()):
-            if not future.done():
-                continue
-
-            # Tool future is done, process it
-            tool_result = future.result()  # Get the tool result
-
-            # Get sampling params from request metadata for this request
-            base_req_id = _extract_base_request_id(req_id)
-            sampling_params = self.request_metadata[base_req_id]["sampling_params"]
-
-            last_prompt_token_ids = last_output.prompt_token_ids
-            last_token_ids = last_o.token_ids
-            tool_output_token_ids = tokenizer.encode(
-                "<output>\n" + tool_result.output + "</output>\n", add_special_tokens=False
-            )
-            tracking["timeout"][req_id] = tool_result.timeout
-            tracking["tool_error"][req_id] += "" if tool_result.error is None else tool_result.error
-            tracking["tool_output"][req_id] += tool_result.output
-            tracking["tool_runtime"][req_id] += tool_result.runtime
-            tracking["tool_called"][req_id] = True
-
-            # Edge case 1: clip against model context length
-            prompt_and_tool_output_token = last_prompt_token_ids + last_token_ids + tool_output_token_ids
-            tracking["num_calls"][req_id] += 1
-            excess = len(prompt_and_tool_output_token) - self.llm_engine.model_config.max_model_len
-            if excess > 0:
-                tool_output_token_ids = tool_output_token_ids[:-excess]
-                can_make_new_request = False
-            else:
-                can_make_new_request = True
-
-            # Edge case 2: clip against per-request max_tokens
-            remaining = sampling_params.max_tokens - len(tracking["masks"][req_id])
-            if remaining <= 0:
-                tool_output_token_ids = []
-            elif len(tool_output_token_ids) > remaining:
-                tool_output_token_ids = tool_output_token_ids[:remaining]
-
-            tracking["concat_outputs"][req_id].outputs[0].token_ids.extend(tool_output_token_ids)
-            tracking["masks"][req_id].extend([0] * len(tool_output_token_ids))
-            new_sample_tokens = sampling_params.max_tokens - len(tracking["masks"][req_id])
-            can_make_new_request = can_make_new_request and new_sample_tokens > 0
-
-            if can_make_new_request:
-                new_sampling_params = sampling_params.clone()
-                new_sampling_params.max_tokens = new_sample_tokens
-
-                try:
-                    self.llm_engine.add_request(
-                        req_id, vllm.TokensPrompt(prompt_token_ids=prompt_and_tool_output_token), new_sampling_params
-                    )
-                    # Track tool continuation request as active
-                    base_req_id = _extract_base_request_id(req_id)
-                    if base_req_id in self.request_metadata:
-                        self.vllm_active_requests.add(req_id)
-
-                except Exception as e:
-                    # Match original ToolUseLLM behavior - just log and continue
-                    self.logger.error(f"[_poll_tool_futures] Error adding request {req_id}: {e}")
-            else:
-                # Can't make a new request (hit limits), finalize this sub-request
-                base_req_id = _extract_base_request_id(req_id)
-
-                # Log the state before finalizing
-                other_pending = [
-                    other_id
-                    for other_id in tracking["pending_tool_futures"]
-                    if _extract_base_request_id(other_id) == base_req_id and other_id != req_id
-                ]
-                self.logger.info(
-                    f"[_poll_tool_futures] Finalizing {req_id} (can't continue). "
-                    f"Other pending tools for {base_req_id}: {other_pending}"
-                )
-
-                # Remove from pending_tool_futures BEFORE finalization to ensure consistent state
-                # This prevents the cleanup logic from seeing this as a pending tool future
-                tracking["pending_tool_futures"].pop(req_id, None)
-
-                complete_output = tracking["concat_outputs"][req_id].outputs[0]
-                current_time = time.perf_counter()
-                self._finalize_sub_request(req_id, last_output, complete_output, current_time)
-                # Don't add to dict_keys_to_delete since we already removed it
-                continue
-            dict_keys_to_delete.append(req_id)
-
-        # Remove the futures we just processed; do NOT clean up metadata here.
-        for req_id in dict_keys_to_delete:
-            tracking["pending_tool_futures"].pop(req_id, None)
-
-        return completed_outputs
->>>>>>> 89e350bb
 
     def init_process_group(
         self,
