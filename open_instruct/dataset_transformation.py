--- conflicted
+++ resolved
@@ -215,8 +215,6 @@
         "{% endif %}"
         "{% endfor %}"
     ),
-<<<<<<< HEAD
-=======
     "tulu_thinker": (
         "{% for message in messages %}"
         "{% if message['role'] == 'system' %}"
@@ -236,7 +234,6 @@
         "{% endif %}"
         "{% endfor %}"
     ),
->>>>>>> 00839135
     "tulu_thinker_r1_style": (
         "A conversation between User and Assistant. "
         "The user asks a question, and the Assistant solves it. "
