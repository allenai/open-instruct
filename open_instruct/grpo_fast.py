# Copyright 2024 AllenAI. All rights reserved.
#
# Licensed under the Apache License, Version 2.0 (the "License");
# you may not use this file except in compliance with the License.
# You may obtain a copy of the License at
#
#     http://www.apache.org/licenses/LICENSE-2.0
#
# Unless required by applicable law or agreed to in writing, software
# distributed under the License is distributed on an "AS IS" BASIS,
# WITHOUT WARRANTIES OR CONDITIONS OF ANY KIND, either express or implied.
# See the License for the specific language governing permissions and
# limitations under the License.
# ---------------------------------------------------------------------
# Part of the code is adapted from https://github.com/OpenRLHF/OpenRLHF
# which has the following license:
# Copyright [yyyy] [name of copyright owner]
#
# Licensed under the Apache License, Version 2.0 (the "License");
# you may not use this file except in compliance with the License.
# You may obtain a copy of the License at
#
#     http://www.apache.org/licenses/LICENSE-2.0
#
# Unless required by applicable law or agreed to in writing, software
# distributed under the License is distributed on an "AS IS" BASIS,
# WITHOUT WARRANTIES OR CONDITIONS OF ANY KIND, either express or implied.
# See the License for the specific language governing permissions and
# limitations under the License.
# isort: off
import os
from concurrent import futures

# We need to set NCCL_CUMEM_ENABLE=0 for performance reasons; see:
# https://github.com/vllm-project/vllm/issues/5723#issuecomment-2554389656
os.environ["NCCL_CUMEM_ENABLE"] = "0"  # NOQA
try:
    import deepspeed

    # @vwxyzjn: when importing on CPU-only machines, we get the following error:
    # RuntimeError: 0 active drivers ([]). There should only be one.
    # so we need to catch the exception and do nothing
    # https://github.com/deepspeedai/DeepSpeed/issues/7028
except Exception:
    pass
# isort: on
import asyncio
import json
import logging
import math
import os
import shutil
import socket
import threading
import time
from argparse import Namespace
from collections import defaultdict
from dataclasses import asdict, dataclass, field
from datetime import timedelta
from queue import Empty, Full, Queue
from typing import Any, Callable, Dict, Iterator, List, Literal, Optional

import datasets
import numpy as np
import pandas as pd
import ray
import torch
import torch.distributed as dist
import torch.utils
import torch.utils.data
<<<<<<< HEAD
=======
import vllm
import wandb
>>>>>>> 6a4bf5b4
from huggingface_hub import HfApi
from peft import PeftModel, get_peft_model_state_dict
from ray.util import queue as ray_queue
from ray.util.placement_group import PlacementGroup, placement_group
from ray.util.scheduling_strategies import PlacementGroupSchedulingStrategy
from rich.pretty import pprint
from tqdm import tqdm
from transformers import AutoModelForCausalLM, PreTrainedModel, PreTrainedTokenizer, get_scheduler
from transformers.integrations import HfDeepSpeedConfig

<<<<<<< HEAD
import wandb
=======
from open_instruct import vllm_utils3
>>>>>>> 6a4bf5b4
from open_instruct.dataset_transformation import (
    GROUND_TRUTHS_KEY,
    INPUT_IDS_PROMPT_KEY,
    VERIFIER_SOURCE_KEY,
    TokenizerConfig,
    get_cached_dataset_tulu,
    visualize_token,
)
from open_instruct.ground_truth_utils import (
    build_all_verifiers,
    cleanup_all_llm_judge_clients,
    soft_format_reward_func,
)
from open_instruct.model_utils import (
    Batch,
    ModelConfig,
    apply_verifiable_reward,
    disable_dropout_in_model,
    entropy_from_logits,
    get_olmo3_generation_config,
    log_softmax_and_gather,
    print_rich_single_line_metrics,
    print_rich_table,
    push_folder_to_hub,
)
from open_instruct.queue_types import GenerationResult, PromptRequest, RequestInfo
from open_instruct.rl_utils2 import Timer, pack_sequences
from open_instruct.utils import (
    ArgumentParserPlus,
    BeakerRuntimeConfig,
    RayProcess,
    _z3_params_to_fetch,
    calibrate_checkpoint_state_dir,
    clean_last_n_checkpoints_deepspeed,
    download_latest_checkpoint_from_gs,
    extract_user_query,
    get_beaker_whoami,
    get_eval_ds_config,
    get_optimizer_grouped_parameters,
    get_train_ds_config,
    get_wandb_tags,
    is_beaker_job,
    launch_ai2_evals_on_weka,
    maybe_get_beaker_config,
    maybe_update_beaker_description_with_wandb_url,
    maybe_use_ai2_hf_entity,
    maybe_use_ai2_wandb_entity,
    ray_get_with_progress,
    repeat_each,
    sync_gs_bucket,
)

# Setup logging with filename and line number format
logging.basicConfig(
    level=logging.INFO,
    format="%(asctime)s - %(levelname)s - %(filename)s:%(lineno)d - %(message)s",
    datefmt="%Y-%m-%d %H:%M:%S",
)
logger = logging.getLogger(__name__)

api = HfApi()
INVALID_LOGPROB = 1.0


class ShutdownSentinel:
    """Sentinel value to signal thread shutdown via queue."""


@dataclass
class Args:
    # Dataset
    dataset_mixer_list: List[str] = field(default_factory=lambda: ["ai2-adapt-dev/rlvr_gsm8k_zs", "1.0"])
    """A list of datasets (local or HF) to sample from."""
    dataset_mixer_eval_list: List[str] = field(default_factory=lambda: ["ai2-adapt-dev/rlvr_gsm8k_zs", "1.0"])
    """A list of datasets (local or HF) to sample from for evaluation."""
    dataset_mixer_list_splits: List[str] = field(default_factory=lambda: ["train"])
    """The dataset splits to use for training"""
    dataset_mixer_eval_list_splits: List[str] = field(default_factory=lambda: ["test"])
    """The dataset splits to use for evaluation"""
    dataset_transform_fn: list[str] = field(default_factory=lambda: ["rlvr_tokenize_v1", "rlvr_filter_v1"])
    """The list of transform functions to apply to the dataset."""
    dataset_cache_mode: Literal["hf", "local"] = "local"
    """The mode to use for caching the dataset."""
    dataset_local_cache_dir: str = "local_dataset_cache"
    """The directory to save the local dataset cache to."""
    dataset_config_hash: Optional[str] = None
    """The hash of the dataset configuration."""
    dataset_config_eval_hash: Optional[str] = None
    """The hash of the dataset configuration for evaluation."""
    dataset_skip_cache: bool = False
    """Whether to skip the cache."""
    shuffle_eval_dataset: bool = False
    """Whether to shuffle the evaluation dataset."""
    max_token_length: int = 512
    """The maximum token length to use for the dataset"""
    max_prompt_token_length: int = 256
    """The maximum prompt token length to use for the dataset"""

    # Experiment
    exp_name: str = os.path.basename(__file__)[: -len(".py")]
    """The name of this experiment"""
    seed: int = 1
    """Seed of the experiment"""
    run_name: Optional[str] = None
    """RUNTIME VALUE: A unique name of this run"""

    # Optimizer
    learning_rate: float = 2e-5
    """The initial learning rate for AdamW optimizer."""
    lr_scheduler_type: Literal[
        "linear", "cosine", "cosine_with_restarts", "polynomial", "constant", "constant_with_warmup"
    ] = "linear"
    """Which scheduler to use"""
    warm_up_steps: int = 0
    """Number of warm up steps for the scheduler"""
    warmup_ratio: float = 0.0
    """Ratio of warmup steps to total steps (takes precedence over `warm_up_steps`)"""
    weight_decay: float = 0.0
    """Weight decay for AdamW if we apply some."""
    set_weight_decay_on_bias_and_norm: bool = True
    """Whether to set weight decay on bias and norm layers"""
    fused_optimizer: bool = False
    """Whether to use fused optimizer"""

    # Batch sizes
    per_device_train_batch_size: int = 1
    """The forward batch size per device (local_micro_batch_size)"""
    total_episodes: int = 100000
    """The total number of episodes in the dataset"""
    world_size: Optional[int] = None
    """RUNTIME VALUE: The number of processes (GPUs) to use"""
    num_training_steps: Optional[int] = None
    """RUNTIME VALUE: The number of training_steps to train"""
    local_eval_every: int = 100
    """Run evaluation after this many training steps. This controls in-loop evals, which reuse the generation/reward verifier setup. Set to -1 to disable."""
    save_freq: int = 200
    """How many train steps to save the model"""
    allow_world_padding: bool = False
    """Whether to allow world padding. This is useful for model sweeps, but wastes compute."""
    backend_timeout: int = 120
    """Timeout for inference/training backends in minutes. Default is 2 hours (120 min)."""

    # Generation
    response_length: int = 256
    """the length of the response"""
    temperature: float = 0.7
    """the sampling temperature"""
    num_unique_prompts_rollout: int = 16
    """The number of unique prompts during rollout"""
    num_samples_per_prompt_rollout: int = 4
    """the number of samples to generate per prompt during rollout, useful for easy-star"""
    stop_strings: Optional[List[str]] = None
    """List of strings that stop the generation when they are generated.
    The returned output will not contain the stop strings."""

    # Algorithm
    async_steps: int = 1
    """Number of steps ahead to generate responses. Set to 0 to make the code synchronous. Values greater than 0 learn from a policy up to async_steps old like Cleanba (https://arxiv.org/abs/2310.00036)"""
    num_epochs: int = 1
    """the number of epochs to train"""
    num_mini_batches: int = 1
    """Number of minibatches to split a batch into"""
    beta: float = 0.05
    """the beta value of the RLHF objective (KL coefficient)"""
    clip_lower: float = 0.2
    """the lower clip range"""
    clip_higher: float = 0.2
    """the higher clip range. Sometimes we want this to be higher, see DAPO (https://arxiv.org/abs/2503.14476)"""
    kl_estimator: Literal["kl1", "kl2", "kl3", "kl4"] = "kl3"
    """the KL estimator to use"""
    pack_length: int = 512
    """the length of the pack (you should prob set to the max length of the model)"""
    masked_mean_axis: Optional[int] = None
    """the axis to compute the mean of the masked values"""
    alpha: float = 0.6
    """The alpha value for doing polyak updates (ref_param = alpha * param + (1 - alpha) * ref_param)
    reference: [TR-DPO](https://huggingface.co/papers/2404.09656), but it's actually pretty commonly
    used. E.g., [TD3](https://arxiv.org/abs/1802.09477) uses https://github.com/vwxyzjn/cleanrl/blob/dcc289fc6f0bda492fa7360a155262cf826b12a5/cleanrl/td3_continuous_action.py#L269
    """
    ref_policy_update_freq: Optional[int] = None
    """How many training steps to take before updating the reference policy."""
    advantage_normalization_type: Literal["standard", "centered"] = "standard"
    """The type of advantage normalization to use. Standard normalization is the default: it subtracts the mean and
    divides by the standard deviation. Centered normalization is the same but subtracts the mean only (e.g., used in
    DR.GRPO https://arxiv.org/pdf/2503.20783)."""
    mask_truncated_completions: bool = False
    """Whether to mask out truncated completions. Also called overlong filtering, from DAPO (https://arxiv.org/abs/2503.14476)."""

    fill_completions: bool = False
    """Whether to refill the batchsize with after filtering."""

    record_entropy: bool = False
    """whether to record the entropy of the policy during training. Uses extra memory."""

    # Reward
    # -- r1 style format reward
    apply_r1_style_format_reward: bool = False
    """whether to add the R1 style format reward"""
    r1_style_format_reward: float = 1.0
    """the reward value for R1 style format reward"""
    additive_format_reward: bool = False
    """whether to add the format reward to the final reward"""

    # -- verifiable reward
    apply_verifiable_reward: bool = True
    """whether to apply verifiable reward"""
    verification_reward: float = 10.0
    """the reward value for verifiable responses"""
    remap_verifier: str = None
    """Remap verifier like string_f1=general-quality_ref. Currently can only remap once."""

    # -- llm verifiers
    llm_judge_model: str = "azure/gpt-4o-mini-standard"
    """the model to use for the llm judge"""
    llm_judge_max_tokens: int = 2048
    """the max tokens to use for the llm judge"""
    llm_judge_max_context_length: int = 8192
    """the max context length to use for the llm judge"""
    llm_judge_temperature: float = 1.0
    """the temperature to use for the llm judge"""
    llm_judge_timeout: int = 60
    """the timeout to use for the llm judge"""

    # -- code verifier
    code_api_url: str = os.environ.get("CODE_API_URL", "http://localhost:1234") + "/test_program"
    """the api url to use for the code verifier"""
    code_max_execution_time: float = 1.0
    """the max execution time to use for the code verifier"""
    code_pass_rate_reward_threshold: float = 0.0
    """the pass rate reward threshold for the code verifier. If pass rate is less than this threshold, reward is 0.0, otherwise reward is pass rate"""
    code_apply_perf_penalty: bool = False
    """whether to apply a performance penalty to the code verifier"""

    # -- non stop penalty
    non_stop_penalty: bool = False
    """whether to penalize responses which did not finish generation"""
    non_stop_penalty_value: float = 0.0
    """the reward value for responses which did not finish generation"""

    # Ray
    single_gpu_mode: bool = False
    """whether to collocate vLLM and actor on the same node (mostly for debugging purposes)"""
    num_learners_per_node: List[int] = field(default_factory=lambda: [1])
    """number of GPU deepspeed learners per node (e.g., --num_learners_per_node 2 4 means 2 learner processes
    on the first node and 4 learner processes on the second node; each process will have 1 GPU)"""
    vllm_num_engines: int = 1
    """number of vLLM Engines, set to 0 to disable vLLM"""
    vllm_tensor_parallel_size: int = 1
    """tensor parallel size of vLLM Engine for multi-GPU inference"""
    vllm_enforce_eager: bool = False
    """whether to enforce eager mode for vLLM -- slow inference but needed for multi-node"""
    vllm_sync_backend: str = "nccl"
    """DeepSpeed -> vLLM weight sync backend"""
    vllm_gpu_memory_utilization: float = 0.9
    """vLLM GPU memory utilization"""
    vllm_enable_prefix_caching: bool = False
    """whether to enable prefix caching"""
    vllm_top_p: float = 1.0
    """vLLM top p for nucleus sampling"""
    deepspeed_stage: int = 0
    """the deepspeed stage"""
    gather_whole_model: bool = True
    """whether to gather the whole model to boardcast (not doable for 70B but can be faster for 8B)"""

    # Experiment tracking
    verbose: bool = False
    """If toggled, debug output will be shown"""
    with_tracking: bool = False
    """If toggled, this experiment will be tracked with Weights and Biases"""
    wandb_project_name: str = "open_instruct_internal"
    """The wandb's project name"""
    wandb_entity: Optional[str] = None
    """The entity (team) of wandb's project"""
    push_to_hub: bool = True
    """Whether to upload the saved model to huggingface"""
    hf_entity: Optional[str] = None
    """The user or org name of the model repository from the Hugging Face Hub"""
    hf_repo_id: Optional[str] = None
    """The id of the saved model in the Hugging Face Hub (can be autoset if not given)"""
    hf_repo_revision: Optional[str] = None
    """The revision of the saved model in the Hugging Face Hub (can be autoset if not given)"""
    hf_repo_url: Optional[str] = None
    """The url of the saved model in the Hugging Face Hub (will be autoset)"""
    output_dir: str = "output"
    """Where to save the model"""
    save_traces: bool = False
    """Whether to save learning data traces"""
    cache_dataset_only: bool = False
    """Immediately exit after caching the dataset"""
    keep_last_n_checkpoints: int = 3
    """How many checkpoints to keep in the output directory. -1 for all."""
    checkpoint_state_freq: int = -1
    """How often to save the model checkpoint, optimizer states, and lr scheduler states (in steps)"""
    checkpoint_state_dir: Optional[str] = None
    """Where to save the model checkpoint (if applicable)"""
    gs_checkpoint_state_dir: Optional[str] = None
    """The actual `checkpoint_state_dir` to use (handling the case where gs_bucket_path is provided)"""

    # Ai2 specific settings
    try_launch_beaker_eval_jobs_on_weka: bool = False
    """Whether to launch beaker evaluation jobs after training on weka"""
    try_auto_save_to_beaker: bool = True
    """Whether to try to save the model to Beaker dataset `/output` after training"""
    gs_bucket_path: Optional[str] = None
    """The path to the gs bucket to save the model to"""
    oe_eval_tasks: Optional[List[str]] = None
    """The beaker evaluation tasks to launch"""
    oe_eval_max_length: int = 4096
    """the max generation length for evaluation for oe-eval"""
    oe_eval_beaker_image: Optional[str] = None
    """the docker image for evaluation for oe-eval"""
    eval_priority: Literal["low", "normal", "high", "urgent"] = "normal"
    """the priority of auto-launched evaluation jobs"""

    # Evaluation behavior
    eval_on_step_0: bool = False
    """Whether to run local evaluation at training step 0. Defaults to False."""

    # Tool settings
    tools: Optional[List[str]] = None
    """If set, use the tool mapped to the string. Currently supports `search`, `code`, and `code_view`"""
    max_tool_calls: List[int] = field(default_factory=lambda: [32])
    """Maximum number of tool calls allowed. If a list is provided, it must have length 1 (applies to all tools) or same length as tools (per-tool limit)."""
    mask_tool_use: bool = True
    """Whether to mask the tool output. By default on."""
    only_reward_good_outputs: bool = False
    """Whether to only reward good outputs. By default off. Useful to force the model to use the tool(s)."""

    # rl-rag specific settngs
    number_documents_to_search: int = 3
    """The maximum number of documents to retrieve for each query."""
    search_api_endpoint: Optional[str] = None
    """The API endpoint for the search engine."""

    # code-tool specific settings
    code_tool_api_endpoint: Optional[str] = None

    # code-view-tool specific settings
    code_view_api_endpoint: Optional[str] = None
    """The API endpoint for the code view tool (defaults to code_tool_api_endpoint if not set)."""

    def __post_init__(self):
        assert self.num_samples_per_prompt_rollout > 0, "Number of samples per prompt must be greater than 0!"
        if self.num_samples_per_prompt_rollout == 1:
            logger.warning("num_samples_per_prompt_rollout is 1. This reduces GRPO to REINFORCE.")
        assert self.apply_verifiable_reward or self.apply_r1_style_format_reward or self.non_stop_penalty, (
            "At least one reward must be applied!"
        )
        # Initialize stop_strings if None
        if self.stop_strings is None:
            self.stop_strings = []
        assert self.pack_length >= self.max_prompt_token_length + self.response_length, (
            "The `pack_length` needs to be greater than the sum of `max_prompt_token_length` and `response_length`!"
        )
        if self.checkpoint_state_freq > 0 and self.checkpoint_state_dir is None:
            raise ValueError("`checkpoint_state_dir` must be provided if `checkpoint_state_freq` is greater than 0!")
        if self.checkpoint_state_dir is not None and self.checkpoint_state_freq == -1:
            raise ValueError("`checkpoint_state_freq` must be greater than 0 if `checkpoint_state_dir` is provided!")
        if self.gs_bucket_path is not None and self.gs_checkpoint_state_dir is None:
            beaker_users = get_beaker_whoami()
            if beaker_users is not None:
                self.gs_checkpoint_state_dir = f"{self.gs_bucket_path}/{beaker_users}/{self.checkpoint_state_dir}"
            else:
                self.gs_checkpoint_state_dir = f"{self.gs_bucket_path}/{self.checkpoint_state_dir}"
        if self.gs_checkpoint_state_dir is not None:
            download_latest_checkpoint_from_gs(self.gs_checkpoint_state_dir, self.checkpoint_state_dir)
        if self.checkpoint_state_dir is not None:
            calibrate_checkpoint_state_dir(self.checkpoint_state_dir)
        if self.tools is not None and len(self.tools) > 0:
            for tool in self.tools:
                if tool not in ["search", "code", "code_view"]:
                    raise ValueError(f"Tool {tool} is not supported. Supported tools are: search, code")
            assert len(self.tools) == len(set(self.tools)), "Duplicate tools are not allowed"


def next_batch(dataset_indices: List[int], dataset: datasets.Dataset) -> Batch:
    """Extract next batch of data based on indices."""
    data_next = dataset[dataset_indices]
    return Batch(
        queries=data_next[INPUT_IDS_PROMPT_KEY],
        ground_truths=data_next[GROUND_TRUTHS_KEY],
        datasets=data_next[VERIFIER_SOURCE_KEY],
        indices=dataset_indices,
    )


def masked_mean(values: torch.Tensor, mask: torch.Tensor, axis: Optional[int] = None) -> torch.Tensor:
    """Compute mean of tensor with a masked values."""
    if axis is not None:
        return ((values * mask).sum(axis=axis) / mask.sum(axis=axis)).mean()
    else:
        return (values * mask).sum() / mask.sum()


class MetricsTracker:
    """A simple class to prellocate all metrics in an array
    so we can do only one allreduce operation to get the metrics mean"""

    def __init__(self, max_metrics: int = 32, device: torch.device = torch.device("cuda")):
        self.metrics = torch.zeros(max_metrics, device=device)
        self.names2idx = {}
        self.current_idx = 0
        self.max_metrics = max_metrics

    def add(self, name: str, value: torch.tensor):
        if name not in self.names2idx:
            if self.current_idx >= self.max_metrics:
                raise ValueError(f"Exceeded maximum number of metrics ({self.max_metrics})")
            self.names2idx[name] = self.current_idx
            self.current_idx += 1

        self.metrics[self.names2idx[name]] = value
        return self

    def get_metrics_list(self) -> dict[str, float]:
        metrics_list = self.metrics.tolist()
        return {name: metrics_list[idx] for name, idx in self.names2idx.items()}


def collate_fn(tensors_list: List[torch.Tensor], pad_token_id: int, pin_memory: bool = True) -> torch.Tensor:
    padded_tensor = torch.nn.utils.rnn.pad_sequence(tensors_list, batch_first=True, padding_value=pad_token_id)
    if pin_memory:
        padded_tensor = padded_tensor.pin_memory()
    return padded_tensor


def to_device_inplace(tensors_list: List[torch.Tensor], device: torch.device):
    for i in range(len(tensors_list)):
        tensors_list[i] = tensors_list[i].to(device, non_blocking=True)


class ShufflingIterator:
    def __init__(self, data: np.ndarray, batch_size: int, seed: Optional[int] = None):
        self.data = data.copy()
        self.batch_size = batch_size
        self.index = 0
        self.rng = np.random.default_rng(seed)
        self.rng.shuffle(self.data)

        # Ensure the effective dataset size is divisible by batch_size
        self.effective_size = len(self.data) - (len(self.data) % batch_size)

    def __iter__(self) -> Iterator[List[int]]:
        return self

    def __next__(self) -> List[int]:
        if self.index >= self.effective_size:
            self.index = 0
            self.rng.shuffle(self.data)

        end_index = self.index + self.batch_size
        batch = self.data[self.index : end_index].tolist()
        self.index = end_index

        return batch


@ray.remote(num_gpus=1)
class PolicyTrainerRayProcess(RayProcess):
    def from_pretrained(
        self,
        args: Args,
        model_config: ModelConfig,
        beaker_config: BeakerRuntimeConfig,
        wandb_url: str,
        tokenizer: PreTrainedTokenizer,
    ):
        # ------------------------------------------------------------
        # Monkey patch to load checkpoints with `weights_only=False`
        # otherwise it errors out with:
        # `_pickle.UnpicklingError: Weights only load failed. ` with pytorch 2.6.0
        from deepspeed.runtime.checkpoint_engine import torch_checkpoint_engine
        from deepspeed.utils import logger

        def load(self, path: str, map_location=None):
            logger.info(f"[Torch] Loading checkpoint from {path}...")
            partition = torch.load(path, map_location=map_location, weights_only=False)
            logger.info(f"[Torch] Loaded checkpoint from {path}.")
            return partition

        torch_checkpoint_engine.TorchCheckpointEngine.load = load

        # ------------------------------------------------------------
        self.args = args
        self.tokenizer = tokenizer
        self.model_config = model_config
        self.beaker_config = beaker_config
        self.wandb_url = wandb_url
        torch.cuda.set_device(self.local_rank)
        self.device = torch.device(self.local_rank)
        deepspeed.init_distributed(timeout=timedelta(minutes=args.backend_timeout))

        ds_config = get_train_ds_config(offload=False, adam_offload=False, stage=args.deepspeed_stage, bf16=True)
        ds_config["train_micro_batch_size_per_gpu"] = args.per_device_train_batch_size
        ds_config["gradient_accumulation_steps"] = 1
        # @vwxyzjn: MAGIC: it's actually needed to initialize this `dschf`, so
        # https://huggingface.co/docs/transformers/deepspeed#non-trainer-deepspeed-integration
        # next line instructs transformers to partition the model directly over multiple gpus using
        # deepspeed.zero.Init when model's `from_pretrained` method is called.
        if ds_config is not None and ds_config["zero_optimization"]["stage"] == 3:
            dschf = HfDeepSpeedConfig(ds_config)
        else:
            dschf = None
        logger.info(f"Deepspeed config: {dschf=}")

        self.policy: PreTrainedModel = AutoModelForCausalLM.from_pretrained(
            model_config.model_name_or_path,
            revision=model_config.model_revision,
            torch_dtype=torch.bfloat16,
            attn_implementation="flash_attention_2",
            use_cache=False,
        )
        disable_dropout_in_model(self.policy)
        self.policy.gradient_checkpointing_enable()
        # AdamOptimizer = DeepSpeedCPUAdam if self.adam_offload else FusedAdam
        # AdamOptimizer = FusedAdam
        if args.set_weight_decay_on_bias_and_norm:
            optim_params = get_optimizer_grouped_parameters(self.policy, args.weight_decay)
        else:
            optim_params = self.policy.parameters()
        # self.optimizer = AdamOptimizer(optim_params, lr=args.learning_rate)
        self.optimizer = torch.optim.AdamW(optim_params, lr=args.learning_rate, fused=args.fused_optimizer)
        num_scheduler_steps = args.num_training_steps * args.num_epochs * args.num_mini_batches
        warm_up_steps = args.warm_up_steps
        if args.warmup_ratio > 0.0:
            warm_up_steps = int(num_scheduler_steps * args.warmup_ratio)
        scheduler = get_scheduler(
            args.lr_scheduler_type,
            optimizer=self.optimizer,
            num_warmup_steps=warm_up_steps,
            num_training_steps=num_scheduler_steps,
        )
        self.model, self.optimizer, _, self.scheduler = deepspeed.initialize(
            model=self.policy,
            optimizer=self.optimizer,
            config=ds_config,
            lr_scheduler=scheduler,
            dist_init_required=True,
        )
        optimization_steps_done = 0
        if args.checkpoint_state_dir:
            # check if the dir exists
            if not os.path.exists(args.checkpoint_state_dir):
                logger.warning(
                    f"Skipping loading checkpoint state from {args.checkpoint_state_dir} because it does not exist!"
                )
            else:
                path, states = self.model.load_checkpoint(
                    args.checkpoint_state_dir,
                    load_module_strict=True,
                    load_optimizer_states=True,
                    load_lr_scheduler_states=True,
                    load_module_only=False,
                )
                if path is None:
                    raise ValueError(f"Failed to load checkpoint from {args.checkpoint_state_dir}")
                optimization_steps_done = states["training_step"]
                logger.info(
                    f"{self.rank=}: Loaded checkpoint from {args.checkpoint_state_dir} with {optimization_steps_done=}"
                )
        self.model.train()

        # reference model
        ds_config = get_eval_ds_config(
            offload=False,
            # inference model only has stage 3 (sharding) or stage 0 (no sharding)
            # stage 2 is optimizer sharding which doesn't apply to inference
            stage=args.deepspeed_stage if args.deepspeed_stage == 3 else 0,
            bf16=True,
        )
        ds_config["train_micro_batch_size_per_gpu"] = args.per_device_train_batch_size
        ds_config["gradient_accumulation_steps"] = 1
        if ds_config is not None and ds_config["zero_optimization"]["stage"] == 3:
            dschf = HfDeepSpeedConfig(ds_config)
        else:
            dschf = None
        logger.info(f"DeepSpeed config: {dschf=}")

        self.ref_policy: PreTrainedModel = AutoModelForCausalLM.from_pretrained(
            model_config.model_name_or_path,
            revision=model_config.model_revision,
            torch_dtype=torch.bfloat16,
            attn_implementation="flash_attention_2",
            use_cache=False,
        )
        disable_dropout_in_model(self.ref_policy)
        self.ref_policy, *_ = deepspeed.initialize(model=self.ref_policy, config=ds_config)
        self.ref_policy.eval()
        self.local_metrics = MetricsTracker(max_metrics=32, device=self.device)
        return optimization_steps_done

    def forward(
        self,
        model: PreTrainedModel,
        query_response: torch.LongTensor,
        attention_mask: torch.LongTensor,
        position_ids: torch.LongTensor,
        pad_token_id: int,
        temperature: float,
        return_entropy: bool = False,
    ) -> tuple[torch.Tensor, torch.Tensor]:
        # Replace pad tokens with 0s so that we don't run into index out of bounds errors
        padding_mask = query_response != pad_token_id
        input_ids = torch.masked_fill(query_response, ~padding_mask, 0)
        # NOTE: the [:-1] and [1:] are because the logits and generated tokens are off by 1 in index
        output = model(
            input_ids=input_ids[:, :-1],
            # @vwxyzjn: without clamp, we get index out of bounds errors; TODO: investigate
            attention_mask=attention_mask[:, :-1].clamp(0, 1),
            position_ids=position_ids[:, :-1],
            return_dict=True,
        )
        logits = output.logits
        logits /= temperature + 1e-7
        logprob = log_softmax_and_gather(logits, input_ids[:, 1:])

        # For now, entropy is just for monitoring, and we don't pass gradients through it.
        entropy = None
        if return_entropy:
            with torch.no_grad():
                entropy = entropy_from_logits(logits)

        return logprob, entropy

    def setup_model_update_group(self, vllm_engines):
        self.vllm_engines = vllm_engines
        if self.rank == 0:
            master_address = ray._private.services.get_node_ip_address()
            with socket.socket() as sock:
                sock.bind(("", 0))
                master_port = sock.getsockname()[1]
            vllm_num_engines, vllm_tensor_parallel_size = (
                self.args.vllm_num_engines,
                self.args.vllm_tensor_parallel_size,
            )
            world_size = vllm_num_engines * vllm_tensor_parallel_size + 1
            backend = self.args.vllm_sync_backend
            refs = [
                engine.init_process_group.remote(
                    master_address,
                    master_port,
                    i * vllm_tensor_parallel_size + 1,
                    world_size,
                    "openrlhf",
                    backend=backend,
                    timeout_minutes=self.args.backend_timeout,
                )
                for i, engine in enumerate(vllm_engines)
            ]
            self.model_update_group = vllm_utils3.init_process_group(
                backend=backend,
                init_method=f"tcp://{master_address}:{master_port}",
                world_size=world_size,
                rank=0,
                group_name="openrlhf",
                timeout=timedelta(minutes=self.args.backend_timeout),
            )
            ray_get_with_progress(refs, desc="Initializing vLLM process groups", timeout=60)
        torch.distributed.barrier()

    def broadcast_to_vllm(self):
        # clear vllm cache if we need to
        cache_reset_refs = []
        if self.args.vllm_enable_prefix_caching and torch.distributed.get_rank() == 0:
            for engine in self.vllm_engines:
                cache_reset_refs.append(engine.reset_prefix_cache.remote())

        # avoid OOM
        torch.cuda.empty_cache()
        model = self.model.module
        count, num_params = 0, len(list(model.named_parameters()))
        refss = []
        if self.args.gather_whole_model:
            with deepspeed.zero.GatheredParameters(model.parameters(), enabled=self.args.deepspeed_stage == 3):
                for name, param in model.named_parameters():
                    count += 1  # empty_cache at last param
                    # Fire all vllm engines for broadcast
                    if torch.distributed.get_rank() == 0:
                        shape = param.shape if self.args.deepspeed_stage != 3 else param.ds_shape
                        refs = [
                            engine.update_weight.remote(
                                name, dtype=param.dtype, shape=shape, empty_cache=count == num_params
                            )
                            for engine in self.vllm_engines
                        ]
                        refss.extend(refs)
                    if torch.distributed.get_rank() == 0:
                        torch.distributed.broadcast(param.data, 0, group=self.model_update_group)
        else:  # broadcast each parameter independently
            for name, param in model.named_parameters():
                count += 1
                if torch.distributed.get_rank() == 0:
                    shape = param.shape if self.args.deepspeed_stage != 3 else param.ds_shape
                    refs = [
                        engine.update_weight.remote(
                            name, dtype=param.dtype, shape=shape, empty_cache=count == num_params
                        )
                        for engine in self.vllm_engines
                    ]
                    refss.extend(refs)
                with deepspeed.zero.GatheredParameters([param], enabled=self.args.deepspeed_stage == 3):
                    if torch.distributed.get_rank() == 0:
                        torch.distributed.broadcast(param.data, 0, group=self.model_update_group)
        if torch.distributed.get_rank() == 0:
            ray_get_with_progress(refss, desc="Broadcasting weights to vLLM", enable=self.args.verbose)
        if self.args.vllm_enable_prefix_caching and torch.distributed.get_rank() == 0:
            ray_get_with_progress(cache_reset_refs, desc="Resetting vLLM prefix cache", enable=self.args.verbose)

    def update_ref_policy(self):
        for ref_param, param in zip(self.ref_policy.parameters(), self.model.parameters()):
            if self.args.deepspeed_stage == 3:
                with deepspeed.zero.GatheredParameters([param, ref_param], modifier_rank=0):
                    if deepspeed.comm.get_rank() == 0:
                        ref_param.data.mul_(1.0 - self.args.alpha).add_(param.data, alpha=self.args.alpha)
            else:
                ref_param.data.mul_(1.0 - self.args.alpha).add_(param.data, alpha=self.args.alpha)

    def train(
        self,
        collated_query_responses,
        collated_tool_masks,
        collated_attention_masks,
        collated_position_ids,
        collated_advantages,
        collated_response_masks,
        pad_token_id: int,
        num_mini_batches: int,
    ):
        args = self.args
        to_device_inplace(collated_query_responses, self.device)
        to_device_inplace(collated_tool_masks, self.device)
        to_device_inplace(collated_attention_masks, self.device)
        to_device_inplace(collated_position_ids, self.device)
        to_device_inplace(collated_advantages, self.device)
        to_device_inplace(collated_response_masks, self.device)
        # accumulation steps should always be at least 1
        accumulation_steps = max(math.ceil(len(collated_query_responses) / num_mini_batches - 0.5), 1)
        leftover = len(collated_query_responses) % accumulation_steps
        if leftover > 0:
            collated_query_responses = collated_query_responses[0:-leftover]
            collated_tool_masks = collated_tool_masks[0:-leftover]
            collated_attention_masks = collated_attention_masks[0:-leftover]
            collated_position_ids = collated_position_ids[0:-leftover]
            collated_advantages = collated_advantages[0:-leftover]
            collated_response_masks = collated_response_masks[0:-leftover]
            logger.warning(f"{leftover} samples are dropped due to batch size {num_mini_batches}")

        # recalculate the "real" number of mini-batches
        num_mini_batches = len(collated_query_responses) // accumulation_steps

        # Calculate the logprob of the reference policy
        collated_ref_logprobs = []
        with Timer("Inference Calculation", noop=self.rank != 0):
            with torch.no_grad():
                for i in range(len(collated_query_responses)):
                    query_response = collated_query_responses[i]
                    tool_mask = collated_tool_masks[i]
                    attention_mask = collated_attention_masks[i]
                    position_id = collated_position_ids[i]
                    response_mask = collated_response_masks[i]
                    ref_logprob, _ = self.forward(
                        self.ref_policy,
                        query_response,
                        attention_mask,
                        position_id,
                        pad_token_id,
                        args.temperature,
                        return_entropy=False,
                    )
                    if args.mask_tool_use and args.tool_use:
                        # mask logprobs for tool tokens
                        response_mask = response_mask.bool() & tool_mask.bool()
                    else:
                        response_mask = response_mask.bool()
                    ref_logprob = torch.masked_fill(ref_logprob, ~response_mask[:, 1:], INVALID_LOGPROB)
                    collated_ref_logprobs.append(ref_logprob)
                    torch.cuda.empty_cache()
        # if we have multiple minibatches, we need to calculate the old logprobs for each minibatch
        # following gtrl scripts in just doing this on the current active policy, rather than use the logprobs
        # from the generator (note that async mode means these are a bit diff!)
        old_logprobs = [None for _ in range(len(collated_query_responses))]
        if num_mini_batches > 1:
            with Timer("Old logprobs Calculation", noop=self.rank != 0):
                with torch.no_grad():
                    for i in range(len(collated_query_responses)):
                        query_response = collated_query_responses[i]
                        tool_mask = collated_tool_masks[i]
                        attention_mask = collated_attention_masks[i]
                        position_id = collated_position_ids[i]
                        response_mask = collated_response_masks[i]
                        old_logprob, _ = self.forward(
                            self.model,
                            query_response,
                            attention_mask,
                            position_id,
                            pad_token_id,
                            args.temperature,
                            return_entropy=False,
                        )
                        if args.mask_tool_use and args.tool_use:
                            response_mask = response_mask.bool() & tool_mask.bool()
                        else:
                            response_mask = response_mask.bool()
                        old_logprob = torch.masked_fill(old_logprob, ~response_mask[:, 1:], INVALID_LOGPROB)
                        old_logprobs[i] = old_logprob
                        torch.cuda.empty_cache()

        local_step = 0
        # Do multiple epochs of training on on-policy data (PPO-style), with a fresh random shuffle in each epoch
        with Timer("[Training Processes] Loss calculation", noop=self.rank != 0):
            kl1_stats = torch.zeros(len(collated_query_responses))
            kl2_stats = torch.zeros(len(collated_query_responses))
            kl3_stats = torch.zeros(len(collated_query_responses))
            kl4_stats = torch.zeros(len(collated_query_responses))
            kl_loss_stats = torch.zeros(len(collated_query_responses))
            pg_clipfrac_stats = torch.zeros(len(collated_query_responses))
            pg_loss_stats = torch.zeros(len(collated_query_responses))
            loss_stats = torch.zeros(len(collated_query_responses))
            ratio_stats = torch.zeros(len(collated_query_responses))
            entropy_stats = torch.zeros(len(collated_query_responses))
            for epoch_idx in range(args.num_epochs):
                for i in range(len(collated_query_responses)):
                    mb_ref_logprob = collated_ref_logprobs[i]
                    mb_query_responses = collated_query_responses[i]
                    mb_tool_mask = collated_tool_masks[i]
                    mb_advantages = collated_advantages[i]
                    mb_response_masks = collated_response_masks[i]
                    mb_response_masks_bool = mb_response_masks[:, 1:].bool()
                    # if masking snippets, do it here.
                    if args.mask_tool_use and args.tool_use:
                        mb_response_masks_bool = mb_response_masks[:, 1:].bool() & mb_tool_mask[:, 1:].bool()
                    mb_attention_mask = collated_attention_masks[i]
                    mb_position_id = collated_position_ids[i]
                    mb_new_logprobs, mb_entropy = self.forward(
                        self.model,
                        mb_query_responses,
                        mb_attention_mask,
                        mb_position_id,
                        pad_token_id,
                        args.temperature,
                        return_entropy=args.record_entropy,
                    )
                    mb_new_logprobs = torch.masked_fill(mb_new_logprobs, ~mb_response_masks_bool, INVALID_LOGPROB)

                    # Cache the old logprobs
                    if num_mini_batches > 1:
                        mb_old_logprobs = old_logprobs[i]
                    else:
                        with torch.no_grad():
                            if epoch_idx == 0:
                                old_logprobs[i] = mb_new_logprobs
                            mb_old_logprobs = old_logprobs[i].detach()

                    # Calculate the policy's loss
                    logprobs_diff = mb_new_logprobs - mb_old_logprobs
                    ratio = torch.exp(logprobs_diff)
                    pg_losses = -mb_advantages[:, 1:] * ratio
                    pg_losses2 = -mb_advantages[:, 1:] * torch.clamp(
                        ratio, 1.0 - args.clip_lower, 1.0 + args.clip_higher
                    )
                    pg_loss_max = torch.max(pg_losses, pg_losses2)

                    # Here we recalculate kl: we want the KL loss to backpropagate through the model
                    # We also clamp the KL loss to avoid numerical instability
                    # https://chatgpt.com/share/679d0ed9-8f48-8011-926e-e274b15ae8ae
                    ref_logprobs_diff = (mb_new_logprobs - mb_ref_logprob).clamp(-40.0, 40.0)
                    kl1 = ref_logprobs_diff
                    kl2 = (ref_logprobs_diff) ** 2 / 2
                    kl3 = torch.expm1(-ref_logprobs_diff) + ref_logprobs_diff  # this is more numerically stable
                    kl4 = ratio * ref_logprobs_diff
                    if args.kl_estimator == "kl1":
                        kl = kl1
                    elif args.kl_estimator == "kl2":
                        kl = kl2
                    elif args.kl_estimator == "kl3":
                        kl = kl3
                    elif args.kl_estimator == "kl4":
                        kl = kl4

                    # grpo change: directly subtract KL in loss (add)
                    loss = masked_mean(pg_loss_max + (args.beta * kl), mb_response_masks_bool, args.masked_mean_axis)
                    loss = loss / accumulation_steps
                    self.model.backward(loss)
                    if (local_step + 1) % accumulation_steps == 0:
                        self.model.step()
                    local_step += 1
                    with torch.no_grad():
                        # NOTE: in packed implementation, kl calculation are averages over response tokens
                        kl1_stats[i] = masked_mean(kl1, mb_response_masks_bool, args.masked_mean_axis).float()
                        kl2_stats[i] = masked_mean(kl2, mb_response_masks_bool, args.masked_mean_axis).float()
                        kl3_stats[i] = masked_mean(kl3, mb_response_masks_bool, args.masked_mean_axis).float()
                        kl4_stats[i] = masked_mean(kl4, mb_response_masks_bool, args.masked_mean_axis).float()
                        if args.kl_estimator == "kl1":
                            kl_loss_stats[i] = kl1_stats[i] * args.beta
                        elif args.kl_estimator == "kl2":
                            kl_loss_stats[i] = kl2_stats[i] * args.beta
                        elif args.kl_estimator == "kl3":
                            kl_loss_stats[i] = kl3_stats[i] * args.beta
                        elif args.kl_estimator == "kl4":
                            kl_loss_stats[i] = kl4_stats[i] * args.beta
                        pg_clipfrac_stats[i] = masked_mean(
                            (pg_losses2 > pg_losses).float(), mb_response_masks_bool, args.masked_mean_axis
                        )
                        pg_loss_stats[i] = masked_mean(pg_loss_max, mb_response_masks_bool, args.masked_mean_axis)
                        loss_stats[i] = loss
                        ratio_stats[i] = masked_mean(ratio, mb_response_masks_bool, args.masked_mean_axis)
                        if args.record_entropy:
                            # Calculate entropy statistics
                            entropy_stats[i] = masked_mean(
                                mb_entropy, mb_response_masks_bool, args.masked_mean_axis
                            ).float()

            with torch.no_grad():
                self.local_metrics.add("objective/kl_avg", kl1_stats.mean())
                self.local_metrics.add("objective/kl2_avg", kl2_stats.mean())
                self.local_metrics.add("objective/kl3_avg", kl3_stats.mean())
                self.local_metrics.add("objective/kl4_avg", kl4_stats.mean())
                self.local_metrics.add("loss/policy_avg", pg_loss_stats.mean())
                self.local_metrics.add("loss/kl_avg", kl_loss_stats.mean())
                self.local_metrics.add("loss/total_avg", loss_stats.mean())
                self.local_metrics.add("policy/clipfrac_avg", pg_clipfrac_stats.mean())
                self.local_metrics.add("val/ratio", ratio_stats.mean())
                self.local_metrics.add("val/ratio_var", ratio_stats.var())
                if args.record_entropy:
                    self.local_metrics.add("policy/entropy_avg", entropy_stats.mean())
                self.local_metrics.add("lr", self.scheduler.get_last_lr()[0])
                return self.local_metrics.get_metrics_list()

    def save_checkpoint_state(self, checkpoint_state_dir: str, client_state: Dict[str, str]) -> None:
        args = self.args
        self.model.save_checkpoint(checkpoint_state_dir, client_state=client_state)
        # `save_checkpoint` needs to be called on all ranks, only rank 0 will have all the states
        if self.rank == 0:
            if args.keep_last_n_checkpoints >= 0:
                clean_last_n_checkpoints_deepspeed(checkpoint_state_dir, args.keep_last_n_checkpoints)

            if args.gs_bucket_path is not None:
                ray.remote(sync_gs_bucket).options(num_cpus=1).remote(
                    checkpoint_state_dir, args.gs_checkpoint_state_dir
                )

    def save_model(self, output_dir: str, chat_template_name: str, tokenizer: PreTrainedTokenizer) -> None:
        model_to_save = self.model
        if "olmo" in chat_template_name:
            # New chat template has no bos token, and two eos tokens: <|im_end|> and <|endoftext|>
            model_to_save.generation_config = get_olmo3_generation_config(tokenizer)

        if self.rank == 0:
            os.makedirs(output_dir, exist_ok=True)

        # save model weights for ZeRO2/3
        if hasattr(model_to_save, "module"):
            model_to_save = model_to_save.module

        # gather parameters
        output_state_dict = {}
        for k, v in model_to_save.named_parameters():
            # only gather z3 params
            params_to_fetch = _z3_params_to_fetch([v])
            with deepspeed.zero.GatheredParameters(params_to_fetch, enabled=len(params_to_fetch) > 0):
                vv = v.data.cpu()
                if self.rank == 0:
                    output_state_dict[k] = vv

        if self.rank == 0:
            state_dict = model_to_save.state_dict()

            # copy named_buffers with `persistent=True`
            for k, v in model_to_save.named_buffers():
                if k not in state_dict:
                    continue
                vv = v.data.cpu()
                output_state_dict[k] = vv

            state_dict_keys = set(state_dict.keys())
            output_state_dict_keys = set(output_state_dict.keys())

            # corner case for tie_word_embeddings, such as Qwen2-0.5B
            if getattr(model_to_save.config, "tie_word_embeddings", False) and "lm_head.weight" in state_dict_keys:
                state_dict_keys.remove("lm_head.weight")

            assert state_dict_keys.issubset(output_state_dict_keys), (
                f"mismatch keys {output_state_dict_keys.symmetric_difference(state_dict_keys)}"
            )

            # only save peft weights https://github.com/microsoft/DeepSpeed/issues/4295
            if isinstance(model_to_save, PeftModel):
                model_to_save.save_pretrained(output_dir)
                if self.stage == 3:
                    torch.save(
                        get_peft_model_state_dict(model_to_save, output_state_dict),
                        os.path.join(output_dir, "adapter_model.bin"),
                    )
            else:
                model_to_save.save_pretrained(output_dir, state_dict=output_state_dict)

            # save tokenizer
            self.tokenizer.save_pretrained(output_dir)

    # we need this because we don't know which node is rank 0 is on
    def launch_ai2_evals_on_weka_wrapper(self, step_dir, leaderboard_name, wandb_url, training_step):
        args = self.args
        if self.rank == 0:
            ray.remote(launch_ai2_evals_on_weka).options(num_cpus=1).remote(
                step_dir,
                leaderboard_name,
                args.oe_eval_max_length,
                wandb_url,
                training_step,
                args.oe_eval_tasks,
                args.stop_strings,
                args.gs_bucket_path,
                args.eval_priority,
                args.oe_eval_beaker_image,
            )


class ModelGroup:
    def __init__(
        self, pg: PlacementGroup, ray_process_cls: RayProcess, num_gpus_per_node: List[int], single_gpu_mode: bool
    ):
        self.pg = pg
        self.ray_process_cls = ray_process_cls
        self.num_gpus_per_node = num_gpus_per_node
        self.num_gpus_per_actor = 0.48 if single_gpu_mode else 1
        self.num_cpus_per_actor = 4
        self.models = []
        world_size = sum(self.num_gpus_per_node)
        master_policy = ray_process_cls.options(
            num_cpus=self.num_cpus_per_actor,
            num_gpus=self.num_gpus_per_actor,
            scheduling_strategy=PlacementGroupSchedulingStrategy(
                placement_group=self.pg, placement_group_bundle_index=0
            ),
        ).remote(world_size, 0, 0, None, None)

        self.models.append(master_policy)
        master_addr, master_port = ray_get_with_progress(
            [master_policy.get_master_addr_port.remote()], desc="Getting master address"
        )[0]

        def get_bundle_index(rank, num_gpus_per_node):
            """given a rank and a list of num_gpus_per_node, return the index of the bundle that the rank belongs to"""
            bundle_idx = 0
            while rank >= num_gpus_per_node[bundle_idx]:
                rank -= num_gpus_per_node[bundle_idx]
                bundle_idx += 1
            return bundle_idx

        assert get_bundle_index(0, [7, 8, 4]) == 0
        assert get_bundle_index(1, [7, 8, 4]) == 0
        assert get_bundle_index(7, [7, 8, 4]) == 1
        assert get_bundle_index(8, [7, 8, 4]) == 1
        assert get_bundle_index(9, [7, 8, 4]) == 1
        assert get_bundle_index(16, [7, 8, 4]) == 2

        # Setup worker models
        for rank in range(1, world_size):
            logger.debug(f"{rank=}, {world_size=}, {rank=}, {master_addr=}, {master_port=}")
            scheduling_strategy = PlacementGroupSchedulingStrategy(
                placement_group=self.pg, placement_group_bundle_index=get_bundle_index(rank, self.num_gpus_per_node)
            )
            worker_policy = ray_process_cls.options(
                num_cpus=self.num_cpus_per_actor,
                num_gpus=self.num_gpus_per_actor,
                scheduling_strategy=scheduling_strategy,
            ).remote(world_size, rank, 0, master_addr, master_port)
            self.models.append(worker_policy)


class PendingQueriesMap:
    """Thread-safe map for tracking pending queries with reference counting."""

    def __init__(self):
        self._map = {}  # dataset_idx -> (query, ground_truth, dataset, count)
        self._lock = threading.Lock()

    def insert(self, dataset_idx, query, ground_truth, dataset):
        """Insert or increment count for a dataset index."""
        with self._lock:
            if dataset_idx in self._map:
                # Already exists - just increment count
                existing_query, existing_ground_truth, existing_dataset, count = self._map[dataset_idx]
                self._map[dataset_idx] = (existing_query, existing_ground_truth, existing_dataset, count + 1)
            else:
                # New entry - count starts at 1
                self._map[dataset_idx] = (query, ground_truth, dataset, 1)

    def insert_many(self, dataset_indices, queries, ground_truths, datasets):
        """Insert or increment count for multiple dataset indices at once."""
        with self._lock:
            for i, dataset_idx in enumerate(dataset_indices):
                if dataset_idx in self._map:
                    # Already exists - just increment count
                    existing_query, existing_ground_truth, existing_dataset, count = self._map[dataset_idx]
                    self._map[dataset_idx] = (existing_query, existing_ground_truth, existing_dataset, count + 1)
                else:
                    # New entry - count starts at 1
                    self._map[dataset_idx] = (queries[i], ground_truths[i], datasets[i], 1)

    def pop(self, dataset_idx):
        """Retrieve data and decrement count. Removes entry when count reaches 0."""
        with self._lock:
            if dataset_idx not in self._map:
                raise RuntimeError(f"Dataset index {dataset_idx} not found in pending_queries_map")

            query, ground_truth, dataset, count = self._map[dataset_idx]

            if count > 1:
                # More results expected - just decrement
                self._map[dataset_idx] = (query, ground_truth, dataset, count - 1)
            else:
                # Last result - remove entry
                del self._map[dataset_idx]

            return query, ground_truth, dataset

    def __len__(self):
        """Return the number of entries in the map."""
        with self._lock:
            return len(self._map)

    def __contains__(self, dataset_idx):
        """Check if a dataset index is in the map."""
        with self._lock:
            return dataset_idx in self._map

    def __getitem__(self, dataset_idx):
        """Get the value for a dataset index."""
        with self._lock:
            return self._map[dataset_idx]

    def keys(self):
        """Return a view of the keys in the map."""
        with self._lock:
            return list(self._map.keys())


def accumulate_inference_batches(
    inference_results_Q: ray_queue.Queue,
    pending_queries_map: PendingQueriesMap,
    args: Args,
    training_step: int,
    generation_config,
    timeout: Optional[float] = None,
) -> tuple[GenerationResult, Batch]:
    """Accumulate multiple inference results into a single training batch.

    Args:
        inference_results_Q: Queue containing GenerationResult objects
        pending_queries_map: PendingQueriesMap instance for thread-safe query tracking
        args: Arguments containing vllm_num_engines
        training_step: Current training step for error reporting
        generation_config: Generation config containing n (number of samples per prompt)
        timeout: Optional timeout in seconds for queue get operations. If None, blocks indefinitely.

    Raises:
        queue.Empty: If timeout is specified and no data is available within timeout.

    Returns:
        Tuple of (combined_result, Batch with queries, ground_truths, datasets) or (ShutdownSentinel, None) if shutdown signal received
    """
    # Collect results from all engines with non-blocking progress bar
    results = []
    all_queries = []
    all_ground_truths = []
    all_datasets = []
    for i in tqdm(
        range(args.vllm_num_engines),
        total=args.vllm_num_engines,
        desc=f"Accumulating results from {args.vllm_num_engines} engines",
        bar_format="{l_bar}{bar}{r_bar}\n",
        disable=not args.verbose,
    ):
        result = inference_results_Q.get(timeout=timeout)

        if isinstance(result, ShutdownSentinel):
            return result, None
        dataset_indices = result.dataset_index

        if dataset_indices is None:
            raise RuntimeError(f"Dataset indices is None for result {i}")

        # When generation_config.n > 1, vLLM generates multiple responses per prompt
        # but dataset_indices only contains the unique indices (not replicated)
        # So we expect: len(responses) == len(dataset_indices) * generation_config.n
        expected_responses = len(dataset_indices) * generation_config.n
        assert len(result.responses) == expected_responses, (
            f"Mismatch: number of responses ({len(result.responses)}) "
            f"doesn't match expected ({expected_responses}) for result {i}"
            f". {generation_config.n=}"
            f", {len(dataset_indices)=}"
        )

        # Get corresponding queries, ground_truths, datasets for each individual prompt
        batch_queries = []
        batch_ground_truths = []
        batch_datasets = []

        for dataset_idx in dataset_indices:
            query, ground_truth, dataset = pending_queries_map.pop(dataset_idx)
            batch_queries.append(query)
            batch_ground_truths.append(ground_truth)
            batch_datasets.append(dataset)

        results.append(result)
        all_queries.extend(batch_queries)
        all_ground_truths.extend(batch_ground_truths)
        all_datasets.extend(batch_datasets)

    # Combine all results into a single GenerationResult
    combined_responses = []
    combined_finish_reasons = []
    combined_masks = []
    combined_num_calls = []
    combined_timeouts = []
    combined_tool_errors = []
    combined_tool_outputs = []
    combined_tool_runtimes = []
    combined_tool_calleds = []

    for result in results:
        combined_responses.extend(result.responses)
        combined_finish_reasons.extend(result.finish_reasons)
        combined_masks.extend(result.masks)
        combined_num_calls.extend(result.request_info.num_calls)
        combined_timeouts.extend(result.request_info.timeouts)
        combined_tool_errors.extend(result.request_info.tool_errors)
        combined_tool_outputs.extend(result.request_info.tool_outputs)
        combined_tool_runtimes.extend(result.request_info.tool_runtimes)
        combined_tool_calleds.extend(result.request_info.tool_calleds)

    # Create combined RequestInfo
    combined_request_info = RequestInfo(
        num_calls=combined_num_calls,
        timeouts=combined_timeouts,
        tool_errors=combined_tool_errors,
        tool_outputs=combined_tool_outputs,
        tool_runtimes=combined_tool_runtimes,
        tool_calleds=combined_tool_calleds,
    )

    # Create combined GenerationResult
    combined_result = GenerationResult(
        responses=combined_responses,
        finish_reasons=combined_finish_reasons,
        masks=combined_masks,
        request_info=combined_request_info,
        dataset_index=None,  # Not meaningful for combined result
    )

    # Note: We don't have dataset_indices here, but they're not needed for the returned batch
    batch = Batch(
        queries=all_queries,
        ground_truths=all_ground_truths,
        datasets=all_datasets,
        indices=None,  # Not meaningful for combined results
    )
    return combined_result, batch


def data_preparation_thread(
    reward_fn: Callable,
    inference_results_Q: ray_queue.Queue,  # Ray queue
    packed_sequences_Q: Queue,
    pending_queries_map: dict,
    args: Args,
    tokenizer: PreTrainedTokenizer,
    num_training_steps: int,
    generation_config,
):
    for training_step in range(1, num_training_steps + 1):
        # Streaming accumulation: collect results as they arrive
        with Timer("🚀 [Data Preparation Thread] Getting response ids") as timer:
            result, batch = accumulate_inference_batches(
                inference_results_Q, pending_queries_map, args, training_step, generation_config
            )
            if isinstance(result, ShutdownSentinel):
                logger.info("[Data Preparation Thread] Received shutdown sentinel, exiting")
                return

        getting_response_time = timer.duration

        # ------------------------------------------------------------------------------------------------
        # Pack sequences
        if args.num_samples_per_prompt_rollout > 1:
            batch = Batch(
                queries=repeat_each(batch.queries, args.num_samples_per_prompt_rollout),
                ground_truths=repeat_each(batch.ground_truths, args.num_samples_per_prompt_rollout),
                datasets=repeat_each(batch.datasets, args.num_samples_per_prompt_rollout),
                indices=repeat_each(batch.indices, args.num_samples_per_prompt_rollout) if batch.indices else None,
            )
            good_outputs = [
                len(result.request_info.tool_outputs[i]) > 0
                and result.request_info.tool_calleds[i]
                and not result.request_info.timeouts[i]
                and not result.request_info.tool_errors[i]
                for i in range(len(result.request_info.tool_outputs))
            ]
            for i in range(len(result.finish_reasons)):
                # edge case: sometimes it outputs eos immediately, and we get an empty response
                # in that case, we need to add the eos token to the response
                # note that this also adds eos to the end of reponses that stopped for other reasons.
                if result.finish_reasons[i] == "stop" and (
                    len(result.responses[i]) == 0 or result.responses[i][-1] != tokenizer.eos_token_id
                ):
                    result.responses[i].append(tokenizer.eos_token_id)
                    result.masks[i].append(1)  # never mask the eos token for now?

        with Timer("🔥 [Data Preparation Thread] Decoding responses", noop=True):
            decoded_responses = tokenizer.batch_decode(result.responses, skip_special_tokens=True)
            decoded_queries = tokenizer.batch_decode(batch.queries, skip_special_tokens=True)
            decoded_queries = [extract_user_query(query) for query in decoded_queries]
            stop_rate = sum(int(finish_reason == "stop") for finish_reason in result.finish_reasons) / len(
                result.finish_reasons
            )

        with Timer("💰 [Data Preparation Thread] Calculating rewards and advantages"):
            scores, reward_metrics = asyncio.run(
                reward_fn(
                    result.responses,
                    decoded_responses,
                    batch,
                    result.finish_reasons,
                    result.request_info,
                    decoded_queries,
                )
            )
            scores = np.array(scores)
            scores_per_prompt = scores.reshape(-1, args.num_samples_per_prompt_rollout)
            mean_grouped_rewards = scores_per_prompt.mean(axis=-1)
            mean_grouped_rewards = np.repeat(mean_grouped_rewards, args.num_samples_per_prompt_rollout, axis=0)
            std_grouped_rewards = scores_per_prompt.std(axis=-1)
            std_grouped_rewards = np.repeat(std_grouped_rewards, args.num_samples_per_prompt_rollout, axis=0)
            if args.advantage_normalization_type == "standard":
                advantages = (scores - mean_grouped_rewards) / (std_grouped_rewards + 1e-8)
            elif args.advantage_normalization_type == "centered":
                advantages = scores - mean_grouped_rewards
            else:
                raise ValueError(f"Invalid advantage normalization type: {args.advantage_normalization_type}")

        with Timer("📦 [Data Preparation Thread] Filtering sequences"):
            # Here we get the max possible score for each prompt, and see how many prompts are unsolved
            max_possible_score = 0
            if args.apply_verifiable_reward:
                max_possible_score += args.verification_reward
            if args.apply_r1_style_format_reward and args.additive_format_reward:
                max_possible_score += args.r1_style_format_reward
            unsolved_batch_size_ratio = ((scores != max_possible_score) > 0).sum() / len(scores)
            # In GRPO, if the std of grouped rewards is 0, then there is zero gradient for the batch
            # of args.num_samples_per_prompt_rollout responses, so we need to filter out those batches
            non_zero_std_mask = scores_per_prompt.std(axis=-1) != 0
            real_batch_size_ratio = non_zero_std_mask.sum() * args.num_samples_per_prompt_rollout / len(scores)
            expanded_mask = np.repeat(non_zero_std_mask, args.num_samples_per_prompt_rollout)
            non_zero_gradient_index = np.where(expanded_mask)[0]
            advantages = advantages[non_zero_gradient_index]
            original_batch_size = len(scores)
            scores = scores[non_zero_gradient_index]
            responses = [result.responses[i] for i in non_zero_gradient_index]
            masks = [result.masks[i] for i in non_zero_gradient_index]
            batch = batch[non_zero_gradient_index.tolist()]
            finish_reasons = [result.finish_reasons[i] for i in non_zero_gradient_index]
            if args.mask_truncated_completions:
                stop_idxes = torch.tensor([i for i in range(len(finish_reasons)) if finish_reasons[i] == "stop"])
                scores = scores[stop_idxes]
                advantages = advantages[stop_idxes]
                responses = [responses[i] for i in stop_idxes]
                masks = [masks[i] for i in stop_idxes]
                batch = batch[stop_idxes.tolist()]
                finish_reasons = [finish_reasons[i] for i in stop_idxes]

            if args.fill_completions:
                with Timer("⏱ [Data Preparation Thread] Refill completions"):
                    current_batch_size = len(scores)
                    original_prompt_cnt = original_batch_size // args.num_samples_per_prompt_rollout
                    current_prompt_cnt = current_batch_size // args.num_samples_per_prompt_rollout
                    need_to_fill_prompt = original_prompt_cnt - current_prompt_cnt
                    k = args.num_samples_per_prompt_rollout

                    if need_to_fill_prompt > 0 and current_prompt_cnt > 0:
                        scores_matrix = scores.reshape(current_prompt_cnt, k)
                        stds = scores_matrix.std(axis=1) + 1e-8
                        probs = stds / stds.sum()

                        sampled_prompt_ids = np.random.choice(
                            current_prompt_cnt, size=need_to_fill_prompt, replace=True, p=probs
                        )

                        sampled_indices = []
                        for pid in sampled_prompt_ids:
                            start = pid * k
                            sampled_indices.extend(range(start, start + k))

                        advantages = np.concatenate([advantages, advantages[sampled_indices]])
                        scores = np.concatenate([scores, scores[sampled_indices]])
                        responses += [responses[i] for i in sampled_indices]
                        masks += [masks[i] for i in sampled_indices]

                        sampled_batch = batch[sampled_indices]

                        batch = Batch(
                            queries=batch.queries + sampled_batch.queries,
                            ground_truths=batch.ground_truths + sampled_batch.ground_truths,
                            datasets=batch.datasets + sampled_batch.datasets,
                            indices=batch.indices + sampled_batch.indices if batch.indices is not None else None,
                        )

                        finish_reasons += [finish_reasons[i] for i in sampled_indices]

                        print(
                            f"📊 Duplicated {need_to_fill_prompt} prompts from {len(sampled_indices)} total responses"
                        )

        with Timer("📦 [Data Preparation Thread] Packing sequences"):
            packed_sequences = pack_sequences(
                queries=batch.queries,
                responses=responses,
                masks=masks,
                pack_length=args.pack_length,
                pad_token_id=tokenizer.pad_token_id,
            )
            num_new_tokens = sum(len(seq) for seq in packed_sequences.query_responses)
            # Vectorized advantage calculation: create a lookup array where each index corresponds to a response mask value
            # and each value is the corresponding advantage score: index 0 is set to 0 since response masks start from 1 (1-indexed)
            lookup_advantages = np.zeros(len(advantages) + 1, dtype=np.float32)
            lookup_advantages[1:] = advantages
            packed_advantages = [
                torch.tensor(lookup_advantages[packed_mask], dtype=torch.float32)
                for packed_mask in packed_sequences.response_masks
            ]
            packed_sequences.advantages = packed_advantages

        # if we have less batches than world size, we need to pad out so each world is fine
        # ideally, you should avoid this since its wasting computation.
        if args.allow_world_padding:
            with Timer("🤺 [Data Preparation Thread] Padding sequences for world size"):
                shortfall = args.world_size - len(packed_sequences.query_responses)
                if shortfall > 0:
                    logger.warning(
                        f"Padding {shortfall} sequences for world size. In future, you should adjust your compute this."
                    )
                    # construct "dummy" sequences for padding out the world size
                    dummy_qr = torch.tensor([tokenizer.pad_token_id, tokenizer.eos_token_id], dtype=torch.long)
                    dummy_tool_mask = torch.zeros_like(dummy_qr)
                    dummy_attention = torch.tensor([1, 1], dtype=torch.long)
                    dummy_position_ids = torch.arange(len(dummy_qr), dtype=torch.long)
                    dummy_response_mask = torch.zeros_like(dummy_qr)
                    dummy_advantage = torch.zeros_like(dummy_qr, dtype=torch.float)
                    # pad out the world size
                    for _ in range(shortfall):
                        packed_sequences.query_responses.append(dummy_qr)
                        packed_sequences.tool_masks.append(dummy_tool_mask)
                        packed_sequences.attention_masks.append(dummy_attention)
                        packed_sequences.position_ids.append(dummy_position_ids)
                        packed_sequences.response_masks.append(dummy_response_mask)
                        packed_sequences.advantages.append(dummy_advantage)

        with Timer("🔄 [Data Preparation Thread] Prepare collated data for each worker"):
            B = (
                len(packed_sequences.query_responses) // args.world_size
            )  # essentially doing `drop_last=True`, which is fine.
            collated_data = []
            for i in range(args.world_size):
                per_device_packed_query_responses = packed_sequences.query_responses[B * i : B * (i + 1)]
                per_device_packed_tool_masks = packed_sequences.tool_masks[B * i : B * (i + 1)]
                per_device_packed_attention_masks = packed_sequences.attention_masks[B * i : B * (i + 1)]
                per_device_packed_position_ids = packed_sequences.position_ids[B * i : B * (i + 1)]
                per_device_packed_advantages = packed_sequences.advantages[B * i : B * (i + 1)]
                per_device_packed_response_masks = packed_sequences.response_masks[B * i : B * (i + 1)]

                # Shuffle the batch and collate the data
                b_inds = np.random.permutation(len(per_device_packed_query_responses))
                collated_query_responses = []
                collated_tool_masks = []
                collated_attention_masks = []
                collated_position_ids = []
                collated_response_masks = []
                collated_advantages = []
                for j in range(0, len(per_device_packed_query_responses), args.per_device_train_batch_size):
                    micro_range = b_inds[j : j + args.per_device_train_batch_size]
                    collated_query_responses.append(
                        collate_fn(
                            [per_device_packed_query_responses[idx] for idx in micro_range], tokenizer.pad_token_id
                        )
                    )
                    collated_tool_masks.append(
                        collate_fn([per_device_packed_tool_masks[idx] for idx in micro_range], 0)
                    )
                    collated_attention_masks.append(
                        collate_fn([per_device_packed_attention_masks[idx] for idx in micro_range], 0)
                    )
                    collated_position_ids.append(
                        collate_fn([per_device_packed_position_ids[idx] for idx in micro_range], 0)
                    )
                    collated_response_masks.append(
                        collate_fn([per_device_packed_response_masks[idx] for idx in micro_range], 0)
                    )
                    collated_advantages.append(
                        collate_fn([per_device_packed_advantages[idx] for idx in micro_range], 0)
                    )
                collated_data.append(
                    {
                        "collated_query_responses": collated_query_responses,
                        "collated_tool_masks": collated_tool_masks,
                        "collated_attention_masks": collated_attention_masks,
                        "collated_position_ids": collated_position_ids,
                        "collated_advantages": collated_advantages,
                        "collated_response_masks": collated_response_masks,
                    }
                )

        # Create a result package with metrics and data
        if len(responses) == 0:
            # Handle empty responses case
            # in this case, we won't log metrics, so it should be fine.
            metrics = {}
        else:
            sequence_lengths = np.array([len(response) for response in responses])
            sequence_length_solved = (
                np.array([]) if np.all(scores == 0) else np.array(sequence_lengths[scores == max_possible_score])
            )
            sequence_length_unsolved = (
                np.array([]) if np.all(scores == max_possible_score) else np.array(sequence_lengths[scores == 0])
            )
            metrics = {
                "scores": np.array(scores).mean(),
                "real_batch_size_ratio": real_batch_size_ratio,
                "unsolved_batch_size_ratio": unsolved_batch_size_ratio,
                "packed_ratio": len(packed_sequences.query_responses) / len(responses) if len(responses) > 0 else 0,
                "val/sequence_lengths": sequence_lengths.mean(),
                "val/sequence_lengths_min": sequence_lengths.min(),
                "val/sequence_lengths_max": sequence_lengths.max(),
                "val/sequence_lengths_unsolved": (
                    0 if len(sequence_length_unsolved) == 0 else sequence_length_unsolved.mean()
                ),
                "val/sequence_lengths_solved": (
                    0 if len(sequence_length_solved) == 0 else sequence_length_solved.mean()
                ),
                "val/sequence_lengths_unsolved_hist": sequence_length_unsolved,
                "val/sequence_lengths_solved_hist": sequence_length_solved,
                "val/stop_rate": stop_rate,
                "val/advantages_mean": advantages.mean(),
                "val/advantages_min": advantages.min(),
                "val/advantages_max": advantages.max(),
                "val/advantages_hist": advantages,
                "val/num_calls_rate": np.array(result.request_info.num_calls).mean(),
                "val/timeouts_rate": np.array(result.request_info.timeouts).mean(),
                "val/tool_errors_rate": np.array([len(item) > 0 for item in result.request_info.tool_errors]).mean(),
                "val/good_outputs_rate": np.array(good_outputs).mean(),
                "val/tool_runtimes_rate": np.array(result.request_info.tool_runtimes).mean(),
                "val/tool_calleds_rate": np.array(result.request_info.tool_calleds).mean(),
                "time/getting_response": getting_response_time,
                **reward_metrics,
            }

        if args.save_traces:
            traces = {
                "scores": scores.tolist(),
                "finish_reasons": finish_reasons,
                "responses": responses,
                "training_step": training_step,
                **asdict(batch),  # Unpack all batch fields
                **reward_metrics,
            }
            os.makedirs(args.output_dir, exist_ok=True)
            with open(f"{args.output_dir}/traces_{args.run_name}.jsonl", "a") as f:
                json.dump(traces, f)
                f.write("\n")

        if len(responses) == 0:
            logger.warning(f"No responses in batch {training_step}.")

        # Put the packed sequences and metrics into the output queue
        packed_sequences_Q.put(
            {
                "packed_sequences": packed_sequences,  # for debugging purposes
                "collated_data": collated_data,
                "metrics": metrics,
                "responses_count": len(responses),
                "num_new_tokens": num_new_tokens,
                "B": B,
            }
        )


def setup_runtime_variables(args: Args) -> Args:
    """Set up runtime variables for the experiment."""
    args.run_name = f"{args.exp_name}__{args.seed}__{int(time.time())}"
    args.output_dir = os.path.join(args.output_dir, args.run_name)
    args.dataset_local_cache_dir = os.path.abspath(args.dataset_local_cache_dir)
    if is_beaker_job():
        args.dataset_local_cache_dir = "/weka/oe-adapt-default/allennlp/deletable_open_instruct_dataset_cache"
    args.world_size = sum(args.num_learners_per_node)
    args.num_training_steps = args.total_episodes // (
        args.num_unique_prompts_rollout * args.num_samples_per_prompt_rollout
    )
    args.try_launch_beaker_eval_jobs_on_weka = args.try_launch_beaker_eval_jobs_on_weka and is_beaker_job()
    if args.push_to_hub:
        if args.hf_repo_id is None:  # auto-generate one
            args.hf_repo_id = "open_instruct_dev"
        if args.hf_entity is None:  # first try to use AI2 entity
            args.hf_entity = maybe_use_ai2_hf_entity()
        if args.hf_entity is None:  # then try to use the user's entity
            args.hf_entity = HfApi().whoami()["name"]
        args.hf_repo_id = f"{args.hf_entity}/{args.hf_repo_id}"
        if args.hf_repo_revision is None:  # auto-generate one
            args.hf_repo_revision = args.run_name
        args.hf_repo_url = f"https://huggingface.co/{args.hf_repo_id}/tree/{args.hf_repo_revision}"
    if args.with_tracking:
        if args.wandb_entity is None:
            args.wandb_entity = maybe_use_ai2_wandb_entity()
    args.tool_use = args.tools is not None and len(args.tools) > 0
    return args


def setup_experiment_tracking(args: Args, tc: TokenizerConfig, model_config: ModelConfig):
    """Setup experiment tracking and seeds."""
    all_configs = {}
    beaker_config = None
    if is_beaker_job():
        beaker_config = maybe_get_beaker_config()
        all_configs.update(vars(beaker_config))
    all_configs.update(**asdict(args), **asdict(tc), **asdict(model_config))

    wandb_url = None
    if args.with_tracking:
        wandb.init(
            project=args.wandb_project_name,
            entity=args.wandb_entity,
            config=all_configs,
            name=args.run_name,
            save_code=True,
            tags=[args.exp_name] + get_wandb_tags(),
        )
        wandb_url = wandb.run.get_url()
        maybe_update_beaker_description_with_wandb_url(wandb_url)

    return beaker_config, wandb_url


def setup_datasets(args: Args, tc: TokenizerConfig, tokenizer: PreTrainedTokenizer):
    """Set up training and evaluation datasets."""
    transform_fn_args = [
        {},
        {"max_token_length": args.max_token_length, "max_prompt_token_length": args.max_prompt_token_length},
    ]
    train_dataset = get_cached_dataset_tulu(
        dataset_mixer_list=args.dataset_mixer_list,
        dataset_mixer_list_splits=args.dataset_mixer_list_splits,
        tc=tc,
        dataset_transform_fn=args.dataset_transform_fn,
        transform_fn_args=transform_fn_args,
        dataset_cache_mode=args.dataset_cache_mode,
        dataset_config_hash=args.dataset_config_hash,
        hf_entity=args.hf_entity,
        dataset_local_cache_dir=args.dataset_local_cache_dir,
        dataset_skip_cache=args.dataset_skip_cache,
    )
    train_dataset = train_dataset.shuffle(seed=args.seed)

    eval_dataset = None
    if len(args.dataset_mixer_eval_list) > 0:
        eval_dataset = get_cached_dataset_tulu(
            args.dataset_mixer_eval_list,
            args.dataset_mixer_eval_list_splits,
            tc,
            args.dataset_transform_fn,
            transform_fn_args,
            hf_entity=args.hf_entity,
            dataset_cache_mode=args.dataset_cache_mode,
            dataset_config_hash=args.dataset_config_eval_hash,
            dataset_local_cache_dir=args.dataset_local_cache_dir,
            dataset_skip_cache=args.dataset_skip_cache,
        )
        if args.shuffle_eval_dataset:
            eval_dataset = eval_dataset.shuffle(seed=args.seed)

    visualize_token(train_dataset[0][INPUT_IDS_PROMPT_KEY], tokenizer)

    return train_dataset, eval_dataset


def create_model_and_optimizer(
    args: Args,
    tc: TokenizerConfig,
    model_config: ModelConfig,
    beaker_config: BeakerRuntimeConfig,
    wandb_url: str,
    tokenizer: PreTrainedTokenizer,
    inference_results_Q: ray_queue.Queue,
    param_prompt_Q: ray_queue.Queue,
    evaluation_inference_results_Q: ray_queue.Queue,
) -> tuple[ModelGroup, list[vllm_utils3.LLMRayActor], dict, int, int]:
    """Create the model, optimizer, and vLLM engines."""
    # Create placement group
    bundles = [{"GPU": actor_num_gpus, "CPU": actor_num_gpus * 10} for actor_num_gpus in args.num_learners_per_node]
    pg = placement_group(bundles, strategy="STRICT_SPREAD")
    ray_get_with_progress([pg.ready()], desc="Waiting for placement group")
    inits = []
    policy_group = ModelGroup(pg, PolicyTrainerRayProcess, args.num_learners_per_node, args.single_gpu_mode)
    wandb_url = wandb.run.get_url() if args.with_tracking else None
    inits.extend(
        model.from_pretrained.remote(args, model_config, beaker_config, wandb_url, tokenizer)
        for model in policy_group.models
    )

    # Set up tools
    max_len = args.max_prompt_token_length + args.response_length
    tool_objects = {}
    if args.tools:
        for tool in args.tools:
            if tool.lower() == "search":
                from open_instruct.search_utils.search_tool import SearchTool

                tool = SearchTool(
                    start_str="<query>",
                    end_str="</query>",
                    api_endpoint=args.search_api_endpoint,
                    number_documents_to_search=args.number_documents_to_search,
                )
                tool_objects[tool.end_str] = tool
                # Add tool end string to stop_strings
                args.stop_strings.append(tool.end_str)
            elif tool.lower() == "code":
                from open_instruct.tool_utils.tool_vllm import PythonCodeTool

                tool = PythonCodeTool(start_str="<code>", end_str="</code>", api_endpoint=args.code_tool_api_endpoint)
                tool_objects[tool.end_str] = tool
                # Add tool end string to stop_strings
                args.stop_strings.append(tool.end_str)
            elif tool.lower() == "code_view":
                from open_instruct.tool_utils.tool_vllm import CodeViewTool

                # Use code_view_api_endpoint if set, otherwise fall back to code_tool_api_endpoint
                api_endpoint = args.code_view_api_endpoint
                if not api_endpoint:
                    raise ValueError("code_view tool requires --code_view_api_endpoint to be set")

                tool = CodeViewTool(
                    start_str="<tool_call>",
                    end_str="</tool_call>",
                    api_endpoint=api_endpoint,
                    repo_name=None,  # Repo name will be provided in the tool call by the model
                )
                tool_objects[tool.end_str] = tool
                # Add tool end string to stop_strings
                args.stop_strings.append(tool.end_str)
            else:
                raise ValueError(f"Unknown tool: {tool}")

    actor_manager = vllm_utils3.ActorManager.remote()

    # Create vLLM engines with queues
    vllm_engines = vllm_utils3.create_vllm_engines(
        args.vllm_num_engines,
        args.vllm_tensor_parallel_size,
        args.vllm_enforce_eager,
        tc.tokenizer_name_or_path,
        model_config.model_name_or_path,
        model_config.model_revision,
        args.seed,
        args.vllm_enable_prefix_caching,
        max_len,
        args.vllm_gpu_memory_utilization,
        args.single_gpu_mode,
        pg=pg if args.single_gpu_mode else None,
        tools=tool_objects,
        max_tool_calls=args.max_tool_calls,
        prompt_queue=param_prompt_Q,
        results_queue=inference_results_Q,
        eval_results_queue=evaluation_inference_results_Q,
        actor_manager=actor_manager,
    )

    resume_training_step = ray_get_with_progress(inits, desc="Initializing models")[0] + 1
    episode = (resume_training_step - 1) * args.num_unique_prompts_rollout * args.num_samples_per_prompt_rollout
    logger.info("======== ✅ all models and vLLM engines initialized =========")

    ray_get_with_progress(
        [m.setup_model_update_group.remote(vllm_engines=vllm_engines) for m in policy_group.models],
        desc="Setting up model update group",
    )
    logger.info("======== ✅ model update group setup successfully =========")

    if resume_training_step > 1:
        logger.info(f"Resuming training from step {resume_training_step}... Broadcasting weights to vLLM engines.")
        with Timer("[Main Thread] 🔄 Loading weights using shared memory"):
            ray_get_with_progress(
                [m.broadcast_to_vllm.remote() for m in policy_group.models],
                desc="Broadcasting weights to vLLM engines",
                enable=args.verbose,
            )

    return policy_group, vllm_engines, tool_objects, resume_training_step, episode, actor_manager


def create_generation_configs(args: Args):
    """Create generation configs for training and evaluation."""
    generation_config = vllm.SamplingParams(
        temperature=args.temperature,
        top_p=args.vllm_top_p,  # prevent rare out-of-vocab tokens with qwen
        max_tokens=args.response_length,
        include_stop_str_in_output=True,
        skip_special_tokens=False,
        n=args.num_samples_per_prompt_rollout,
        stop=args.stop_strings,
        # IMPORTANT: Set output_kind to FINAL_ONLY to ensure vLLM V1 properly handles n>1
        # With the default CUMULATIVE mode, vLLM V1 returns separate outputs for each
        # completion, making it difficult to aggregate them correctly. FINAL_ONLY mode
        # ensures all n completions are returned together in a single output.
        output_kind=vllm.sampling_params.RequestOutputKind.FINAL_ONLY,
    )
    eval_generation_config = generation_config.clone()
    eval_generation_config.temperature = 0.0
    eval_generation_config.n = 1
    return {"train": generation_config, "eval": eval_generation_config}


def split_and_insert_batch(
    batch: Batch,
    training_step,
    vllm_num_engines,
    pending_queries_map: PendingQueriesMap,
    param_prompt_Q,
    generation_config,
    tool_contexts_next=None,
    is_eval: bool = False,
) -> None:
    """Split a batch into multiple inference batches and insert individual prompts into queues and mapping."""
    # Split the batch over the VLLM engines.
    inference_batch_size = len(batch.queries) // vllm_num_engines
    for batch_idx in range(vllm_num_engines):
        start_idx = batch_idx * inference_batch_size
        end_idx = start_idx + inference_batch_size if batch_idx < vllm_num_engines - 1 else len(batch.queries)

        sub_batch = batch[start_idx:end_idx]

        # Store prompts in the map using thread-safe insert_many
        pending_queries_map.insert_many(
            sub_batch.indices, sub_batch.queries, sub_batch.ground_truths, sub_batch.datasets
        )

        # Use PromptRequest for Ray queue with batch-specific dataset_index list
        param_prompt_Q.put(
            PromptRequest(
                prompts=sub_batch.queries,
                generation_config=generation_config,
                training_step=training_step,
                dataset_index=sub_batch.indices,
                is_eval=is_eval,
                tool_contexts=(tool_contexts_next[start_idx:end_idx] if tool_contexts_next is not None else None),
            )
        )


def sync_weights_and_prepare_prompts(
    training_step: int,
    args: Args,
    train_dataset: Any,
    iter_dataloader: Iterator[List[int]],
    policy_group: ModelGroup,
    pending_queries_map: PendingQueriesMap,
    param_prompt_Q: ray_queue.Queue,
    generation_configs: Dict[str, vllm.SamplingParams],
    actor_manager: vllm_utils3.ActorManager,
) -> Batch:
    """Sync weights and send the next batch of prompts to vLLM."""
    dataset_indices = next(iter_dataloader)
    batch = next_batch(dataset_indices, train_dataset)
    with Timer(
        "[Main Thread] 🔄 Loading weights using shared memory"
        if args.async_steps > 0
        else "🔄 Loading weights using shared memory"
    ):
        ray.get(actor_manager.set_should_stop.remote(True))
        logger.debug(f"[Main Thread] Set should_stop to True for weight sync at step {training_step}")

        ray_get_with_progress(
            [m.broadcast_to_vllm.remote() for m in policy_group.models],
            desc=f"[Main thread] Broadcasting weights to vLLM engines at training step {training_step}",
            enable=args.verbose,
        )

<<<<<<< HEAD
    # Prepare per-sample tool contexts if present in dataset items
    tool_contexts_next = None
    try:
        # Build from batch.datasets; each item may be a dict with tool_context/patch_metadata, or a JSON string
        ctx_list = []
        for ds_item in batch.datasets or []:
            ctx = None
            if isinstance(ds_item, dict):
                ctx = ds_item.get("tool_context") or ds_item.get("patch_metadata")
            elif isinstance(ds_item, str):
                try:
                    parsed = json.loads(ds_item)
                    if isinstance(parsed, dict):
                        ctx = parsed.get("tool_context") or parsed.get("patch_metadata")
                except Exception:
                    ctx = None
            ctx_list.append(ctx)
        if len(ctx_list) > 0:
            tool_contexts_next = None if all(c is None for c in ctx_list) else ctx_list
    except Exception:
        tool_contexts_next = None
=======
        ray.get(actor_manager.set_should_stop.remote(False))
        logger.debug(f"[Main Thread] Set should_stop to False after weight sync at step {training_step}")
>>>>>>> 6a4bf5b4

    split_and_insert_batch(
        batch,
        training_step,
        args.vllm_num_engines,
        pending_queries_map,
        param_prompt_Q,
        generation_configs["train"],
        tool_contexts_next,
    )

    return batch


def load_data_from_packing_thread(packed_sequences_Q: Queue, num_total_tokens: int, stop_event: threading.Event):
    """Get the packed sequences with advantages from the packing thread."""
    with Timer("[Main Thread] 📦 Getting packed sequences from thread") as timer:
        while True:
            if stop_event.is_set():
                logger.warning("[Main Thread] Stop event detected while waiting for packed sequences")
                return None, {}, num_total_tokens
            try:
                packed_data = packed_sequences_Q.get(timeout=30.0)
                break
            except Empty:
                logger.warning("[Main Thread] Timeout waiting for packed sequences. Retrying...")
        data_thread_metrics = packed_data["metrics"]
        B = packed_data["B"]
        collated_data = packed_data["collated_data"]
        num_total_tokens += packed_data["num_new_tokens"]

    data_thread_metrics["time/trainer_idling"] = timer.duration
    if B == 0:
        logger.warning("[Main Thread] 🤡 After packing, there is not enough data to train")
        return None, data_thread_metrics, num_total_tokens
    return collated_data, data_thread_metrics, num_total_tokens


def generate_thread(args, vllm_engines, resume_training_step, stop_event, generate_metrics_Q):
    """Thread function that repeatedly calls process_from_queue on vllm engines."""
    logger.info("[Generate Thread] 🚀 Starting generation thread")
    while not stop_event.is_set():
        with Timer("🔥 Generation time") as timer:
            processed_results = ray_get_with_progress(
                [engine.process_from_queue.remote(timeout=20) for engine in vllm_engines],
                desc="[Generate Thread] Waiting for vLLM engines to process",
                enable=args.verbose,
            )
            num_processed = sum(int(result) for result in processed_results)
            # Suppress timing output if nothing was processed
            if num_processed == 0:
                timer.noop = True
        if num_processed > 0:
            try:
                generate_metrics_Q.put_nowait({"time/generation": timer.duration})
            except Full:
                logger.warning("[Generate Thread] generate metrics queue full, skipping metric")
    logger.info("[Generate Thread] 🛑 Stopping generation thread")


def one_training_step(
    args: Args,
    policy_group: ModelGroup,
    collated_data,
    tokenizer,
    data_thread_metrics,
    episode,
    training_step,
    num_total_tokens,
    start_time,
    train_dataset,
    wandb_url,
    chat_template_name,
):
    """Train the model for one step."""
    update_ref_policy_future = []
    with Timer("[Main Thread] 🗡️ Training") as train_timer:
        metrics_list: List[dict[str, float]] = ray_get_with_progress(
            [
                policy_group.models[i].train.remote(
                    **collated_data[i], pad_token_id=tokenizer.pad_token_id, num_mini_batches=args.num_mini_batches
                )
                for i in range(args.world_size)
            ],
            desc=f"Running training step {training_step}",
        )
        if (
            args.ref_policy_update_freq is not None
            and training_step % args.ref_policy_update_freq == 0
            and args.alpha > 0
        ):
            update_ref_policy_future.extend(
                [policy_group.models[i].update_ref_policy.remote() for i in range(args.world_size)]
            )

    save_time = 0
    if args.save_freq > 0 and training_step % args.save_freq == 0 and (args.eval_on_step_0 or training_step > 1):
        with Timer("[Main Thread] 🗡️ Saving model") as timer:
            checkpoint_dir = f"{args.output_dir}_checkpoints"
            step_dir = os.path.join(checkpoint_dir, f"step_{training_step}")
            logger.info(f"Saving model at step {training_step} to {step_dir}")
            ray_get_with_progress(
                [
                    policy_group.models[i].save_model.remote(step_dir, chat_template_name, tokenizer)
                    for i in range(args.world_size)
                ],
                desc=f"Saving model at step {training_step}",
            )
            if args.try_launch_beaker_eval_jobs_on_weka and is_beaker_job():
                leaderboard_name = f"{args.hf_repo_revision}_step_{training_step}"
                for i in range(args.world_size):
                    policy_group.models[i].launch_ai2_evals_on_weka_wrapper.remote(
                        step_dir, leaderboard_name, wandb_url, training_step
                    )
        save_time += timer.duration

    if (
        args.checkpoint_state_freq > 0
        and training_step % args.checkpoint_state_freq == 0
        and args.checkpoint_state_dir is not None
    ):
        with Timer("[Main Thread] 🗡️ Saving checkpoint state") as timer:
            client_state = {"training_step": training_step}
            ray_get_with_progress(
                [
                    policy_group.models[i].save_checkpoint_state.remote(args.checkpoint_state_dir, client_state)
                    for i in range(args.world_size)
                ],
                desc=f"Saving checkpoint state at step {training_step}",
            )
            logger.info(f"Saved checkpoint state at step {training_step} to {args.checkpoint_state_dir}")
        save_time += timer.duration

    if len(update_ref_policy_future) > 0:
        with Timer("[Main Thread] 🔃 Updating reference policy"):
            ray_get_with_progress(update_ref_policy_future, desc="Updating reference policy")

    average_metrics = {k: sum(m[k] for m in metrics_list) / len(metrics_list) for k in metrics_list[0]}
    total_time = time.perf_counter() - start_time
    metrics = {
        "episode": episode,
        "global_step": episode,
        "training_step": training_step,
        "val/num_total_tokens": num_total_tokens,
        "epoch": episode / args.num_samples_per_prompt_rollout / len(train_dataset),
        "tokens_per_second": num_total_tokens / total_time,
        "time/total": total_time,
        "time/training": train_timer.duration,
        "time/saving": save_time,
        **data_thread_metrics,
        **average_metrics,
    }
    # Print only scalar metrics
    scalar_metrics = {k: v for k, v in metrics.items() if isinstance(v, (float, int))}
    print_rich_single_line_metrics(scalar_metrics)

    if args.with_tracking:
        # Convert array/list metrics to wandb histograms for logging
        for key, value in metrics.items():
            if isinstance(value, np.ndarray) or isinstance(value, list):
                if len(value) > 0:
                    metrics[key] = wandb.Histogram(value)
        wandb.log(metrics, step=episode)


def maybe_evaluate(
    args: Args,
    training_step: int,
    evaluation_inference_results_Q: ray_queue.Queue,  # Ray queue
    tokenizer,
    eval_batch: Optional[Batch],
    reward_fn,
    episode,
    eval_pending_queries_map: PendingQueriesMap,
    eval_generation_config,
    generate_metrics_Q: Queue,
):
    """Optionally evaluate the model."""
    try:
        # timeout 0.01 if this is the last training step or we're not evaluating
        # otherwise, wait to get the last evaluation generations (long timeout just in case)
        timeout = 0.01 if (training_step < args.num_training_steps or args.local_eval_every < 0) else 100

        # Accumulate evaluation results from all vLLM engines
        eval_result, eval_batch = accumulate_inference_batches(
            evaluation_inference_results_Q,
            eval_pending_queries_map,
            args,
            training_step,
            eval_generation_config,
            timeout=timeout,
        )

        logger.info("[Main Thread] 📊 Evaluation responses received")

        eval_generate_metrics = {}
        try:
            eval_generate_metrics = generate_metrics_Q.get_nowait()
        except Empty:
            logger.info("[Main Thread] didn't get eval generation metrics")

        eval_sequence_lengths = np.array([len(response) for response in eval_result.responses])
        eval_decoded_responses = tokenizer.batch_decode(eval_result.responses, skip_special_tokens=True)
        eval_stop_rate = sum(int(finish_reason == "stop") for finish_reason in eval_result.finish_reasons) / len(
            eval_result.finish_reasons
        )

        # get and log evaluation metrics
        eval_scores, eval_reward_metrics = asyncio.run(
            reward_fn(
                eval_result.responses,
                eval_decoded_responses,
                eval_batch if eval_batch else Batch(queries=[], ground_truths=[], datasets=[], indices=None),
                eval_result.finish_reasons,
                eval_result.request_info,
            )
        )
        eval_reward_metrics = {f"eval/{key}": val for key, val in eval_reward_metrics.items()}
        eval_metrics = {
            "eval/scores": np.array(eval_scores).mean(),
            "eval/sequence_lengths": eval_sequence_lengths.mean(),
            "eval/sequence_lengths_min": eval_sequence_lengths.min(),
            "eval/sequence_lengths_max": eval_sequence_lengths.max(),
            "eval/stop_rate": eval_stop_rate,
            **eval_reward_metrics,
        }
        if "time/generation" in eval_generate_metrics:
            eval_metrics["eval/generation_time"] = eval_generate_metrics["time/generation"]
        print_rich_single_line_metrics(eval_metrics)

        table = {}
        table["prompt"] = tokenizer.batch_decode(eval_batch.queries if eval_batch else [])
        table["response"] = eval_decoded_responses
        table["response"] = [item.replace(tokenizer.pad_token, "") for item in table["response"]]
        table["scores"] = eval_scores
        table["ground_truth"] = eval_batch.ground_truths if eval_batch else []
        df = pd.DataFrame(table)

        if args.with_tracking:
            eval_metrics["sample_completions"] = wandb.Table(dataframe=df)
            wandb.log(eval_metrics, step=episode)
        else:
            print_rich_table(df.iloc[:1])
        del table
    except Empty:
        logger.warning("[Main Thread] 🙈 Evaluation responses not received")


def save_final_model(
    args: Args,
    policy_group: ModelGroup,
    tokenizer: PreTrainedTokenizer,
    training_step: int,
    wandb_url: str,
    chat_template_name: str,
):
    """Save the final model and launch evaluation jobs if configured."""
    logger.info(f"Saving final model at step {training_step} to {args.output_dir}")
    with Timer("[Main Thread] 🗡️ Saving model"):
        ray_get_with_progress(
            [
                policy_group.models[i].save_model.remote(args.output_dir, chat_template_name, tokenizer)
                for i in range(args.world_size)
            ],
            desc="Saving final model",
        )
        if args.try_launch_beaker_eval_jobs_on_weka and is_beaker_job():
            leaderboard_name = args.hf_repo_revision
            for i in range(args.world_size):
                policy_group.models[i].launch_ai2_evals_on_weka_wrapper.remote(
                    args.output_dir, leaderboard_name, wandb_url, training_step
                )


def make_tokenizer(tc: TokenizerConfig, model_config: ModelConfig):
    """Setup tokenizer with appropriate configuration."""
    tc.tokenizer_revision = model_config.model_revision if tc.tokenizer_revision is None else tc.tokenizer_revision
    tc.tokenizer_name_or_path = (
        model_config.model_name_or_path if tc.tokenizer_name_or_path is None else tc.tokenizer_name_or_path
    )
    if (
        tc.tokenizer_revision != model_config.model_revision
        and tc.tokenizer_name_or_path != model_config.model_name_or_path
    ):
        # Warn user if tokenizer and model use different revisions; this is an unusual
        # use case.
        warning = f"""Requested tokenizer revision `{tc.tokenizer_revision=}` is different
                   from the model revision `{model_config.model_revision=}` or the tokenizer name `{tc.tokenizer_name_or_path=}`
                   is different from the model name `{model_config.model_name_or_path=}`."""
        logger.warning(warning)
    return tc.tokenizer


def make_reward_fn(args: Args) -> Callable:
    """Create a reward function based on the provided arguments."""
    reward_fn_mapping = build_all_verifiers(args)

    async def reward_fn(
        responses: List[torch.Tensor],
        decoded_responses: List[str],
        batch: Batch,
        finish_reasons: List[str],
        infos: List[List[int]],
        queries: Optional[List[str]] = None,
    ) -> List[float]:
        timeouts = infos.timeouts
        tool_errors = infos.tool_errors
        tool_outputs = infos.tool_outputs
        tool_calleds = infos.tool_calleds
        good_outputs = [
            len(tool_outputs[i]) > 0 and tool_calleds[i] and not timeouts[i] and not tool_errors[i]
            for i in range(len(tool_outputs))
        ]
        scores = [0] * len(decoded_responses)
        metrics = {}

        if args.apply_r1_style_format_reward:
            with Timer("[Data Preparation Thread] Calculating rewards -- 🧮 Calculating format reward"):
                format_scores = soft_format_reward_func(decoded_responses, args.r1_style_format_reward)
                if len(format_scores) != len(scores):
                    raise ValueError(f"{len(format_scores)=} != {len(scores)=}")
                for i in range(len(format_scores)):
                    scores[i] = format_scores[i] + scores[i]
                metrics["val/format_scores"] = np.array(format_scores).mean()

        if args.apply_verifiable_reward:
            with Timer("[Data Preparation Thread] Calculating rewards -- 🏆 Applying verifiable reward"):
                verifiable_rewards, per_func_rewards = await apply_verifiable_reward(
                    reward_fn_mapping,
                    responses,
                    decoded_responses,
                    batch,
                    reward_mult=args.verification_reward,
                    queries=queries,
                )
                if len(verifiable_rewards) != len(scores):
                    raise ValueError(f"{len(verifiable_rewards)=} != {len(scores)=}")
                # slightly complex combo of good outputs and additive format reward
                for i in range(len(verifiable_rewards)):
                    if not args.only_reward_good_outputs or (good_outputs[i] and args.only_reward_good_outputs):
                        if args.apply_r1_style_format_reward and args.additive_format_reward:
                            scores[i] = verifiable_rewards[i] + scores[i]
                        elif args.apply_r1_style_format_reward and not args.additive_format_reward:
                            scores[i] = verifiable_rewards[i] if format_scores[i] == 1 else 0
                        else:
                            scores[i] = verifiable_rewards[i]
                np_verifiable_rewards = np.array(verifiable_rewards)
                metrics["objective/verifiable_reward"] = np_verifiable_rewards.mean()
                metrics["objective/verifiable_correct_rate"] = (np_verifiable_rewards > 0.0).mean()
                # reshuffle around per_func rewards
                per_func_lists = defaultdict(list)
                for reward_dict in per_func_rewards:
                    for key, value in reward_dict.items():
                        per_func_lists[key].append(value)
                # log per function rewards
                for key, value in per_func_lists.items():
                    np_value = np.array(value)
                    metrics[f"objective/{key}_reward"] = np_value.mean()
                    metrics[f"objective/{key}_correct_rate"] = (np_value > 0.0).mean()

        # this gets applied at the very end since it replaces (rather than adds to) the existing reward.
        if args.non_stop_penalty:
            with Timer("[Data Preparation Thread] Calculating rewards -- 🦖 Applying non stop penalty"):
                assert len(finish_reasons) == len(scores)
                for i in range(len(finish_reasons)):
                    if finish_reasons[i] != "stop":
                        scores[i] = args.non_stop_penalty_value

        return scores, metrics

    return reward_fn


def cleanup_judge_clients():
    """Cleans up all LLM judge clients and shutdown Ray."""
    asyncio.run(cleanup_all_llm_judge_clients())
    logger.info("✅ LLM judge clients cleaned up")
    ray.shutdown()
    logger.info("✅ Ray shut down")


def check_threads_healthy(
    futures: list, stop_event: threading.Event, executor: futures.ThreadPoolExecutor, queues: list[ray_queue.Queue]
) -> None:
    """Check if any threads have failed and raise their exception if so."""
    for future in futures:
        if not future.done():
            continue
        try:
            future.result()
        except Exception as e:
            logger.error(f"Thread failed with exception: {e}")
            cleanup_training_resources(stop_event, executor, queues)
            raise


def cleanup_training_resources(
    stop_event: threading.Event,
    executor: futures.ThreadPoolExecutor,
    queues: list[ray_queue.Queue],
    actor_manager: vllm_utils3.ActorManager,
) -> None:
    """Clean up all training resources including threads and Ray queues."""
    # Signal generate_thread to stop
    stop_event.set()

    logger.info("Signaling all actors to stop...")
    ray.get(actor_manager.set_should_stop.remote(True))
    logger.info("✅ Signaled all actors to stop")

    logger.info("Pushing shutdown sentinel to queues...")
    # Push sentinel to the first queue (inference_results_Q)
    if queues and len(queues) > 0:
        queues[0].put(ShutdownSentinel(), timeout=1)

    logger.info("Shutting down Ray queues...")
    if queues and len(queues) > 0:
        [queue.shutdown() for queue in queues]
    logger.info("Shutting down thread pool executor...")
    executor.shutdown(wait=True)

    # Clean up judge clients
    cleanup_judge_clients()

    # Clean up distributed process group if it was initialized
    if dist.is_initialized():
        logger.info("Destroying process group...")
        dist.destroy_process_group()
        logger.info("✅ Process group destroyed")


def main(args: Args, tc: TokenizerConfig, model_config: ModelConfig, num_eval_samples: int = 32):
    tokenizer = make_tokenizer(tc, model_config)
    args = setup_runtime_variables(args)
    beaker_config, wandb_url = setup_experiment_tracking(args, tc, model_config)

    train_dataset, eval_dataset = setup_datasets(args, tc, tokenizer)
    if args.cache_dataset_only:
        return

    pprint([args, model_config])

    # Initialize Ray before creating Ray objects
    ray.init(dashboard_host="0.0.0.0")

    # Create Ray queues.
    queue_size = (args.async_steps + 1) * args.vllm_num_engines
    inference_results_Q = ray_queue.Queue(maxsize=queue_size)
    param_prompt_Q = ray_queue.Queue(maxsize=queue_size)
    evaluation_inference_results_Q = ray_queue.Queue(maxsize=args.vllm_num_engines)

    policy_group, vllm_engines, tool_objects, resume_training_step, episode, actor_manager = (
        create_model_and_optimizer(
            args,
            tc,
            model_config,
            beaker_config,
            wandb_url,
            tokenizer,
            inference_results_Q,
            param_prompt_Q,
            evaluation_inference_results_Q,
        )
    )

    # Setup training
    generation_configs = create_generation_configs(args)

    train_dataset_idxs = np.arange(len(train_dataset))
    iter_dataloader = ShufflingIterator(train_dataset_idxs, args.num_unique_prompts_rollout, seed=args.seed)

    # Create additional queues (main queues already created above)
    packed_sequences_Q = Queue(maxsize=args.async_steps)
    pending_queries_map = PendingQueriesMap()
    eval_pending_queries_map = PendingQueriesMap()
    generate_metrics_Q = Queue(maxsize=args.async_steps)

    if eval_dataset is None:
        eval_batch = None
    else:
        eval_dataset_indices = list(range(min(num_eval_samples, len(eval_dataset))))
        eval_batch = next_batch(eval_dataset_indices, eval_dataset)
    reward_fn = make_reward_fn(args)

    try:
        ray_get_with_progress(
            [engine.ready.remote() for engine in vllm_engines], "Checking engines are ready to work", timeout=300
        )
    except TimeoutError as e:
        logger.error(f"vLLM engines failed to initialize within timeout: {e}")
        # Clean up using existing cleanup function
        cleanup_judge_clients()  # This calls ray.shutdown()
        raise RuntimeError("vLLM engine initialization timed out")

    stop_event = threading.Event()
    executor = futures.ThreadPoolExecutor(max_workers=2, thread_name_prefix="grpo")
    logger.info("======== ✅ data preparation thread starts =========")
    packing_future = executor.submit(
        data_preparation_thread,
        reward_fn,
        inference_results_Q,
        packed_sequences_Q,
        pending_queries_map,
        args,
        tokenizer,
        args.num_training_steps,
        generation_configs["train"],
    )

    logger.info("======== ✅ generation thread starts =========")
    generation_future = executor.submit(
        generate_thread, args, vllm_engines, resume_training_step, stop_event, generate_metrics_Q
    )

    # Send initial data to ensure we have a N-step offset.
    for _ in range(args.async_steps):
        dataset_indices = next(iter_dataloader)
        batch = next_batch(dataset_indices, train_dataset)
        split_and_insert_batch(
            batch,
            1,  # training_step
            args.vllm_num_engines,
            pending_queries_map,
            param_prompt_Q,
            generation_configs["train"],
        )
    num_total_tokens = 0
    for training_step in range(resume_training_step, args.num_training_steps + 1):
        start_time = time.perf_counter()
        check_threads_healthy(
            [packing_future, generation_future],
            stop_event,
            executor,
            [inference_results_Q, param_prompt_Q, evaluation_inference_results_Q],
        )

        episode += args.num_unique_prompts_rollout * args.num_samples_per_prompt_rollout
        batch = sync_weights_and_prepare_prompts(
            training_step,
            args,
            train_dataset,
            iter_dataloader,
            policy_group,
            pending_queries_map,
            param_prompt_Q,
            generation_configs,
            actor_manager,
        )
        if (
            training_step % args.local_eval_every == 0
            and eval_batch is not None
            and (args.eval_on_step_0 or training_step > 1)
        ):
            split_and_insert_batch(
                eval_batch,
                training_step,
                args.vllm_num_engines,
                eval_pending_queries_map,
                param_prompt_Q,
                generation_configs["eval"],
                is_eval=True,
            )

        # The generate_thread is now handling vLLM processing asynchronously
        collated_data, data_thread_metrics, num_total_tokens = load_data_from_packing_thread(
            packed_sequences_Q, num_total_tokens, stop_event
        )
        if collated_data is None:
            continue

        generate_metrics = {}
        try:
            generate_metrics = generate_metrics_Q.get_nowait()
        except Empty:
            logger.info("[Main Thread] didn't get generation metrics")

        data_thread_metrics = {**data_thread_metrics, **generate_metrics}

        one_training_step(
            args,
            policy_group,
            collated_data,
            tokenizer,
            data_thread_metrics,
            episode,
            training_step,
            num_total_tokens,
            start_time,
            train_dataset,
            wandb_url,
            tc.chat_template_name,
        )

        maybe_evaluate(
            args,
            training_step,
            evaluation_inference_results_Q,
            tokenizer,
            eval_batch,
            reward_fn,
            episode,
            eval_pending_queries_map,
            generation_configs["eval"],
            generate_metrics_Q,
        )

    save_final_model(args, policy_group, tokenizer, training_step, wandb_url, tc.chat_template_name)

    # Clean up resources
    cleanup_training_resources(
        stop_event, executor, [inference_results_Q, param_prompt_Q, evaluation_inference_results_Q], actor_manager
    )

    # Ai2 logic: we use /output to store the artifacts of the job, so we
    # make a copy of the model to `/output` in the end.
    if (
        args.try_auto_save_to_beaker
        and is_beaker_job()
        and len(beaker_config.beaker_dataset_id_urls) > 0
        and args.output_dir.rstrip("/") != "/output"
    ):
        shutil.copytree(args.output_dir, "/output", dirs_exist_ok=True)
    logger.info("finished training")

    accelerator = Namespace()
    accelerator.is_main_process = True  # hack
    if args.push_to_hub:
        logger.info("Pushing model to hub")
        push_folder_to_hub(accelerator, args.output_dir, args.hf_repo_id, args.hf_repo_revision)

    # Check for runtime leaks before exiting
    logger.info("Checking for runtime leaks...")
    from open_instruct import utils

    utils.check_runtime_leaks()


if __name__ == "__main__":
    parser = ArgumentParserPlus((Args, TokenizerConfig, ModelConfig))
    args, tokenizer_config, model_config = parser.parse_args_into_dataclasses()
    assert isinstance(args, Args)
    assert isinstance(tokenizer_config, TokenizerConfig)
    assert isinstance(model_config, ModelConfig)

    main(args, tokenizer_config, model_config)<|MERGE_RESOLUTION|>--- conflicted
+++ resolved
@@ -68,11 +68,7 @@
 import torch.distributed as dist
 import torch.utils
 import torch.utils.data
-<<<<<<< HEAD
-=======
 import vllm
-import wandb
->>>>>>> 6a4bf5b4
 from huggingface_hub import HfApi
 from peft import PeftModel, get_peft_model_state_dict
 from ray.util import queue as ray_queue
@@ -83,11 +79,8 @@
 from transformers import AutoModelForCausalLM, PreTrainedModel, PreTrainedTokenizer, get_scheduler
 from transformers.integrations import HfDeepSpeedConfig
 
-<<<<<<< HEAD
 import wandb
-=======
 from open_instruct import vllm_utils3
->>>>>>> 6a4bf5b4
 from open_instruct.dataset_transformation import (
     GROUND_TRUTHS_KEY,
     INPUT_IDS_PROMPT_KEY,
@@ -1971,7 +1964,6 @@
             enable=args.verbose,
         )
 
-<<<<<<< HEAD
     # Prepare per-sample tool contexts if present in dataset items
     tool_contexts_next = None
     try:
@@ -1993,10 +1985,9 @@
             tool_contexts_next = None if all(c is None for c in ctx_list) else ctx_list
     except Exception:
         tool_contexts_next = None
-=======
-        ray.get(actor_manager.set_should_stop.remote(False))
-        logger.debug(f"[Main Thread] Set should_stop to False after weight sync at step {training_step}")
->>>>>>> 6a4bf5b4
+
+    ray.get(actor_manager.set_should_stop.remote(False))
+    logger.debug(f"[Main Thread] Set should_stop to False after weight sync at step {training_step}")
 
     split_and_insert_batch(
         batch,
