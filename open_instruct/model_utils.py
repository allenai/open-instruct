# Taken and modified from https://github.com/huggingface/trl
# Copyright 2022 The HuggingFace Team. All rights reserved.
#
# Licensed under the Apache License, Version 2.0 (the "License");
# you may not use this file except in compliance with the License.
# You may obtain a copy of the License at
#
#     http://www.apache.org/licenses/LICENSE-2.0
#
# Unless required by applicable law or agreed to in writing, software
# distributed under the License is distributed on an "AS IS" BASIS,
# WITHOUT WARRANTIES OR CONDITIONS OF ANY KIND, either express or implied.
# See the License for the specific language governing permissions and
# limitations under the License.


import itertools
from collections import OrderedDict, defaultdict
from contextlib import contextmanager
from dataclasses import dataclass
from typing import List, Literal, Optional, Tuple, Union

try:
    import deepspeed
    from deepspeed.runtime.engine import DeepSpeedEngine
except ImportError:
    pass
import pandas as pd
import torch
import transformers
from accelerate import Accelerator
from accelerate.state import AcceleratorState
from huggingface_hub import HfApi
from rich import print as rprint
from rich.console import Console
from rich.panel import Panel
from rich.table import Table
from torch.nn.parallel.distributed import DistributedDataParallel
from transformers import PreTrainedModel, PreTrainedTokenizer

from open_instruct.utils import retry_on_exception
from open_instruct.ground_truth_utils import verify_gsm8k_sample, verify_math_sample, verify_ifeval_sample


@dataclass
class ModelConfig:
    model_name_or_path: Optional[str] = None
    """The model checkpoint for weights initialization."""
    model_revision: Optional[str] = None
    """The specific model version to use (can be a branch name, tag name or commit id)."""
    trust_remote_code: bool = False
    """Trust remote code when loading a model."""
    torch_dtype: Optional[str] = None
    """Override the default `torch.dtype` and load the model under this dtype."""
    attn_implementation: Optional[Literal["flash_attention_2"]] = None
    """Which attention implementation to use; you can run --attn_implementation=flash_attention_2, in which case
    you must install this manually by running `pip install flash-attn --no-build-isolation`"""
    use_cache: Optional[bool] = None
    """Whether to use cache in the model."""
    gradient_checkpointing: bool = False
    """Whether to use gradient checkpointing in the model."""

    # PEFT-related args
    use_peft: bool = False
    """Whether to use PEFT or not for training."""
    lora_r: Optional[int] = 16
    """LoRA R value."""
    lora_alpha: Optional[int] = 32
    """LoRA alpha."""
    lora_dropout: Optional[float] = 0.05
    """LoRA dropout."""
    lora_target_modules: Optional[List[str]] = None
    """LoRA target modules."""
    lora_modules_to_save: Optional[List[str]] = None
    """Model layers to unfreeze & train"""
    lora_task_type: str = "CAUSAL_LM"
    """The task_type to pass for LoRA (use SEQ_CLS for reward modeling)"""

    # quantization args
    load_in_8bit: bool = False
    """use 8 bit precision for the base model - works only with LoRA"""
    load_in_4bit: bool = False
    """use 4 bit precision for the base model - works only with LoRA"""
    bnb_4bit_quant_type: Optional[str] = "nf4"
    """precise the quantization type (fp4 or nf4)"""
    use_bnb_nested_quant: bool = False
    """use nested quantization"""

    def __post_init__(self):
        # `use_cache=True` is incompatible with gradient checkpointing.
        # https://github.com/huggingface/transformers/blob/d6751d91c8f58cdeb35af6adae182d7dc90aa883/src/transformers/models/llama/modeling_llama.py#L945
        if self.gradient_checkpointing:
            self.use_cache = False


# ----------------------------------------------------------------------------
# Model utilities; reward model stuff
def disable_dropout_in_model(model: torch.nn.Module) -> None:
    for module in model.modules():
        if isinstance(module, torch.nn.Dropout):
            module.p = 0


def first_true_indices(bools: torch.Tensor, dtype=torch.long) -> torch.Tensor:
    """
    Finds the index of the first `True` value in each row of a boolean tensor. If no `True` value exists in a row,
    it returns the length of the row.

    Args:
        bools (torch.Tensor): A boolean tensor of shape (batch_size, sequence_length), where `True` values indicate
                              the positions of interest.
        dtype (torch.dtype): The data type to use for the output indices (default is torch.long).

    Returns:
        torch.Tensor: A tensor of shape (batch_size,) containing the index of the first `True` value in each row.
                      If a row has no `True` value, the index will be the length of the row.
    """

    # Get the length of each row (i.e., the number of columns in the last dimension)
    # row_len is a scalar representing the length of each sequence (sequence_length)
    row_len = bools.size(-1)

    # Calculate the index positions for the first `True` in each row
    # ~bools: Invert the boolean values (True becomes False and vice versa)
    # ~bools.type(dtype): Convert the inverted boolean tensor to the specified dtype (0 for True, 1 for False)
    # row_len * (~bools).type(dtype): For `False` values, this will give `row_len`, for `True` values it gives 0.
    # torch.arange(row_len, dtype=dtype, device=bools.device): Generates a tensor with values [0, 1, 2, ..., row_len-1]
    # for each row. Shape: (sequence_length,)
    # zero_or_index: Shape (batch_size, sequence_length). This tensor contains the indices for `True` values and `row_len`
    # for `False` values.
    zero_or_index = row_len * (~bools).type(dtype) + torch.arange(row_len, dtype=dtype, device=bools.device)

    # Return the minimum value in each row (i.e., the first `True` index or `row_len` if none exist)
    # torch.min(zero_or_index, dim=-1).values: This returns the minimum value in each row, which corresponds to the first
    # `True` value's index or `row_len` if there is no `True` in that row.
    # The returned tensor has shape (batch_size,)
    return torch.min(zero_or_index, dim=-1).values


def get_reward(
    model: torch.nn.Module, query_responses: torch.Tensor, pad_token_id: int, context_length: int
) -> Tuple[torch.Tensor, torch.Tensor, torch.Tensor]:
    """
    This function computes reward scores for a batch of query responses based on a pre-trained reward model.

    Args:
        model (torch.nn.Module): The pre-trained reward model.
        query_responses (torch.Tensor): Tensor containing the tokenized responses for which to compute rewards.
            Shape: (batch_size, sequence_length)
        pad_token_id (int): The ID used for padding tokens in the tokenized sequences.
        context_length (int): The length of the prompt or context preceding the completions.

    Returns:
        Tuple[torch.Tensor, torch.Tensor, torch.Tensor]: A tuple containing:
            - reward_logits: The logits output from the model for all tokens in the sequences.
              Shape: (batch_size, sequence_length)
            - final_scores: The final reward scores, one for each sequence, after adjusting for sequence lengths.
              Shape: (batch_size,)
            - sequence_lengths: The lengths of each sequence (excluding padding).
              Shape: (batch_size,)
    """

    # Create an attention mask where tokens that are not padding have a value of 1, and padding tokens have a value of 0
    # Shape: (batch_size, sequence_length)
    attention_mask = query_responses != pad_token_id

    # Calculate position IDs for each token, considering the cumulative sum of the attention mask (to exclude padding)
    # Shape: (batch_size, sequence_length)
    # position_ids = attention_mask.cumsum(1) - attention_mask.long()  # exclusive cumsum

    # Access the LM backbone from the reward model using its base model prefix
    lm_backbone = getattr(model, model.base_model_prefix)

    # Replace padding tokens with zeros in the input IDs (so padding tokens won't affect the model's processing)
    # Shape: (batch_size, sequence_length)
    input_ids = torch.masked_fill(query_responses, ~attention_mask, 0)
    output = lm_backbone(
        input_ids=input_ids,
        attention_mask=attention_mask,
        # # position_ids=position_ids,
        return_dict=True,
        output_hidden_states=True,
        use_cache=False,  # otherwise mistral-based RM would error out
    )
    reward_logits = model.score(output.hidden_states[-1])  # (batch_size, sequence_length)

    # Calculate the length of each sequence by finding the first occurrence of a padding token after the context
    # sequence_lengths shape: (batch_size,)
    sequence_lengths = first_true_indices(query_responses[:, context_length:] == pad_token_id) - 1 + context_length
    assert (
        reward_logits.shape[-1] == 1
    ), "Reward model should output a single scalar per token. Check if you added `num_labels=1` when doing `AutoModelForSequenceClassification.from_pretrained(...)`."
    # https://github.com/huggingface/transformers/blob/dc68a39c8111217683bf49a4912d0c9018bab33d/src/transformers/models/gpt2/modeling_gpt2.py#L1454

    # Return the reward logits for all tokens, the final reward scores for each sequence, and the sequence lengths
    return (
        # reward_logits shape: (batch_size, sequence_length)
        reward_logits,
        # final_scores shape: (batch_size,)
        reward_logits[
            torch.arange(reward_logits.size(0), device=reward_logits.device),
            sequence_lengths,
        ].squeeze(
            -1
        ),  # Shape: (batch_size,)
        sequence_lengths,
    )


<<<<<<< HEAD
def get_reward_olmo(
    model: torch.nn.Module, query_responses: torch.Tensor, pad_token_id: int, context_length: int
) -> Tuple[torch.Tensor, torch.Tensor, torch.Tensor]:
    """
    This function computes reward scores for a batch of query responses based on a pre-trained reward model.

    Args:
        model (torch.nn.Module): The pre-trained reward model.
        query_responses (torch.Tensor): Tensor containing the tokenized responses for which to compute rewards.
            Shape: (batch_size, sequence_length)
        pad_token_id (int): The ID used for padding tokens in the tokenized sequences.
        context_length (int): The length of the prompt or context preceding the completions.

    Returns:
        Tuple[torch.Tensor, torch.Tensor, torch.Tensor]: A tuple containing:
            - reward_logits: The logits output from the model for all tokens in the sequences.
              Shape: (batch_size, sequence_length)
            - final_scores: The final reward scores, one for each sequence, after adjusting for sequence lengths.
              Shape: (batch_size,)
            - sequence_lengths: The lengths of each sequence (excluding padding).
              Shape: (batch_size,)
    """

    # Create an attention mask where tokens that are not padding have a value of 1, and padding tokens have a value of 0
    # Shape: (batch_size, sequence_length)
    attention_mask = query_responses != pad_token_id

    # Calculate position IDs for each token, considering the cumulative sum of the attention mask (to exclude padding)
    # Shape: (batch_size, sequence_length)
    # position_ids = attention_mask.cumsum(1) - attention_mask.long()  # exclusive cumsum

    # Access the LM backbone from the reward model using its base model prefix
    lm_backbone = getattr(model, model.base_model_prefix)

    # Replace padding tokens with zeros in the input IDs (so padding tokens won't affect the model's processing)
    # Shape: (batch_size, sequence_length)
    input_ids = torch.masked_fill(query_responses, ~attention_mask, 0)
    output = lm_backbone(
        input_ids=input_ids,
        attention_mask=attention_mask,
        output_hidden_states=True,
        use_cache=False,  # otherwise mistral-based RM would error out
    )
    reward_logits = model.score(output.hidden_states[-1])  # (batch_size, sequence_length)

    # Calculate the length of each sequence by finding the first occurrence of a padding token after the context
    # sequence_lengths shape: (batch_size,)
    sequence_lengths = first_true_indices(query_responses[:, context_length:] == pad_token_id) - 1 + context_length
    assert (
        reward_logits.shape[-1] == 1
    ), "Reward model should output a single scalar per token. Check if you added `num_labels=1` when doing `AutoModelForSequenceClassification.from_pretrained(...)`."
    # https://github.com/huggingface/transformers/blob/dc68a39c8111217683bf49a4912d0c9018bab33d/src/transformers/models/gpt2/modeling_gpt2.py#L1454

    # Return the reward logits for all tokens, the final reward scores for each sequence, and the sequence lengths
    return (
        # reward_logits shape: (batch_size, sequence_length)
        reward_logits,
        # final_scores shape: (batch_size,)
        reward_logits[
            torch.arange(reward_logits.size(0), device=reward_logits.device),
            sequence_lengths,
        ].squeeze(
            -1
        ),  # Shape: (batch_size,)
        sequence_lengths,
    )
=======
def apply_verifiable_reward(
    query_responses: torch.Tensor, tokenizer, ground_truths: List[str], datasets: List[str], verify_reward : int = 10, answer_extraction_model: Optional[torch.nn.Module] = None, answer_extraction_tokenizer: Optional[PreTrainedTokenizer] = None
):
    # decode the responses
    decoded_responses = tokenizer.batch_decode(query_responses, skip_special_tokens=True)
    # if we have an answer extraction model, use it to extract the answer from the response
    if answer_extraction_model is not None:
        prompt = "Thus, the final answer is:"
        # add the prompt to the responses
        decoded_responses = [f"{response} {prompt}" for response in decoded_responses]
        # extract the answer
        answer_extraction_inputs = answer_extraction_tokenizer(decoded_responses, return_tensors="pt", padding=True, truncation=True)
        answer_extraction_outputs = answer_extraction_model(**answer_extraction_inputs)
        # get the predicted answer
        decoded_responses = answer_extraction_tokenizer.batch_decode(answer_extraction_outputs.logits.argmax(-1), skip_special_tokens=True)
    # compare with ground truth.
    # use same logic as in gsm8k evaluation
    rewards = []
    for prediction, ground_truth, dataset in zip(decoded_responses, ground_truths, datasets):
        verified = False
        if ground_truth is None:
            rewards.append(0)
            continue
        if dataset.lower() == 'gsm8k':
            verified = verify_gsm8k_sample(prediction, ground_truth)
        elif dataset.lower() == 'math':
            verified = verify_math_sample(prediction, ground_truth)
        elif dataset.lower() == 'ifeval':
            verified = verify_ifeval_sample(prediction, ground_truth)
        # if verified, give reward
        if verified:
            print("Applying ground truth reward 🤗")
            rewards.append(verify_reward)
        else:
            rewards.append(0)
    rewards_tensors = torch.tensor(rewards, device=query_responses.device)
    # return rewards and count of times we applied reward
    return rewards_tensors, (rewards_tensors > 0).sum().float().view(-1)
>>>>>>> c80c4049


def forward(
    model: torch.nn.Module,
    query_responses: torch.Tensor,
    pad_token_id: int,
) -> torch.nn.Module:
    """
    Performs a forward pass through the model with the given query responses and pad token ID.
    Args:
        model (`torch.nn.Module`):
            The model to perform the forward pass.
        query_responses (`torch.Tensor`):
            The tensor containing the query responses.
        pad_token_id (`int`):
            The token ID representing the pad token.
    Returns:
        `torch.nn.Module`:
            The output of the model, including hidden states.
    """
    attention_mask = query_responses != pad_token_id
    # position_ids = attention_mask.cumsum(1) - attention_mask.long()
    input_ids = torch.masked_fill(query_responses, ~attention_mask, 0)
    return model(
        input_ids=input_ids,
        attention_mask=attention_mask,
        # # position_ids=position_ids,
        return_dict=True,
        output_hidden_states=True,
    )


def truncate_response(stop_token_id: int, pad_token_id: int, responses: torch.Tensor):
    """
    Truncates the responses at the first occurrence of the stop token, filling the rest with pad tokens.
    Args:
        stop_token_id (`int`):
            The token ID representing the stop token where truncation occurs.
        pad_token_id (`int`):
            The token ID representing the pad token used to fill the truncated responses.
        responses (`torch.Tensor`):
            The tensor containing the responses to be truncated.
    Returns:
        `torch.Tensor`:
            The truncated responses tensor with pad tokens filled after the stop token.
    """
    trunc_idxs = first_true_indices(responses == stop_token_id).unsqueeze(-1)
    new_size = [1] * (len(responses.size()) - 1) + [responses.shape[1]]
    idxs = torch.arange(responses.shape[1], device=responses.device).view(*new_size)
    postprocessed_responses = torch.masked_fill(responses, idxs > trunc_idxs, pad_token_id)
    return postprocessed_responses


def generate(
    lm_backbone: torch.nn.Module, queries: torch.Tensor, pad_token_id: int, generation_config: dict
) -> Tuple[torch.Tensor, torch.Tensor]:
    """
    Generates sequences from the language model backbone in a way that does not affect padding tokens.
    Args:
        lm_backbone (`torch.nn.Module`):
            The language model backbone used for generation.
        queries (`torch.Tensor`):
            The tensor containing the input queries.
        pad_token_id (`int`):
            The token ID representing the pad token.
        generation_config (`dict`):
            The configuration dictionary for generation settings.
    Returns:
        tuple:
            - `generated_sequences` (`torch.Tensor`):
                The concatenated tensor of input queries and generated sequences.
            - `logits` (`torch.Tensor`):
                The logits output from the generation process.
    """
    context_length = queries.shape[1]
    attention_mask = queries != pad_token_id
    input_ids = torch.masked_fill(queries, ~attention_mask, 0)
    output = lm_backbone.generate(
        input_ids=input_ids,
        attention_mask=attention_mask,
        # position_ids=attention_mask.cumsum(1) - attention_mask.long(), # not needed: already adjusted in generations
        # https://github.com/huggingface/transformers/blob/ac33aeeeee2a7a89b89c93c2962e6feb90daef0a/src/transformers/models/gpt2/modeling_gpt2.py#L1227-L1250
        generation_config=generation_config,
        return_dict_in_generate=True,
        output_logits=True,
    )
    logits = torch.stack(output.logits, 1)
    return torch.cat((queries, output.sequences[:, context_length:]), dim=1), logits


@torch.no_grad()
def batch_generation(
    model: torch.nn.Module,
    queries: torch.Tensor,
    local_rollout_forward_batch_size: int,
    pad_token_id: int,
    generation_config: dict,
):
    query_responses = []
    logitss = []
    for i in range(0, queries.shape[0], local_rollout_forward_batch_size):
        query = queries[i : i + local_rollout_forward_batch_size]
        query_response, logits = generate(
            model,
            query,
            pad_token_id,
            generation_config,
        )
        query_responses.append(query_response)
        logitss.append(logits)
    return torch.cat(query_responses, 0), torch.cat(logitss, 0)


def save_with_accelerate(
    accelerator: Accelerator,
    model: torch.nn.Module,
    tokenizer: PreTrainedTokenizer,
    output_dir: str,
    use_lora: bool = False,
    model_attribute_to_save: Optional[str] = None,
) -> None:
    """`model_attribute_to_save` is for used to save PPO's policy instead of the full model"""
    # set the generation config to an empty setting to be safe.
    # we usually do greedy decoding for generation, so this should be okay.
    # otherwise, we get an error thrown at save time.
    model.generation_config = transformers.GenerationConfig(
        temperature=None, top_p=None, eos_token_id=tokenizer.eos_token_id, bos_token_id=tokenizer.bos_token_id
    )

    unwrapped_model: PreTrainedModel = accelerator.unwrap_model(model)
    if model_attribute_to_save is not None:
        unwrapped_model = getattr(unwrapped_model, model_attribute_to_save)
    # When doing multi-gpu training, we need to use accelerator.get_state_dict(model) to get the state_dict.
    # Otherwise, sometimes the model will be saved with only part of the parameters.
    # Also, accelerator needs to use the wrapped model to get the state_dict.
    state_dict = accelerator.get_state_dict(model)

    # if we are saving a specific attribute of the model, we need to filter the state_dict
    # also the state_dict only lives in the main process; other processes just have state_dict = None
    if model_attribute_to_save is not None and accelerator.is_main_process:
        state_dict = OrderedDict(
            {
                k[len(f"{model_attribute_to_save}.") :]: v
                for k, v in state_dict.items()
                if k.startswith(f"{model_attribute_to_save}.")
            }
        )

    if use_lora:
        # When using lora, the unwrapped model is a PeftModel, which doesn't support the is_main_process
        # and has its own save_pretrained function for only saving lora modules.
        # We have to manually specify the is_main_process outside the save_pretrained function.
        if accelerator.is_main_process:
            unwrapped_model.save_pretrained(output_dir, state_dict=state_dict)
    else:
        # don't use safetensors for saving for now
        unwrapped_model.save_pretrained(
            output_dir,
            is_main_process=accelerator.is_main_process,
            save_function=accelerator.save,
            state_dict=state_dict,
            safe_serialization=False,
        )

    if accelerator.is_main_process:
        tokenizer.save_pretrained(output_dir)
    # customize model card (TODO (Costa): this can be prettier)


@retry_on_exception()
def push_folder_to_hub(
    accelerator: Accelerator,
    output_dir: str,
    hf_repo_id: Optional[str] = None,
    hf_repo_revision: Optional[str] = None,
    private: bool = True,
):
    if accelerator.is_main_process:
        hf_repo_url = f"https://huggingface.co/{hf_repo_id}/tree/{hf_repo_revision}"
        api = HfApi()
        if not api.repo_exists(hf_repo_id):
            api.create_repo(hf_repo_id, exist_ok=True, private=private)
        if hf_repo_revision is not None:
            api.create_branch(repo_id=hf_repo_id, branch=hf_repo_revision, exist_ok=True)
        api.upload_folder(
            repo_id=hf_repo_id,
            revision=hf_repo_revision,
            folder_path=output_dir,
            commit_message="upload checkpoint",
            run_as_future=False,
        )
        print(f"🔥 pushed to {hf_repo_url}")


# ----------------------------------------------------------------------------
# DeepSpeed utilities
def get_all_parameters(sub_module, recurse=False):
    return itertools.chain(sub_module.named_parameters(recurse=recurse), sub_module.ds_external_parameters())


def iter_params(module, recurse=False):
    return [param for _, param in get_all_parameters(module, recurse)]


def remove_hooks(model: "DeepSpeedEngine") -> None:
    """Removes the optimizer hooks from a DeepSpeed ZeRO-3 model."""
    if model.optimizer is not None and hasattr(model.optimizer, "parameter_offload"):
        optimizer_offload = model.optimizer.parameter_offload
    elif model.optimizer is not None:
        optimizer_offload = model.optimizer

    for param in iter_params(optimizer_offload.module, recurse=True):
        param.ds_active_sub_modules.clear()

    for hook in optimizer_offload.forward_hooks:
        hook.remove()
    for hook in optimizer_offload.backward_hooks:
        hook.remove()

    optimizer_offload.forward_hooks = []
    optimizer_offload.backward_hooks = []


def add_hooks(model: "DeepSpeedEngine") -> None:
    """Adds the optimizer hooks from a DeepSpeed ZeRO-3 model."""
    if model.optimizer is not None and hasattr(model.optimizer, "parameter_offload"):
        optimizer_offload = model.optimizer.parameter_offload
    elif model.optimizer is not None:
        optimizer_offload = model.optimizer
    optimizer_offload._register_hooks_recursively(optimizer_offload.module)


@contextmanager
def unwrap_model_for_generation(
    model: Union["DistributedDataParallel", "DeepSpeedEngine"], accelerator: "Accelerator", is_peft_model: bool = False
) -> Union["transformers.PreTrainedModel", "DeepSpeedEngine"]:
    """Context manager to unwrap a model for generation.
    For ZeRO-3 models, we gather the weights once to speed up generation.
    """
    unwrapped_model = accelerator.unwrap_model(model)
    if is_peft_model:
        unwrapped_model.pretrained_model.disable_adapter()
    if accelerator.state.deepspeed_plugin is not None and accelerator.state.deepspeed_plugin.zero_stage == 3:
        with deepspeed.zero.GatheredParameters(model.parameters()):
            remove_hooks(model)
            yield accelerator.unwrap_model(model)
            add_hooks(model)
    else:
        yield unwrapped_model


def prepare_deepspeed(model: torch.nn.Module, per_device_train_batch_size: int, mixed_precision: str):
    """
    Prepares the model for training with DeepSpeed (both for stage 2 and 3), configuring the appropriate settings based on the model and
    batch size.
    Args:
        model (`torch.nn.Module`):
            The model to be prepared for DeepSpeed training.
        per_device_train_batch_size (`int`):
            The training batch size per device.
        mixed_precision (`str`):
            The mixed precision setting to use.
    Returns:
        `torch.nn.Module`:
            The model initialized and configured with DeepSpeed for training.
    """
    import deepspeed

    deepspeed_plugin = AcceleratorState().deepspeed_plugin
    config_kwargs = deepspeed_plugin.deepspeed_config
    if config_kwargs["zero_optimization"]["stage"] != 3:
        config_kwargs["train_micro_batch_size_per_gpu"] = per_device_train_batch_size
        config_kwargs = {
            "train_micro_batch_size_per_gpu": config_kwargs["train_micro_batch_size_per_gpu"],
            "prescale_gradients": False,
            "wall_clock_breakdown": False,
        }
        if mixed_precision in ["bf16", "fp16"]:
            config_kwargs[mixed_precision] = {"enabled": True}
    else:
        if hasattr(model, "config"):
            hidden_size = (
                max(model.config.hidden_sizes)
                if getattr(model.config, "hidden_sizes", None)
                else getattr(model.config, "hidden_size", None)
            )
            if hidden_size is not None and config_kwargs["zero_optimization"]["stage"] == 3:
                # Note that `stage3_prefetch_bucket_size` can produce DeepSpeed messages like: `Invalidate trace cache @ step 0: expected module 1, but got module 0`
                # This is expected and is not an error, see: https://github.com/microsoft/DeepSpeed/discussions/4081
                config_kwargs.update(
                    {
                        "zero_optimization.reduce_bucket_size": hidden_size * hidden_size,
                        "zero_optimization.stage3_param_persistence_threshold": 10 * hidden_size,
                        "zero_optimization.stage3_prefetch_bucket_size": 0,
                    }
                )
    model, *_ = deepspeed.initialize(model=model, config=config_kwargs)
    model.eval()
    return model


# ----------------------------------------------------------------------------
# Quality of life utilities
def print_rich_table(df: pd.DataFrame) -> Table:
    console = Console()
    table = Table(show_lines=True)
    for column in df.columns:
        table.add_column(column)
    for _, row in df.iterrows():
        table.add_row(*row.astype(str).tolist())
    console.print(table)


def format_value(value):
    if isinstance(value, float):
        if abs(value) < 1e-5:
            return f"{value:.2e}"
        return f"{value:.2f}"
    return str(value)


def print_rich_single_line_metrics(metrics):
    # Create main table
    table = Table(show_header=False, box=None)
    table.add_column("Category", style="cyan")
    table.add_column("Values", style="magenta")

    # Group metrics by their prefix
    grouped_metrics = defaultdict(list)
    for key, value in metrics.items():
        category = key.split("/")[0] if "/" in key else "other"
        grouped_metrics[category].append((key, value))

    # Sort groups by category name
    for category in sorted(grouped_metrics.keys()):
        values = grouped_metrics[category]
        value_strings = []
        for key, value in values:
            # Use the last part of the key as the display name
            display_name = key.split("/")[-1]
            value_strings.append(f"{display_name}: {format_value(value)}")

        # Join all values for this category into a single string
        values_str = " | ".join(value_strings)
        table.add_row(category, values_str)

    # Create a panel with the table
    panel = Panel(
        table,
        title="Metrics",
        expand=False,
        border_style="bold green",
    )

    # Print the panel
    rprint(panel)


def exact_div(a, b, custom_error_message=""):
    q = a // b
    if a != q * b:
        raise ValueError(f"{custom_error_message}, inexact division: {a} / {b} = {a / b}")
    return q<|MERGE_RESOLUTION|>--- conflicted
+++ resolved
@@ -207,7 +207,6 @@
     )
 
 
-<<<<<<< HEAD
 def get_reward_olmo(
     model: torch.nn.Module, query_responses: torch.Tensor, pad_token_id: int, context_length: int
 ) -> Tuple[torch.Tensor, torch.Tensor, torch.Tensor]:
@@ -274,7 +273,8 @@
         ),  # Shape: (batch_size,)
         sequence_lengths,
     )
-=======
+
+
 def apply_verifiable_reward(
     query_responses: torch.Tensor, tokenizer, ground_truths: List[str], datasets: List[str], verify_reward : int = 10, answer_extraction_model: Optional[torch.nn.Module] = None, answer_extraction_tokenizer: Optional[PreTrainedTokenizer] = None
 ):
@@ -313,7 +313,6 @@
     rewards_tensors = torch.tensor(rewards, device=query_responses.device)
     # return rewards and count of times we applied reward
     return rewards_tensors, (rewards_tensors > 0).sum().float().view(-1)
->>>>>>> c80c4049
 
 
 def forward(
