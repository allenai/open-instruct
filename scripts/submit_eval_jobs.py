--- conflicted
+++ resolved
@@ -75,11 +75,7 @@
 parser.add_argument("--location", type=str, default=None)
 parser.add_argument("--beaker_image", type=str, default="hamishivi/open-instruct-eval", help="If given, use this Beaker image.")
 parser.add_argument("--beaker_subfolder", type=str, default=None)
-<<<<<<< HEAD
-parser.add_argument("--cluster", nargs='+', default=["ai2/allennlp-cirrascale", "ai2/pluto-cirrascale"])
-=======
 parser.add_argument("--cluster", nargs='+', default=["ai2/allennlp-cirrascale", "ai2/general-cirrascale", "ai2/mosaic-cirrascale-a100", "ai2/s2-cirrascale-l40", "ai2/jupiter-cirrascale-2"])
->>>>>>> cde03274
 parser.add_argument("--is_tuned", action="store_true")
 parser.add_argument("--use_hf_tokenizer_template", action="store_true")
 parser.add_argument("--priority", type=str, default="low")
@@ -520,10 +516,10 @@
             "--chat_formatting_function eval.templates.create_prompt_with_olmo_chat_format")
         ]
 
-    # if any([x in model_info[0] for x in ["opt", "pythia", "falcon"]]) or "olmoe" in model_info[0]:
-    # if "--use_vllm" in task_spec['arguments'][0]:
-        # print(f"Removing --use_vllm for {model_info[0]}")
-        # task_spec['arguments'] = [task_spec['arguments'][0].replace("--use_vllm", "")] 
+    if any([x in model_info[0] for x in ["opt", "pythia", "falcon"]]) or "olmoe" in model_info[0]:
+        if "--use_vllm" in task_spec['arguments'][0]:
+            print(f"Removing --use_vllm for {model_info[0]}")
+            task_spec['arguments'] = [task_spec['arguments'][0].replace("--use_vllm", "")] 
 
     # Add additional stop sequences if needed.
     # mainly for llama-3-instruct eot.
