# Copyright 2024 AllenAI. All rights reserved.
#
# Licensed under the Apache License, Version 2.0 (the "License");
# you may not use this file except in compliance with the License.
# You may obtain a copy of the License at
#
#     http://www.apache.org/licenses/LICENSE-2.0
#
# Unless required by applicable law or agreed to in writing, software
# distributed under the License is distributed on an "AS IS" BASIS,
# WITHOUT WARRANTIES OR CONDITIONS OF ANY KIND, either express or implied.
# See the License for the specific language governing permissions and
# limitations under the License.
# ---------------------------------------------------------------------
# Part of the code is adapted from https://github.com/OpenRLHF/OpenRLHF
# which has the following license:
# Copyright [yyyy] [name of copyright owner]
#
# Licensed under the Apache License, Version 2.0 (the "License");
# you may not use this file except in compliance with the License.
# You may obtain a copy of the License at
#
#     http://www.apache.org/licenses/LICENSE-2.0
#
# Unless required by applicable law or agreed to in writing, software
# distributed under the License is distributed on an "AS IS" BASIS,
# WITHOUT WARRANTIES OR CONDITIONS OF ANY KIND, either express or implied.
# See the License for the specific language governing permissions and
# limitations under the License.
# isort: off
import os

# We need to set NCCL_CUMEM_ENABLE=0 for performance reasons; see:
# https://github.com/vllm-project/vllm/issues/5723#issuecomment-2554389656
os.environ["NCCL_CUMEM_ENABLE"] = "0"  # NOQA
try:
    import deepspeed

    # @vwxyzjn: when importing on CPU-only machines, we get the following error:
    # RuntimeError: 0 active drivers ([]). There should only be one.
    # so we need to catch the exception and do nothing
    # https://github.com/deepspeedai/DeepSpeed/issues/7028
except Exception:
    pass
# isort: on
import asyncio
import json
import logging
import math
import os
import shutil
import socket
import threading
import time
from argparse import Namespace
from collections import defaultdict
from dataclasses import asdict, dataclass, field
from queue import Empty, Queue
from typing import Any, Callable, Dict, Iterator, List, Literal, Optional

import datasets
import numpy as np
import pandas as pd
import ray
import torch
import torch.utils
import torch.utils.data
import vllm
import wandb
from huggingface_hub import HfApi
from peft import PeftModel, get_peft_model_state_dict
from ray.util import queue as ray_queue
from ray.util.placement_group import PlacementGroup, placement_group
from ray.util.scheduling_strategies import PlacementGroupSchedulingStrategy
from rich.pretty import pprint
from torch.utils.tensorboard import SummaryWriter
from tqdm import tqdm
from transformers import AutoModelForCausalLM, PreTrainedModel, PreTrainedTokenizer, get_scheduler
from transformers.integrations import HfDeepSpeedConfig

from open_instruct.dataset_transformation import (
    GROUND_TRUTHS_KEY,
    INPUT_IDS_PROMPT_KEY,
    VERIFIER_SOURCE_KEY,
    TokenizerConfig,
    get_cached_dataset_tulu,
    visualize_token,
)
from open_instruct.ground_truth_utils import (
    build_all_verifiers,
    cleanup_all_llm_judge_clients,
    soft_format_reward_func,
)
from open_instruct.model_utils import (
    Batch,
    ModelConfig,
    apply_verifiable_reward,
    disable_dropout_in_model,
    entropy_from_logits,
    get_olmo3_generation_config,
    log_softmax_and_gather,
    print_rich_single_line_metrics,
    print_rich_table,
    push_folder_to_hub,
)
from open_instruct.rl_utils2 import Timer, pack_sequences
from open_instruct.utils import (
    ArgumentParserPlus,
    BeakerRuntimeConfig,
    RayProcess,
    _z3_params_to_fetch,
    calibrate_checkpoint_state_dir,
    clean_last_n_checkpoints_deepspeed,
    download_latest_checkpoint_from_gs,
    extract_user_query,
    get_beaker_whoami,
    get_eval_ds_config,
    get_optimizer_grouped_parameters,
    get_train_ds_config,
    get_wandb_tags,
    is_beaker_job,
    launch_ai2_evals_on_weka,
    maybe_get_beaker_config,
    maybe_use_ai2_hf_entity,
    maybe_use_ai2_wandb_entity,
    ray_get_with_progress,
    repeat_each,
    sync_gs_bucket,
)
from open_instruct.vllm_utils3 import (
    ActorManager,
    GenerationResult,
    LLMRayActor,
    PromptRequest,
    RequestInfo,
    create_vllm_engines,
    init_process_group,
)

# Setup logging with filename and line number format
logging.basicConfig(
    level=logging.INFO,
    format="%(asctime)s - %(levelname)s - %(filename)s:%(lineno)d - %(message)s",
    datefmt="%Y-%m-%d %H:%M:%S",
)
logger = logging.getLogger(__name__)

api = HfApi()
INVALID_LOGPROB = 1.0


@dataclass
class Args:
    # Dataset
    dataset_mixer_list: List[str] = field(default_factory=lambda: ["ai2-adapt-dev/rlvr_gsm8k_zs", "1.0"])
    """A list of datasets (local or HF) to sample from."""
    dataset_mixer_eval_list: List[str] = field(default_factory=lambda: ["ai2-adapt-dev/rlvr_gsm8k_zs", "1.0"])
    """A list of datasets (local or HF) to sample from for evaluation."""
    dataset_mixer_list_splits: List[str] = field(default_factory=lambda: ["train"])
    """The dataset splits to use for training"""
    dataset_mixer_eval_list_splits: List[str] = field(default_factory=lambda: ["test"])
    """The dataset splits to use for evaluation"""
    dataset_transform_fn: list[str] = field(default_factory=lambda: ["rlvr_tokenize_v1", "rlvr_filter_v1"])
    """The list of transform functions to apply to the dataset."""
    dataset_cache_mode: Literal["hf", "local"] = "local"
    """The mode to use for caching the dataset."""
    dataset_local_cache_dir: str = "local_dataset_cache"
    """The directory to save the local dataset cache to."""
    dataset_config_hash: Optional[str] = None
    """The hash of the dataset configuration."""
    dataset_config_eval_hash: Optional[str] = None
    """The hash of the dataset configuration for evaluation."""
    dataset_skip_cache: bool = False
    """Whether to skip the cache."""
    shuffle_eval_dataset: bool = False
    """Whether to shuffle the evaluation dataset."""
    max_token_length: int = 512
    """The maximum token length to use for the dataset"""
    max_prompt_token_length: int = 256
    """The maximum prompt token length to use for the dataset"""

    # Experiment
    exp_name: str = os.path.basename(__file__)[: -len(".py")]
    """The name of this experiment"""
    seed: int = 1
    """Seed of the experiment"""
    run_name: Optional[str] = None
    """RUNTIME VALUE: A unique name of this run"""

    # Optimizer
    learning_rate: float = 2e-5
    """The initial learning rate for AdamW optimizer."""
    lr_scheduler_type: Literal[
        "linear", "cosine", "cosine_with_restarts", "polynomial", "constant", "constant_with_warmup"
    ] = "linear"
    """Which scheduler to use"""
    warm_up_steps: int = 0
    """Number of warm up steps for the scheduler"""
    warmup_ratio: float = 0.0
    """Ratio of warmup steps to total steps (takes precedence over `warm_up_steps`)"""
    weight_decay: float = 0.0
    """Weight decay for AdamW if we apply some."""
    set_weight_decay_on_bias_and_norm: bool = True
    """Whether to set weight decay on bias and norm layers"""
    fused_optimizer: bool = False
    """Whether to use fused optimizer"""

    # Batch sizes
    per_device_train_batch_size: int = 1
    """The forward batch size per device (local_micro_batch_size)"""
    total_episodes: int = 100000
    """The total number of episodes in the dataset"""
    world_size: Optional[int] = None
    """RUNTIME VALUE: The number of processes (GPUs) to use"""
    num_training_steps: Optional[int] = None
    """RUNTIME VALUE: The number of training_steps to train"""
    num_evals: int = 10
    """this sets how many in-loop evals we do during training. in-loop evals reuse the generation/reward verifier setup."""
    local_eval_freq: Optional[int] = None
    """this controls the number of in-loop evals, which reuses the generation/reward verifier setup. don't set this directly, but set via num_evals."""
    save_freq: int = 200
    """How many train steps to save the model"""
    allow_world_padding: bool = False
    """Whether to allow world padding. This is useful for model sweeps, but wastes compute."""

    # Generation
    response_length: int = 256
    """the length of the response"""
    temperature: float = 0.7
    """the sampling temperature"""
    num_unique_prompts_rollout: int = 16
    """The number of unique prompts during rollout"""
    num_samples_per_prompt_rollout: int = 4
    """the number of samples to generate per prompt during rollout, useful for easy-star"""
    stop_strings: Optional[List[str]] = None
    """List of strings that stop the generation when they are generated.
    The returned output will not contain the stop strings."""

    # Algorithm
    async_steps: int = 1
    """Number of steps ahead to generate responses. Set to 0 to make the code synchronous. Values greater than 0 learn from a policy up to async_steps old like Cleanba (https://arxiv.org/abs/2310.00036)"""
    num_epochs: int = 1
    """the number of epochs to train"""
    num_mini_batches: int = 1
    """Number of minibatches to split a batch into"""
    beta: float = 0.05
    """the beta value of the RLHF objective (KL coefficient)"""
    clip_lower: float = 0.2
    """the lower clip range"""
    clip_higher: float = 0.2
    """the higher clip range. Sometimes we want this to be higher, see DAPO (https://arxiv.org/abs/2503.14476)"""
    kl_estimator: Literal["kl1", "kl2", "kl3", "kl4"] = "kl3"
    """the KL estimator to use"""
    pack_length: int = 512
    """the length of the pack (you should prob set to the max length of the model)"""
    masked_mean_axis: Optional[int] = None
    """the axis to compute the mean of the masked values"""
    alpha: float = 0.6
    """The alpha value for doing polyak updates (ref_param = alpha * param + (1 - alpha) * ref_param)
    reference: [TR-DPO](https://huggingface.co/papers/2404.09656), but it's actually pretty commonly
    used. E.g., [TD3](https://arxiv.org/abs/1802.09477) uses https://github.com/vwxyzjn/cleanrl/blob/dcc289fc6f0bda492fa7360a155262cf826b12a5/cleanrl/td3_continuous_action.py#L269
    """
    ref_policy_update_freq: Optional[int] = None
    """How many training steps to take before updating the reference policy."""
    advantage_normalization_type: Literal["standard", "centered"] = "standard"
    """The type of advantage normalization to use. Standard normalization is the default: it subtracts the mean and
    divides by the standard deviation. Centered normalization is the same but subtracts the mean only (e.g., used in
    DR.GRPO https://arxiv.org/pdf/2503.20783)."""
    mask_truncated_completions: bool = False
    """Whether to mask out truncated completions. Also called overlong filtering, from DAPO (https://arxiv.org/abs/2503.14476)."""
    record_entropy: bool = False
    """whether to record the entropy of the policy during training. Uses extra memory."""

    # Reward
    # -- r1 style format reward
    apply_r1_style_format_reward: bool = False
    """whether to add the R1 style format reward"""
    r1_style_format_reward: float = 1.0
    """the reward value for R1 style format reward"""
    additive_format_reward: bool = False
    """whether to add the format reward to the final reward"""

    # -- verifiable reward
    apply_verifiable_reward: bool = True
    """whether to apply verifiable reward"""
    verification_reward: float = 10.0
    """the reward value for verifiable responses"""
    remap_verifier: str = None
    """Remap verifier like string_f1=general-quality_ref. Currently can only remap once."""

    # -- llm verifiers
    llm_judge_model: str = "azure/gpt-4o-mini-standard"
    """the model to use for the llm judge"""
    llm_judge_max_tokens: int = 2048
    """the max tokens to use for the llm judge"""
    llm_judge_max_context_length: int = 8192
    """the max context length to use for the llm judge"""
    llm_judge_temperature: float = 1.0
    """the temperature to use for the llm judge"""
    llm_judge_timeout: int = 60
    """the timeout to use for the llm judge"""

    # -- code verifier
    code_api_url: str = os.environ.get("CODE_API_URL", "http://localhost:1234") + "/test_program"
    """the api url to use for the code verifier"""
    code_max_execution_time: float = 1.0
    """the max execution time to use for the code verifier"""
    code_pass_rate_reward_threshold: float = 0.0
    """the pass rate reward threshold for the code verifier. If pass rate is less than this threshold, reward is 0.0, otherwise reward is pass rate"""
    code_apply_perf_penalty: bool = False
    """whether to apply a performance penalty to the code verifier"""

    # -- non stop penalty
    non_stop_penalty: bool = False
    """whether to penalize responses which did not finish generation"""
    non_stop_penalty_value: float = 0.0
    """the reward value for responses which did not finish generation"""

    # Ray
    single_gpu_mode: bool = False
    """whether to collocate vLLM and actor on the same node (mostly for debugging purposes)"""
    num_learners_per_node: List[int] = field(default_factory=lambda: [1])
    """number of GPU deepspeed learners per node (e.g., --num_learners_per_node 2 4 means 2 learner processes
    on the first node and 4 learner processes on the second node; each process will have 1 GPU)"""
    vllm_num_engines: int = 1
    """number of vLLM Engines, set to 0 to disable vLLM"""
    vllm_tensor_parallel_size: int = 1
    """tensor parallel size of vLLM Engine for multi-GPU inference"""
    vllm_enforce_eager: bool = False
    """whether to enforce eager mode for vLLM -- slow inference but needed for multi-node"""
    vllm_sync_backend: str = "nccl"
    """DeepSpeed -> vLLM weight sync backend"""
    vllm_gpu_memory_utilization: float = 0.9
    """vLLM GPU memory utilization"""
    vllm_enable_prefix_caching: bool = False
    """whether to enable prefix caching"""
    vllm_top_p: float = 1.0
    """vLLM top p for nucleus sampling"""
    deepspeed_stage: int = 0
    """the deepspeed stage"""
    gather_whole_model: bool = True
    """whether to gather the whole model to boardcast (not doable for 70B but can be faster for 8B)"""

    # Experiment tracking
    verbose: bool = False
    """If toggled, debug output will be shown"""
    with_tracking: bool = False
    """If toggled, this experiment will be tracked with Weights and Biases"""
    wandb_project_name: str = "open_instruct_internal"
    """The wandb's project name"""
    wandb_entity: Optional[str] = None
    """The entity (team) of wandb's project"""
    push_to_hub: bool = True
    """Whether to upload the saved model to huggingface"""
    hf_entity: Optional[str] = None
    """The user or org name of the model repository from the Hugging Face Hub"""
    hf_repo_id: Optional[str] = None
    """The id of the saved model in the Hugging Face Hub (can be autoset if not given)"""
    hf_repo_revision: Optional[str] = None
    """The revision of the saved model in the Hugging Face Hub (can be autoset if not given)"""
    hf_repo_url: Optional[str] = None
    """The url of the saved model in the Hugging Face Hub (will be autoset)"""
    output_dir: str = "output"
    """Where to save the model"""
    save_traces: bool = False
    """Whether to save learning data traces"""
    cache_dataset_only: bool = False
    """Immediately exit after caching the dataset"""
    keep_last_n_checkpoints: int = 3
    """How many checkpoints to keep in the output directory. -1 for all."""
    checkpoint_state_freq: int = -1
    """How often to save the model checkpoint, optimizer states, and lr scheduler states (in steps)"""
    checkpoint_state_dir: Optional[str] = None
    """Where to save the model checkpoint (if applicable)"""
    gs_checkpoint_state_dir: Optional[str] = None
    """The actual `checkpoint_state_dir` to use (handling the case where gs_bucket_path is provided)"""

    # Ai2 specific settings
    try_launch_beaker_eval_jobs_on_weka: bool = False
    """Whether to launch beaker evaluation jobs after training on weka"""
    try_auto_save_to_beaker: bool = True
    """Whether to try to save the model to Beaker dataset `/output` after training"""
    gs_bucket_path: Optional[str] = None
    """The path to the gs bucket to save the model to"""
    oe_eval_tasks: Optional[List[str]] = None
    """The beaker evaluation tasks to launch"""
    oe_eval_max_length: int = 4096
    """the max generation length for evaluation for oe-eval"""
    eval_priority: Literal["low", "normal", "high", "urgent"] = "normal"
    """the priority of auto-launched evaluation jobs"""

    # Tool settings
    tools: Optional[List[str]] = None
    """If set, use the tool mapped to the string. Currently only supports `search` and `code`"""
    max_tool_calls: List[int] = field(default_factory=lambda: [5])
    """Maximum number of tool calls allowed. If a list is provided, it must have length 1 (applies to all tools) or same length as tools (per-tool limit)."""
    mask_tool_use: bool = True
    """Whether to mask the tool output. By default on."""
    only_reward_good_outputs: bool = False
    """Whether to only reward good outputs. By default off. Useful to force the model to use the tool(s)."""

    # rl-rag specific settngs
    number_documents_to_search: int = 3
    """The maximum number of documents to retrieve for each query."""
    search_api_endpoint: Optional[str] = None
    """The API endpoint for the search engine."""

    # code-tool specific settings
    code_tool_api_endpoint: Optional[str] = None

    def __post_init__(self):
        assert self.num_samples_per_prompt_rollout > 0, "Number of samples per prompt must be greater than 0!"
        if self.num_samples_per_prompt_rollout == 1:
            logger.warning("num_samples_per_prompt_rollout is 1. This reduces GRPO to REINFORCE.")
        assert self.apply_verifiable_reward or self.apply_r1_style_format_reward or self.non_stop_penalty, (
            "At least one reward must be applied!"
        )
        # Initialize stop_strings if None
        if self.stop_strings is None:
            self.stop_strings = []
        assert self.pack_length >= self.max_prompt_token_length + self.response_length, (
            "The `pack_length` needs to be greater than the sum of `max_prompt_token_length` and `response_length`!"
        )
        if self.checkpoint_state_freq > 0 and self.checkpoint_state_dir is None:
            raise ValueError("`checkpoint_state_dir` must be provided if `checkpoint_state_freq` is greater than 0!")
        if self.checkpoint_state_dir is not None and self.checkpoint_state_freq == -1:
            raise ValueError("`checkpoint_state_freq` must be greater than 0 if `checkpoint_state_dir` is provided!")
        if self.gs_bucket_path is not None and self.gs_checkpoint_state_dir is None:
            beaker_users = get_beaker_whoami()
            if beaker_users is not None:
                self.gs_checkpoint_state_dir = f"{self.gs_bucket_path}/{beaker_users}/{self.checkpoint_state_dir}"
            else:
                self.gs_checkpoint_state_dir = f"{self.gs_bucket_path}/{self.checkpoint_state_dir}"
        if self.gs_checkpoint_state_dir is not None:
            download_latest_checkpoint_from_gs(self.gs_checkpoint_state_dir, self.checkpoint_state_dir)
        if self.checkpoint_state_dir is not None:
            calibrate_checkpoint_state_dir(self.checkpoint_state_dir)
        if self.tools is not None and len(self.tools) > 0:
            for tool in self.tools:
                if tool not in ["search", "code"]:
                    raise ValueError(f"Tool {tool} is not supported. Supported tools are: search, code")
            assert len(self.tools) == len(set(self.tools)), "Duplicate tools are not allowed"


def next_batch(dataset_indices: List[int], dataset: datasets.Dataset) -> Batch:
    """Extract next batch of data based on indices."""
    data_next = dataset[dataset_indices]
    return Batch(
        queries=data_next[INPUT_IDS_PROMPT_KEY],
        ground_truths=data_next[GROUND_TRUTHS_KEY],
        datasets=data_next[VERIFIER_SOURCE_KEY],
        indices=dataset_indices,
    )


def masked_mean(values: torch.Tensor, mask: torch.Tensor, axis: Optional[int] = None) -> torch.Tensor:
    """Compute mean of tensor with a masked values."""
    if axis is not None:
        return ((values * mask).sum(axis=axis) / mask.sum(axis=axis)).mean()
    else:
        return (values * mask).sum() / mask.sum()


class MetricsTracker:
    """A simple class to prellocate all metrics in an array
    so we can do only one allreduce operation to get the metrics mean"""

    def __init__(self, max_metrics: int = 32, device: torch.device = torch.device("cuda")):
        self.metrics = torch.zeros(max_metrics, device=device)
        self.names2idx = {}
        self.current_idx = 0
        self.max_metrics = max_metrics

    def add(self, name: str, value: torch.tensor):
        if name not in self.names2idx:
            if self.current_idx >= self.max_metrics:
                raise ValueError(f"Exceeded maximum number of metrics ({self.max_metrics})")
            self.names2idx[name] = self.current_idx
            self.current_idx += 1

        self.metrics[self.names2idx[name]] = value
        return self

    def get_metrics_list(self) -> dict[str, float]:
        metrics_list = self.metrics.tolist()
        return {name: metrics_list[idx] for name, idx in self.names2idx.items()}


def collate_fn(tensors_list: List[torch.Tensor], pad_token_id: int, pin_memory: bool = True) -> torch.Tensor:
    padded_tensor = torch.nn.utils.rnn.pad_sequence(tensors_list, batch_first=True, padding_value=pad_token_id)
    if pin_memory:
        padded_tensor = padded_tensor.pin_memory()
    return padded_tensor


def to_device_inplace(tensors_list: List[torch.Tensor], device: torch.device):
    for i in range(len(tensors_list)):
        tensors_list[i] = tensors_list[i].to(device, non_blocking=True)


class ShufflingIterator:
    def __init__(self, data: np.ndarray, batch_size: int, seed: Optional[int] = None):
        self.data = data.copy()
        self.batch_size = batch_size
        self.index = 0
        self.rng = np.random.default_rng(seed)
        self.rng.shuffle(self.data)

        # Ensure the effective dataset size is divisible by batch_size
        self.effective_size = len(self.data) - (len(self.data) % batch_size)

    def __iter__(self) -> Iterator[List[int]]:
        return self

    def __next__(self) -> List[int]:
        if self.index >= self.effective_size:
            self.index = 0
            self.rng.shuffle(self.data)

        end_index = self.index + self.batch_size
        batch = self.data[self.index : end_index].tolist()
        self.index = end_index

        return batch


@ray.remote(num_gpus=1)
class PolicyTrainerRayProcess(RayProcess):
    def from_pretrained(
        self,
        args: Args,
        model_config: ModelConfig,
        beaker_config: BeakerRuntimeConfig,
        wandb_url: str,
        tokenizer: PreTrainedTokenizer,
    ):
        # ------------------------------------------------------------
        # Monkey patch to load checkpoints with `weights_only=False`
        # otherwise it errors out with:
        # `_pickle.UnpicklingError: Weights only load failed. ` with pytorch 2.6.0
        from deepspeed.runtime.checkpoint_engine import torch_checkpoint_engine
        from deepspeed.utils import logger

        def load(self, path: str, map_location=None):
            logger.info(f"[Torch] Loading checkpoint from {path}...")
            partition = torch.load(path, map_location=map_location, weights_only=False)
            logger.info(f"[Torch] Loaded checkpoint from {path}.")
            return partition

        torch_checkpoint_engine.TorchCheckpointEngine.load = load

        # ------------------------------------------------------------
        self.args = args
        self.tokenizer = tokenizer
        self.model_config = model_config
        self.beaker_config = beaker_config
        self.wandb_url = wandb_url
        torch.cuda.set_device(self.local_rank)
        self.device = torch.device(self.local_rank)
        deepspeed.init_distributed()

        ds_config = get_train_ds_config(offload=False, adam_offload=False, stage=args.deepspeed_stage, bf16=True)
        ds_config["train_micro_batch_size_per_gpu"] = args.per_device_train_batch_size
        ds_config["gradient_accumulation_steps"] = 1
        # @vwxyzjn: MAGIC: it's actually needed to initialize this `dschf`, so
        # https://huggingface.co/docs/transformers/deepspeed#non-trainer-deepspeed-integration
        # next line instructs transformers to partition the model directly over multiple gpus using
        # deepspeed.zero.Init when model's `from_pretrained` method is called.
        if ds_config is not None and ds_config["zero_optimization"]["stage"] == 3:
            dschf = HfDeepSpeedConfig(ds_config)
        else:
            dschf = None
        logger.info(f"Deepspeed config: {dschf=}")

        self.policy: PreTrainedModel = AutoModelForCausalLM.from_pretrained(
            model_config.model_name_or_path,
            revision=model_config.model_revision,
            torch_dtype=torch.bfloat16,
            attn_implementation="flash_attention_2",
            use_cache=False,
        )
        disable_dropout_in_model(self.policy)
        self.policy.gradient_checkpointing_enable()
        # AdamOptimizer = DeepSpeedCPUAdam if self.adam_offload else FusedAdam
        # AdamOptimizer = FusedAdam
        if args.set_weight_decay_on_bias_and_norm:
            optim_params = get_optimizer_grouped_parameters(self.policy, args.weight_decay)
        else:
            optim_params = self.policy.parameters()
        # self.optimizer = AdamOptimizer(optim_params, lr=args.learning_rate)
        self.optimizer = torch.optim.AdamW(optim_params, lr=args.learning_rate, fused=args.fused_optimizer)
        num_scheduler_steps = args.num_training_steps * args.num_epochs * args.num_mini_batches
        warm_up_steps = args.warm_up_steps
        if args.warmup_ratio > 0.0:
            warm_up_steps = int(num_scheduler_steps * args.warmup_ratio)
        scheduler = get_scheduler(
            args.lr_scheduler_type,
            optimizer=self.optimizer,
            num_warmup_steps=warm_up_steps,
            num_training_steps=num_scheduler_steps,
        )
        self.model, self.optimizer, _, self.scheduler = deepspeed.initialize(
            model=self.policy,
            optimizer=self.optimizer,
            config=ds_config,
            lr_scheduler=scheduler,
            dist_init_required=True,
        )
        optimization_steps_done = 0
        if args.checkpoint_state_dir:
            # check if the dir exists
            if not os.path.exists(args.checkpoint_state_dir):
                logger.warning(
                    f"Skipping loading checkpoint state from {args.checkpoint_state_dir} because it does not exist!"
                )
            else:
                path, states = self.model.load_checkpoint(
                    args.checkpoint_state_dir,
                    load_module_strict=True,
                    load_optimizer_states=True,
                    load_lr_scheduler_states=True,
                    load_module_only=False,
                )
                if path is None:
                    raise ValueError(f"Failed to load checkpoint from {args.checkpoint_state_dir}")
                optimization_steps_done = states["training_step"]
                logger.info(
                    f"{self.rank=}: Loaded checkpoint from {args.checkpoint_state_dir} with {optimization_steps_done=}"
                )
        self.model.train()

        # reference model
        ds_config = get_eval_ds_config(
            offload=False,
            # inference model only has stage 3 (sharding) or stage 0 (no sharding)
            # stage 2 is optimizer sharding which doesn't apply to inference
            stage=args.deepspeed_stage if args.deepspeed_stage == 3 else 0,
            bf16=True,
        )
        ds_config["train_micro_batch_size_per_gpu"] = args.per_device_train_batch_size
        ds_config["gradient_accumulation_steps"] = 1
        if ds_config is not None and ds_config["zero_optimization"]["stage"] == 3:
            dschf = HfDeepSpeedConfig(ds_config)
        else:
            dschf = None
        logger.info(f"DeepSpeed config: {dschf=}")

        self.ref_policy: PreTrainedModel = AutoModelForCausalLM.from_pretrained(
            model_config.model_name_or_path,
            revision=model_config.model_revision,
            torch_dtype=torch.bfloat16,
            attn_implementation="flash_attention_2",
            use_cache=False,
        )
        disable_dropout_in_model(self.ref_policy)
        self.ref_policy, *_ = deepspeed.initialize(model=self.ref_policy, config=ds_config)
        self.ref_policy.eval()
        self.local_metrics = MetricsTracker(max_metrics=32, device=self.device)
        return optimization_steps_done

    def forward(
        self,
        model: PreTrainedModel,
        query_response: torch.LongTensor,
        attention_mask: torch.LongTensor,
        position_ids: torch.LongTensor,
        pad_token_id: int,
        temperature: float,
        return_entropy: bool = False,
    ) -> tuple[torch.Tensor, torch.Tensor]:
        # Replace pad tokens with 0s so that we don't run into index out of bounds errors
        padding_mask = query_response != pad_token_id
        input_ids = torch.masked_fill(query_response, ~padding_mask, 0)
        # NOTE: the [:-1] and [1:] are because the logits and generated tokens are off by 1 in index
        output = model(
            input_ids=input_ids[:, :-1],
            # @vwxyzjn: without clamp, we get index out of bounds errors; TODO: investigate
            attention_mask=attention_mask[:, :-1].clamp(0, 1),
            position_ids=position_ids[:, :-1],
            return_dict=True,
        )
        logits = output.logits
        logits /= temperature + 1e-7
        logprob = log_softmax_and_gather(logits, input_ids[:, 1:])

        # For now, entropy is just for monitoring, and we don't pass gradients through it.
        entropy = None
        if return_entropy:
            with torch.no_grad():
                entropy = entropy_from_logits(logits)

        return logprob, entropy

    def setup_model_update_group(self, vllm_engines):
        self.vllm_engines = vllm_engines
        if self.rank == 0:
            master_address = ray._private.services.get_node_ip_address()
            with socket.socket() as sock:
                sock.bind(("", 0))
                master_port = sock.getsockname()[1]
            vllm_num_engines, vllm_tensor_parallel_size = (
                self.args.vllm_num_engines,
                self.args.vllm_tensor_parallel_size,
            )
            world_size = vllm_num_engines * vllm_tensor_parallel_size + 1
            backend = self.args.vllm_sync_backend
            refs = [
                engine.init_process_group.remote(
                    master_address,
                    master_port,
                    i * vllm_tensor_parallel_size + 1,
                    world_size,
                    "openrlhf",
                    backend=backend,
                )
                for i, engine in enumerate(vllm_engines)
            ]
            self.model_update_group = init_process_group(
                backend=backend,
                init_method=f"tcp://{master_address}:{master_port}",
                world_size=world_size,
                rank=0,
                group_name="openrlhf",
            )
            ray_get_with_progress(refs, desc="Initializing vLLM process groups", timeout=60)
        torch.distributed.barrier()

    def broadcast_to_vllm(self):
        # clear vllm cache if we need to
        cache_reset_refs = []
        if self.args.vllm_enable_prefix_caching and torch.distributed.get_rank() == 0:
            for engine in self.vllm_engines:
                cache_reset_refs.append(engine.reset_prefix_cache.remote())

        # avoid OOM
        torch.cuda.empty_cache()
        model = self.model.module
        count, num_params = 0, len(list(model.named_parameters()))
        refss = []
        if self.args.gather_whole_model:
            with deepspeed.zero.GatheredParameters(model.parameters(), enabled=self.args.deepspeed_stage == 3):
                for name, param in model.named_parameters():
                    count += 1  # empty_cache at last param
                    # Fire all vllm engines for broadcast
                    if torch.distributed.get_rank() == 0:
                        shape = param.shape if self.args.deepspeed_stage != 3 else param.ds_shape
                        refs = [
                            engine.update_weight.remote(
                                name, dtype=param.dtype, shape=shape, empty_cache=count == num_params
                            )
                            for engine in self.vllm_engines
                        ]
                        refss.extend(refs)
                    if torch.distributed.get_rank() == 0:
                        torch.distributed.broadcast(param.data, 0, group=self.model_update_group)
        else:  # broadcast each parameter independently
            for name, param in model.named_parameters():
                count += 1
                if torch.distributed.get_rank() == 0:
                    shape = param.shape if self.args.deepspeed_stage != 3 else param.ds_shape
                    refs = [
                        engine.update_weight.remote(
                            name, dtype=param.dtype, shape=shape, empty_cache=count == num_params
                        )
                        for engine in self.vllm_engines
                    ]
                    refss.extend(refs)
                with deepspeed.zero.GatheredParameters([param], enabled=self.args.deepspeed_stage == 3):
                    if torch.distributed.get_rank() == 0:
                        torch.distributed.broadcast(param.data, 0, group=self.model_update_group)
        if torch.distributed.get_rank() == 0:
            ray_get_with_progress(refss, desc="Broadcasting weights to vLLM", enable=self.args.verbose)
        if self.args.vllm_enable_prefix_caching and torch.distributed.get_rank() == 0:
            ray_get_with_progress(cache_reset_refs, desc="Resetting vLLM prefix cache", enable=self.args.verbose)

    def update_ref_policy(self):
        for ref_param, param in zip(self.ref_policy.parameters(), self.model.parameters()):
            if self.args.deepspeed_stage == 3:
                with deepspeed.zero.GatheredParameters([param, ref_param], modifier_rank=0):
                    if deepspeed.comm.get_rank() == 0:
                        ref_param.data.mul_(1.0 - self.args.alpha).add_(param.data, alpha=self.args.alpha)
            else:
                ref_param.data.mul_(1.0 - self.args.alpha).add_(param.data, alpha=self.args.alpha)

    def train(
        self,
        collated_query_responses,
        collated_tool_masks,
        collated_attention_masks,
        collated_position_ids,
        collated_advantages,
        collated_response_masks,
        pad_token_id: int,
        num_mini_batches: int,
    ):
        args = self.args
        to_device_inplace(collated_query_responses, self.device)
        to_device_inplace(collated_tool_masks, self.device)
        to_device_inplace(collated_attention_masks, self.device)
        to_device_inplace(collated_position_ids, self.device)
        to_device_inplace(collated_advantages, self.device)
        to_device_inplace(collated_response_masks, self.device)
        # accumulation steps should always be at least 1
        accumulation_steps = max(math.ceil(len(collated_query_responses) / num_mini_batches - 0.5), 1)
        leftover = len(collated_query_responses) % accumulation_steps
        if leftover > 0:
            collated_query_responses = collated_query_responses[0:-leftover]
            collated_tool_masks = collated_tool_masks[0:-leftover]
            collated_attention_masks = collated_attention_masks[0:-leftover]
            collated_position_ids = collated_position_ids[0:-leftover]
            collated_advantages = collated_advantages[0:-leftover]
            collated_response_masks = collated_response_masks[0:-leftover]
            logger.warning(f"{leftover} samples are dropped due to batch size {num_mini_batches}")

        # recalculate the "real" number of mini-batches
        num_mini_batches = len(collated_query_responses) // accumulation_steps

        # Calculate the logprob of the reference policy
        collated_ref_logprobs = []
        with Timer("Inference Calculation", noop=self.rank != 0):
            with torch.no_grad():
                for i in range(len(collated_query_responses)):
                    query_response = collated_query_responses[i]
                    tool_mask = collated_tool_masks[i]
                    attention_mask = collated_attention_masks[i]
                    position_id = collated_position_ids[i]
                    response_mask = collated_response_masks[i]
                    ref_logprob, _ = self.forward(
                        self.ref_policy,
                        query_response,
                        attention_mask,
                        position_id,
                        pad_token_id,
                        args.temperature,
                        return_entropy=False,
                    )
                    if args.mask_tool_use and args.tool_use:
                        # mask logprobs for tool tokens
                        response_mask = response_mask.bool() & tool_mask.bool()
                    else:
                        response_mask = response_mask.bool()
                    ref_logprob = torch.masked_fill(ref_logprob, ~response_mask[:, 1:], INVALID_LOGPROB)
                    collated_ref_logprobs.append(ref_logprob)
                    torch.cuda.empty_cache()
        # if we have multiple minibatches, we need to calculate the old logprobs for each minibatch
        # following gtrl scripts in just doing this on the current active policy, rather than use the logprobs
        # from the generator (note that async mode means these are a bit diff!)
        old_logprobs = [None for _ in range(len(collated_query_responses))]
        if num_mini_batches > 1:
            with Timer("Old logprobs Calculation", noop=self.rank != 0):
                with torch.no_grad():
                    for i in range(len(collated_query_responses)):
                        query_response = collated_query_responses[i]
                        tool_mask = collated_tool_masks[i]
                        attention_mask = collated_attention_masks[i]
                        position_id = collated_position_ids[i]
                        response_mask = collated_response_masks[i]
                        old_logprob, _ = self.forward(
                            self.model,
                            query_response,
                            attention_mask,
                            position_id,
                            pad_token_id,
                            args.temperature,
                            return_entropy=False,
                        )
                        if args.mask_tool_use and args.tool_use:
                            response_mask = response_mask.bool() & tool_mask.bool()
                        else:
                            response_mask = response_mask.bool()
                        old_logprob = torch.masked_fill(old_logprob, ~response_mask[:, 1:], INVALID_LOGPROB)
                        old_logprobs[i] = old_logprob
                        torch.cuda.empty_cache()

        local_step = 0
        # Do multiple epochs of training on on-policy data (PPO-style), with a fresh random shuffle in each epoch
        with Timer("[Training Processes] Loss calculation", noop=self.rank != 0):
            kl1_stats = torch.zeros(len(collated_query_responses))
            kl2_stats = torch.zeros(len(collated_query_responses))
            kl3_stats = torch.zeros(len(collated_query_responses))
            kl4_stats = torch.zeros(len(collated_query_responses))
            kl_loss_stats = torch.zeros(len(collated_query_responses))
            pg_clipfrac_stats = torch.zeros(len(collated_query_responses))
            pg_loss_stats = torch.zeros(len(collated_query_responses))
            loss_stats = torch.zeros(len(collated_query_responses))
            ratio_stats = torch.zeros(len(collated_query_responses))
            entropy_stats = torch.zeros(len(collated_query_responses))
            for epoch_idx in range(args.num_epochs):
                for i in range(len(collated_query_responses)):
                    mb_ref_logprob = collated_ref_logprobs[i]
                    mb_query_responses = collated_query_responses[i]
                    mb_tool_mask = collated_tool_masks[i]
                    mb_advantages = collated_advantages[i]
                    mb_response_masks = collated_response_masks[i]
                    mb_response_masks_bool = mb_response_masks[:, 1:].bool()
                    # if masking snippets, do it here.
                    if args.mask_tool_use and args.tool_use:
                        mb_response_masks_bool = mb_response_masks[:, 1:].bool() & mb_tool_mask[:, 1:].bool()
                    mb_attention_mask = collated_attention_masks[i]
                    mb_position_id = collated_position_ids[i]
                    mb_new_logprobs, mb_entropy = self.forward(
                        self.model,
                        mb_query_responses,
                        mb_attention_mask,
                        mb_position_id,
                        pad_token_id,
                        args.temperature,
                        return_entropy=args.record_entropy,
                    )
                    mb_new_logprobs = torch.masked_fill(mb_new_logprobs, ~mb_response_masks_bool, INVALID_LOGPROB)

                    # Cache the old logprobs
                    if num_mini_batches > 1:
                        mb_old_logprobs = old_logprobs[i]
                    else:
                        with torch.no_grad():
                            if epoch_idx == 0:
                                old_logprobs[i] = mb_new_logprobs
                            mb_old_logprobs = old_logprobs[i].detach()

                    # Calculate the policy's loss
                    logprobs_diff = mb_new_logprobs - mb_old_logprobs
                    ratio = torch.exp(logprobs_diff)
                    pg_losses = -mb_advantages[:, 1:] * ratio
                    pg_losses2 = -mb_advantages[:, 1:] * torch.clamp(
                        ratio, 1.0 - args.clip_lower, 1.0 + args.clip_higher
                    )
                    pg_loss_max = torch.max(pg_losses, pg_losses2)

                    # Here we recalculate kl: we want the KL loss to backpropagate through the model
                    # We also clamp the KL loss to avoid numerical instability
                    # https://chatgpt.com/share/679d0ed9-8f48-8011-926e-e274b15ae8ae
                    ref_logprobs_diff = (mb_new_logprobs - mb_ref_logprob).clamp(-40.0, 40.0)
                    kl1 = ref_logprobs_diff
                    kl2 = (ref_logprobs_diff) ** 2 / 2
                    kl3 = torch.expm1(-ref_logprobs_diff) + ref_logprobs_diff  # this is more numerically stable
                    kl4 = ratio * ref_logprobs_diff
                    if args.kl_estimator == "kl1":
                        kl = kl1
                    elif args.kl_estimator == "kl2":
                        kl = kl2
                    elif args.kl_estimator == "kl3":
                        kl = kl3
                    elif args.kl_estimator == "kl4":
                        kl = kl4

                    # grpo change: directly subtract KL in loss (add)
                    loss = masked_mean(pg_loss_max + (args.beta * kl), mb_response_masks_bool, args.masked_mean_axis)
                    loss = loss / accumulation_steps
                    self.model.backward(loss)
                    if (local_step + 1) % accumulation_steps == 0:
                        self.model.step()
                    local_step += 1
                    with torch.no_grad():
                        # NOTE: in packed implementation, kl calculation are averages over response tokens
                        kl1_stats[i] = masked_mean(kl1, mb_response_masks_bool, args.masked_mean_axis).float()
                        kl2_stats[i] = masked_mean(kl2, mb_response_masks_bool, args.masked_mean_axis).float()
                        kl3_stats[i] = masked_mean(kl3, mb_response_masks_bool, args.masked_mean_axis).float()
                        kl4_stats[i] = masked_mean(kl4, mb_response_masks_bool, args.masked_mean_axis).float()
                        if args.kl_estimator == "kl1":
                            kl_loss_stats[i] = kl1_stats[i] * args.beta
                        elif args.kl_estimator == "kl2":
                            kl_loss_stats[i] = kl2_stats[i] * args.beta
                        elif args.kl_estimator == "kl3":
                            kl_loss_stats[i] = kl3_stats[i] * args.beta
                        elif args.kl_estimator == "kl4":
                            kl_loss_stats[i] = kl4_stats[i] * args.beta
                        pg_clipfrac_stats[i] = masked_mean(
                            (pg_losses2 > pg_losses).float(), mb_response_masks_bool, args.masked_mean_axis
                        )
                        pg_loss_stats[i] = masked_mean(pg_loss_max, mb_response_masks_bool, args.masked_mean_axis)
                        loss_stats[i] = loss
                        ratio_stats[i] = masked_mean(ratio, mb_response_masks_bool, args.masked_mean_axis)
                        if args.record_entropy:
                            # Calculate entropy statistics
                            entropy_stats[i] = masked_mean(
                                mb_entropy, mb_response_masks_bool, args.masked_mean_axis
                            ).float()

            with torch.no_grad():
                self.local_metrics.add("objective/kl_avg", kl1_stats.mean())
                self.local_metrics.add("objective/kl2_avg", kl2_stats.mean())
                self.local_metrics.add("objective/kl3_avg", kl3_stats.mean())
                self.local_metrics.add("objective/kl4_avg", kl4_stats.mean())
                self.local_metrics.add("loss/policy_avg", pg_loss_stats.mean())
                self.local_metrics.add("loss/kl_avg", kl_loss_stats.mean())
                self.local_metrics.add("loss/total_avg", loss_stats.mean())
                self.local_metrics.add("policy/clipfrac_avg", pg_clipfrac_stats.mean())
                self.local_metrics.add("val/ratio", ratio_stats.mean())
                self.local_metrics.add("val/ratio_var", ratio_stats.var())
                if args.record_entropy:
                    self.local_metrics.add("policy/entropy_avg", entropy_stats.mean())
                self.local_metrics.add("lr", self.scheduler.get_last_lr()[0])
                return self.local_metrics.get_metrics_list()

    def save_checkpoint_state(self, checkpoint_state_dir: str, client_state: Dict[str, str]) -> None:
        args = self.args
        self.model.save_checkpoint(checkpoint_state_dir, client_state=client_state)
        # `save_checkpoint` needs to be called on all ranks, only rank 0 will have all the states
        if self.rank == 0:
            if args.keep_last_n_checkpoints >= 0:
                clean_last_n_checkpoints_deepspeed(checkpoint_state_dir, args.keep_last_n_checkpoints)

            if args.gs_bucket_path is not None:
                ray.remote(sync_gs_bucket).options(num_cpus=1).remote(
                    checkpoint_state_dir, args.gs_checkpoint_state_dir
                )

    def save_model(self, output_dir: str, chat_template_name: str, tokenizer: PreTrainedTokenizer) -> None:
        model_to_save = self.model
        if "olmo" in chat_template_name:
            # New chat template has no bos token, and two eos tokens: <|im_end|> and <|endoftext|>
            model_to_save.generation_config = get_olmo3_generation_config(tokenizer)

        if self.rank == 0:
            os.makedirs(output_dir, exist_ok=True)

        # save model weights for ZeRO2/3
        if hasattr(model_to_save, "module"):
            model_to_save = model_to_save.module

        # gather parameters
        output_state_dict = {}
        for k, v in model_to_save.named_parameters():
            # only gather z3 params
            params_to_fetch = _z3_params_to_fetch([v])
            with deepspeed.zero.GatheredParameters(params_to_fetch, enabled=len(params_to_fetch) > 0):
                vv = v.data.cpu()
                if self.rank == 0:
                    output_state_dict[k] = vv

        if self.rank == 0:
            state_dict = model_to_save.state_dict()

            # copy named_buffers with `persistent=True`
            for k, v in model_to_save.named_buffers():
                if k not in state_dict:
                    continue
                vv = v.data.cpu()
                output_state_dict[k] = vv

            state_dict_keys = set(state_dict.keys())
            output_state_dict_keys = set(output_state_dict.keys())

            # corner case for tie_word_embeddings, such as Qwen2-0.5B
            if getattr(model_to_save.config, "tie_word_embeddings", False) and "lm_head.weight" in state_dict_keys:
                state_dict_keys.remove("lm_head.weight")

            assert state_dict_keys.issubset(output_state_dict_keys), (
                f"mismatch keys {output_state_dict_keys.symmetric_difference(state_dict_keys)}"
            )

            # only save peft weights https://github.com/microsoft/DeepSpeed/issues/4295
            if isinstance(model_to_save, PeftModel):
                model_to_save.save_pretrained(output_dir)
                if self.stage == 3:
                    torch.save(
                        get_peft_model_state_dict(model_to_save, output_state_dict),
                        os.path.join(output_dir, "adapter_model.bin"),
                    )
            else:
                model_to_save.save_pretrained(output_dir, state_dict=output_state_dict)

            # save tokenizer
            self.tokenizer.save_pretrained(output_dir)

    # we need this because we don't know which node is rank 0 is on
    def launch_ai2_evals_on_weka_wrapper(self, step_dir, leaderboard_name, wandb_url, training_step):
        args = self.args
        if self.rank == 0:
            ray.remote(launch_ai2_evals_on_weka).options(num_cpus=1).remote(
                step_dir,
                leaderboard_name,
                args.oe_eval_max_length,
                wandb_url,
                training_step,
                args.oe_eval_tasks,
                args.stop_strings,
                args.gs_bucket_path,
                args.eval_priority,
            )


class ModelGroup:
    def __init__(
        self, pg: PlacementGroup, ray_process_cls: RayProcess, num_gpus_per_node: List[int], single_gpu_mode: bool
    ):
        self.pg = pg
        self.ray_process_cls = ray_process_cls
        self.num_gpus_per_node = num_gpus_per_node
        self.num_gpus_per_actor = 0.48 if single_gpu_mode else 1
        self.num_cpus_per_actor = 4
        self.models = []
        world_size = sum(self.num_gpus_per_node)
        master_policy = ray_process_cls.options(
            num_cpus=self.num_cpus_per_actor,
            num_gpus=self.num_gpus_per_actor,
            scheduling_strategy=PlacementGroupSchedulingStrategy(
                placement_group=self.pg, placement_group_bundle_index=0
            ),
        ).remote(world_size, 0, 0, None, None)

        self.models.append(master_policy)
        master_addr, master_port = ray_get_with_progress(
            [master_policy.get_master_addr_port.remote()], desc="Getting master address"
        )[0]

        def get_bundle_index(rank, num_gpus_per_node):
            """given a rank and a list of num_gpus_per_node, return the index of the bundle that the rank belongs to"""
            bundle_idx = 0
            while rank >= num_gpus_per_node[bundle_idx]:
                rank -= num_gpus_per_node[bundle_idx]
                bundle_idx += 1
            return bundle_idx

        assert get_bundle_index(0, [7, 8, 4]) == 0
        assert get_bundle_index(1, [7, 8, 4]) == 0
        assert get_bundle_index(7, [7, 8, 4]) == 1
        assert get_bundle_index(8, [7, 8, 4]) == 1
        assert get_bundle_index(9, [7, 8, 4]) == 1
        assert get_bundle_index(16, [7, 8, 4]) == 2

        # Setup worker models
        for rank in range(1, world_size):
            logger.debug(f"{rank=}, {world_size=}, {rank=}, {master_addr=}, {master_port=}")
            scheduling_strategy = PlacementGroupSchedulingStrategy(
                placement_group=self.pg, placement_group_bundle_index=get_bundle_index(rank, self.num_gpus_per_node)
            )
            worker_policy = ray_process_cls.options(
                num_cpus=self.num_cpus_per_actor,
                num_gpus=self.num_gpus_per_actor,
                scheduling_strategy=scheduling_strategy,
            ).remote(world_size, rank, 0, master_addr, master_port)
            self.models.append(worker_policy)


class PendingQueriesMap:
    """Thread-safe map for tracking pending queries with reference counting."""

    def __init__(self):
        self._map = {}  # dataset_idx -> (query, ground_truth, dataset, count)
        self._lock = threading.Lock()

    def insert(self, dataset_idx, query, ground_truth, dataset):
        """Insert or increment count for a dataset index."""
        with self._lock:
            if dataset_idx in self._map:
                # Already exists - just increment count
                existing_query, existing_ground_truth, existing_dataset, count = self._map[dataset_idx]
                self._map[dataset_idx] = (existing_query, existing_ground_truth, existing_dataset, count + 1)
            else:
                # New entry - count starts at 1
                self._map[dataset_idx] = (query, ground_truth, dataset, 1)

    def insert_many(self, dataset_indices, queries, ground_truths, datasets):
        """Insert or increment count for multiple dataset indices at once."""
        with self._lock:
            for i, dataset_idx in enumerate(dataset_indices):
                if dataset_idx in self._map:
                    # Already exists - just increment count
                    existing_query, existing_ground_truth, existing_dataset, count = self._map[dataset_idx]
                    self._map[dataset_idx] = (existing_query, existing_ground_truth, existing_dataset, count + 1)
                else:
                    # New entry - count starts at 1
                    self._map[dataset_idx] = (queries[i], ground_truths[i], datasets[i], 1)

    def pop(self, dataset_idx):
        """Retrieve data and decrement count. Removes entry when count reaches 0."""
        with self._lock:
            if dataset_idx not in self._map:
                raise RuntimeError(f"Dataset index {dataset_idx} not found in pending_queries_map")

            query, ground_truth, dataset, count = self._map[dataset_idx]

            if count > 1:
                # More results expected - just decrement
                self._map[dataset_idx] = (query, ground_truth, dataset, count - 1)
            else:
                # Last result - remove entry
                del self._map[dataset_idx]

            return query, ground_truth, dataset

    def __len__(self):
        """Return the number of entries in the map."""
        with self._lock:
            return len(self._map)

    def __contains__(self, dataset_idx):
        """Check if a dataset index is in the map."""
        with self._lock:
            return dataset_idx in self._map

    def __getitem__(self, dataset_idx):
        """Get the value for a dataset index."""
        with self._lock:
            return self._map[dataset_idx]

    def keys(self):
        """Return a view of the keys in the map."""
        with self._lock:
            return list(self._map.keys())


def accumulate_inference_batches(
    inference_results_Q: ray_queue.Queue,
    pending_queries_map: PendingQueriesMap,
    args: Args,
    training_step: int,
    generation_config,
    timeout: Optional[float] = None,
) -> tuple[GenerationResult, Batch]:
    """Accumulate multiple inference results into a single training batch.

    Args:
        inference_results_Q: Queue containing GenerationResult objects
        pending_queries_map: PendingQueriesMap instance for thread-safe query tracking
        args: Arguments containing vllm_num_engines
        training_step: Current training step for error reporting
        generation_config: Generation config containing n (number of samples per prompt)
        timeout: Optional timeout in seconds for queue get operations. If None, blocks indefinitely.

    Raises:
        queue.Empty: If timeout is specified and no data is available within timeout.

    Returns:
        Tuple of (combined_result, Batch with queries, ground_truths, datasets)
    """
    # Collect results from all engines with non-blocking progress bar
    results = []
    all_queries = []
    all_ground_truths = []
    all_datasets = []

    for i in tqdm(
        range(args.vllm_num_engines),
        total=args.vllm_num_engines,
        desc=f"Accumulating results from {args.vllm_num_engines} engines ({timeout=})",
        bar_format="{l_bar}{bar}{r_bar}\n",
    ):
        result = inference_results_Q.get(timeout=timeout)
        dataset_indices = result.dataset_index

        if dataset_indices is None:
            raise RuntimeError(f"Dataset indices is None for result {i}")

        # When generation_config.n > 1, vLLM generates multiple responses per prompt
        # but dataset_indices only contains the unique indices (not replicated)
        # So we expect: len(responses) == len(dataset_indices) * generation_config.n
        expected_responses = len(dataset_indices) * generation_config.n
        if len(result.responses) != expected_responses:
            # Print detailed debugging info before asserting
            logger.error(f"Response count mismatch for result {i}:")
            logger.error(
                f"  Expected: {expected_responses} (dataset_indices={len(dataset_indices)} * n={generation_config.n})"
            )
            logger.error(f"  Actual: {len(result.responses)}")
            logger.error(f"  Dataset indices: {dataset_indices}")
            logger.error(f"  Response lengths: {[len(r) for r in result.responses[:5]]}...")  # First 5
            logger.error(f"  Finish reasons: {result.finish_reasons[:5]}...")  # First 5
            assert len(result.responses) == expected_responses, (
                f"Mismatch: number of responses ({len(result.responses)}) "
                f"doesn't match expected ({expected_responses}) for result {i}"
                f". {generation_config.n=}"
                f", {len(dataset_indices)=}"
            )

        # Get corresponding queries, ground_truths, datasets for each individual prompt
        batch_queries = []
        batch_ground_truths = []
        batch_datasets = []

        for dataset_idx in dataset_indices:
            query, ground_truth, dataset = pending_queries_map.pop(dataset_idx)
            batch_queries.append(query)
            batch_ground_truths.append(ground_truth)
            batch_datasets.append(dataset)

        results.append(result)
        all_queries.extend(batch_queries)
        all_ground_truths.extend(batch_ground_truths)
        all_datasets.extend(batch_datasets)

    # Combine all results into a single GenerationResult
    combined_responses = []
    combined_finish_reasons = []
    combined_masks = []
    combined_num_calls = []
    combined_timeouts = []
    combined_tool_errors = []
    combined_tool_outputs = []
    combined_tool_runtimes = []
    combined_tool_calleds = []

    for result in results:
        combined_responses.extend(result.responses)
        combined_finish_reasons.extend(result.finish_reasons)
        combined_masks.extend(result.masks)
        combined_num_calls.extend(result.request_info.num_calls)
        combined_timeouts.extend(result.request_info.timeouts)
        combined_tool_errors.extend(result.request_info.tool_errors)
        combined_tool_outputs.extend(result.request_info.tool_outputs)
        combined_tool_runtimes.extend(result.request_info.tool_runtimes)
        combined_tool_calleds.extend(result.request_info.tool_calleds)

    # Create combined RequestInfo
    combined_request_info = RequestInfo(
        num_calls=combined_num_calls,
        timeouts=combined_timeouts,
        tool_errors=combined_tool_errors,
        tool_outputs=combined_tool_outputs,
        tool_runtimes=combined_tool_runtimes,
        tool_calleds=combined_tool_calleds,
    )

    # Create combined GenerationResult
    combined_result = GenerationResult(
        responses=combined_responses,
        finish_reasons=combined_finish_reasons,
        masks=combined_masks,
        request_info=combined_request_info,
        dataset_index=None,  # Not meaningful for combined result
    )

    # Note: We don't have dataset_indices here, but they're not needed for the returned batch
    batch = Batch(
        queries=all_queries,
        ground_truths=all_ground_truths,
        datasets=all_datasets,
        indices=None,  # Not meaningful for combined results
    )
    return combined_result, batch


def create_thread_error_wrapper(
    stop_event: threading.Event,
    threads: list[threading.Thread],
    queues: list[ray_queue.Queue],
    actor_manager: ActorManager,
):
    """Create a wrapper that handles thread errors and triggers cleanup."""

    def wrap_thread_func(func):
        def wrapper(*args, **kwargs):
            try:
                return func(*args, **kwargs)
            except Exception as e:
                logger.error(f"🚨 Fatal error in {func.__name__}: {e}", exc_info=True)
                # Signal main thread to stop instead of calling cleanup directly
                stop_event.set()
                logger.info(f"[{func.__name__}] Set stop event due to error")

        return wrapper

    return wrap_thread_func


def data_preparation_thread(
    reward_fn: Callable,
    inference_results_Q: ray_queue.Queue,  # Ray queue
    packed_sequences_Q: Queue,
    pending_queries_map: dict,
    args: Args,
    tokenizer: PreTrainedTokenizer,
    num_training_steps: int,
    stop_event: threading.Event,
    generation_config,
):
    for training_step in range(1, num_training_steps + 1):
        if stop_event.is_set():
            logger.info("[Data Preparation Thread] Shutting down")
            return
        # Streaming accumulation: collect results as they arrive
        with Timer("🚀 [Data Preparation Thread] Getting response ids"):
            while True:
                if stop_event.is_set():
                    logger.info("[Data Preparation Thread] Shutting down due to stop event")
                    return  # Simply return to exit the thread cleanly
                try:
                    result, batch = accumulate_inference_batches(
                        inference_results_Q, pending_queries_map, args, training_step, generation_config, timeout=1.0
                    )
                    break  # Successfully got results, exit retry loop
                except Empty:
                    continue  # Timeout occurred, loop back to check stop_event

        # ------------------------------------------------------------------------------------------------
        # Pack sequences
        if args.num_samples_per_prompt_rollout > 1:
            batch = Batch(
                queries=repeat_each(batch.queries, args.num_samples_per_prompt_rollout),
                ground_truths=repeat_each(batch.ground_truths, args.num_samples_per_prompt_rollout),
                datasets=repeat_each(batch.datasets, args.num_samples_per_prompt_rollout),
                indices=repeat_each(batch.indices, args.num_samples_per_prompt_rollout) if batch.indices else None,
            )
            good_outputs = [
                len(result.request_info.tool_outputs[i]) > 0
                and result.request_info.tool_calleds[i]
                and not result.request_info.timeouts[i]
                and not result.request_info.tool_errors[i]
                for i in range(len(result.request_info.tool_outputs))
            ]
            for i in range(len(result.finish_reasons)):
                # edge case: sometimes it outputs eos immediately, and we get an empty response
                # in that case, we need to add the eos token to the response
                # note that this also adds eos to the end of reponses that stopped for other reasons.
                if result.finish_reasons[i] == "stop" and (
                    len(result.responses[i]) == 0 or result.responses[i][-1] != tokenizer.eos_token_id
                ):
                    result.responses[i].append(tokenizer.eos_token_id)
                    result.masks[i].append(1)  # never mask the eos token for now?

        with Timer("🔥 [Data Preparation Thread] Decoding responses", noop=True):
            decoded_responses = tokenizer.batch_decode(result.responses, skip_special_tokens=True)
            decoded_queries = tokenizer.batch_decode(batch.queries, skip_special_tokens=True)
            decoded_queries = [extract_user_query(query) for query in decoded_queries]
            stop_rate = sum(int(finish_reason == "stop") for finish_reason in result.finish_reasons) / len(
                result.finish_reasons
            )

        with Timer("💰 [Data Preparation Thread] Calculating rewards and advantages"):
            scores, reward_metrics = asyncio.run(
                reward_fn(
                    result.responses,
                    decoded_responses,
                    batch,
                    result.finish_reasons,
                    result.request_info,
                    decoded_queries,
                )
            )
            scores = np.array(scores)
            scores_per_prompt = scores.reshape(-1, args.num_samples_per_prompt_rollout)
            mean_grouped_rewards = scores_per_prompt.mean(axis=-1)
            mean_grouped_rewards = np.repeat(mean_grouped_rewards, args.num_samples_per_prompt_rollout, axis=0)
            std_grouped_rewards = scores_per_prompt.std(axis=-1)
            std_grouped_rewards = np.repeat(std_grouped_rewards, args.num_samples_per_prompt_rollout, axis=0)
            if args.advantage_normalization_type == "standard":
                advantages = (scores - mean_grouped_rewards) / (std_grouped_rewards + 1e-8)
            elif args.advantage_normalization_type == "centered":
                advantages = scores - mean_grouped_rewards
            else:
                raise ValueError(f"Invalid advantage normalization type: {args.advantage_normalization_type}")

        with Timer("📦 [Data Preparation Thread] Filtering sequences"):
            # Here we get the max possible score for each prompt, and see how many prompts are unsolved
            max_possible_score = 0
            if args.apply_verifiable_reward:
                max_possible_score += args.verification_reward
            if args.apply_r1_style_format_reward and args.additive_format_reward:
                max_possible_score += args.r1_style_format_reward
            unsolved_batch_size_ratio = ((scores != max_possible_score) > 0).sum() / len(scores)
            # In GRPO, if the std of grouped rewards is 0, then there is zero gradient for the batch
            # of args.num_samples_per_prompt_rollout responses, so we need to filter out those batches
            non_zero_std_mask = scores_per_prompt.std(axis=-1) != 0
            real_batch_size_ratio = non_zero_std_mask.sum() * args.num_samples_per_prompt_rollout / len(scores)
            expanded_mask = np.repeat(non_zero_std_mask, args.num_samples_per_prompt_rollout)
            non_zero_gradient_index = np.where(expanded_mask)[0]
            advantages = advantages[non_zero_gradient_index]
            scores = scores[non_zero_gradient_index]
            responses = [result.responses[i] for i in non_zero_gradient_index]
            masks = [result.masks[i] for i in non_zero_gradient_index]
            batch = batch[non_zero_gradient_index.tolist()]
            finish_reasons = [result.finish_reasons[i] for i in non_zero_gradient_index]
            if args.mask_truncated_completions:
                stop_idxes = torch.tensor([i for i in range(len(finish_reasons)) if finish_reasons[i] == "stop"])
                scores = scores[stop_idxes]
                advantages = advantages[stop_idxes]
                responses = [responses[i] for i in stop_idxes]
                masks = [masks[i] for i in stop_idxes]
                batch = batch[stop_idxes.tolist()]
                finish_reasons = [finish_reasons[i] for i in stop_idxes]

        with Timer("📦 [Data Preparation Thread] Packing sequences"):
            packed_sequences = pack_sequences(
                queries=batch.queries,
                responses=responses,
                masks=masks,
                pack_length=args.pack_length,
                pad_token_id=tokenizer.pad_token_id,
            )
            num_new_tokens = sum(len(seq) for seq in packed_sequences.query_responses)
            # Vectorized advantage calculation: create a lookup array where each index corresponds to a response mask value
            # and each value is the corresponding advantage score: index 0 is set to 0 since response masks start from 1 (1-indexed)
            lookup_advantages = np.zeros(len(advantages) + 1, dtype=np.float32)
            lookup_advantages[1:] = advantages
            packed_advantages = [
                torch.tensor(lookup_advantages[packed_mask], dtype=torch.float32)
                for packed_mask in packed_sequences.response_masks
            ]
            packed_sequences.advantages = packed_advantages

        # if we have less batches than world size, we need to pad out so each world is fine
        # ideally, you should avoid this since its wasting computation.
        if args.allow_world_padding:
            with Timer("🤺 [Data Preparation Thread] Padding sequences for world size"):
                shortfall = args.world_size - len(packed_sequences.query_responses)
                if shortfall > 0:
                    logger.warning(
                        f"Padding {shortfall} sequences for world size. In future, you should adjust your compute this."
                    )
                    # construct "dummy" sequences for padding out the world size
                    dummy_qr = torch.tensor([tokenizer.pad_token_id, tokenizer.eos_token_id], dtype=torch.long)
                    dummy_tool_mask = torch.zeros_like(dummy_qr)
                    dummy_attention = torch.tensor([1, 1], dtype=torch.long)
                    dummy_position_ids = torch.arange(len(dummy_qr), dtype=torch.long)
                    dummy_response_mask = torch.zeros_like(dummy_qr)
                    dummy_advantage = torch.zeros_like(dummy_qr, dtype=torch.float)
                    # pad out the world size
                    for _ in range(shortfall):
                        packed_sequences.query_responses.append(dummy_qr)
                        packed_sequences.tool_masks.append(dummy_tool_mask)
                        packed_sequences.attention_masks.append(dummy_attention)
                        packed_sequences.position_ids.append(dummy_position_ids)
                        packed_sequences.response_masks.append(dummy_response_mask)
                        packed_sequences.advantages.append(dummy_advantage)

        with Timer("🔄 [Data Preparation Thread] Prepare collated data for each worker"):
            B = (
                len(packed_sequences.query_responses) // args.world_size
            )  # essentially doing `drop_last=True`, which is fine.
            collated_data = []
            for i in range(args.world_size):
                per_device_packed_query_responses = packed_sequences.query_responses[B * i : B * (i + 1)]
                per_device_packed_tool_masks = packed_sequences.tool_masks[B * i : B * (i + 1)]
                per_device_packed_attention_masks = packed_sequences.attention_masks[B * i : B * (i + 1)]
                per_device_packed_position_ids = packed_sequences.position_ids[B * i : B * (i + 1)]
                per_device_packed_advantages = packed_sequences.advantages[B * i : B * (i + 1)]
                per_device_packed_response_masks = packed_sequences.response_masks[B * i : B * (i + 1)]

                # Shuffle the batch and collate the data
                b_inds = np.random.permutation(len(per_device_packed_query_responses))
                collated_query_responses = []
                collated_tool_masks = []
                collated_attention_masks = []
                collated_position_ids = []
                collated_response_masks = []
                collated_advantages = []
                for j in range(0, len(per_device_packed_query_responses), args.per_device_train_batch_size):
                    micro_range = b_inds[j : j + args.per_device_train_batch_size]
                    collated_query_responses.append(
                        collate_fn(
                            [per_device_packed_query_responses[idx] for idx in micro_range], tokenizer.pad_token_id
                        )
                    )
                    collated_tool_masks.append(
                        collate_fn([per_device_packed_tool_masks[idx] for idx in micro_range], 0)
                    )
                    collated_attention_masks.append(
                        collate_fn([per_device_packed_attention_masks[idx] for idx in micro_range], 0)
                    )
                    collated_position_ids.append(
                        collate_fn([per_device_packed_position_ids[idx] for idx in micro_range], 0)
                    )
                    collated_response_masks.append(
                        collate_fn([per_device_packed_response_masks[idx] for idx in micro_range], 0)
                    )
                    collated_advantages.append(
                        collate_fn([per_device_packed_advantages[idx] for idx in micro_range], 0)
                    )
                collated_data.append(
                    {
                        "collated_query_responses": collated_query_responses,
                        "collated_tool_masks": collated_tool_masks,
                        "collated_attention_masks": collated_attention_masks,
                        "collated_position_ids": collated_position_ids,
                        "collated_advantages": collated_advantages,
                        "collated_response_masks": collated_response_masks,
                    }
                )

        # Create a result package with metrics and data
        if len(responses) == 0:
            # Handle empty responses case
            # in this case, we won't log metrics, so it should be fine.
            metrics = {}
        else:
            sequence_lengths = np.array([len(response) for response in responses])
            sequence_length_solved = (
                np.array([]) if np.all(scores == 0) else np.array(sequence_lengths[scores == max_possible_score])
            )
            sequence_length_unsolved = (
                np.array([]) if np.all(scores == max_possible_score) else np.array(sequence_lengths[scores == 0])
            )
            metrics = {
                "scores": np.array(scores).mean(),
                "real_batch_size_ratio": real_batch_size_ratio,
                "unsolved_batch_size_ratio": unsolved_batch_size_ratio,
                "packed_ratio": len(packed_sequences.query_responses) / len(responses) if len(responses) > 0 else 0,
                "val/sequence_lengths": sequence_lengths.mean(),
                "val/sequence_lengths_min": sequence_lengths.min(),
                "val/sequence_lengths_max": sequence_lengths.max(),
                "val/sequence_lengths_unsolved": (
                    0 if len(sequence_length_unsolved) == 0 else sequence_length_unsolved.mean()
                ),
                "val/sequence_lengths_solved": (
                    0 if len(sequence_length_solved) == 0 else sequence_length_solved.mean()
                ),
                "val/sequence_lengths_unsolved_hist": sequence_length_unsolved,
                "val/sequence_lengths_solved_hist": sequence_length_solved,
                "val/stop_rate": stop_rate,
                "val/advantages_mean": advantages.mean(),
                "val/advantages_min": advantages.min(),
                "val/advantages_max": advantages.max(),
                "val/advantages_hist": advantages,
                "val/num_calls_rate": np.array(result.request_info.num_calls).mean(),
                "val/timeouts_rate": np.array(result.request_info.timeouts).mean(),
                "val/tool_errors_rate": np.array([len(item) > 0 for item in result.request_info.tool_errors]).mean(),
                "val/good_outputs_rate": np.array(good_outputs).mean(),
                "val/tool_runtimes_rate": np.array(result.request_info.tool_runtimes).mean(),
                "val/tool_calleds_rate": np.array(result.request_info.tool_calleds).mean(),
                **reward_metrics,
            }

        if args.save_traces:
            traces = {
                "scores": scores.tolist(),
                "finish_reasons": finish_reasons,
                "responses": responses,
                "training_step": training_step,
                **asdict(batch),  # Unpack all batch fields
                **reward_metrics,
            }
            os.makedirs(args.output_dir, exist_ok=True)
            with open(f"{args.output_dir}/traces_{args.run_name}.jsonl", "a") as f:
                json.dump(traces, f)
                f.write("\n")

        if len(responses) == 0:
            logger.warning(f"No responses in batch {training_step}.")

        # Put the packed sequences and metrics into the output queue
        packed_sequences_Q.put(
            {
                "packed_sequences": packed_sequences,  # for debugging purposes
                "collated_data": collated_data,
                "metrics": metrics,
                "responses_count": len(responses),
                "num_new_tokens": num_new_tokens,
                "B": B,
            }
        )


def setup_runtime_variables(args: Args) -> Args:
    """Set up runtime variables for the experiment."""
    args.run_name = f"{args.exp_name}__{args.seed}__{int(time.time())}"
    args.output_dir = os.path.join(args.output_dir, args.run_name)
    args.dataset_local_cache_dir = os.path.abspath(args.dataset_local_cache_dir)
    if is_beaker_job():
        args.dataset_local_cache_dir = "/weka/oe-adapt-default/allennlp/deletable_open_instruct_dataset_cache"
    args.world_size = sum(args.num_learners_per_node)
    args.num_training_steps = args.total_episodes // (
        args.num_unique_prompts_rollout * args.num_samples_per_prompt_rollout
    )
    if args.local_eval_freq is not None:
        raise ValueError("local_eval_freq should not be set manually; it will be computed automatically")
    args.local_eval_freq = max(1, args.num_training_steps // args.num_evals)
    args.try_launch_beaker_eval_jobs_on_weka = args.try_launch_beaker_eval_jobs_on_weka and is_beaker_job()
    if args.push_to_hub:
        if args.hf_repo_id is None:  # auto-generate one
            args.hf_repo_id = "open_instruct_dev"
        if args.hf_entity is None:  # first try to use AI2 entity
            args.hf_entity = maybe_use_ai2_hf_entity()
        if args.hf_entity is None:  # then try to use the user's entity
            args.hf_entity = HfApi().whoami()["name"]
        args.hf_repo_id = f"{args.hf_entity}/{args.hf_repo_id}"
        if args.hf_repo_revision is None:  # auto-generate one
            args.hf_repo_revision = args.run_name
        args.hf_repo_url = f"https://huggingface.co/{args.hf_repo_id}/tree/{args.hf_repo_revision}"
    if args.with_tracking:
        if args.wandb_entity is None:
            args.wandb_entity = maybe_use_ai2_wandb_entity()
    args.tool_use = args.tools is not None and len(args.tools) > 0
    return args


def setup_experiment_tracking(args: Args, tc: TokenizerConfig, model_config: ModelConfig):
    """Setup experiment tracking and seeds."""
    all_configs = {}
    beaker_config = None
    if is_beaker_job():
        beaker_config = maybe_get_beaker_config()
        all_configs.update(vars(beaker_config))
    all_configs.update(**asdict(args), **asdict(tc), **asdict(model_config))

    wandb_url = None
    if args.with_tracking:
        wandb.init(
            project=args.wandb_project_name,
            entity=args.wandb_entity,
            sync_tensorboard=True,
            config=all_configs,
            name=args.run_name,
            save_code=True,
            tags=[args.exp_name] + get_wandb_tags(),
        )
        wandb_url = wandb.run.get_url()

    writer = SummaryWriter(f"runs/{args.run_name}")
    writer.add_text(
        "hyperparameters",
        "|param|value|\n|-|-|\n%s" % ("\n".join([f"|{key}|{value}|" for key, value in vars(args).items()])),
    )

    return beaker_config, writer, wandb_url


def setup_datasets(args: Args, tc: TokenizerConfig, tokenizer: PreTrainedTokenizer):
    """Set up training and evaluation datasets."""
    transform_fn_args = [
        {},
        {"max_token_length": args.max_token_length, "max_prompt_token_length": args.max_prompt_token_length},
    ]
    train_dataset = get_cached_dataset_tulu(
        dataset_mixer_list=args.dataset_mixer_list,
        dataset_mixer_list_splits=args.dataset_mixer_list_splits,
        tc=tc,
        dataset_transform_fn=args.dataset_transform_fn,
        transform_fn_args=transform_fn_args,
        dataset_cache_mode=args.dataset_cache_mode,
        dataset_config_hash=args.dataset_config_hash,
        hf_entity=args.hf_entity,
        dataset_local_cache_dir=args.dataset_local_cache_dir,
        dataset_skip_cache=args.dataset_skip_cache,
    )
    train_dataset = train_dataset.shuffle(seed=args.seed)

    eval_dataset = None
    if len(args.dataset_mixer_eval_list) > 0:
        eval_dataset = get_cached_dataset_tulu(
            args.dataset_mixer_eval_list,
            args.dataset_mixer_eval_list_splits,
            tc,
            args.dataset_transform_fn,
            transform_fn_args,
            hf_entity=args.hf_entity,
            dataset_cache_mode=args.dataset_cache_mode,
            dataset_config_hash=args.dataset_config_eval_hash,
            dataset_local_cache_dir=args.dataset_local_cache_dir,
            dataset_skip_cache=args.dataset_skip_cache,
        )
        if args.shuffle_eval_dataset:
            eval_dataset = eval_dataset.shuffle(seed=args.seed)

    visualize_token(train_dataset[0][INPUT_IDS_PROMPT_KEY], tokenizer)

    return train_dataset, eval_dataset


def create_model_and_optimizer(
    args: Args,
    tc: TokenizerConfig,
    model_config: ModelConfig,
    beaker_config: BeakerRuntimeConfig,
    wandb_url: str,
    tokenizer: PreTrainedTokenizer,
    inference_results_Q: ray_queue.Queue,
    param_prompt_Q: ray_queue.Queue,
    evaluation_inference_results_Q: ray_queue.Queue,
) -> tuple[ModelGroup, list[LLMRayActor], dict, int, int]:
    """Create the model, optimizer, and vLLM engines."""
    # Create placement group
    bundles = [{"GPU": actor_num_gpus, "CPU": actor_num_gpus * 10} for actor_num_gpus in args.num_learners_per_node]
    pg = placement_group(bundles, strategy="STRICT_SPREAD")
    ray_get_with_progress([pg.ready()], desc="Waiting for placement group")
    inits = []
    policy_group = ModelGroup(pg, PolicyTrainerRayProcess, args.num_learners_per_node, args.single_gpu_mode)
    wandb_url = wandb.run.get_url() if args.with_tracking else None
    inits.extend(
        model.from_pretrained.remote(args, model_config, beaker_config, wandb_url, tokenizer)
        for model in policy_group.models
    )

    # Set up tools
    max_len = args.max_prompt_token_length + args.response_length
    tool_objects = {}
    if args.tools:
        for tool in args.tools:
            if tool.lower() == "search":
                from open_instruct.search_utils.search_tool import SearchTool

                tool = SearchTool(
                    start_str="<query>",
                    end_str="</query>",
                    api_endpoint=args.search_api_endpoint,
                    number_documents_to_search=args.number_documents_to_search,
                )
                tool_objects[tool.end_str] = tool
                # Add tool end string to stop_strings
                args.stop_strings.append(tool.end_str)
            elif tool.lower() == "code":
                from open_instruct.tool_utils.tool_vllm import PythonCodeTool

                tool = PythonCodeTool(start_str="<code>", end_str="</code>", api_endpoint=args.code_tool_api_endpoint)
                tool_objects[tool.end_str] = tool
                # Add tool end string to stop_strings
                args.stop_strings.append(tool.end_str)
            else:
                raise ValueError(f"Unknown tool: {tool}")

    # Create ActorManager to coordinate weight updates
    actor_manager = ActorManager.remote()

    # Create vLLM engines with queues
    vllm_engines = create_vllm_engines(
        args.vllm_num_engines,
        args.vllm_tensor_parallel_size,
        args.vllm_enforce_eager,
        tc.tokenizer_name_or_path,
        model_config.model_name_or_path,
        model_config.model_revision,
        args.seed,
        args.vllm_enable_prefix_caching,
        max_len,
        args.vllm_gpu_memory_utilization,
        args.single_gpu_mode,
        pg=pg if args.single_gpu_mode else None,
        tools=tool_objects,
        max_tool_calls=args.max_tool_calls,
        prompt_queue=param_prompt_Q,
        results_queue=inference_results_Q,
        eval_results_queue=evaluation_inference_results_Q,
        actor_manager=actor_manager,
    )

    resume_training_step = ray_get_with_progress(inits, desc="Initializing models")[0] + 1
    episode = (resume_training_step - 1) * args.num_unique_prompts_rollout * args.num_samples_per_prompt_rollout
    logger.info("======== ✅ all models and vLLM engines initialized =========")

    ray_get_with_progress(
        [m.setup_model_update_group.remote(vllm_engines=vllm_engines) for m in policy_group.models],
        desc="Setting up model update group",
    )
    logger.info("======== ✅ model update group setup successfully =========")

    if resume_training_step > 1:
        logger.info(f"Resuming training from step {resume_training_step}... Broadcasting weights to vLLM engines.")
        with Timer("[Main Thread] 🔄 Loading weights using shared memory"):
            ray_get_with_progress(
                [m.broadcast_to_vllm.remote() for m in policy_group.models],
                desc="Broadcasting weights to vLLM engines",
                enable=args.verbose,
            )

    return policy_group, vllm_engines, tool_objects, resume_training_step, episode, actor_manager


def create_generation_configs(args: Args):
    """Create generation configs for training and evaluation."""
    generation_config = vllm.SamplingParams(
        temperature=args.temperature,
        top_p=args.vllm_top_p,  # prevent rare out-of-vocab tokens with qwen
        max_tokens=args.response_length,
        include_stop_str_in_output=True,
        skip_special_tokens=False,
        n=args.num_samples_per_prompt_rollout,
        stop=args.stop_strings,
        # IMPORTANT: Set output_kind to FINAL_ONLY to ensure vLLM V1 properly handles n>1
        # With the default CUMULATIVE mode, vLLM V1 returns separate outputs for each
        # completion, making it difficult to aggregate them correctly. FINAL_ONLY mode
        # ensures all n completions are returned together in a single output.
        output_kind=vllm.sampling_params.RequestOutputKind.FINAL_ONLY,
    )
    eval_generation_config = generation_config.clone()
    eval_generation_config.temperature = 0.0
    eval_generation_config.n = 1
    return {"train": generation_config, "eval": eval_generation_config}


def split_and_insert_batch(
    batch: Batch,
    training_step,
    vllm_num_engines,
    pending_queries_map: PendingQueriesMap,
    param_prompt_Q,
    generation_config,
    is_eval: bool = False,
) -> None:
    """Split a batch into multiple inference batches and insert individual prompts into queues and mapping."""
    # Split the batch over the VLLM engines.
    inference_batch_size = len(batch.queries) // vllm_num_engines
    for batch_idx in range(vllm_num_engines):
        start_idx = batch_idx * inference_batch_size
        end_idx = start_idx + inference_batch_size if batch_idx < vllm_num_engines - 1 else len(batch.queries)

        sub_batch = batch[start_idx:end_idx]

        # Store prompts in the map using thread-safe insert_many
        pending_queries_map.insert_many(
            sub_batch.indices, sub_batch.queries, sub_batch.ground_truths, sub_batch.datasets
        )

        # Use PromptRequest for Ray queue with batch-specific dataset_index list
        param_prompt_Q.put(
            PromptRequest(
                prompts=sub_batch.queries,
                generation_config=generation_config,
                training_step=training_step,
                dataset_index=sub_batch.indices,
                is_eval=is_eval,
            )
        )


def sync_weights_and_prepare_prompts(
    training_step: int,
    args: Args,
    train_dataset: Any,
    iter_dataloader: Iterator[List[int]],
    policy_group: ModelGroup,
    pending_queries_map: PendingQueriesMap,
    param_prompt_Q: ray_queue.Queue,
    generation_configs: Dict[str, vllm.SamplingParams],
    actor_manager: ActorManager,
) -> Batch:
    """Sync weights and send the next batch of prompts to vLLM."""
    dataset_indices = next(iter_dataloader)
    batch = next_batch(dataset_indices, train_dataset)
    with Timer(
        "[Main Thread] 🔄 Loading weights using shared memory"
        if args.async_steps > 0
        else "🔄 Loading weights using shared memory"
    ):
        # Signal actors to stop for weight sync
        ray.get(actor_manager.set_should_stop.remote(True))
        logger.info(f"[Main Thread] Set should_stop to True for weight sync at step {training_step}")

        # Sync weights to vLLM
        ray_get_with_progress(
            [m.broadcast_to_vllm.remote() for m in policy_group.models],
            desc=f"[Main thread] Broadcasting weights to vLLM engines at training step {training_step}",
            enable=args.verbose,
        )

        # Signal actors to resume
        ray.get(actor_manager.set_should_stop.remote(False))
        logger.info(f"[Main Thread] Set should_stop to False after weight sync at step {training_step}")

    split_and_insert_batch(
        batch, training_step, args.vllm_num_engines, pending_queries_map, param_prompt_Q, generation_configs["train"]
    )

    return batch


def load_data_from_packing_thread(packed_sequences_Q: Queue, num_total_tokens: int, stop_event: threading.Event):
    """Get the packed sequences with advantages from the packing thread."""
    with Timer("[Main Thread] 📦 Getting packed sequences from thread"):
        while True:
            if stop_event.is_set():
                logger.warning("[Main Thread] Stop event detected while waiting for packed sequences")
                return None, {}, num_total_tokens
            try:
                packed_data = packed_sequences_Q.get(timeout=30.0)
                break
            except Empty:
                logger.warning("[Main Thread] Timeout waiting for packed sequences. Retrying...")
        data_thread_metrics = packed_data["metrics"]
        B = packed_data["B"]
        collated_data = packed_data["collated_data"]
        num_total_tokens += packed_data["num_new_tokens"]
        if B == 0:
            logger.warning("[Main Thread] 🤡 After packing, there is not enough data to train")
            return None, data_thread_metrics, num_total_tokens
        return collated_data, data_thread_metrics, num_total_tokens


def generate_thread(vllm_engines, local_eval_freq, num_training_steps, resume_training_step, stop_event):
    """Thread function that repeatedly calls process_from_queue on vllm engines."""
    logger.info("[Generate Thread] 🚀 Starting generation thread")
    while not stop_event.is_set():
        with Timer("🔥 Generation time"):
            engine_refs = [engine.process_from_queue.remote(timeout=20) for engine in vllm_engines]
            ray_get_with_progress(engine_refs, desc="[Generate Thread] Waiting for vLLM engines to process")
    logger.info("[Generate Thread] 🛑 Stopping generation thread")


def one_training_step(
    args: Args,
    policy_group: ModelGroup,
    collated_data,
    tokenizer,
    data_thread_metrics,
    average_metrics,
    episode,
    training_step,
    num_total_tokens,
    start_time,
    train_dataset,
    writer,
    wandb_url,
    chat_template_name,
):
    """Train the model for one step."""
    update_ref_policy_future = []
    with Timer("[Main Thread] 🗡️ Training"):
        metrics_list: List[dict[str, float]] = ray_get_with_progress(
            [
                policy_group.models[i].train.remote(
                    **collated_data[i], pad_token_id=tokenizer.pad_token_id, num_mini_batches=args.num_mini_batches
                )
                for i in range(args.world_size)
            ],
            desc=f"Running training step {training_step}",
        )
        if (
            args.ref_policy_update_freq is not None
            and training_step % args.ref_policy_update_freq == 0
            and args.alpha > 0
        ):
            update_ref_policy_future.extend(
                [policy_group.models[i].update_ref_policy.remote() for i in range(args.world_size)]
            )

        average_metrics = {k: sum(m[k] for m in metrics_list) / len(metrics_list) for k in metrics_list[0]}
        metrics = {
            "episode": episode,
            "training_step": training_step,
            "val/num_total_tokens": num_total_tokens,
            "epoch": episode / args.num_samples_per_prompt_rollout / len(train_dataset),
            "tokens_per_second": num_total_tokens / (time.time() - start_time),
            **data_thread_metrics,
            **average_metrics,
        }
        scalar_metrics = {}
        for key, value in metrics.items():
            if isinstance(value, float) or isinstance(value, int):
                writer.add_scalar(key, value, episode)
                scalar_metrics[key] = value
            if isinstance(value, np.ndarray) or isinstance(value, list):
                if len(value) > 0:
                    writer.add_histogram(key, value, episode)
        print_rich_single_line_metrics(scalar_metrics)

        if args.save_freq > 0 and training_step % args.save_freq == 0:
            with Timer("[Main Thread] 🗡️ Saving model"):
                checkpoint_dir = f"{args.output_dir}_checkpoints"
                step_dir = os.path.join(checkpoint_dir, f"step_{training_step}")
                logger.info(f"Saving model at step {training_step} to {step_dir}")
                ray_get_with_progress(
                    [
                        policy_group.models[i].save_model.remote(step_dir, chat_template_name, tokenizer)
                        for i in range(args.world_size)
                    ],
                    desc=f"Saving model at step {training_step}",
                )
                if args.try_launch_beaker_eval_jobs_on_weka and is_beaker_job():
                    leaderboard_name = f"{args.hf_repo_revision}_step_{training_step}"
                    for i in range(args.world_size):
                        policy_group.models[i].launch_ai2_evals_on_weka_wrapper.remote(
                            step_dir, leaderboard_name, wandb_url, training_step
                        )
        if (
            args.checkpoint_state_freq > 0
            and training_step % args.checkpoint_state_freq == 0
            and args.checkpoint_state_dir is not None
        ):
            with Timer("[Main Thread] 🗡️ Saving checkpoint state"):
                client_state = {"training_step": training_step}
                ray_get_with_progress(
                    [
                        policy_group.models[i].save_checkpoint_state.remote(args.checkpoint_state_dir, client_state)
                        for i in range(args.world_size)
                    ],
                    desc=f"Saving checkpoint state at step {training_step}",
                )
                logger.info(f"Saved checkpoint state at step {training_step} to {args.checkpoint_state_dir}")

    if len(update_ref_policy_future) > 0:
        with Timer("[Main Thread] 🔃 Updating reference policy"):
            ray_get_with_progress(update_ref_policy_future, desc="Updating reference policy")

    return average_metrics


def maybe_evaluate(
    args: Args,
    training_step: int,
    evaluation_inference_results_Q: ray_queue.Queue,  # Ray queue
    tokenizer,
    eval_batch: Optional[Batch],
    reward_fn,
    episode,
    writer,
    eval_pending_queries_map: PendingQueriesMap,
    eval_generation_config,
):
    """Optionally evaluate the model."""
    try:
        # timeout 0.01 if this is the last training step or we're not evaluating
        # otherwise, wait to get the last evaluation generations (long timeout just in case)
        timeout = 0.01 if (training_step < args.num_training_steps or args.local_eval_freq < 0) else 100

        # Accumulate evaluation results from all vLLM engines
        eval_result, eval_batch = accumulate_inference_batches(
            evaluation_inference_results_Q,
            eval_pending_queries_map,
            args,
            training_step,
            eval_generation_config,
            timeout=timeout,
        )

        logger.info("[Main Thread] 📊 Evaluation responses received")

        eval_sequence_lengths = np.array([len(response) for response in eval_result.responses])
        eval_decoded_responses = tokenizer.batch_decode(eval_result.responses, skip_special_tokens=True)
        eval_stop_rate = sum(int(finish_reason == "stop") for finish_reason in eval_result.finish_reasons) / len(
            eval_result.finish_reasons
        )

        # get and log evaluation metrics
        eval_scores, eval_reward_metrics = asyncio.run(
            reward_fn(
                eval_result.responses,
                eval_decoded_responses,
                eval_batch if eval_batch else Batch(queries=[], ground_truths=[], datasets=[], indices=None),
                eval_result.finish_reasons,
                eval_result.request_info,
            )
        )
        eval_reward_metrics = {f"eval/{key}": val for key, val in eval_reward_metrics.items()}
        eval_metrics = {
            "eval/scores": np.array(eval_scores).mean(),
            "eval/sequence_lengths": eval_sequence_lengths.mean(),
            "eval/sequence_lengths_min": eval_sequence_lengths.min(),
            "eval/sequence_lengths_max": eval_sequence_lengths.max(),
            "eval/stop_rate": eval_stop_rate,
            **eval_reward_metrics,
        }
        print_rich_single_line_metrics(eval_metrics)
        for key, value in eval_metrics.items():
            writer.add_scalar(key, value, episode)
        table = {}
        table["prompt"] = tokenizer.batch_decode(eval_batch.queries if eval_batch else [])
        table["response"] = eval_decoded_responses
        table["response"] = [item.replace(tokenizer.pad_token, "") for item in table["response"]]
        table["scores"] = eval_scores
        table["ground_truth"] = eval_batch.ground_truths if eval_batch else []
        df = pd.DataFrame(table)
        if args.with_tracking:
            import wandb

            wandb.log({"sample_completions": wandb.Table(dataframe=df)})
        else:
            print_rich_table(df.iloc[:1])
        del table
    except Empty:
        logger.warning("[Main Thread] 🙈 Evaluation responses not received")


def save_final_model(
    args: Args,
    policy_group: ModelGroup,
    tokenizer: PreTrainedTokenizer,
    training_step: int,
    wandb_url: str,
    chat_template_name: str,
):
    """Save the final model and launch evaluation jobs if configured."""
    logger.info(f"Saving final model at step {training_step} to {args.output_dir}")
    with Timer("[Main Thread] 🗡️ Saving model"):
        ray_get_with_progress(
            [
                policy_group.models[i].save_model.remote(args.output_dir, chat_template_name, tokenizer)
                for i in range(args.world_size)
            ],
            desc="Saving final model",
        )
        if args.try_launch_beaker_eval_jobs_on_weka and is_beaker_job():
            leaderboard_name = args.hf_repo_revision
            for i in range(args.world_size):
                policy_group.models[i].launch_ai2_evals_on_weka_wrapper.remote(
                    args.output_dir, leaderboard_name, wandb_url, training_step
                )


def make_tokenizer(tc: TokenizerConfig, model_config: ModelConfig):
    """Setup tokenizer with appropriate configuration."""
    tc.tokenizer_revision = model_config.model_revision if tc.tokenizer_revision is None else tc.tokenizer_revision
    tc.tokenizer_name_or_path = (
        model_config.model_name_or_path if tc.tokenizer_name_or_path is None else tc.tokenizer_name_or_path
    )
    if (
        tc.tokenizer_revision != model_config.model_revision
        and tc.tokenizer_name_or_path != model_config.model_name_or_path
    ):
        # Warn user if tokenizer and model use different revisions; this is an unusual
        # use case.
        warning = f"""Requested tokenizer revision `{tc.tokenizer_revision=}` is different
                   from the model revision `{model_config.model_revision=}` or the tokenizer name `{tc.tokenizer_name_or_path=}`
                   is different from the model name `{model_config.model_name_or_path=}`."""
        logger.warning(warning)
    return tc.tokenizer


def make_reward_fn(args: Args) -> Callable:
    """Create a reward function based on the provided arguments."""
    reward_fn_mapping = build_all_verifiers(args)

    async def reward_fn(
        responses: List[torch.Tensor],
        decoded_responses: List[str],
        batch: Batch,
        finish_reasons: List[str],
        infos: List[List[int]],
        queries: Optional[List[str]] = None,
    ) -> List[float]:
        timeouts = infos.timeouts
        tool_errors = infos.tool_errors
        tool_outputs = infos.tool_outputs
        tool_calleds = infos.tool_calleds
        good_outputs = [
            len(tool_outputs[i]) > 0 and tool_calleds[i] and not timeouts[i] and not tool_errors[i]
            for i in range(len(tool_outputs))
        ]
        scores = [0] * len(decoded_responses)
        metrics = {}

        if args.apply_r1_style_format_reward:
            with Timer("[Data Preparation Thread] Calculating rewards -- 🧮 Calculating format reward"):
                format_scores = soft_format_reward_func(decoded_responses, args.r1_style_format_reward)
                if len(format_scores) != len(scores):
                    raise ValueError(f"{len(format_scores)=} != {len(scores)=}")
                for i in range(len(format_scores)):
                    scores[i] = format_scores[i] + scores[i]
                metrics["val/format_scores"] = np.array(format_scores).mean()

        if args.apply_verifiable_reward:
            with Timer("[Data Preparation Thread] Calculating rewards -- 🏆 Applying verifiable reward"):
                verifiable_rewards, per_func_rewards = await apply_verifiable_reward(
                    reward_fn_mapping,
                    responses,
                    decoded_responses,
                    batch,
                    reward_mult=args.verification_reward,
                    queries=queries,
                )
                if len(verifiable_rewards) != len(scores):
                    raise ValueError(f"{len(verifiable_rewards)=} != {len(scores)=}")
                # slightly complex combo of good outputs and additive format reward
                for i in range(len(verifiable_rewards)):
                    if not args.only_reward_good_outputs or (good_outputs[i] and args.only_reward_good_outputs):
                        if args.apply_r1_style_format_reward and args.additive_format_reward:
                            scores[i] = verifiable_rewards[i] + scores[i]
                        elif args.apply_r1_style_format_reward and not args.additive_format_reward:
                            scores[i] = verifiable_rewards[i] if format_scores[i] == 1 else 0
                        else:
                            scores[i] = verifiable_rewards[i]
                np_verifiable_rewards = np.array(verifiable_rewards)
                metrics["objective/verifiable_reward"] = np_verifiable_rewards.mean()
                metrics["objective/verifiable_correct_rate"] = (np_verifiable_rewards > 0.0).mean()
                # reshuffle around per_func rewards
                per_func_lists = defaultdict(list)
                for reward_dict in per_func_rewards:
                    for key, value in reward_dict.items():
                        per_func_lists[key].append(value)
                # log per function rewards
                for key, value in per_func_lists.items():
                    np_value = np.array(value)
                    metrics[f"objective/{key}_reward"] = np_value.mean()
                    metrics[f"objective/{key}_correct_rate"] = (np_value > 0.0).mean()

        # this gets applied at the very end since it replaces (rather than adds to) the existing reward.
        if args.non_stop_penalty:
            with Timer("[Data Preparation Thread] Calculating rewards -- 🦖 Applying non stop penalty"):
                assert len(finish_reasons) == len(scores)
                for i in range(len(finish_reasons)):
                    if finish_reasons[i] != "stop":
                        scores[i] = args.non_stop_penalty_value

        return scores, metrics

    return reward_fn


def cleanup_judge_clients():
    """Cleans up all LLM judge clients and shutdown Ray."""
    try:
        asyncio.run(cleanup_all_llm_judge_clients())
        logger.info("✅ LLM judge clients cleaned up")
    except Exception as cleanup_error:
        logger.warning(f"Error during LLM judge cleanup: {cleanup_error}")

    logger.info("Shutting down Ray...")
    ray.shutdown()
    logger.info("✅ Ray shut down")


def check_threads_healthy(
    futures: list, stop_event: threading.Event, executor: futures.ThreadPoolExecutor, queues: list[ray_queue.Queue]
) -> None:
    """Check if any threads have failed and raise their exception if so."""
    for future in futures:
        if not future.done():
            continue
        try:
            future.result()
        except Exception as e:
            logger.error(f"Thread failed with exception: {e}")
            cleanup_training_resources(stop_event, executor, queues)
            raise


def cleanup_training_resources(
<<<<<<< HEAD
    stop_event: threading.Event,
    threads: list[threading.Thread],
    queues: list[ray_queue.Queue],
    actor_manager: ActorManager,
=======
    stop_event: threading.Event, executor: futures.ThreadPoolExecutor, queues: list[ray_queue.Queue]
>>>>>>> 68274f61
) -> None:
    """Clean up all training resources including threads and Ray queues."""
    # Signal threads to stop
    stop_event.set()

<<<<<<< HEAD
    # Clean up threads with timeout
    logger.info("Cleaning up threads...")
    for thread in threads:
        thread.join(timeout=30)
        if thread.is_alive():
            logger.warning(f"Thread {thread.name} did not stop cleanly")
        else:
            logger.info(f"======== ✅ Thread {thread.name} ends =========")

    # Signal all actors to stop
    logger.info("Signaling all actors to stop...")
    ray.get(actor_manager.set_should_stop.remote(True))
    logger.info("✅ Signaled all actors to stop")

    # Shutdown Ray queues to prevent semaphore leaks
=======
    logger.info("Shutting down thread pool executor...")
    executor.shutdown(wait=True)

>>>>>>> 68274f61
    logger.info("Shutting down Ray queues...")
    for queue in queues:
        try:
            queue.shutdown()
        except Exception as e:
            logger.warning(f"Error shutting down Ray queue: {e}")

    # Clean up judge clients, which also shuts down Ray.
    cleanup_judge_clients()


def main(args: Args, tc: TokenizerConfig, model_config: ModelConfig, num_eval_samples: int = 32):
    tokenizer = make_tokenizer(tc, model_config)
    args = setup_runtime_variables(args)
    beaker_config, writer, wandb_url = setup_experiment_tracking(args, tc, model_config)

    train_dataset, eval_dataset = setup_datasets(args, tc, tokenizer)
    if args.cache_dataset_only:
        return

    pprint([args, model_config])

    # Initialize Ray before creating Ray objects
    ray.init(dashboard_host="0.0.0.0")

    # Create Ray queues.
    queue_size = (args.async_steps + 1) * args.vllm_num_engines
    inference_results_Q = ray_queue.Queue(maxsize=queue_size)
    param_prompt_Q = ray_queue.Queue(maxsize=queue_size)
    evaluation_inference_results_Q = ray_queue.Queue(maxsize=args.vllm_num_engines)

    policy_group, vllm_engines, tool_objects, resume_training_step, episode, actor_manager = (
        create_model_and_optimizer(
            args,
            tc,
            model_config,
            beaker_config,
            wandb_url,
            tokenizer,
            inference_results_Q,
            param_prompt_Q,
            evaluation_inference_results_Q,
        )
    )

    # Setup training
    generation_configs = create_generation_configs(args)

    train_dataset_idxs = np.arange(len(train_dataset))
    iter_dataloader = ShufflingIterator(train_dataset_idxs, args.num_unique_prompts_rollout, seed=args.seed)

    # Create additional queues (main queues already created above)
    packed_sequences_Q = Queue(maxsize=args.async_steps)
    pending_queries_map = PendingQueriesMap()
    eval_pending_queries_map = PendingQueriesMap()

    if eval_dataset is None:
        eval_batch = None
    else:
        eval_dataset_indices = list(range(min(num_eval_samples, len(eval_dataset))))
        eval_batch = next_batch(eval_dataset_indices, eval_dataset)
    reward_fn = make_reward_fn(args)

<<<<<<< HEAD
    # Verify none of the engines crashed during initialization.
    ray_get_with_progress([engine.ready.remote() for engine in vllm_engines], desc="Verifying vLLM engines are ready")

    # Create and start the generate thread
    stop_event = threading.Event()

    # Create error wrapper for threads
    thread_wrapper = create_thread_error_wrapper(
        stop_event,
        [],  # Will be populated with actual threads
        [inference_results_Q, param_prompt_Q, evaluation_inference_results_Q],
        actor_manager,
    )

    logger.info("======== ✅ data preparation thread starts =========")
    packing_thread = threading.Thread(
        target=thread_wrapper(data_preparation_thread),
        args=(
            reward_fn,
            inference_results_Q,
            packed_sequences_Q,
            pending_queries_map,
            args,
            tokenizer,
            args.num_training_steps,
            generation_configs["train"],
        ),
=======
    try:
        ray_get_with_progress(
            [engine.ready.remote() for engine in vllm_engines], "Checking engines are ready to work", timeout=300
        )
    except TimeoutError as e:
        logger.error(f"vLLM engines failed to initialize within timeout: {e}")
        # Clean up using existing cleanup function
        cleanup_judge_clients()  # This calls ray.shutdown()
        raise RuntimeError("vLLM engine initialization timed out")

    stop_event = threading.Event()
    executor = futures.ThreadPoolExecutor(max_workers=2, thread_name_prefix="grpo")
    logger.info("======== ✅ data preparation thread starts =========")
    packing_future = executor.submit(
        data_preparation_thread,
        reward_fn,
        inference_results_Q,
        packed_sequences_Q,
        pending_queries_map,
        args,
        tokenizer,
        args.num_training_steps,
        stop_event,
        generation_configs["train"],
>>>>>>> 68274f61
    )

<<<<<<< HEAD
    generation_thread = threading.Thread(
        target=thread_wrapper(generate_thread),
        args=(vllm_engines, args.local_eval_freq, args.num_training_steps, resume_training_step, stop_event),
    )
    generation_thread.start()
=======
>>>>>>> 68274f61
    logger.info("======== ✅ generation thread starts =========")
    generation_future = executor.submit(
        generate_thread,
        vllm_engines,
        generation_configs["train"],
        generation_configs["eval"],
        args.local_eval_freq,
        args.num_training_steps,
        resume_training_step,
        stop_event,
    )

    # Send initial data to ensure we have a N-step offset.
    for _ in range(args.async_steps):
        dataset_indices = next(iter_dataloader)
        batch = next_batch(dataset_indices, train_dataset)
        split_and_insert_batch(
            batch,
            1,  # training_step
            args.vllm_num_engines,
            pending_queries_map,
            param_prompt_Q,
            generation_configs["train"],
        )
    num_total_tokens = 0
    start_time = time.time()
    error_occurred = False
    for training_step in range(resume_training_step, args.num_training_steps + 1):
<<<<<<< HEAD
        if stop_event.is_set():
            logger.warning("⚠️ Stop event detected, breaking out of training loop")
            error_occurred = True
            break
=======
        check_threads_healthy(
            [packing_future, generation_future],
            stop_event,
            executor,
            [inference_results_Q, param_prompt_Q, evaluation_inference_results_Q],
        )
>>>>>>> 68274f61

        episode += args.num_unique_prompts_rollout * args.num_samples_per_prompt_rollout
        batch = sync_weights_and_prepare_prompts(
            training_step,
            args,
            train_dataset,
            iter_dataloader,
            policy_group,
            pending_queries_map,
            param_prompt_Q,
            generation_configs,
            actor_manager,
        )
        if training_step % args.local_eval_freq == 0 and eval_batch is not None:
            split_and_insert_batch(
                eval_batch,
                training_step,
                args.vllm_num_engines,
                eval_pending_queries_map,
                param_prompt_Q,
                generation_configs["eval"],
                is_eval=True,
            )

        # The generate_thread is now handling vLLM processing asynchronously
        collated_data, data_thread_metrics, num_total_tokens = load_data_from_packing_thread(
            packed_sequences_Q, num_total_tokens, stop_event
        )
        if collated_data is None:
            continue

        one_training_step(
            args,
            policy_group,
            collated_data,
            tokenizer,
            data_thread_metrics,
            {},
            episode,
            training_step,
            num_total_tokens,
            start_time,
            train_dataset,
            writer,
            wandb_url,
            tc.chat_template_name,
        )

        maybe_evaluate(
            args,
            training_step,
            evaluation_inference_results_Q,
            tokenizer,
            eval_batch,
            reward_fn,
            episode,
            writer,
            eval_pending_queries_map,
            generation_configs["eval"],
        )

    save_final_model(args, policy_group, tokenizer, training_step, wandb_url, tc.chat_template_name)

    # Clean up resources
    cleanup_training_resources(
<<<<<<< HEAD
        stop_event,
        [packing_thread, generation_thread],
        [inference_results_Q, param_prompt_Q, evaluation_inference_results_Q],
        actor_manager,
=======
        stop_event, executor, [inference_results_Q, param_prompt_Q, evaluation_inference_results_Q]
>>>>>>> 68274f61
    )

    # Ai2 logic: we use /output to store the artifacts of the job, so we
    # make a copy of the model to `/output` in the end.
    if (
        args.try_auto_save_to_beaker
        and is_beaker_job()
        and len(beaker_config.beaker_dataset_id_urls) > 0
        and args.output_dir.rstrip("/") != "/output"
    ):
        shutil.copytree(args.output_dir, "/output", dirs_exist_ok=True)
    logger.info("finished training")

    accelerator = Namespace()
    accelerator.is_main_process = True  # hack
    if args.push_to_hub:
        logger.info("Pushing model to hub")
        push_folder_to_hub(accelerator, args.output_dir, args.hf_repo_id, args.hf_repo_revision)

    # Check for runtime leaks before exiting
    logger.info("Checking for runtime leaks...")
    from open_instruct import utils

    leak_report = utils.check_runtime_leaks()
    if not leak_report.is_clean:
        logger.warning("Runtime leaks detected:\n" + leak_report.pretty())
    else:
        logger.info("No runtime leaks detected.")

    # Raise error if one occurred during training
    if error_occurred:
        raise RuntimeError("Training stopped due to error in worker thread")


if __name__ == "__main__":
    parser = ArgumentParserPlus((Args, TokenizerConfig, ModelConfig))
    args, tokenizer_config, model_config = parser.parse_args_into_dataclasses()
    assert isinstance(args, Args)
    assert isinstance(tokenizer_config, TokenizerConfig)
    assert isinstance(model_config, ModelConfig)

    main(args, tokenizer_config, model_config)<|MERGE_RESOLUTION|>--- conflicted
+++ resolved
@@ -2304,20 +2304,13 @@
 
 
 def cleanup_training_resources(
-<<<<<<< HEAD
-    stop_event: threading.Event,
-    threads: list[threading.Thread],
-    queues: list[ray_queue.Queue],
+    stop_event: threading.Event, executor: futures.ThreadPoolExecutor, queues: list[ray_queue.Queue],
     actor_manager: ActorManager,
-=======
-    stop_event: threading.Event, executor: futures.ThreadPoolExecutor, queues: list[ray_queue.Queue]
->>>>>>> 68274f61
 ) -> None:
     """Clean up all training resources including threads and Ray queues."""
     # Signal threads to stop
     stop_event.set()
 
-<<<<<<< HEAD
     # Clean up threads with timeout
     logger.info("Cleaning up threads...")
     for thread in threads:
@@ -2331,13 +2324,8 @@
     logger.info("Signaling all actors to stop...")
     ray.get(actor_manager.set_should_stop.remote(True))
     logger.info("✅ Signaled all actors to stop")
-
-    # Shutdown Ray queues to prevent semaphore leaks
-=======
-    logger.info("Shutting down thread pool executor...")
     executor.shutdown(wait=True)
 
->>>>>>> 68274f61
     logger.info("Shutting down Ray queues...")
     for queue in queues:
         try:
@@ -2401,35 +2389,6 @@
         eval_batch = next_batch(eval_dataset_indices, eval_dataset)
     reward_fn = make_reward_fn(args)
 
-<<<<<<< HEAD
-    # Verify none of the engines crashed during initialization.
-    ray_get_with_progress([engine.ready.remote() for engine in vllm_engines], desc="Verifying vLLM engines are ready")
-
-    # Create and start the generate thread
-    stop_event = threading.Event()
-
-    # Create error wrapper for threads
-    thread_wrapper = create_thread_error_wrapper(
-        stop_event,
-        [],  # Will be populated with actual threads
-        [inference_results_Q, param_prompt_Q, evaluation_inference_results_Q],
-        actor_manager,
-    )
-
-    logger.info("======== ✅ data preparation thread starts =========")
-    packing_thread = threading.Thread(
-        target=thread_wrapper(data_preparation_thread),
-        args=(
-            reward_fn,
-            inference_results_Q,
-            packed_sequences_Q,
-            pending_queries_map,
-            args,
-            tokenizer,
-            args.num_training_steps,
-            generation_configs["train"],
-        ),
-=======
     try:
         ray_get_with_progress(
             [engine.ready.remote() for engine in vllm_engines], "Checking engines are ready to work", timeout=300
@@ -2454,17 +2413,8 @@
         args.num_training_steps,
         stop_event,
         generation_configs["train"],
->>>>>>> 68274f61
     )
 
-<<<<<<< HEAD
-    generation_thread = threading.Thread(
-        target=thread_wrapper(generate_thread),
-        args=(vllm_engines, args.local_eval_freq, args.num_training_steps, resume_training_step, stop_event),
-    )
-    generation_thread.start()
-=======
->>>>>>> 68274f61
     logger.info("======== ✅ generation thread starts =========")
     generation_future = executor.submit(
         generate_thread,
@@ -2493,19 +2443,12 @@
     start_time = time.time()
     error_occurred = False
     for training_step in range(resume_training_step, args.num_training_steps + 1):
-<<<<<<< HEAD
-        if stop_event.is_set():
-            logger.warning("⚠️ Stop event detected, breaking out of training loop")
-            error_occurred = True
-            break
-=======
         check_threads_healthy(
             [packing_future, generation_future],
             stop_event,
             executor,
             [inference_results_Q, param_prompt_Q, evaluation_inference_results_Q],
         )
->>>>>>> 68274f61
 
         episode += args.num_unique_prompts_rollout * args.num_samples_per_prompt_rollout
         batch = sync_weights_and_prepare_prompts(
@@ -2571,14 +2514,8 @@
 
     # Clean up resources
     cleanup_training_resources(
-<<<<<<< HEAD
-        stop_event,
-        [packing_thread, generation_thread],
-        [inference_results_Q, param_prompt_Q, evaluation_inference_results_Q],
+        stop_event, executor, [inference_results_Q, param_prompt_Q, evaluation_inference_results_Q],
         actor_manager,
-=======
-        stop_event, executor, [inference_results_Q, param_prompt_Q, evaluation_inference_results_Q]
->>>>>>> 68274f61
     )
 
     # Ai2 logic: we use /output to store the artifacts of the job, so we
