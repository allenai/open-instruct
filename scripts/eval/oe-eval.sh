--- conflicted
+++ resolved
@@ -118,12 +118,6 @@
     "alpaca_eval_v2::tulu"
     "truthfulqa::tulu"
 )
-<<<<<<< HEAD
-# For models without VLLM (experimental architectures)
-# comment out the VLLM arg and set GPU_COUNT_OTHER to 1
-# also consider lowering the batch size (VLLM arg), maybe to 5, VLLM handles it differently
-# MODEL_TYPE="--model-type vllm"
-=======
 UNSEEN_TASKS=(
     "agi_eval_english:0shot_cot::tulu3"
     "gpqa:0shot_cot::tulu3"
@@ -145,7 +139,6 @@
 fi
 
 MODEL_TYPE="--model-type vllm"
->>>>>>> c80c4049
 BATCH_SIZE_VLLM=10000
 BATCH_SIZE_OTHER=1
 # Set GPU_COUNT and GPU_COUNT_OTHER based on NUM_GPUS
