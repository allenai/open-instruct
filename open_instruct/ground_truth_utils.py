--- conflicted
+++ resolved
@@ -6,12 +6,8 @@
 import json
 import re
 import string
-<<<<<<< HEAD
 from open_instruct.math_utils import last_boxed_only_string, remove_boxed, get_unnormalized_answer, normalize_final_answer, is_equiv, hendrycks_is_equiv
 from open_instruct.code_utils import run_test_cases, format_function_code
-=======
-
->>>>>>> b84830a5
 from open_instruct.if_functions import IF_FUNCTIONS_MAP
 from open_instruct.math_utils import (
     get_unnormalized_answer,
@@ -152,18 +148,10 @@
     return normalize_answer(answer_string) == normalize_answer(ground_truth_answer)
 
 
-<<<<<<< HEAD
 def verify_opencode_sample(function_str, test_cases):
     
     function_str = format_function_code(function_str)
     return run_test_cases(function_str, test_cases)
-=======
-def soft_format_reward_func(responses: list[str], reward_scale: float = 1.0) -> list[float]:
-    """Reward function that checks if the completion has a specific format."""
-    pattern = r".*?</think>\s*<answer>.*?</answer>"
-    matches = [re.match(pattern, r, re.DOTALL) for r in responses]
-    return [reward_scale if match else 0.0 for match in matches]
->>>>>>> b84830a5
 
 
 # debug code
