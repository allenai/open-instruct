# Taken and modified from https://github.com/huggingface/trl
# Copyright 2022 The HuggingFace Team. All rights reserved.
#
# Licensed under the Apache License, Version 2.0 (the "License");
# you may not use this file except in compliance with the License.
# You may obtain a copy of the License at
#
#     http://www.apache.org/licenses/LICENSE-2.0
#
# Unless required by applicable law or agreed to in writing, software
# distributed under the License is distributed on an "AS IS" BASIS,
# WITHOUT WARRANTIES OR CONDITIONS OF ANY KIND, either express or implied.
# See the License for the specific language governing permissions and
# limitations under the License.


import itertools
import logging
from collections import OrderedDict, defaultdict
from contextlib import contextmanager
from dataclasses import dataclass
from typing import List, Literal, Optional, Tuple, Union

try:
    import deepspeed
    from deepspeed.runtime.engine import DeepSpeedEngine
except ImportError:
    pass
import pandas as pd
import torch
import transformers
from accelerate import Accelerator
from accelerate.state import AcceleratorState
from huggingface_hub import HfApi
<<<<<<< HEAD
=======
from open_instruct.ground_truth_utils import REWARD_FN_MAPPING
from open_instruct.utils import retry_on_exception
>>>>>>> 6cbcca4b
from rich import print as rprint
from rich.console import Console
from rich.panel import Panel
from rich.table import Table
from torch.nn.parallel.distributed import DistributedDataParallel
from transformers import PreTrainedModel, PreTrainedTokenizer

from open_instruct.ground_truth_utils import REWARD_FN_MAPPING
from open_instruct.utils import retry_on_exception

logger = logging.getLogger(__name__)


@dataclass
class ModelConfig:
    model_name_or_path: Optional[str] = None
    """The model checkpoint for weights initialization."""
    model_revision: Optional[str] = None
    """The specific model version to use (can be a branch name, tag name or commit id)."""
    tokenizer_name: Optional[str] = None
    """The tokenizer checkpoint for weights initialization. (by default the model_name_or_path is used)"""
    tokenizer_revision: Optional[str] = None
    """The specific tokenizer version to use (can be a branch name, tag name or commit id)."""
    use_slow_tokenizer: bool = False
    """Whether to use the slow tokenizer or not."""
    add_bos: bool = False
    """Whether to add the BOS token to the input."""
    chat_template_name: Optional[str] = None
    """The chat template for the tokenizer."""
    trust_remote_code: bool = False
    """Trust remote code when loading a model."""
    torch_dtype: Optional[str] = None
    """Override the default `torch.dtype` and load the model under this dtype."""
    attn_implementation: Optional[Literal["flash_attention_2"]] = None
    """Which attention implementation to use; you can run --attn_implementation=flash_attention_2, in which case
    you must install this manually by running `pip install flash-attn --no-build-isolation`"""
    use_cache: Optional[bool] = None
    """Whether to use cache in the model."""
    gradient_checkpointing: bool = False
    """Whether to use gradient checkpointing in the model."""

    # PEFT-related args
    use_peft: bool = False
    """Whether to use PEFT or not for training."""
    lora_r: Optional[int] = 16
    """LoRA R value."""
    lora_alpha: Optional[int] = 32
    """LoRA alpha."""
    lora_dropout: Optional[float] = 0.05
    """LoRA dropout."""
    lora_target_modules: Optional[List[str]] = None
    """LoRA target modules."""
    lora_modules_to_save: Optional[List[str]] = None
    """Model layers to unfreeze & train"""
    lora_task_type: str = "CAUSAL_LM"
    """The task_type to pass for LoRA (use SEQ_CLS for reward modeling)"""

    # quantization args
    load_in_8bit: bool = False
    """use 8 bit precision for the base model - works only with LoRA"""
    load_in_4bit: bool = False
    """use 4 bit precision for the base model - works only with LoRA"""
    bnb_4bit_quant_type: Optional[str] = "nf4"
    """precise the quantization type (fp4 or nf4)"""
    use_bnb_nested_quant: bool = False
    """use nested quantization"""

    def __post_init__(self):
        # `use_cache=True` is incompatible with gradient checkpointing.
        # https://github.com/huggingface/transformers/blob/d6751d91c8f58cdeb35af6adae182d7dc90aa883/src/transformers/models/llama/modeling_llama.py#L945
        if self.gradient_checkpointing:
            self.use_cache = False


# ----------------------------------------------------------------------------
# Model utilities; reward model stuff
def disable_dropout_in_model(model: torch.nn.Module) -> None:
    for module in model.modules():
        if isinstance(module, torch.nn.Dropout):
            module.p = 0


def first_true_indices(bools: torch.Tensor, dtype=torch.long) -> torch.Tensor:
    """
    Finds the index of the first `True` value in each row of a boolean tensor. If no `True` value exists in a row,
    it returns the length of the row.

    Args:
        bools (torch.Tensor): A boolean tensor of shape (batch_size, sequence_length), where `True` values indicate
                              the positions of interest.
        dtype (torch.dtype): The data type to use for the output indices (default is torch.long).

    Returns:
        torch.Tensor: A tensor of shape (batch_size,) containing the index of the first `True` value in each row.
                      If a row has no `True` value, the index will be the length of the row.
    """

    # Get the length of each row (i.e., the number of columns in the last dimension)
    # row_len is a scalar representing the length of each sequence (sequence_length)
    row_len = bools.size(-1)

    # Calculate the index positions for the first `True` in each row
    # ~bools: Invert the boolean values (True becomes False and vice versa)
    # ~bools.type(dtype): Convert the inverted boolean tensor to the specified dtype (0 for True, 1 for False)
    # row_len * (~bools).type(dtype): For `False` values, this will give `row_len`, for `True` values it gives 0.
    # torch.arange(row_len, dtype=dtype, device=bools.device): Generates a tensor with values [0, 1, 2, ..., row_len-1]
    # for each row. Shape: (sequence_length,)
    # zero_or_index: Shape (batch_size, sequence_length). This tensor contains the indices for `True` values and `row_len`
    # for `False` values.
    zero_or_index = row_len * (~bools).type(dtype) + torch.arange(row_len, dtype=dtype, device=bools.device)

    # Return the minimum value in each row (i.e., the first `True` index or `row_len` if none exist)
    # torch.min(zero_or_index, dim=-1).values: This returns the minimum value in each row, which corresponds to the first
    # `True` value's index or `row_len` if there is no `True` in that row.
    # The returned tensor has shape (batch_size,)
    return torch.min(zero_or_index, dim=-1).values


def get_reward(
    model: torch.nn.Module, query_responses: torch.Tensor, pad_token_id: int, context_length: int
) -> Tuple[torch.Tensor, torch.Tensor, torch.Tensor]:
    """
    This function computes reward scores for a batch of query responses based on a pre-trained reward model.

    Args:
        model (torch.nn.Module): The pre-trained reward model.
        query_responses (torch.Tensor): Tensor containing the tokenized responses for which to compute rewards.
            Shape: (batch_size, sequence_length)
        pad_token_id (int): The ID used for padding tokens in the tokenized sequences.
        context_length (int): The length of the prompt or context preceding the completions.

    Returns:
        Tuple[torch.Tensor, torch.Tensor, torch.Tensor]: A tuple containing:
            - reward_logits: The logits output from the model for all tokens in the sequences.
              Shape: (batch_size, sequence_length)
            - final_scores: The final reward scores, one for each sequence, after adjusting for sequence lengths.
              Shape: (batch_size,)
            - sequence_lengths: The lengths of each sequence (excluding padding).
              Shape: (batch_size,)
    """

    # Create an attention mask where tokens that are not padding have a value of 1, and padding tokens have a value of 0
    # Shape: (batch_size, sequence_length)
    attention_mask = query_responses != pad_token_id

    # Calculate position IDs for each token, considering the cumulative sum of the attention mask (to exclude padding)
    # Shape: (batch_size, sequence_length)
    position_ids = attention_mask.cumsum(1) - attention_mask.long()  # exclusive cumsum

    # Access the LM backbone from the reward model using its base model prefix
    lm_backbone = getattr(model, model.base_model_prefix)

    # Replace padding tokens with zeros in the input IDs (so padding tokens won't affect the model's processing)
    # Shape: (batch_size, sequence_length)
    input_ids = torch.masked_fill(query_responses, ~attention_mask, 0)
    output = lm_backbone(
        input_ids=input_ids,
        attention_mask=attention_mask,
        position_ids=position_ids,
        return_dict=True,
        output_hidden_states=True,
        use_cache=False,  # otherwise mistral-based RM would error out
    )
    reward_logits = model.score(output.hidden_states[-1])  # (batch_size, sequence_length)

    # Calculate the length of each sequence by finding the first occurrence of a padding token after the context
    # sequence_lengths shape: (batch_size,)
    sequence_lengths = first_true_indices(query_responses[:, context_length:] == pad_token_id) - 1 + context_length
    assert (
        reward_logits.shape[-1] == 1
    ), "Reward model should output a single scalar per token. Check if you added `num_labels=1` when doing `AutoModelForSequenceClassification.from_pretrained(...)`."
    # https://github.com/huggingface/transformers/blob/dc68a39c8111217683bf49a4912d0c9018bab33d/src/transformers/models/gpt2/modeling_gpt2.py#L1454

    # Return the reward logits for all tokens, the final reward scores for each sequence, and the sequence lengths
    return (
        # reward_logits shape: (batch_size, sequence_length)
        reward_logits,
        # final_scores shape: (batch_size,)
        reward_logits[
            torch.arange(reward_logits.size(0), device=reward_logits.device),
            sequence_lengths,
        ].squeeze(
            -1
        ),  # Shape: (batch_size,)
        sequence_lengths,
    )


def apply_verifiable_reward(
    responses: List[torch.Tensor],
    decoded_responses: List[str],
    ground_truths: List[str],
    datasets: List[Union[str, List[str]]],
    reward_mult: int = 10,
):
    rewards = []
    per_func_rewards = []
    for tok_prediction, prediction, ground_truth, dataset in zip(
        responses, decoded_responses, ground_truths, datasets
    ):
        # allow multiple ground truths and datasets for a single response
        if isinstance(ground_truth, str):
            ground_truth_list = [ground_truth]
        else:
            ground_truth_list = ground_truth
        if isinstance(dataset, str):
            dataset_list = [dataset]
        else:
            dataset_list = dataset
        assert len(ground_truth_list) == len(dataset_list), "Ground truth and dataset list lengths do not match."
        # for now, we just assume rewards are additive, rather than more complex functions.
        reward = 0
        per_func_reward = {}
        for gt, ds in zip(ground_truth_list, dataset_list):
            reward_func = REWARD_FN_MAPPING.get(ds.lower())
            reward_weight = reward_func.weight
            if reward_func is None:
                logger.warning("No reward function found for dataset %s. Skipping reward.", ds)
                continue
            # compare with ground truth.
            # sometimes we need the tokenized pred.
            reward_result = reward_func(
                tokenized_prediction=tok_prediction,
                prediction=prediction,
                label=gt,
            )
            logger.info("Applying ground truth reward 🤗")
            reward += reward_mult * reward_result * reward_weight
            per_func_reward[ds] = per_func_reward.get(ds, 0) + (reward_mult * reward_result * reward_weight)
        rewards.append(reward)
        per_func_rewards.append(per_func_reward)
    return rewards, per_func_rewards


def forward(
    model: torch.nn.Module,
    query_responses: torch.Tensor,
    pad_token_id: int,
) -> torch.nn.Module:
    """
    Performs a forward pass through the model with the given query responses and pad token ID.
    Args:
        model (`torch.nn.Module`):
            The model to perform the forward pass.
        query_responses (`torch.Tensor`):
            The tensor containing the query responses.
        pad_token_id (`int`):
            The token ID representing the pad token.
    Returns:
        `torch.nn.Module`:
            The output of the model, including hidden states.
    """
    attention_mask = query_responses != pad_token_id
    position_ids = attention_mask.cumsum(1) - attention_mask.long()
    input_ids = torch.masked_fill(query_responses, ~attention_mask, 0)
    return model(
        input_ids=input_ids,
        attention_mask=attention_mask,
        position_ids=position_ids,
        return_dict=True,
        output_hidden_states=True,
    )


def truncate_response(stop_token_id: int, pad_token_id: int, responses: torch.Tensor):
    """
    Truncates the responses at the first occurrence of the stop token, filling the rest with pad tokens.
    Args:
        stop_token_id (`int`):
            The token ID representing the stop token where truncation occurs.
        pad_token_id (`int`):
            The token ID representing the pad token used to fill the truncated responses.
        responses (`torch.Tensor`):
            The tensor containing the responses to be truncated.
    Returns:
        `torch.Tensor`:
            The truncated responses tensor with pad tokens filled after the stop token.
    """
    trunc_idxs = first_true_indices(responses == stop_token_id).unsqueeze(-1)
    new_size = [1] * (len(responses.size()) - 1) + [responses.shape[1]]
    idxs = torch.arange(responses.shape[1], device=responses.device).view(*new_size)
    postprocessed_responses = torch.masked_fill(responses, idxs > trunc_idxs, pad_token_id)
    return postprocessed_responses


def generate(
    lm_backbone: torch.nn.Module, queries: torch.Tensor, pad_token_id: int, generation_config: dict
) -> Tuple[torch.Tensor, torch.Tensor]:
    """
    Generates sequences from the language model backbone in a way that does not affect padding tokens.
    Args:
        lm_backbone (`torch.nn.Module`):
            The language model backbone used for generation.
        queries (`torch.Tensor`):
            The tensor containing the input queries.
        pad_token_id (`int`):
            The token ID representing the pad token.
        generation_config (`dict`):
            The configuration dictionary for generation settings.
    Returns:
        tuple:
            - `generated_sequences` (`torch.Tensor`):
                The concatenated tensor of input queries and generated sequences.
            - `logits` (`torch.Tensor`):
                The logits output from the generation process.
    """
    context_length = queries.shape[1]
    attention_mask = queries != pad_token_id
    input_ids = torch.masked_fill(queries, ~attention_mask, 0)
    output = lm_backbone.generate(
        input_ids=input_ids,
        attention_mask=attention_mask,
        # position_ids=attention_mask.cumsum(1) - attention_mask.long(), # not needed: already adjusted in generations
        # https://github.com/huggingface/transformers/blob/ac33aeeeee2a7a89b89c93c2962e6feb90daef0a/src/transformers/models/gpt2/modeling_gpt2.py#L1227-L1250
        generation_config=generation_config,
        return_dict_in_generate=True,
        output_logits=True,
    )
    logits = torch.stack(output.logits, 1)
    return torch.cat((queries, output.sequences[:, context_length:]), dim=1), logits


@torch.no_grad()
def batch_generation(
    model: torch.nn.Module,
    queries: torch.Tensor,
    local_rollout_forward_batch_size: int,
    pad_token_id: int,
    generation_config: dict,
):
    query_responses = []
    logitss = []
    for i in range(0, queries.shape[0], local_rollout_forward_batch_size):
        query = queries[i : i + local_rollout_forward_batch_size]
        query_response, logits = generate(
            model,
            query,
            pad_token_id,
            generation_config,
        )
        query_responses.append(query_response)
        logitss.append(logits)
    return torch.cat(query_responses, 0), torch.cat(logitss, 0)


def save_with_accelerate(
    accelerator: Accelerator,
    model: torch.nn.Module,
    tokenizer: PreTrainedTokenizer,
    output_dir: str,
    use_lora: bool = False,
    model_attribute_to_save: Optional[str] = None,
) -> None:
    """`model_attribute_to_save` is for used to save PPO's policy instead of the full model"""
    # set the generation config to an empty setting to be safe.
    # we usually do greedy decoding for generation, so this should be okay.
    # otherwise, we get an error thrown at save time.
    model.generation_config = transformers.GenerationConfig(
        temperature=None, top_p=None, eos_token_id=tokenizer.eos_token_id, bos_token_id=tokenizer.bos_token_id
    )

    unwrapped_model: PreTrainedModel = accelerator.unwrap_model(model)
    if model_attribute_to_save is not None:
        unwrapped_model = getattr(unwrapped_model, model_attribute_to_save)
    # When doing multi-gpu training, we need to use accelerator.get_state_dict(model) to get the state_dict.
    # Otherwise, sometimes the model will be saved with only part of the parameters.
    # Also, accelerator needs to use the wrapped model to get the state_dict.
    state_dict = accelerator.get_state_dict(model)

    # if we are saving a specific attribute of the model, we need to filter the state_dict
    # also the state_dict only lives in the main process; other processes just have state_dict = None
    if model_attribute_to_save is not None and accelerator.is_main_process:
        state_dict = OrderedDict(
            {
                k[len(f"{model_attribute_to_save}.") :]: v
                for k, v in state_dict.items()
                if k.startswith(f"{model_attribute_to_save}.")
            }
        )

    if use_lora:
        # When using lora, the unwrapped model is a PeftModel, which doesn't support the is_main_process
        # and has its own save_pretrained function for only saving lora modules.
        # We have to manually specify the is_main_process outside the save_pretrained function.
        if accelerator.is_main_process:
            unwrapped_model.save_pretrained(output_dir, state_dict=state_dict)
    else:
        # don't use safetensors for saving for now
        unwrapped_model.save_pretrained(
            output_dir,
            is_main_process=accelerator.is_main_process,
            save_function=accelerator.save,
            state_dict=state_dict,
            safe_serialization=False,
        )

    if accelerator.is_main_process:
        tokenizer.save_pretrained(output_dir)
    # customize model card (TODO (Costa): this can be prettier)


@torch.compile(dynamic=True)
def log_softmax_and_gather(logits: torch.Tensor, index: torch.Tensor) -> torch.Tensor:
    """
    torch compiled version of the common `log_softmax -> gather` operation.

    The compiled version of this opration avoids the (significant) memory overhead of
    allocating a new (batch_size, seq_len, vocab_size) tensor to store the logprobs.

    See https://github.com/allenai/open-instruct/pull/584
    """
    logprobs = logits.log_softmax(dim=-1)
    return torch.gather(logprobs, dim=-1, index=index.unsqueeze(-1)).squeeze(-1)


@retry_on_exception()
def push_folder_to_hub(
    accelerator: Accelerator,
    output_dir: str,
    hf_repo_id: Optional[str] = None,
    hf_repo_revision: Optional[str] = None,
    private: bool = True,
):
    if accelerator.is_main_process:
        hf_repo_url = f"https://huggingface.co/{hf_repo_id}/tree/{hf_repo_revision}"
        api = HfApi()
        if not api.repo_exists(hf_repo_id):
            api.create_repo(hf_repo_id, exist_ok=True, private=private)
        if hf_repo_revision is not None:
            api.create_branch(repo_id=hf_repo_id, branch=hf_repo_revision, exist_ok=True)
        api.upload_folder(
            repo_id=hf_repo_id,
            revision=hf_repo_revision,
            folder_path=output_dir,
            commit_message="upload checkpoint",
            run_as_future=False,
        )
        print(f"🔥 pushed to {hf_repo_url}")


# ----------------------------------------------------------------------------
# DeepSpeed utilities
def get_all_parameters(sub_module, recurse=False):
    return itertools.chain(sub_module.named_parameters(recurse=recurse), sub_module.ds_external_parameters())


def iter_params(module, recurse=False):
    return [param for _, param in get_all_parameters(module, recurse)]


def remove_hooks(model: "DeepSpeedEngine") -> None:
    """Removes the optimizer hooks from a DeepSpeed ZeRO-3 model."""
    if model.optimizer is not None and hasattr(model.optimizer, "parameter_offload"):
        optimizer_offload = model.optimizer.parameter_offload
    elif model.optimizer is not None:
        optimizer_offload = model.optimizer

    for param in iter_params(optimizer_offload.module, recurse=True):
        param.ds_active_sub_modules.clear()

    for hook in optimizer_offload.forward_hooks:
        hook.remove()
    for hook in optimizer_offload.backward_hooks:
        hook.remove()

    optimizer_offload.forward_hooks = []
    optimizer_offload.backward_hooks = []


def add_hooks(model: "DeepSpeedEngine") -> None:
    """Adds the optimizer hooks from a DeepSpeed ZeRO-3 model."""
    if model.optimizer is not None and hasattr(model.optimizer, "parameter_offload"):
        optimizer_offload = model.optimizer.parameter_offload
    elif model.optimizer is not None:
        optimizer_offload = model.optimizer
    optimizer_offload._register_hooks_recursively(optimizer_offload.module)


@contextmanager
def unwrap_model_for_generation(
    model: Union["DistributedDataParallel", "DeepSpeedEngine"], accelerator: "Accelerator", is_peft_model: bool = False
) -> Union["transformers.PreTrainedModel", "DeepSpeedEngine"]:
    """Context manager to unwrap a model for generation.
    For ZeRO-3 models, we gather the weights once to speed up generation.
    """
    unwrapped_model = accelerator.unwrap_model(model)
    if is_peft_model:
        unwrapped_model.pretrained_model.disable_adapter()
    if accelerator.state.deepspeed_plugin is not None and accelerator.state.deepspeed_plugin.zero_stage == 3:
        with deepspeed.zero.GatheredParameters(model.parameters()):
            remove_hooks(model)
            yield accelerator.unwrap_model(model)
            add_hooks(model)
    else:
        yield unwrapped_model


def prepare_deepspeed(model: torch.nn.Module, per_device_train_batch_size: int, mixed_precision: str):
    """
    Prepares the model for training with DeepSpeed (both for stage 2 and 3), configuring the appropriate settings based on the model and
    batch size.
    Args:
        model (`torch.nn.Module`):
            The model to be prepared for DeepSpeed training.
        per_device_train_batch_size (`int`):
            The training batch size per device.
        mixed_precision (`str`):
            The mixed precision setting to use.
    Returns:
        `torch.nn.Module`:
            The model initialized and configured with DeepSpeed for training.
    """
    import deepspeed

    deepspeed_plugin = AcceleratorState().deepspeed_plugin
    config_kwargs = deepspeed_plugin.deepspeed_config
    if config_kwargs["zero_optimization"]["stage"] != 3:
        config_kwargs["train_micro_batch_size_per_gpu"] = per_device_train_batch_size
        config_kwargs = {
            "train_micro_batch_size_per_gpu": config_kwargs["train_micro_batch_size_per_gpu"],
            "prescale_gradients": False,
            "wall_clock_breakdown": False,
        }
        if mixed_precision in ["bf16", "fp16"]:
            config_kwargs[mixed_precision] = {"enabled": True}
    else:
        if hasattr(model, "config"):
            hidden_size = (
                max(model.config.hidden_sizes)
                if getattr(model.config, "hidden_sizes", None)
                else getattr(model.config, "hidden_size", None)
            )
            if hidden_size is not None and config_kwargs["zero_optimization"]["stage"] == 3:
                # Note that `stage3_prefetch_bucket_size` can produce DeepSpeed messages like: `Invalidate trace cache @ step 0: expected module 1, but got module 0`
                # This is expected and is not an error, see: https://github.com/microsoft/DeepSpeed/discussions/4081
                config_kwargs.update(
                    {
                        "zero_optimization.reduce_bucket_size": hidden_size * hidden_size,
                        "zero_optimization.stage3_param_persistence_threshold": 10 * hidden_size,
                        "zero_optimization.stage3_prefetch_bucket_size": 0,
                    }
                )
    model, *_ = deepspeed.initialize(model=model, config=config_kwargs)
    model.eval()
    return model


# ----------------------------------------------------------------------------
# Quality of life utilities
def print_rich_table(df: pd.DataFrame) -> Table:
    console = Console()
    table = Table(show_lines=True)
    for column in df.columns:
        table.add_column(column)
    for _, row in df.iterrows():
        table.add_row(*row.astype(str).tolist())
    console.print(table)


def format_value(value):
    if isinstance(value, float):
        if abs(value) < 1e-5:
            return f"{value:.2e}"
        return f"{value:.2f}"
    return str(value)


def print_rich_single_line_metrics(metrics):
    # Create main table
    table = Table(show_header=False, box=None)
    table.add_column("Category", style="cyan")
    table.add_column("Values", style="magenta")

    # Group metrics by their prefix
    grouped_metrics = defaultdict(list)
    for key, value in metrics.items():
        category = key.split("/")[0] if "/" in key else "other"
        grouped_metrics[category].append((key, value))

    # Sort groups by category name
    for category in sorted(grouped_metrics.keys()):
        values = grouped_metrics[category]
        value_strings = []
        for key, value in values:
            # Use the last part of the key as the display name
            display_name = key.split("/")[-1]
            value_strings.append(f"{display_name}: {format_value(value)}")

        # Join all values for this category into a single string
        values_str = " | ".join(value_strings)
        table.add_row(category, values_str)

    # Create a panel with the table
    panel = Panel(
        table,
        title="Metrics",
        expand=False,
        border_style="bold green",
    )

    # Print the panel
    rprint(panel)


def exact_div(a, b, custom_error_message=""):
    q = a // b
    if a != q * b:
        raise ValueError(f"{custom_error_message}, inexact division: {a} / {b} = {a / b}")
    return q<|MERGE_RESOLUTION|>--- conflicted
+++ resolved
@@ -32,11 +32,8 @@
 from accelerate import Accelerator
 from accelerate.state import AcceleratorState
 from huggingface_hub import HfApi
-<<<<<<< HEAD
-=======
 from open_instruct.ground_truth_utils import REWARD_FN_MAPPING
 from open_instruct.utils import retry_on_exception
->>>>>>> 6cbcca4b
 from rich import print as rprint
 from rich.console import Console
 from rich.panel import Panel
