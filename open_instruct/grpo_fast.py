# Copyright 2024 AllenAI. All rights reserved.
#
# Licensed under the Apache License, Version 2.0 (the "License");
# you may not use this file except in compliance with the License.
# You may obtain a copy of the License at
#
#     http://www.apache.org/licenses/LICENSE-2.0
#
# Unless required by applicable law or agreed to in writing, software
# distributed under the License is distributed on an "AS IS" BASIS,
# WITHOUT WARRANTIES OR CONDITIONS OF ANY KIND, either express or implied.
# See the License for the specific language governing permissions and
# limitations under the License.
# ---------------------------------------------------------------------
# Part of the code is adapted from https://github.com/OpenRLHF/OpenRLHF
# which has the following license:
# Copyright [yyyy] [name of copyright owner]
#
# Licensed under the Apache License, Version 2.0 (the "License");
# you may not use this file except in compliance with the License.
# You may obtain a copy of the License at
#
#     http://www.apache.org/licenses/LICENSE-2.0
#
# Unless required by applicable law or agreed to in writing, software
# distributed under the License is distributed on an "AS IS" BASIS,
# WITHOUT WARRANTIES OR CONDITIONS OF ANY KIND, either express or implied.
# See the License for the specific language governing permissions and
# limitations under the License.
# isort: off
import contextlib
import os
from concurrent import futures

os.environ["NCCL_CUMEM_ENABLE"] = "0"  # NOQA
with contextlib.suppress(Exception):
    import deepspeed

from open_instruct import utils

# isort: on
import asyncio
import json
import logging
import math
import random
import shutil
import socket
import threading
import time
from argparse import Namespace
from collections import defaultdict
from collections.abc import Callable, Iterator
from dataclasses import asdict, dataclass, field
from datetime import timedelta
from queue import Empty, Full, Queue
from typing import Any, Literal

import datasets
import numpy as np
import pandas as pd
import ray
import torch
import torch.distributed as dist
import torch.utils
import torch.utils.data
import vllm
import wandb
from datasets import Dataset
from huggingface_hub import HfApi
from peft import PeftModel, get_peft_model_state_dict
from ray.util import queue as ray_queue
from ray.util.placement_group import PlacementGroup, placement_group
from ray.util.scheduling_strategies import PlacementGroupSchedulingStrategy
from rich.pretty import pprint
from tqdm import tqdm
from transformers import AutoModelForCausalLM, PreTrainedModel, PreTrainedTokenizer, get_scheduler
from transformers.integrations import HfDeepSpeedConfig

from open_instruct import logger_utils, vllm_utils
from open_instruct.actor_manager import ActorManager
from open_instruct.dataset_transformation import (
    GROUND_TRUTHS_KEY,
    INPUT_IDS_PROMPT_KEY,
    RAW_PROMPT_KEY,
    VERIFIER_SOURCE_KEY,
    TokenizerConfig,
    get_cached_dataset_tulu,
    visualize_token,
)
from open_instruct.ground_truth_utils import (
    build_all_verifiers,
    cleanup_all_llm_judge_clients,
    soft_format_reward_func,
)
from open_instruct.model_utils import (
    Batch,
    ModelConfig,
    apply_verifiable_reward,
    disable_dropout_in_model,
    entropy_from_logits,
    get_olmo3_generation_config,
    load_ref_policy,
    log_softmax_and_gather,
    print_rich_single_line_metrics,
    print_rich_table,
    push_folder_to_hub,
)
from open_instruct.queue_types import GenerationResult, PromptRequest, RequestInfo, TokenStatistics
from open_instruct.rl_utils import PackedSequences, Timer, masked_mean, pack_sequences
from open_instruct.utils import (
    ArgumentParserPlus,
    BeakerRuntimeConfig,
    RayProcess,
    _z3_params_to_fetch,
    calibrate_checkpoint_state_dir,
    clean_last_n_checkpoints_deepspeed,
    combine_reward_metrics,
    download_latest_checkpoint_from_gs,
    get_beaker_whoami,
    get_eval_ds_config,
    get_optimizer_grouped_parameters,
    get_train_ds_config,
    get_wandb_tags,
    is_beaker_job,
    launch_ai2_evals_on_weka,
    maybe_get_beaker_config,
    maybe_update_beaker_description,
    maybe_use_ai2_hf_entity,
    maybe_use_ai2_wandb_entity,
    ray_get_with_progress,
    repeat_each,
    sync_gs_bucket,
)

logger = logger_utils.setup_logger(__name__)

INVALID_LOGPROB = 1.0


class ShutdownSentinel:
    """Sentinel value to signal thread shutdown via queue."""


@dataclass
class Args:
    # Dataset
    dataset_mixer_list: list[str] = field(default_factory=lambda: ["ai2-adapt-dev/rlvr_gsm8k_zs", "1.0"])
    """A list of datasets (local or HF) to sample from."""
    dataset_mixer_eval_list: list[str] = field(default_factory=lambda: ["ai2-adapt-dev/rlvr_gsm8k_zs", "1.0"])
    """A list of datasets (local or HF) to sample from for evaluation."""
    dataset_mixer_list_splits: list[str] = field(default_factory=lambda: ["train"])
    """The dataset splits to use for training"""
    dataset_mixer_eval_list_splits: list[str] = field(default_factory=lambda: ["test"])
    """The dataset splits to use for evaluation"""
    dataset_transform_fn: list[str] = field(default_factory=lambda: ["rlvr_tokenize_v1", "rlvr_max_length_filter_v1"])
    """The list of transform functions to apply to the dataset."""
    dataset_cache_mode: Literal["hf", "local"] = "local"
    """The mode to use for caching the dataset."""
    dataset_local_cache_dir: str = "local_dataset_cache"
    """The directory to save the local dataset cache to."""
    dataset_config_hash: str | None = None
    """The hash of the dataset configuration."""
    dataset_config_eval_hash: str | None = None
    """The hash of the dataset configuration for evaluation."""
    dataset_skip_cache: bool = False
    """Whether to skip the cache."""
    shuffle_eval_dataset: bool = False
    """Whether to shuffle the evaluation dataset."""
    max_prompt_token_length: int = 256
    """The maximum prompt token length to use for the dataset"""
    system_prompt_override_file: str | None = None
    """Path to a text file containing a system prompt to override the dataset's system prompts"""

    # Experiment
    exp_name: str = os.path.basename(__file__)[: -len(".py")]
    """The name of this experiment"""
    seed: int = 1
    """Seed of the experiment"""
    run_name: str | None = None
    """RUNTIME VALUE: A unique name of this run"""

    # Optimizer
    learning_rate: float = 2e-5
    """The initial learning rate for AdamW optimizer."""
    lr_scheduler_type: Literal[
        "linear", "cosine", "cosine_with_restarts", "polynomial", "constant", "constant_with_warmup"
    ] = "linear"
    """Which scheduler to use"""
    warm_up_steps: int = 0
    """Number of warm up steps for the scheduler"""
    warmup_ratio: float = 0.0
    """Ratio of warmup steps to total steps (takes precedence over `warm_up_steps`)"""
    weight_decay: float = 0.0
    """Weight decay for AdamW if we apply some."""
    set_weight_decay_on_bias_and_norm: bool = True
    """Whether to set weight decay on bias and norm layers"""
    fused_optimizer: bool = False
    """Whether to use fused optimizer"""

    # Batch sizes
    per_device_train_batch_size: int = 1
    """The forward batch size per device (local_micro_batch_size)"""
    total_episodes: int = 100000
    """The total number of episodes in the dataset"""
    world_size: int | None = None
    """RUNTIME VALUE: The number of processes (GPUs) to use"""
    num_training_steps: int | None = None
    """RUNTIME VALUE: The number of training_steps to train"""
    local_eval_every: int = 100
    """Run evaluation after this many training steps. This controls in-loop evals, which reuse the generation/reward verifier setup. Set to -1 to disable."""
    save_freq: int = 200
    """How many train steps to save the model"""
    allow_world_padding: bool = False
    """Whether to allow world padding. This is useful for model sweeps, but wastes compute."""
    backend_timeout: int = 120
    """Timeout for inference/training backends in minutes. Default is 2 hours (120 min)."""

    # Generation
    response_length: int = 256
    """the length of the response"""
    temperature: float = 0.7
    """the sampling temperature"""
    num_unique_prompts_rollout: int = 16
    """The number of unique prompts during rollout"""
    num_samples_per_prompt_rollout: int = 4
    """the number of samples to generate per prompt during rollout, useful for easy-star"""
    stop_strings: list[str] | None = None
    """List of strings that stop the generation when they are generated.
    The returned output will not contain the stop strings."""
    # Algorithm
    async_steps: int = 1
    """Number of steps ahead to generate responses. Fully synchronous training is not supported, so async_steps must be greater than 0. The trainer learns from a policy up to async_steps old like Cleanba (https://arxiv.org/abs/2310.00036)"""
    num_epochs: int = 1
    """the number of epochs to train"""
    num_mini_batches: int = 1
    """Number of minibatches to split a batch into"""
    beta: float = 0.05
    """the beta value of the RLHF objective (KL coefficient)"""
    clip_lower: float = 0.2
    """the lower clip range"""
    clip_higher: float = 0.2
    """the higher clip range. Sometimes we want this to be higher, see DAPO (https://arxiv.org/abs/2503.14476)"""
    truncated_importance_sampling_ratio_cap: float = 0.0
    """The maximum cap for truncated importance sampling ratio (0 means disabled)"""
    inflight_updates: bool = False
    """Enable immediate stopping of request processing when should_stop is set, allowing for quick pausing and resumption"""
    kl_estimator: Literal["kl1", "kl2", "kl3", "kl4"] = "kl3"
    """the KL estimator to use"""
    pack_length: int = 512
    """the length of the pack (you should prob set to the max length of the model)"""
    loss_denominator: str = "token"
    """Optional constant denominator for masked_mean; can be "token" or a float value.
    when "token", the loss is divided by the total number of tokens in the batch (standard LM training).
    when a float value, the loss is divided by this value (ideally, max tokens in batch, per Dr GRPO).
    """
    alpha: float = 0.6
    """The alpha value for doing polyak updates (ref_param = alpha * param + (1 - alpha) * ref_param)
    reference: [TR-DPO](https://huggingface.co/papers/2404.09656), but it's actually pretty commonly
    used. E.g., [TD3](https://arxiv.org/abs/1802.09477) uses https://github.com/vwxyzjn/cleanrl/blob/dcc289fc6f0bda492fa7360a155262cf826b12a5/cleanrl/td3_continuous_action.py#L269
    """
    ref_policy_update_freq: int | None = None
    """How many training steps to take before updating the reference policy."""
    load_ref_policy: bool = True
    """Whether to load and use a reference policy for KL penalty calculation."""
    advantage_normalization_type: Literal["standard", "centered"] = "standard"
    """The type of advantage normalization to use. Standard normalization is the default: it subtracts the mean and
    divides by the standard deviation. Centered normalization is the same but subtracts the mean only (e.g., used in
    DR.GRPO https://arxiv.org/pdf/2503.20783)."""
    mask_truncated_completions: bool = False
    """Whether to mask out truncated completions. Also called overlong filtering, from DAPO (https://arxiv.org/abs/2503.14476)."""

    active_sampling: bool = False
    """Whether to continue sampling responses until you get a full batch."""
    filter_zero_std_samples: bool = True
    """Whether to filter out prompts with zero reward std (all samples have the same score)."""
    no_resampling_pass_rate: float | None = None
    """If the response to a prompt is solved at a rate higher than this, do not resample this prompt again"""

    record_entropy: bool = False
    """whether to record the entropy of the policy during training. Uses extra memory."""
    use_vllm_logprobs: bool = False
    """whether to use vLLM's logprobs for training instead of calculating them via forward pass"""

    # Reward
    # -- r1 style format reward
    apply_r1_style_format_reward: bool = False
    """whether to add the R1 style format reward"""
    r1_style_format_reward: float = 1.0
    """the reward value for R1 style format reward"""
    additive_format_reward: bool = False
    """whether to add the format reward to the final reward"""

    # -- verifiable reward
    apply_verifiable_reward: bool = True
    """whether to apply verifiable reward"""
    verification_reward: float = 10.0
    """the reward value for verifiable responses"""
    remap_verifier: str = None
    """Remap verifier like string_f1=general-quality_ref. Currently can only remap once."""

    # -- llm verifiers
    llm_judge_model: str = "azure/gpt-4o-mini-standard"
    """the model to use for the llm judge"""
    llm_judge_max_tokens: int = 2048
    """the max tokens to use for the llm judge"""
    llm_judge_max_context_length: int = 8192
    """the max context length to use for the llm judge"""
    llm_judge_temperature: float = 1.0
    """the temperature to use for the llm judge"""
    llm_judge_timeout: int = 60
    """the timeout to use for the llm judge"""

    # -- code verifier
    code_api_url: str = os.environ.get("CODE_API_URL", "http://localhost:1234") + "/test_program"
    """the api url to use for the code verifier"""
    code_max_execution_time: float = 1.0
    """the max execution time to use for the code verifier"""
    code_pass_rate_reward_threshold: float = 0.0
    """the pass rate reward threshold for the code verifier. If pass rate is less than this threshold, reward is 0.0, otherwise reward is pass rate"""
    code_apply_perf_penalty: bool = False
    """whether to apply a performance penalty to the code verifier"""

    # -- max length verifier
    max_length_verifier_max_length: int = 32768
    """the max length to use for the max length verifier"""

    # -- non stop penalty
    non_stop_penalty: bool = False
    """whether to penalize responses which did not finish generation"""
    non_stop_penalty_value: float = 0.0
    """the reward value for responses which did not finish generation"""

    # Ray
    single_gpu_mode: bool = False
    """whether to collocate vLLM and actor on the same node (mostly for debugging purposes)"""
    num_learners_per_node: list[int] = field(default_factory=lambda: [1])
    """number of GPU deepspeed learners per node (e.g., --num_learners_per_node 2 4 means 2 learner processes
    on the first node and 4 learner processes on the second node; each process will have 1 GPU)"""
    vllm_num_engines: int = 1
    """number of vLLM Engines, set to 0 to disable vLLM"""
    vllm_tensor_parallel_size: int = 1
    """tensor parallel size of vLLM Engine for multi-GPU inference"""
    vllm_enforce_eager: bool = False
    """whether to enforce eager mode for vLLM -- slow inference but needed for multi-node"""
    vllm_sync_backend: str = "nccl"
    """DeepSpeed -> vLLM weight sync backend"""
    vllm_gpu_memory_utilization: float = 0.9
    """vLLM GPU memory utilization"""
    vllm_enable_prefix_caching: bool = False
    """whether to enable prefix caching"""
    vllm_top_p: float = 1.0
    """vLLM top p for nucleus sampling"""
    deepspeed_stage: int = 0
    """the deepspeed stage"""
    deepspeed_zpg: int = 8
    """the deepspeed zpg value. Higher values are more memory efficient but slower. Set to 1 to disable zpg, which uses less memory but is significantly slower. Ideally is set to the number of GPUs per node (usually 8, default)."""
    deepspeed_offload_param: bool = False
    """whether to offload parameters to CPU (reduces GPU memory usage)"""
    deepspeed_offload_optimizer: bool = False
    """whether to offload optimizer states to CPU (reduces GPU memory usage)"""
    gather_whole_model: bool = True
    """whether to gather the whole model to boardcast (not doable for 70B but can be faster for 8B)"""
    enable_queue_dashboard: bool = True
    """whether to enable the ActorManager queue monitoring dashboard"""
    queue_dashboard_port: int | None = None
    """optional port for the dashboard server (if None, finds a free port automatically)"""

    # Experiment tracking
    verbose: bool = False
    """If toggled, debug output will be shown"""
    update_progress_every: int = 10
    """How often to update the progress bar (in steps)."""
    with_tracking: bool = False
    """If toggled, this experiment will be tracked with Weights and Biases"""
    wandb_project_name: str = "open_instruct_internal"
    """The wandb's project name"""
    wandb_entity: str | None = None
    """The entity (team) of wandb's project"""
    push_to_hub: bool = True
    """Whether to upload the saved model to huggingface"""
    hf_entity: str | None = None
    """The user or org name of the model repository from the Hugging Face Hub"""
    hf_repo_id: str | None = None
    """The id of the saved model in the Hugging Face Hub (can be autoset if not given)"""
    hf_repo_revision: str | None = None
    """The revision of the saved model in the Hugging Face Hub (can be autoset if not given)"""
    hf_repo_url: str | None = None
    """The url of the saved model in the Hugging Face Hub (will be autoset)"""
    output_dir: str = "output"
    """Where to save the model"""
    save_traces: bool = False
    """Whether to save learning data traces"""
    cache_dataset_only: bool = False
    """Immediately exit after caching the dataset"""
    keep_last_n_checkpoints: int = 3
    """How many checkpoints to keep in the output directory. -1 for all."""
    checkpoint_state_freq: int = -1
    """How often to save the model checkpoint, optimizer states, and lr scheduler states (in steps)"""
    checkpoint_state_dir: str | None = None
    """Where to save the model checkpoint (if applicable)"""
    gs_checkpoint_state_dir: str | None = None
    """The actual `checkpoint_state_dir` to use (handling the case where gs_bucket_path is provided)"""

    # Ai2 specific settings
    try_launch_beaker_eval_jobs_on_weka: bool = False
    """Whether to launch beaker evaluation jobs after training on weka"""
    try_auto_save_to_beaker: bool = True
    """Whether to try to save the model to Beaker dataset `/output` after training"""
    gs_bucket_path: str | None = None
    """The path to the gs bucket to save the model to"""
    oe_eval_tasks: list[str] | None = None
    """The beaker evaluation tasks to launch"""
    oe_eval_max_length: int = 4096
    """the max generation length for evaluation for oe-eval"""
    oe_eval_beaker_image: str | None = None
    """the docker image for evaluation for oe-eval"""
    oe_eval_gpu_multiplier: int | None = None
    """multiply the gpus used for each oe-eval task"""
    eval_priority: Literal["low", "normal", "high", "urgent"] = "normal"
    """the priority of auto-launched evaluation jobs"""
    eval_workspace: str = "ai2/tulu-3-results"
    """the workspace to launch evaluation jobs on"""
    send_slack_alerts: bool = False
    """Whether to send Slack alerts on training failures"""

    # Evaluation behavior
    eval_on_step_0: bool = False
    """Whether to run local evaluation at training step 0. Defaults to False."""

    # Tool settings
    tools: list[str] | None = None
    """If set, use the tool mapped to the string. Currently only supports `search` and `code`"""
    max_tool_calls: list[int] = field(default_factory=lambda: [5])
    """Maximum number of tool calls allowed. If a list is provided, it must have length 1 (applies to all tools) or same length as tools (per-tool limit)."""
    mask_tool_use: bool = True
    """Whether to mask the tool output. By default on."""
    only_reward_good_outputs: bool = False
    """Whether to only reward good outputs. By default off. Useful to force the model to use the tool(s)."""

    # rl-rag specific settngs
    number_documents_to_search: int = 3
    """The maximum number of documents to retrieve for each query."""
    search_api_endpoint: str | None = None
    """The API endpoint for the search engine."""

    # code-tool specific settings
    code_tool_api_endpoint: str | None = None

    def __post_init__(self):
        if os.environ.get("VLLM_USE_V1") == "0":
            logger.warning("When using the v0 version of vLLM, caching is broken and will never be invalidated.")
            if self.vllm_enable_prefix_caching:
                raise ValueError("Prefix caching is currently not supported for v0.")
        if self.use_vllm_logprobs and self.truncated_importance_sampling_ratio_cap > 0.0:
            raise ValueError(
                "Cannot use both `use_vllm_logprobs` and `truncated_importance_sampling_ratio_cap`. "
                "use_vllm_logprobs sets old_logprobs to vLLM logprobs, making importance sampling pointless."
            )
        self.loss_denominator = utils.get_denominator(self.loss_denominator)
        assert self.num_samples_per_prompt_rollout > 0, "Number of samples per prompt must be greater than 0!"
        if self.num_samples_per_prompt_rollout == 1:
            logger.warning("num_samples_per_prompt_rollout is 1. This reduces GRPO to REINFORCE.")
        assert self.apply_verifiable_reward or self.apply_r1_style_format_reward or self.non_stop_penalty, (
            "At least one reward must be applied!"
        )
        # Ensure we have enough prompts for all VLLM engines
        if self.num_unique_prompts_rollout < self.vllm_num_engines:
            logger.warning(
                f"With num_unique_prompts_rollout={self.num_unique_prompts_rollout} < "
                f"vllm_num_engines={self.vllm_num_engines}, vllm will be generating data for multiple "
                "batches simultaneously. This is fine but might be unexpected behaviour."
            )
        # Initialize stop_strings if None
        if self.stop_strings is None:
            self.stop_strings = []
        assert self.pack_length >= self.max_prompt_token_length + self.response_length, (
            "The `pack_length` needs to be greater than the sum of `max_prompt_token_length` and `response_length`!"
        )
        if self.checkpoint_state_freq > 0 and self.checkpoint_state_dir is None:
            raise ValueError("`checkpoint_state_dir` must be provided if `checkpoint_state_freq` is greater than 0!")
        if self.checkpoint_state_dir is not None and self.checkpoint_state_freq == -1:
            raise ValueError("`checkpoint_state_freq` must be greater than 0 if `checkpoint_state_dir` is provided!")

        if self.gs_checkpoint_state_dir is not None and not self.gs_checkpoint_state_dir.startswith("gs://"):
            raise ValueError(f"`gs_checkpoint_state_dir` must start with 'gs://', got: {self.gs_checkpoint_state_dir}")
        if self.gs_bucket_path is not None and not self.gs_bucket_path.startswith("gs://"):
            raise ValueError(f"`gs_bucket_path` must start with 'gs://', got: {self.gs_bucket_path}")

        if self.gs_bucket_path is not None and self.gs_checkpoint_state_dir is None:
            if self.checkpoint_state_dir is None:
                raise ValueError("`checkpoint_state_dir` must be provided when using `gs_bucket_path`!")
            checkpoint_dir_name = self.checkpoint_state_dir.rstrip("/")
            beaker_users = get_beaker_whoami()
            if beaker_users is not None:
                self.gs_checkpoint_state_dir = f"{self.gs_bucket_path}/{beaker_users}/{checkpoint_dir_name}"
            else:
                self.gs_checkpoint_state_dir = f"{self.gs_bucket_path}/{checkpoint_dir_name}"
<<<<<<< HEAD
=======
            # On GCP, all checkpointing must happen on filestore.
            # TODO(finbarrtimbers): Chanage this so we can checkpoint to GCS.
            # TODO(finbarrtimbers): Move this logic to mason.py once we refactor config.
>>>>>>> 8918c817
            if not checkpoint_dir_name.startswith("/filestore"):
                self.checkpoint_state_dir = f"/filestore{self.checkpoint_state_dir}"

        if self.checkpoint_state_dir is not None:
            if self.gs_checkpoint_state_dir is not None:
                download_latest_checkpoint_from_gs(self.gs_checkpoint_state_dir, self.checkpoint_state_dir)
            calibrate_checkpoint_state_dir(self.checkpoint_state_dir)
        if self.tools is not None and len(self.tools) > 0:
            for tool in self.tools:
                if tool not in ["search", "code"]:
                    raise ValueError(f"Tool {tool} is not supported. Supported tools are: search, code")
            assert len(self.tools) == len(set(self.tools)), "Duplicate tools are not allowed"
            if self.use_vllm_logprobs or self.truncated_importance_sampling_ratio_cap > 0.0:
                assert self.mask_tool_use, (
                    "Must mask tool use when using vLLM logprobs or truncated importance sampling."
                )
        if not self.load_ref_policy and self.beta != 0.0:
            raise ValueError(
                "When load_ref_policy=False, beta must be 0.0. "
                f"Got beta={self.beta}. Set --beta 0.0 or --load_ref_policy to use KL penalty."
            )

        # Figure out max possible RLVR score
        self.max_possible_score = 0
        if self.apply_verifiable_reward:
            self.max_possible_score += self.verification_reward
        if self.apply_r1_style_format_reward and self.additive_format_reward:
            self.max_possible_score += self.r1_style_format_reward

        if self.active_sampling:
            assert self.async_steps > 1, (
                "With active_sampling, you should set async_steps > 1 to account for filtering of the first batch. "
                "Otherwise, your generator only generates only one batch worth of prompts and a single filtered "
                "prompt will cause the trainer to stall waiting for more data  . "
            )
            assert self.filter_zero_std_samples, (
                "filter_zero_std_samples must be True when active_sampling is True. "
                "Active sampling requires filtering to work correctly."
            )
        if self.num_samples_per_prompt_rollout == 1 and self.filter_zero_std_samples:
            raise ValueError(
                "`filter_zero_std_samples` cannot be True when `num_samples_per_prompt_rollout` is 1, "
                "as the reward standard deviation will always be 0, causing all samples to be filtered."
            )
        if self.async_steps < 1:
            raise ValueError("`async_steps` must be greater than 0. Fully synchronous training is not supported.")


def collate_fn(tensors_list: list[torch.Tensor], pad_token_id: int, pin_memory: bool = True) -> torch.Tensor:
    padded_tensor = torch.nn.utils.rnn.pad_sequence(tensors_list, batch_first=True, padding_value=pad_token_id)
    if pin_memory:
        padded_tensor = padded_tensor.pin_memory()
    return padded_tensor


@Timer("🔄 [Data Preparation Thread] Prepare collated data for each worker")
def prepare_collated_data_for_workers(
    packed_sequences: PackedSequences,
    world_size: int,
    per_device_train_batch_size: int,
    pad_token_id: int,
    pin_memory: bool = True,
) -> list[dict[str, list[torch.Tensor]]]:
    """Distributes and collates packed sequences for distributed training.

    Splits packed sequences across workers, randomly shuffles each worker's data,
    and collates into micro-batches for training.

    Args:
        packed_sequences: Packed training sequences containing query responses,
            tool masks, attention masks, position IDs, advantages, response masks,
            and vllm logprobs.
        world_size: Number of distributed workers.
        per_device_train_batch_size: Batch size for each device's micro-batch.
        pad_token_id: Token ID used for padding sequences.
        pin_memory: Whether to pin memory for faster data transfer to GPU.

    Returns:
        List of dictionaries, one per worker, each containing collated tensors
        for query_responses, tool_masks, attention_masks, position_ids,
        advantages, response_masks, and vllm_logprobs.
    """
    B = len(packed_sequences.query_responses) // world_size  # essentially doing `drop_last=True`, which is fine.
    collated_data = []
    for i in range(world_size):
        per_device_packed_query_responses = packed_sequences.query_responses[B * i : B * (i + 1)]
        per_device_packed_tool_masks = packed_sequences.tool_masks[B * i : B * (i + 1)]
        per_device_packed_attention_masks = packed_sequences.attention_masks[B * i : B * (i + 1)]
        per_device_packed_position_ids = packed_sequences.position_ids[B * i : B * (i + 1)]
        per_device_packed_advantages = packed_sequences.advantages[B * i : B * (i + 1)]
        per_device_packed_response_masks = packed_sequences.response_masks[B * i : B * (i + 1)]
        per_device_packed_vllm_logprobs = packed_sequences.vllm_logprobs[B * i : B * (i + 1)]

        # Shuffle the batch and collate the data
        b_inds = np.random.permutation(len(per_device_packed_query_responses))
        collated_query_responses = []
        collated_tool_masks = []
        collated_attention_masks = []
        collated_position_ids = []
        collated_response_masks = []
        collated_advantages = []
        collated_vllm_logprobs = []
        for j in range(0, len(per_device_packed_query_responses), per_device_train_batch_size):
            micro_range = b_inds[j : j + per_device_train_batch_size]
            collated_query_responses.append(
                collate_fn([per_device_packed_query_responses[idx] for idx in micro_range], pad_token_id, pin_memory)
            )
            collated_tool_masks.append(
                collate_fn([per_device_packed_tool_masks[idx] for idx in micro_range], 0, pin_memory)
            )
            collated_attention_masks.append(
                collate_fn([per_device_packed_attention_masks[idx] for idx in micro_range], 0, pin_memory)
            )
            collated_position_ids.append(
                collate_fn([per_device_packed_position_ids[idx] for idx in micro_range], 0, pin_memory)
            )
            collated_response_masks.append(
                collate_fn([per_device_packed_response_masks[idx] for idx in micro_range], 0, pin_memory)
            )
            collated_advantages.append(
                collate_fn([per_device_packed_advantages[idx] for idx in micro_range], 0, pin_memory)
            )
            collated_vllm_logprobs.append(
                collate_fn([per_device_packed_vllm_logprobs[idx] for idx in micro_range], 0, pin_memory)
            )
        collated_data.append(
            {
                "collated_query_responses": collated_query_responses,
                "collated_tool_masks": collated_tool_masks,
                "collated_attention_masks": collated_attention_masks,
                "collated_position_ids": collated_position_ids,
                "collated_advantages": collated_advantages,
                "collated_response_masks": collated_response_masks,
                "collated_vllm_logprobs": collated_vllm_logprobs,
            }
        )
    return collated_data


def to_device_inplace(tensors_list: list[torch.Tensor], device: torch.device):
    for i in range(len(tensors_list)):
        tensors_list[i] = tensors_list[i].to(device, non_blocking=True)


class ShufflingIterator:
    def __init__(self, data: np.ndarray, batch_size: int, seed: int | None = None):
        self.data = data.copy()
        self.batch_size = batch_size
        self.index = 0
        self.epoch_number = 0
        self.rng = np.random.default_rng(seed)
        self.rng.shuffle(self.data)
        self.exclude_list = []

        self._update_effective_size()

    def __iter__(self) -> Iterator[list[int]]:
        return self

    def __next__(self) -> list[int] | int:
        """Return a list of next indices or a single index if batch size is 1"""
        if self.index >= self.effective_size:
            self.index = 0
            self._update_effective_size()
            self.epoch_number += 1
            self.rng.shuffle(self.data)

        end_index = self.index + self.batch_size
        batch = self.data[self.index : end_index].tolist()
        if self.batch_size == 1:
            batch = batch[0]
        self.index = end_index

        return batch

    def get_state(self) -> dict[str, Any]:
        """Get the current state of the iterator for checkpointing."""
        return {
            "index": self.index,
            "epoch_number": self.epoch_number,
            "data": self.data.copy(),
            "rng_state": self.rng.bit_generator.state,
            "exclude_list": self.exclude_list.copy(),
        }

    def set_state(self, state: dict[str, Any]) -> None:
        """Restore the iterator state from a checkpoint."""
        self.index = state["index"]
        self.epoch_number = state.get("epoch_number", 0)
        self.data = state["data"].copy()
        self.rng.bit_generator.state = state["rng_state"]
        self.exclude_list = state.get("exclude_list", [])
        self._update_effective_size()

    def exclude_index(self, index: int) -> None:
        """Exclude provided data points from future sampling."""
        self.exclude_list.append(index)

    def _update_effective_size(self) -> None:
        """Ensure the effective dataset size is divisible by batch_size and filter out all the indices excluded in the last epoch"""
        if self.exclude_list:
            mask = ~np.isin(self.data, self.exclude_list)
            self.data = self.data[mask]
            self.exclude_list = []

        self.effective_size = len(self.data) - (len(self.data) % self.batch_size)


@ray.remote(num_gpus=1)
class PolicyTrainerRayProcess(RayProcess):
    def from_pretrained(
        self,
        args: Args,
        model_config: ModelConfig,
        beaker_config: BeakerRuntimeConfig,
        wandb_url: str,
        tokenizer: PreTrainedTokenizer,
    ) -> int:
        # ------------------------------------------------------------
        # Monkey patch to load checkpoints with `weights_only=False`
        # otherwise it errors out with:
        # `_pickle.UnpicklingError: Weights only load failed. ` with pytorch 2.6.0
        from deepspeed.runtime.checkpoint_engine import torch_checkpoint_engine
        from deepspeed.utils import logger

        def load(self, path: str, map_location=None):
            logger.info(f"[Torch] Loading checkpoint from {path}...")
            partition = torch.load(path, map_location=map_location, weights_only=False)
            logger.info(f"[Torch] Loaded checkpoint from {path}.")
            return partition

        torch_checkpoint_engine.TorchCheckpointEngine.load = load

        # ------------------------------------------------------------
        self.args = args
        self.tokenizer = tokenizer
        self.model_config = model_config
        self.beaker_config = beaker_config
        self.wandb_url = wandb_url
        torch.cuda.set_device(self.local_rank)
        self.device = torch.device(self.local_rank)

        # Set seeds for this worker (different per rank to avoid correlation)
        worker_seed = args.seed + self.local_rank
        torch.manual_seed(worker_seed)
        torch.cuda.manual_seed(worker_seed)
        np.random.seed(worker_seed)
        random.seed(worker_seed)

        deepspeed.init_distributed(timeout=timedelta(minutes=args.backend_timeout))

        ds_config = get_train_ds_config(
            offload=args.deepspeed_offload_param,
            adam_offload=args.deepspeed_offload_optimizer,
            stage=args.deepspeed_stage,
            bf16=True,
            zpg=args.deepspeed_zpg,
        )
        ds_config["train_micro_batch_size_per_gpu"] = args.per_device_train_batch_size
        ds_config["gradient_accumulation_steps"] = 1
        # @vwxyzjn: MAGIC: it's actually needed to initialize this `dschf`, so
        # https://huggingface.co/docs/transformers/deepspeed#non-trainer-deepspeed-integration
        # next line instructs transformers to partition the model directly over multiple gpus using
        # deepspeed.zero.Init when model's `from_pretrained` method is called.
        if ds_config is not None and ds_config["zero_optimization"]["stage"] == 3:
            dschf = HfDeepSpeedConfig(ds_config)
        else:
            dschf = None
        logger.info(f"Deepspeed config: {dschf=}")

        self.policy: PreTrainedModel = AutoModelForCausalLM.from_pretrained(
            model_config.model_name_or_path,
            revision=model_config.model_revision,
            torch_dtype=torch.bfloat16,
            attn_implementation="flash_attention_2",
            use_cache=False,
            **({"device_map": {"": self.local_rank}} if args.deepspeed_stage != 3 else {}),
        )
        disable_dropout_in_model(self.policy)
        self.policy.gradient_checkpointing_enable()
        if args.set_weight_decay_on_bias_and_norm:
            optim_params = get_optimizer_grouped_parameters(self.policy, args.weight_decay)
        else:
            optim_params = self.policy.parameters()
        self.optimizer = torch.optim.AdamW(optim_params, lr=args.learning_rate, fused=args.fused_optimizer)
        num_scheduler_steps = args.num_training_steps * args.num_epochs * args.num_mini_batches
        warm_up_steps = args.warm_up_steps
        if args.warmup_ratio > 0.0:
            warm_up_steps = int(num_scheduler_steps * args.warmup_ratio)
        scheduler = get_scheduler(
            args.lr_scheduler_type,
            optimizer=self.optimizer,
            num_warmup_steps=warm_up_steps,
            num_training_steps=num_scheduler_steps,
        )
        self.model, self.optimizer, _, self.scheduler = deepspeed.initialize(
            model=self.policy,
            optimizer=self.optimizer,
            config=ds_config,
            lr_scheduler=scheduler,
            dist_init_required=True,
        )
        optimization_steps_done = 0
        if args.checkpoint_state_dir:
            # check if the dir exists
            if not os.path.exists(args.checkpoint_state_dir):
                logger.warning(
                    f"Skipping loading checkpoint state from {args.checkpoint_state_dir} because it does not exist!"
                )
            else:
                path, states = self.model.load_checkpoint(
                    args.checkpoint_state_dir,
                    load_module_strict=True,
                    load_optimizer_states=True,
                    load_lr_scheduler_states=True,
                    load_module_only=False,
                )
                if path is None:
                    raise ValueError(f"Failed to load checkpoint from {args.checkpoint_state_dir}")
                optimization_steps_done = states["training_step"]

                rng_states = states["rng_states"]
                torch.set_rng_state(rng_states["torch_cpu_rng_state"])
                np.random.set_state(rng_states["numpy_rng_state"])
                random.setstate(rng_states["python_rng_state"])

                if torch.cuda.is_available() and "torch_cuda_rng_states" in rng_states:
                    # device_str, e.g. "cuda:0"
                    for device_str, rng_state in rng_states["torch_cuda_rng_states"].items():
                        device_id = int(device_str.split(":")[1])
                        torch.cuda.set_rng_state(rng_state, device_id)
                    if "torch_cuda_rng_state_all" in rng_states:
                        torch.cuda.set_rng_state_all(rng_states["torch_cuda_rng_state_all"])

                logger.info(f"{self.rank=}: Restored RNG states from checkpoint")

                # Save reference policy path to load later (after ref_policy is initialized)
                self.ref_policy_checkpoint_path = None
                if args.load_ref_policy and states.get("ref_policy_saved", False):
                    ref_policy_dir = os.path.join(args.checkpoint_state_dir, "ref_policy")
                    model_path = os.path.join(ref_policy_dir, "pytorch_model.bin")
                    if os.path.exists(model_path):
                        self.ref_policy_checkpoint_path = model_path
                        logger.info(f"{self.rank=}: Will load reference policy from {model_path}")

                logger.info(
                    f"{self.rank=}: Loaded checkpoint from {args.checkpoint_state_dir} with {optimization_steps_done=}"
                )
        self.model.train()

        # reference model
        if args.load_ref_policy:
            ds_config, self.ref_policy_hf_ds_config = get_eval_ds_config(
                offload=False,
                # inference model only has stage 3 (sharding) or stage 0 (no sharding)
                # stage 2 is optimizer sharding which doesn't apply to inference
                stage=args.deepspeed_stage if args.deepspeed_stage == 3 else 0,
                bf16=True,
                per_device_train_batch_size=args.per_device_train_batch_size,
            )

            self.ref_policy: PreTrainedModel = load_ref_policy(
                model_config=model_config,
                ds_config=ds_config,
                deepspeed_stage=args.deepspeed_stage,
                local_rank=self.local_rank,
                device=self.device,
                rank=self.rank,
                checkpoint_path=self.ref_policy_checkpoint_path
                if hasattr(self, "ref_policy_checkpoint_path")
                else None,
            )
        self.local_metrics = utils.MetricsTracker(device=self.device)
        return optimization_steps_done

    def forward(
        self,
        model: PreTrainedModel,
        query_response: torch.LongTensor,
        attention_mask: torch.LongTensor,
        position_ids: torch.LongTensor,
        pad_token_id: int,
        temperature: float,
        return_entropy: bool = False,
    ) -> tuple[torch.Tensor, torch.Tensor]:
        # Replace pad tokens with 0s so that we don't run into index out of bounds errors
        padding_mask = query_response != pad_token_id
        input_ids = torch.masked_fill(query_response, ~padding_mask, 0)
        # NOTE: the [:-1] and [1:] are because the logits and generated tokens are off by 1 in index
        output = model(
            input_ids=input_ids[:, :-1],
            # @vwxyzjn: without clamp, we get index out of bounds errors; TODO: investigate
            attention_mask=attention_mask[:, :-1].clamp(0, 1),
            position_ids=position_ids[:, :-1],
            return_dict=True,
        )
        logits = output.logits
        logits /= temperature + 1e-7
        logprob = log_softmax_and_gather(logits, input_ids[:, 1:])

        # For now, entropy is just for monitoring, and we don't pass gradients through it.
        entropy = None
        if return_entropy:
            with torch.no_grad():
                entropy = entropy_from_logits(logits)

        return logprob, entropy

    def setup_model_update_group(self, vllm_engines):
        self.vllm_engines = vllm_engines
        if self.rank == 0:
            master_address = ray._private.services.get_node_ip_address()
            with socket.socket() as sock:
                sock.bind(("", 0))
                master_port = sock.getsockname()[1]
            vllm_num_engines, vllm_tensor_parallel_size = (
                self.args.vllm_num_engines,
                self.args.vllm_tensor_parallel_size,
            )
            world_size = vllm_num_engines * vllm_tensor_parallel_size + 1
            backend = self.args.vllm_sync_backend
            refs = [
                engine.init_process_group.remote(
                    master_address,
                    master_port,
                    i * vllm_tensor_parallel_size + 1,
                    world_size,
                    "openrlhf",
                    backend=backend,
                    timeout_minutes=self.args.backend_timeout,
                )
                for i, engine in enumerate(vllm_engines)
            ]
            self.model_update_group = vllm_utils.init_process_group(
                backend=backend,
                init_method=f"tcp://{master_address}:{master_port}",
                world_size=world_size,
                rank=0,
                group_name="openrlhf",
                timeout=timedelta(minutes=self.args.backend_timeout),
            )
            ray_get_with_progress(refs, desc="Initializing vLLM process groups", timeout=600)
        torch.distributed.barrier()

    def broadcast_to_vllm(self):
        # avoid OOM
        torch.cuda.empty_cache()
        model = self.model.module
        count, num_params = 0, len(list(model.named_parameters()))
        refss = []
        if self.args.gather_whole_model:
            with deepspeed.zero.GatheredParameters(model.parameters(), enabled=self.args.deepspeed_stage == 3):
                for name, param in model.named_parameters():
                    count += 1  # empty_cache at last param
                    # Fire all vllm engines for broadcast
                    if torch.distributed.get_rank() == 0:
                        shape = param.shape if self.args.deepspeed_stage != 3 else param.ds_shape
                        refs = [
                            engine.update_weight.remote(
                                name, dtype=str(param.dtype), shape=shape, empty_cache=count == num_params
                            )
                            for engine in self.vllm_engines
                        ]
                        refss.extend(refs)
                    if torch.distributed.get_rank() == 0:
                        torch.distributed.broadcast(param.data, 0, group=self.model_update_group)
        else:  # broadcast each parameter independently
            for name, param in model.named_parameters():
                count += 1
                if torch.distributed.get_rank() == 0:
                    shape = param.shape if self.args.deepspeed_stage != 3 else param.ds_shape
                    refs = [
                        engine.update_weight.remote(
                            name, dtype=str(param.dtype), shape=shape, empty_cache=count == num_params
                        )
                        for engine in self.vllm_engines
                    ]
                    refss.extend(refs)
                with deepspeed.zero.GatheredParameters([param], enabled=self.args.deepspeed_stage == 3):
                    if torch.distributed.get_rank() == 0:
                        torch.distributed.broadcast(param.data, 0, group=self.model_update_group)

        # Return futures instead of blocking - let caller handle completion
        all_refs = []
        if torch.distributed.get_rank() == 0:
            all_refs.extend(refss)
        return all_refs

    def update_ref_policy(self):
        if not self.args.load_ref_policy:
            return
        for ref_param, param in zip(self.ref_policy.parameters(), self.model.parameters()):
            if self.args.deepspeed_stage == 3:
                with deepspeed.zero.GatheredParameters([param, ref_param], modifier_rank=0):
                    if deepspeed.comm.get_rank() == 0:
                        ref_param.data.mul_(1.0 - self.args.alpha).add_(param.data, alpha=self.args.alpha)
            else:
                ref_param.data.mul_(1.0 - self.args.alpha).add_(param.data, alpha=self.args.alpha)

    def compute_logprobs(
        self,
        model: PreTrainedModel,
        collated_query_responses: list[torch.Tensor],
        collated_tool_masks: list[torch.Tensor],
        collated_attention_masks: list[torch.Tensor],
        collated_position_ids: list[torch.Tensor],
        collated_response_masks: list[torch.Tensor],
        pad_token_id: int,
        use_grad: bool = False,
        return_entropy: bool = False,
    ) -> tuple[list[torch.Tensor], list[torch.Tensor] | None]:
        collated_logprobs = []
        collated_entropies = [] if return_entropy else None

        context = contextlib.nullcontext() if use_grad else torch.no_grad()
        with context:
            for i in range(len(collated_query_responses)):
                query_response = collated_query_responses[i]
                tool_mask = collated_tool_masks[i]
                attention_mask = collated_attention_masks[i]
                position_id = collated_position_ids[i]
                response_mask = collated_response_masks[i]

                logprob, entropy = self.forward(
                    model,
                    query_response,
                    attention_mask,
                    position_id,
                    pad_token_id,
                    self.args.temperature,
                    return_entropy=return_entropy,
                )

                if self.args.mask_tool_use and self.args.tool_use:
                    response_mask = response_mask.bool() & tool_mask.bool()
                else:
                    response_mask = response_mask.bool()

                logprob = torch.masked_fill(logprob, ~response_mask[:, 1:], INVALID_LOGPROB)
                collated_logprobs.append(logprob)

                if return_entropy:
                    collated_entropies.append(entropy)

                torch.cuda.empty_cache()

        return collated_logprobs, collated_entropies

    def calculate_token_counts(
        self,
        accumulation_steps: int,
        collated_response_masks: list[torch.Tensor],
        collated_tool_masks: list[torch.Tensor],
    ) -> dict[int, float]:
        args = self.args
        device = self.device

        accumulation_counts: dict[int, float] = {}
        local_counts = []

        for i, response_mask in enumerate(collated_response_masks):
            response_mask = response_mask.to(device)
            mask = response_mask[:, 1:].bool()
            if args.mask_tool_use and args.tool_use:
                tool_mask = collated_tool_masks[i].to(device)
                mask &= tool_mask[:, 1:].bool()

            local_counts.append(mask.sum().float())

        if not local_counts:
            return accumulation_counts

        # do the all_reduce once to avoid calling each loop
        counts_tensor = torch.stack(local_counts)
        dist.all_reduce(counts_tensor, op=dist.ReduceOp.SUM)

        for i, count in enumerate(counts_tensor):
            group_idx = i // accumulation_steps
            key = int(group_idx * accumulation_steps)
            accumulation_counts[key] = accumulation_counts.get(key, 0.0) + count.item()

        return accumulation_counts

    def train(
        self,
        collated_query_responses,
        collated_tool_masks,
        collated_attention_masks,
        collated_position_ids,
        collated_advantages,
        collated_response_masks,
        collated_vllm_logprobs,
        pad_token_id: int,
        num_mini_batches: int,
    ):
        args = self.args
        to_device_inplace(collated_query_responses, self.device)
        to_device_inplace(collated_tool_masks, self.device)
        to_device_inplace(collated_attention_masks, self.device)
        to_device_inplace(collated_position_ids, self.device)
        to_device_inplace(collated_advantages, self.device)
        to_device_inplace(collated_response_masks, self.device)
        to_device_inplace(collated_vllm_logprobs, self.device)
        # accumulation steps should always be at least 1
        accumulation_steps = max(math.ceil(len(collated_query_responses) / num_mini_batches - 0.5), 1)
        leftover = len(collated_query_responses) % accumulation_steps
        if leftover > 0:
            collated_query_responses = collated_query_responses[0:-leftover]
            collated_tool_masks = collated_tool_masks[0:-leftover]
            collated_attention_masks = collated_attention_masks[0:-leftover]
            collated_position_ids = collated_position_ids[0:-leftover]
            collated_advantages = collated_advantages[0:-leftover]
            collated_response_masks = collated_response_masks[0:-leftover]
            collated_vllm_logprobs = collated_vllm_logprobs[0:-leftover]
            logger.warning(f"{leftover} samples are dropped due to batch size {num_mini_batches}")

        # recalculate the "real" number of mini-batches
        num_mini_batches = len(collated_query_responses) // accumulation_steps

        collated_ref_logprobs = []
        if args.load_ref_policy:
            with Timer("Inference Calculation", noop=self.rank != 0):
                collated_ref_logprobs, _ = self.compute_logprobs(
                    self.ref_policy,
                    collated_query_responses,
                    collated_tool_masks,
                    collated_attention_masks,
                    collated_position_ids,
                    collated_response_masks,
                    pad_token_id,
                    use_grad=False,
                    return_entropy=False,
                )
        # if we have multiple minibatches, we need to calculate the old logprobs for each minibatch
        # following gtrl scripts in just doing this on the current active policy, rather than use the logprobs
        # from the generator (note that async mode means these are a bit diff!)
        old_logprobs = [None for _ in range(len(collated_query_responses))]
        if num_mini_batches > 1:
            with Timer("Old logprobs Calculation", noop=self.rank != 0):
                local_old_logprobs = None
                if not args.use_vllm_logprobs:
                    local_old_logprobs, _ = self.compute_logprobs(
                        self.model,
                        collated_query_responses,
                        collated_tool_masks,
                        collated_attention_masks,
                        collated_position_ids,
                        collated_response_masks,
                        pad_token_id,
                        use_grad=False,
                        return_entropy=False,
                    )

                with torch.no_grad():
                    for i in range(len(collated_query_responses)):
                        tool_mask = collated_tool_masks[i]
                        response_mask = collated_response_masks[i]

                        if args.mask_tool_use and args.tool_use:
                            response_mask = response_mask.bool() & tool_mask.bool()
                        else:
                            response_mask = response_mask.bool()

                        vllm_old_logprob = collated_vllm_logprobs[i][:, 1:]
                        vllm_old_logprob = torch.masked_fill(vllm_old_logprob, ~response_mask[:, 1:], INVALID_LOGPROB)
                        vllm_old_logprob = torch.nan_to_num(vllm_old_logprob, nan=INVALID_LOGPROB)

                        if args.use_vllm_logprobs:
                            old_logprobs[i] = vllm_old_logprob
                        else:
                            old_logprobs[i] = local_old_logprobs[i]

                        torch.cuda.empty_cache()

        local_step = 0
        # Do multiple epochs of training on on-policy data (PPO-style), with a fresh random shuffle in each epoch
        with Timer("[Training Processes] Loss calculation", noop=self.rank != 0):
            kl1_stats = torch.zeros(len(collated_query_responses))
            kl2_stats = torch.zeros(len(collated_query_responses))
            kl3_stats = torch.zeros(len(collated_query_responses))
            kl4_stats = torch.zeros(len(collated_query_responses))
            kl_loss_stats = torch.zeros(len(collated_query_responses))
            pg_clipfrac_stats = torch.zeros(len(collated_query_responses))
            pg_loss_stats = torch.zeros(len(collated_query_responses))
            loss_stats = torch.zeros(len(collated_query_responses))
            ratio_stats = torch.zeros(len(collated_query_responses))
            entropy_stats = torch.zeros(len(collated_query_responses))
            for epoch_idx in range(args.num_epochs):
                # Pre-compute total tokens for each accumulation group if using "token" normalization
                # This ensures all minibatches in an accumulation group are normalized by the same total
                accumulation_token_counts: dict[int, float] = {}
                if args.loss_denominator == "token":
                    accumulation_token_counts = self.calculate_token_counts(
                        accumulation_steps, collated_response_masks, collated_tool_masks
                    )
                else:
                    accumulation_token_counts = {
                        int(group_idx * accumulation_steps): args.loss_denominator
                        for group_idx in range((len(collated_query_responses) // accumulation_steps) + 1)
                    }

                for i in range(len(collated_query_responses)):
                    mb_query_responses = collated_query_responses[i]
                    mb_tool_mask = collated_tool_masks[i]
                    mb_advantages = collated_advantages[i]
                    mb_response_masks = collated_response_masks[i]
                    mb_response_masks_bool = mb_response_masks[:, 1:].bool()
                    # if masking snippets, do it here.
                    if args.mask_tool_use and args.tool_use:
                        mb_response_masks_bool = mb_response_masks[:, 1:].bool() & mb_tool_mask[:, 1:].bool()

                    # retrieve the loss denominator for the current batch
                    batch_start = (i // accumulation_steps) * accumulation_steps
                    loss_denominator = accumulation_token_counts[batch_start]

                    mb_attention_mask = collated_attention_masks[i]
                    mb_position_id = collated_position_ids[i]
                    mb_local_logprobs, mb_entropy = self.forward(
                        self.model,
                        mb_query_responses,
                        mb_attention_mask,
                        mb_position_id,
                        pad_token_id,
                        args.temperature,
                        return_entropy=args.record_entropy,
                    )
                    mb_local_logprobs = torch.masked_fill(mb_local_logprobs, ~mb_response_masks_bool, INVALID_LOGPROB)
                    mb_vllm_logprobs = collated_vllm_logprobs[i][:, 1:]
                    mb_vllm_logprobs = torch.masked_fill(mb_vllm_logprobs, ~mb_response_masks_bool, INVALID_LOGPROB)
                    # Replace any remaining NaN values (query tokens in packed sequences are set to NaN by pack_sequences in rl_utils.py)
                    mb_vllm_logprobs = torch.nan_to_num(mb_vllm_logprobs, nan=INVALID_LOGPROB)

                    # Compare vLLM logprobs with local logprobs
                    with torch.no_grad():
                        valid_mask = mb_response_masks_bool & ~torch.isnan(mb_vllm_logprobs)
                        logprob_diff = (mb_local_logprobs - mb_vllm_logprobs).abs()
                        masked_diff = torch.masked_fill(logprob_diff, ~valid_mask, 0.0)
                        mean_diff = masked_diff.sum() / valid_mask.sum() if valid_mask.sum() > 0 else 0.0
                        max_diff = masked_diff.max()
                        std_diff = masked_diff[valid_mask].std() if valid_mask.sum() > 1 else 0.0

                        self.local_metrics["debug/vllm_vs_local_logprob_diff_mean"] = mean_diff.item()
                        self.local_metrics["debug/vllm_vs_local_logprob_diff_max"] = max_diff.item()
                        self.local_metrics["debug/vllm_vs_local_logprob_diff_std"] = std_diff.item()

                        reverse_kl = torch.exp(mb_vllm_logprobs) * (mb_vllm_logprobs - mb_local_logprobs)
                        masked_reverse_kl = torch.masked_fill(reverse_kl, ~valid_mask, 0.0)
                        mean_reverse_kl = masked_reverse_kl.sum() / valid_mask.sum() if valid_mask.sum() > 0 else 0.0
                        self.local_metrics["debug/vllm_local_reverse_kl"] = mean_reverse_kl.item()

                    mb_new_logprobs = mb_local_logprobs

                    # Cache the old logprobs
                    if num_mini_batches > 1:
                        mb_old_logprobs = old_logprobs[i]
                    else:
                        with torch.no_grad():
                            if epoch_idx == 0:
                                if args.use_vllm_logprobs:
                                    old_logprobs[i] = mb_vllm_logprobs
                                else:
                                    old_logprobs[i] = mb_local_logprobs.detach()
                            mb_old_logprobs = old_logprobs[i]

                    old_logprobs_mask = mb_old_logprobs != INVALID_LOGPROB
                    assert torch.all(old_logprobs_mask == mb_response_masks_bool), (
                        f"Old logprobs mask should match response mask. "
                        f"old_mask sum={old_logprobs_mask.sum()}, "
                        f"response_mask sum={mb_response_masks_bool.sum()}"
                    )

                    # Calculate the policy's loss
                    logprobs_diff = mb_new_logprobs - mb_old_logprobs
                    ratio = torch.exp(logprobs_diff)
                    pg_losses = -mb_advantages[:, 1:] * ratio
                    pg_losses2 = -mb_advantages[:, 1:] * torch.clamp(
                        ratio, 1.0 - args.clip_lower, 1.0 + args.clip_higher
                    )

                    # Apply truncated importance sampling if enabled
                    if args.truncated_importance_sampling_ratio_cap > 0 and mb_vllm_logprobs is not None:
                        old_logprobs_mask = mb_old_logprobs != INVALID_LOGPROB
                        vllm_logprobs_mask = mb_vllm_logprobs != INVALID_LOGPROB

                        assert torch.all(old_logprobs_mask == mb_response_masks_bool), (
                            f"Old logprobs mask should match response mask. "
                            f"old_mask sum={old_logprobs_mask.sum()}, "
                            f"response_mask sum={mb_response_masks_bool.sum()}"
                        )
                        assert torch.all(vllm_logprobs_mask == mb_response_masks_bool), (
                            f"vLLM logprobs mask should match response mask. "
                            f"vllm_mask sum={vllm_logprobs_mask.sum()}, "
                            f"response_mask sum={mb_response_masks_bool.sum()}"
                        )

                        valid_mask = mb_response_masks_bool

                        # Initialize importance ratio to 1.0 (no effect) for all positions
                        tis_imp_ratio = torch.ones_like(mb_old_logprobs)

                        if valid_mask.any():
                            # Calculate logprob difference only for valid positions
                            logprob_diff_is = mb_old_logprobs - mb_vllm_logprobs
                            # Clamp to prevent numerical overflow in exp
                            logprob_diff_is = torch.where(
                                valid_mask, logprob_diff_is.clamp(-10.0, 10.0), torch.zeros_like(logprob_diff_is)
                            )
                            # Compute importance ratio only for valid positions
                            tis_imp_ratio = torch.where(valid_mask, torch.exp(logprob_diff_is), tis_imp_ratio)
                            # Apply cap
                            tis_imp_ratio = torch.clamp(
                                tis_imp_ratio, max=args.truncated_importance_sampling_ratio_cap
                            )

                        # Apply importance sampling to losses
                        pg_losses = pg_losses * tis_imp_ratio
                        pg_losses2 = pg_losses2 * tis_imp_ratio

                    pg_loss_max = torch.max(pg_losses, pg_losses2)

                    if args.load_ref_policy:
                        mb_ref_logprob = collated_ref_logprobs[i]
                        # Here we recalculate kl: we want the KL loss to backpropagate through the model
                        # We also clamp the KL loss to avoid numerical instability
                        # https://chatgpt.com/share/679d0ed9-8f48-8011-926e-e274b15ae8ae
                        ref_logprobs_diff = (mb_new_logprobs - mb_ref_logprob).clamp(-40.0, 40.0)
                        kl1 = ref_logprobs_diff
                        kl2 = (ref_logprobs_diff) ** 2 / 2
                        kl3 = torch.expm1(-ref_logprobs_diff) + ref_logprobs_diff  # this is more numerically stable
                        kl4 = ratio * ref_logprobs_diff
                        if args.kl_estimator == "kl1":
                            kl = kl1
                        elif args.kl_estimator == "kl2":
                            kl = kl2
                        elif args.kl_estimator == "kl3":
                            kl = kl3
                        elif args.kl_estimator == "kl4":
                            kl = kl4
                        # grpo change: directly subtract KL in loss (add)
                        loss = masked_mean(
                            pg_loss_max + (args.beta * kl), mb_response_masks_bool, None, loss_denominator
                        )
                    else:
                        loss = masked_mean(pg_loss_max, mb_response_masks_bool, None, loss_denominator)

                    # we already took world size into account via the tokens
                    if dist.is_available() and dist.is_initialized():
                        loss *= dist.get_world_size()

                    # Clear CUDA cache before backward pass to free memory for reduce_scatter operations
                    torch.cuda.empty_cache()
                    self.model.backward(loss)
                    if (local_step + 1) % accumulation_steps == 0:
                        self.model.step()
                    local_step += 1
                    with torch.no_grad():
                        if args.load_ref_policy:
                            # NOTE: for stats, we just average over response tokens in the minibatch
                            # (we don't take the total token count into account)
                            kl1_stats[i] = masked_mean(kl1, mb_response_masks_bool).float()
                            kl2_stats[i] = masked_mean(kl2, mb_response_masks_bool).float()
                            kl3_stats[i] = masked_mean(kl3, mb_response_masks_bool).float()
                            kl4_stats[i] = masked_mean(kl4, mb_response_masks_bool).float()
                            if args.kl_estimator == "kl1":
                                kl_loss_stats[i] = kl1_stats[i] * args.beta
                            elif args.kl_estimator == "kl2":
                                kl_loss_stats[i] = kl2_stats[i] * args.beta
                            elif args.kl_estimator == "kl3":
                                kl_loss_stats[i] = kl3_stats[i] * args.beta
                            elif args.kl_estimator == "kl4":
                                kl_loss_stats[i] = kl4_stats[i] * args.beta
                        pg_clipfrac_stats[i] = masked_mean((pg_losses2 > pg_losses).float(), mb_response_masks_bool)
                        pg_loss_stats[i] = masked_mean(pg_loss_max, mb_response_masks_bool)
                        loss_stats[i] = loss
                        ratio_stats[i] = masked_mean(ratio, mb_response_masks_bool)
                        if args.record_entropy:
                            # Calculate entropy statistics
                            entropy_stats[i] = masked_mean(mb_entropy, mb_response_masks_bool).float()

            with torch.no_grad():
                if args.load_ref_policy:
                    self.local_metrics["objective/kl_avg"] = kl1_stats.mean()
                    self.local_metrics["objective/kl2_avg"] = kl2_stats.mean()
                    self.local_metrics["objective/kl3_avg"] = kl3_stats.mean()
                    self.local_metrics["objective/kl4_avg"] = kl4_stats.mean()
                    self.local_metrics["loss/kl_avg"] = kl_loss_stats.mean()
                self.local_metrics["loss/policy_avg"] = pg_loss_stats.mean()
                self.local_metrics["loss/total_avg"] = loss_stats.mean()
                self.local_metrics["policy/clipfrac_avg"] = pg_clipfrac_stats.mean()
                self.local_metrics["val/ratio"] = ratio_stats.mean()
                self.local_metrics["val/ratio_var"] = ratio_stats.var()
                if args.record_entropy:
                    self.local_metrics["policy/entropy_avg"] = entropy_stats.mean()
                self.local_metrics["lr"] = self.scheduler.get_last_lr()[0]
                return self.local_metrics.get_metrics_list()

    def save_checkpoint_state(self, checkpoint_state_dir: str, client_state: dict[str, Any]) -> None:
        args = self.args

        # Save comprehensive RNG states for each rank
        rng_states = {
            "torch_cpu_rng_state": torch.get_rng_state(),
            "numpy_rng_state": np.random.get_state(),
            "python_rng_state": random.getstate(),
        }

        # Save CUDA RNG states for all devices
        if torch.cuda.is_available():
            rng_states["torch_cuda_rng_states"] = {
                f"cuda:{i}": torch.cuda.get_rng_state(i) for i in range(torch.cuda.device_count())
            }
            rng_states["torch_cuda_rng_state_all"] = torch.cuda.get_rng_state_all()

        # Add RNG states to client_state
        client_state["rng_states"] = rng_states
        client_state["rank"] = self.rank

        # Save reference policy checkpoint (model only, no optimizer)
        if self.args.load_ref_policy:
            ref_policy_dir = os.path.join(checkpoint_state_dir, "ref_policy")
            os.makedirs(ref_policy_dir, exist_ok=True)

            # For reference policy, we save just the model weights
            # We can't use save_checkpoint because it would try to save DummyOptim
            # which doesn't have state_dict
            if self.rank == 0:
                # Only rank 0 saves the model state
                model_to_save = self.ref_policy.module if hasattr(self.ref_policy, "module") else self.ref_policy
                # Save the state dict
                torch.save(model_to_save.state_dict(), os.path.join(ref_policy_dir, "pytorch_model.bin"))
                logger.info(f"Saved reference policy model to {ref_policy_dir}")

            client_state["ref_policy_saved"] = True

        # Save the main model checkpoint with enhanced client state
        self.model.save_checkpoint(checkpoint_state_dir, client_state=client_state)

        # `save_checkpoint` needs to be called on all ranks, only rank 0 will have all the states
        if self.rank == 0:
            if args.keep_last_n_checkpoints >= 0:
                clean_last_n_checkpoints_deepspeed(checkpoint_state_dir, args.keep_last_n_checkpoints)

            # Sync to GCS if configured (check the actual target, not just gs_bucket_path)
            if args.gs_checkpoint_state_dir is not None:
                ray.remote(sync_gs_bucket).options(num_cpus=1).remote(
                    checkpoint_state_dir, args.gs_checkpoint_state_dir
                )

    def save_model(self, output_dir: str, chat_template_name: str, tokenizer: PreTrainedTokenizer) -> None:
        model_to_save = self.model
        if chat_template_name is not None and "olmo" in chat_template_name:
            # New chat template has no bos token, and two eos tokens: <|im_end|> and <|endoftext|>
            model_to_save.generation_config = get_olmo3_generation_config(tokenizer)

        if self.rank == 0:
            os.makedirs(output_dir, exist_ok=True)

        # save model weights for ZeRO2/3
        if hasattr(model_to_save, "module"):
            model_to_save = model_to_save.module

        # gather parameters
        output_state_dict = {}
        for k, v in model_to_save.named_parameters():
            # only gather z3 params
            params_to_fetch = _z3_params_to_fetch([v])
            with deepspeed.zero.GatheredParameters(params_to_fetch, enabled=len(params_to_fetch) > 0):
                vv = v.data.cpu()
                if self.rank == 0:
                    output_state_dict[k] = vv

        if self.rank == 0:
            state_dict = model_to_save.state_dict()

            # copy named_buffers with `persistent=True`
            for k, v in model_to_save.named_buffers():
                if k not in state_dict:
                    continue
                vv = v.data.cpu()
                output_state_dict[k] = vv

            state_dict_keys = set(state_dict.keys())
            output_state_dict_keys = set(output_state_dict.keys())

            # corner case for tie_word_embeddings, such as Qwen2-0.5B
            if getattr(model_to_save.config, "tie_word_embeddings", False) and "lm_head.weight" in state_dict_keys:
                state_dict_keys.remove("lm_head.weight")

            assert state_dict_keys.issubset(output_state_dict_keys), (
                f"mismatch keys {output_state_dict_keys.symmetric_difference(state_dict_keys)}"
            )

            # only save peft weights https://github.com/microsoft/DeepSpeed/issues/4295
            if isinstance(model_to_save, PeftModel):
                model_to_save.save_pretrained(output_dir)
                if self.stage == 3:
                    torch.save(
                        get_peft_model_state_dict(model_to_save, output_state_dict),
                        os.path.join(output_dir, "adapter_model.bin"),
                    )
            else:
                model_to_save.save_pretrained(output_dir, state_dict=output_state_dict)

            # save tokenizer
            self.tokenizer.save_pretrained(output_dir)

    # we need this because we don't know which node is rank 0 is on
    def launch_ai2_evals_on_weka_wrapper(self, step_dir, leaderboard_name, wandb_url, training_step):
        args = self.args
        if self.rank == 0:
            ray.remote(launch_ai2_evals_on_weka).options(num_cpus=1).remote(
                path=step_dir,
                leaderboard_name=leaderboard_name,
                oe_eval_max_length=args.oe_eval_max_length,
                wandb_url=wandb_url,
                training_step=training_step,
                oe_eval_tasks=args.oe_eval_tasks,
                stop_strings=args.stop_strings,
                gs_bucket_path=args.gs_bucket_path,
                eval_priority=args.eval_priority,
                eval_workspace=args.eval_workspace,
                beaker_image=args.oe_eval_beaker_image,
                oe_eval_gpu_multiplier=args.oe_eval_gpu_multiplier,
            )


class ModelGroup:
    def __init__(
        self, pg: PlacementGroup, ray_process_cls: RayProcess, num_gpus_per_node: list[int], single_gpu_mode: bool
    ):
        self.pg = pg
        self.ray_process_cls = ray_process_cls
        self.num_gpus_per_node = num_gpus_per_node
        self.num_gpus_per_actor = 0.48 if single_gpu_mode else 1
        self.num_cpus_per_actor = 4
        self.models = []
        world_size = sum(self.num_gpus_per_node)
        master_policy = ray_process_cls.options(
            num_cpus=self.num_cpus_per_actor,
            num_gpus=self.num_gpus_per_actor,
            scheduling_strategy=PlacementGroupSchedulingStrategy(
                placement_group=self.pg, placement_group_bundle_index=0
            ),
        ).remote(world_size, 0, 0, None, None)

        self.models.append(master_policy)
        results, _ = ray_get_with_progress(
            [master_policy.get_master_addr_port.remote()], desc="Getting master address"
        )
        (master_addr, master_port) = results[0]

        def get_bundle_index(rank, num_gpus_per_node):
            """given a rank and a list of num_gpus_per_node, return the index of the bundle that the rank belongs to"""
            bundle_idx = 0
            while rank >= num_gpus_per_node[bundle_idx]:
                rank -= num_gpus_per_node[bundle_idx]
                bundle_idx += 1
            return bundle_idx

        assert get_bundle_index(0, [7, 8, 4]) == 0
        assert get_bundle_index(1, [7, 8, 4]) == 0
        assert get_bundle_index(7, [7, 8, 4]) == 1
        assert get_bundle_index(8, [7, 8, 4]) == 1
        assert get_bundle_index(9, [7, 8, 4]) == 1
        assert get_bundle_index(16, [7, 8, 4]) == 2

        # Setup worker models
        for rank in range(1, world_size):
            logger.debug(f"{rank=}, {world_size=}, {rank=}, {master_addr=}, {master_port=}")
            scheduling_strategy = PlacementGroupSchedulingStrategy(
                placement_group=self.pg, placement_group_bundle_index=get_bundle_index(rank, self.num_gpus_per_node)
            )
            worker_policy = ray_process_cls.options(
                num_cpus=self.num_cpus_per_actor,
                num_gpus=self.num_gpus_per_actor,
                scheduling_strategy=scheduling_strategy,
            ).remote(world_size, rank, 0, master_addr, master_port)
            self.models.append(worker_policy)


class PendingQueriesMap:
    """Thread-safe map for tracking pending queries with reference counting."""

    def __init__(self):
        self._map = {}  # dataset_idx -> (query, ground_truth, dataset, count)
        self._lock = threading.Lock()

    def insert(self, dataset_idx, query, ground_truth, dataset, raw_query):
        """Insert or increment count for a dataset index."""
        with self._lock:
            if dataset_idx in self._map:
                # Already exists - just increment count
                existing_query, existing_ground_truth, existing_dataset, existing_raw_query, count = self._map[
                    dataset_idx
                ]
                self._map[dataset_idx] = (
                    existing_query,
                    existing_ground_truth,
                    existing_dataset,
                    existing_raw_query,
                    count + 1,
                )
            else:
                # New entry - count starts at 1
                self._map[dataset_idx] = (query, ground_truth, dataset, raw_query, 1)

    def pop(self, dataset_idx):
        """Retrieve data and decrement count. Removes entry when count reaches 0."""
        with self._lock:
            if dataset_idx not in self._map:
                raise RuntimeError(f"Dataset index {dataset_idx} not found in pending_queries_map")

            query, ground_truth, dataset, raw_query, count = self._map[dataset_idx]

            if count > 1:
                # More results expected - just decrement
                self._map[dataset_idx] = (query, ground_truth, dataset, raw_query, count - 1)
            else:
                # Last result - remove entry
                del self._map[dataset_idx]

            return query, ground_truth, dataset, raw_query

    def __len__(self):
        """Return the number of entries in the map."""
        with self._lock:
            return len(self._map)

    def __contains__(self, dataset_idx):
        """Check if a dataset index is in the map."""
        with self._lock:
            return dataset_idx in self._map

    def __getitem__(self, dataset_idx):
        """Get the value for a dataset index."""
        with self._lock:
            return self._map[dataset_idx]

    def keys(self):
        """Return a view of the keys in the map."""
        with self._lock:
            return list(self._map.keys())


def calculate_utilization_metrics(
    model_dims: utils.ModelDims,
    prompt_lengths: list[int],
    response_lengths: list[int],
    total_generation_time: float,
    samples_per_prompt: int,
    num_engines: int,
    num_gpus_per_engine: int,
    training_time: float,
    num_training_gpus: int,
) -> dict:
    """Calculate MFU and MBU metrics for model inference and training.

    Args:
        model_dims: Model dimensions with device information
        prompt_lengths: List of prompt lengths
        response_lengths: List of response lengths
        total_generation_time: Total time taken for generation (for actor metrics)
        samples_per_prompt: Number of samples generated per prompt
        num_engines: Number of vLLM engines for inference
        num_gpus_per_engine: Number of GPUs assigned to each vLLM engine (tensor parallel size)
        training_time: Time taken for training step (for learner metrics)
        num_training_gpus: Number of GPUs used for training (for learner metrics)

    Returns:
        Dict with the following keys:
            - actor_mfu: Model FLOPs utilization for inference (percentage)
            - actor_mbu: Model bandwidth utilization for inference (percentage)
            - learner_mfu: Model FLOPs utilization for training (percentage)
    """
    assert len(response_lengths) == len(prompt_lengths) * samples_per_prompt, (
        f"Expected {len(prompt_lengths) * samples_per_prompt} response lengths, got {len(response_lengths)}"
    )

    actor_metrics = model_dims.calculate_actor_utilization(
        prompt_lengths=prompt_lengths,
        response_lengths=response_lengths,
        total_generation_time=total_generation_time,
        samples_per_prompt=samples_per_prompt,
        num_engines=num_engines,
        num_gpus_per_engine=num_gpus_per_engine,
    )

    learner_metrics = model_dims.calculate_learner_utilization(
        prompt_lengths=prompt_lengths,
        response_lengths=response_lengths,
        training_time=training_time,
        samples_per_prompt=samples_per_prompt,
        num_training_gpus=num_training_gpus,
    )

    utilization_metrics = {f"actor_{k}": v for k, v in actor_metrics.items()}
    utilization_metrics["learner_mfu"] = learner_metrics["mfu"]

    return utilization_metrics


@dataclass
class BatchStatistics:
    prompt_lengths: list[int]
    response_lengths: list[int]
    filtered_prompts: int
    filtered_prompts_zero: int
    filtered_prompts_solved: int
    filtered_prompts_nonzero: int
    percent_solved_mean: float
    no_resampled_prompts: int
    total_prompts: int


def accumulate_inference_batches(
    inference_results_Q: ray_queue.Queue,
    pending_queries_map: PendingQueriesMap,
    args: Args,
    generation_config: vllm.SamplingParams,
    num_prompts: int,
    model_dims: utils.ModelDims,
    tokenizer: PreTrainedTokenizer,
    reward_fn: Callable,
    actor_manager=None,
    timeout: float | None = None,
    active_sampling: bool = False,
    filter_zero_std_samples: bool = False,
    replenish_prompts: bool = False,
    no_resampling_pass_rate: float | None = None,
    iter_dataloader: ShufflingIterator | None = None,
    prompt_dataset: Dataset = None,
    param_prompt_Q: ray_queue.Queue | None = None,
    training_step: int = None,
) -> tuple[GenerationResult, Batch, dict, BatchStatistics]:
    """Accumulate multiple inference results into a single training batch.

    Args:
        inference_results_Q: Queue containing individual GenerationResult objects (one per prompt)
        pending_queries_map: PendingQueriesMap instance for thread-safe query tracking
        args: Arguments containing vllm_num_engines and batch size info
        generation_config: Generation config containing n (number of samples per prompt)
        num_prompts: Number of prompts to accumulate
        timeout: Optional timeout in seconds for queue get operations. If None, blocks indefinitely.
        active_sampling: Whether to continue sampling until we have sampled num_prompts prompts with non-zero std
        filter_zero_std_samples: Whether to filter samples with zero reward std
        replenish_prompts: Add a prompt back onto the prompt_Q after receiving a finished result
        no_resampling_pass_rate: Optional rate at which to note samples solved at greater than this rate
            and exclude them from further sampling
        iter_dataloader: Optional, used for no_resampling_pass_rate
        param_prompt_Q: Queue containing prompts to send to generator, used to replenish used prompts

    Raises:
        queue.Empty: If timeout is specified and no data is available within timeout.

    Returns:
        Tuple of (combined_result, Batch with queries, ground_truths, datasets, prompt_lengths, response_lengths)
        or (ShutdownSentinel, None, None, None) if shutdown signal received
    """
    if no_resampling_pass_rate is not None:
        assert iter_dataloader is not None, "no_resampling requires the iter_dataloader passed"

    if replenish_prompts:
        assert param_prompt_Q is not None and iter_dataloader is not None and prompt_dataset is not None, (
            "replenish_prompts requires param_prompt_Q and iter_dataloader and prompt_dataset"
        )

    results = []
    all_queries = []
    all_ground_truths = []
    all_datasets = []
    all_raw_queries = []
    all_decoded_responses = []
    all_reward_metrics = []
    all_scores = []
    all_percent_solved = []
    total_filtered_prompts = 0
    filtered_prompt_zero = 0
    filtered_prompt_solved = 0
    filtered_prompt_nonzero = 0
    total_no_resampled = 0
    progress_bar = tqdm(
        total=num_prompts,
        desc=f"Accumulating Responses and Rewarding {num_prompts} prompts",
        bar_format="{l_bar}{bar}{r_bar}\n",
        disable=not args.verbose,
    )
    num_prompts_sampled = 0
    while num_prompts_sampled < num_prompts:
        result = inference_results_Q.get(timeout=timeout)

        if isinstance(result, ShutdownSentinel):
            return result, None, None, None

        # Validate that each individual result has the expected number of responses
        assert len(result.responses) == generation_config.n, (
            f"Mismatch: individual prompt result has {len(result.responses)} responses "
            f"but expected {generation_config.n} samples per prompt. "
            f"Dataset index: {result.dataset_index}, Epoch: {result.epoch_number}"
        )

        query, ground_truth, dataset_name, raw_query = pending_queries_map.pop(result.dataset_index)

        # Replenish generation queue with new prompt
        if replenish_prompts:
            dataset_index = next(iter_dataloader)
            add_prompt_to_generator(
                prompt_dataset[dataset_index],
                dataset_index,
                iter_dataloader.epoch_number,
                training_step,
                pending_queries_map,
                param_prompt_Q,
                generation_config,
                is_eval=False,
            )

        # TODO(finbarrtimbers): Move this to LLMRayActor.
        for i in range(len(result.finish_reasons)):
            if result.finish_reasons[i] == "stop" and len(result.responses[i]) == 0:
                result.responses[i].append(tokenizer.eos_token_id)
                result.masks[i].append(1)
                result.logprobs[i].append(float("nan"))

        decoded_responses = tokenizer.batch_decode(result.responses, skip_special_tokens=True)

        # TODO(finbarrtimbers): Make PendingQueriesMap.pop return a Batch, and add a Batch.repeat method.
        k_queries = repeat_each([query], generation_config.n)
        k_ground_truths = repeat_each([ground_truth], generation_config.n)
        k_datasets = repeat_each([dataset_name], generation_config.n)
        k_raw_queries = repeat_each([raw_query], generation_config.n)

        scores, reward_metrics = asyncio.run(
            reward_fn(
                result.responses,
                decoded_responses,
                k_ground_truths,
                k_datasets,
                result.finish_reasons,
                result.request_info,
                k_raw_queries,
            )
        )

        percent_solved = np.mean(scores).item() / args.max_possible_score
        # Don't resample prompt that was solved at more than no_resample_positive_rate
        if no_resampling_pass_rate is not None and percent_solved >= no_resampling_pass_rate:
            iter_dataloader.exclude_index(result.dataset_index)
            total_no_resampled += 1
            logging.debug(
                f"[Data Preparation Thread] Prompt solved at {percent_solved}, will be excluded from resampling, total no resampled: {total_no_resampled}"
            )

        # Filter out zero std prompts
        if filter_zero_std_samples and np.std(scores) == 0:
            # If we're not active sampling, still count this as a sample
            if not active_sampling:
                num_prompts_sampled += 1
                progress_bar.update(1)

            total_filtered_prompts += 1
            if scores[0] == 0:
                filtered_prompt_zero += 1
            elif scores[0] == args.max_possible_score:
                filtered_prompt_solved += 1
            else:
                filtered_prompt_nonzero += 1
            logging.debug(
                f"[Data Preparation Thread] Filtered prompt with reward std 0, total filtered {total_filtered_prompts}"
            )
            continue
        else:
            num_prompts_sampled += 1
            progress_bar.update(1)

        results.append(result)
        all_queries.extend(k_queries)
        all_ground_truths.extend(k_ground_truths)
        all_datasets.extend(k_datasets)
        all_raw_queries.extend(k_raw_queries)
        all_decoded_responses.extend(decoded_responses)
        all_scores.extend(scores)
        all_reward_metrics.append(reward_metrics)
        all_percent_solved.append(percent_solved)

    if len(results) == 0:
        logger.warning(
            "[Data Preparation Thread] All prompts were filtered during accumulation. "
            f"Filtered: {total_filtered_prompts} (zero std: {filtered_prompt_zero}, "
            f"solved: {filtered_prompt_solved}, nonzero: {filtered_prompt_nonzero})"
        )
        return None, None, None, None

    # Combine all results into a single GenerationResult
    combined_responses = []
    combined_finish_reasons = []
    combined_masks = []
    combined_num_calls = []
    combined_timeouts = []
    combined_tool_errors = []
    combined_tool_outputs = []
    combined_tool_runtimes = []
    combined_tool_calleds = []
    combined_logprobs = []

    earliest_start_time = float("inf")
    prompt_lengths = []
    response_lengths = []

    total_prompt_tokens = 0
    total_response_tokens = 0
    max_generation_time = 0

    for i, result in enumerate(results):
        combined_responses.extend(result.responses)
        combined_finish_reasons.extend(result.finish_reasons)
        combined_masks.extend(result.masks)
        combined_num_calls.extend(result.request_info.num_calls)
        combined_timeouts.extend(result.request_info.timeouts)
        combined_tool_errors.extend(result.request_info.tool_errors)
        combined_tool_outputs.extend(result.request_info.tool_outputs)
        combined_tool_runtimes.extend(result.request_info.tool_runtimes)
        combined_tool_calleds.extend(result.request_info.tool_calleds)

        combined_logprobs.extend(result.logprobs)

        earliest_start_time = min(earliest_start_time, result.start_time)

        prompt_lengths.append(len(all_queries[i * generation_config.n]))

        for response in result.responses:
            response_lengths.append(len(response))

        total_prompt_tokens += result.token_statistics.num_prompt_tokens
        total_response_tokens += result.token_statistics.num_response_tokens
        max_generation_time = max(max_generation_time, result.token_statistics.generation_time)

    # Use the maximum generation time across engines since they work in parallel
    # This avoids including queue overhead and accumulation time in MFU/MBU calculations
    total_generation_time = max_generation_time

    accumulated_stats = TokenStatistics(
        num_prompt_tokens=total_prompt_tokens,
        num_response_tokens=total_response_tokens,
        generation_time=total_generation_time,
        earliest_start_time=earliest_start_time,
    )

    # Create combined RequestInfo
    combined_request_info = RequestInfo(
        num_calls=combined_num_calls,
        timeouts=combined_timeouts,
        tool_errors=combined_tool_errors,
        tool_outputs=combined_tool_outputs,
        tool_runtimes=combined_tool_runtimes,
        tool_calleds=combined_tool_calleds,
    )

    # Create combined GenerationResult
    combined_result = GenerationResult(
        responses=combined_responses,
        finish_reasons=combined_finish_reasons,
        masks=combined_masks,
        request_info=combined_request_info,
        dataset_index=None,
        epoch_number=results[0].epoch_number,
        token_statistics=accumulated_stats,
        logprobs=combined_logprobs,
    )

    if actor_manager is not None:
        ray.get(actor_manager.report_token_statistics.remote(accumulated_stats))

    # Note: We don't have dataset_indices here, but they're not needed for the returned batch
    batch = Batch(
        queries=all_queries,
        ground_truths=all_ground_truths,
        datasets=all_datasets,
        raw_queries=all_raw_queries,
        decoded_responses=all_decoded_responses,
        indices=None,  # Not meaningful for combined results
        scores=all_scores,
    )

    combined_reward_metrics = combine_reward_metrics(all_reward_metrics)
    percent_solved_mean = np.mean(all_percent_solved) if all_percent_solved else 0.0

    batch_stats = BatchStatistics(
        prompt_lengths=prompt_lengths,
        response_lengths=response_lengths,
        filtered_prompts=total_filtered_prompts,
        filtered_prompts_zero=filtered_prompt_zero,
        filtered_prompts_solved=filtered_prompt_solved,
        filtered_prompts_nonzero=filtered_prompt_nonzero,
        percent_solved_mean=percent_solved_mean,
        no_resampled_prompts=total_no_resampled,
        total_prompts=len(results),
    )
    logging.info(
        f"[Data Preparation Thread] Calculating rewards took {combined_reward_metrics['time/reward']} seconds"
    )

    return combined_result, batch, combined_reward_metrics, batch_stats


def data_preparation_thread(
    reward_fn: Callable,
    inference_results_Q: ray_queue.Queue,  # Ray queue
    param_prompt_Q: ray_queue.Queue,
    packed_sequences_Q: Queue,
    pending_queries_map: dict,
    args: Args,
    tokenizer: PreTrainedTokenizer,
    num_training_steps: int,
    generation_config,
    resume_training_step: int,
    iter_dataloader: ShufflingIterator,
    train_dataset: Dataset,
    actor_manager=None,
    model_dims: utils.ModelDims = None,
):
    for training_step in range(resume_training_step, num_training_steps + 1):
        # Streaming accumulation: collect results as they arrive
        with Timer("🚀 [Data Preparation Thread] Getting response ids") as timer:
            result, batch, reward_metrics, batch_stats = accumulate_inference_batches(
                inference_results_Q,
                pending_queries_map,
                args,
                generation_config,
                num_prompts=args.num_unique_prompts_rollout,
                model_dims=model_dims,
                tokenizer=tokenizer,
                reward_fn=reward_fn,
                actor_manager=actor_manager,
                active_sampling=args.active_sampling,
                filter_zero_std_samples=args.filter_zero_std_samples,
                replenish_prompts=True,
                no_resampling_pass_rate=args.no_resampling_pass_rate,
                iter_dataloader=iter_dataloader,
                prompt_dataset=train_dataset,
                param_prompt_Q=param_prompt_Q,
                training_step=training_step,
            )
            if isinstance(result, ShutdownSentinel):
                logger.info("[Data Preparation Thread] Received shutdown sentinel, exiting")
                return
            if result is None:
                logger.info("[Data Preparation Thread] All prompts filtered, putting empty batch into queue")
                packed_sequences = PackedSequences(
                    query_responses=[],
                    attention_masks=[],
                    response_masks=[],
                    original_responses=[],
                    tool_masks=[],
                    advantages=[],
                    position_ids=[],
                    vllm_logprobs=[],
                )
                collated_data = []
                packed_sequences_Q.put(
                    {
                        "packed_sequences": packed_sequences,
                        "collated_data": collated_data,
                        "metrics": {},
                        "responses_count": 0,
                        "num_new_tokens": 0,
                        "B": 0,
                        "prompt_lengths": [],
                        "response_lengths": [],
                        "num_filtered_prompts": 0,
                    }
                )
                continue

        getting_response_time = timer.duration
        scores = np.array(batch.scores)

        good_outputs = [
            len(result.request_info.tool_outputs[i]) > 0
            and result.request_info.tool_calleds[i]
            and not result.request_info.timeouts[i]
            and not result.request_info.tool_errors[i]
            for i in range(len(result.request_info.tool_outputs))
        ]
        scores_per_prompt = scores.reshape(-1, args.num_samples_per_prompt_rollout)
        mean_grouped_rewards = scores_per_prompt.mean(axis=-1)
        mean_grouped_rewards = np.repeat(mean_grouped_rewards, args.num_samples_per_prompt_rollout, axis=0)
        std_grouped_rewards = scores_per_prompt.std(axis=-1)
        std_grouped_rewards = np.repeat(std_grouped_rewards, args.num_samples_per_prompt_rollout, axis=0)
        if args.advantage_normalization_type == "standard":
            advantages = (scores - mean_grouped_rewards) / (std_grouped_rewards + 1e-8)
        elif args.advantage_normalization_type == "centered":
            advantages = scores - mean_grouped_rewards
        else:
            raise ValueError(f"Invalid advantage normalization type: {args.advantage_normalization_type}")

        if args.mask_truncated_completions:
            stop_idxes = torch.tensor(
                [i for i in range(len(result.finish_reasons)) if result.finish_reasons[i] == "stop"]
            )
            num_truncated = len(result.finish_reasons) - len(stop_idxes)
            if num_truncated > 0:
                logger.info(
                    f"[Truncated completions filtering] Filtered {num_truncated} responses that didn't finish with 'stop'. "
                    f"Retention rate: {len(stop_idxes) / len(result.finish_reasons):.2%}"
                )
            scores = scores[stop_idxes]
            advantages = advantages[stop_idxes]
            batch = batch[stop_idxes.tolist()]
            result.responses = [result.responses[i] for i in stop_idxes]
            result.masks = [result.masks[i] for i in stop_idxes]
            result.finish_reasons = [result.finish_reasons[i] for i in stop_idxes]
            result.logprobs = [result.logprobs[i] for i in stop_idxes]

        with Timer("📦 [Data Preparation Thread] Packing sequences"):
            packed_sequences = pack_sequences(
                queries=batch.queries,
                responses=result.responses,
                masks=result.masks,
                pack_length=args.pack_length,
                pad_token_id=tokenizer.pad_token_id,
                vllm_logprobs=result.logprobs,
            )
            num_new_tokens = sum(len(seq) for seq in packed_sequences.query_responses)
            # Vectorized advantage calculation: create a lookup array where each index corresponds to a response mask value
            # and each value is the corresponding advantage score: index 0 is set to 0 since response masks start from 1 (1-indexed)
            lookup_advantages = np.zeros(len(advantages) + 1, dtype=np.float32)
            lookup_advantages[1:] = advantages
            packed_advantages = [
                torch.tensor(lookup_advantages[packed_mask], dtype=torch.float32)
                for packed_mask in packed_sequences.response_masks
            ]
            packed_sequences.advantages = packed_advantages

        # if we have less batches than world size, we need to pad out so each world is fine
        # ideally, you should avoid this since its wasting computation.
        if args.allow_world_padding:
            with Timer("🤺 [Data Preparation Thread] Padding sequences for world size"):
                shortfall = args.world_size - len(packed_sequences.query_responses)
                if shortfall > 0:
                    logger.warning(
                        f"Padding {shortfall} sequences for world size. In future, you should adjust your compute this."
                    )
                    # construct "dummy" sequences for padding out the world size
                    dummy_qr = torch.tensor([tokenizer.pad_token_id, tokenizer.eos_token_id], dtype=torch.long)
                    dummy_tool_mask = torch.zeros_like(dummy_qr)
                    dummy_attention = torch.tensor([1, 1], dtype=torch.long)
                    dummy_position_ids = torch.arange(len(dummy_qr), dtype=torch.long)
                    dummy_response_mask = torch.zeros_like(dummy_qr)
                    dummy_advantage = torch.zeros_like(dummy_qr, dtype=torch.float)
                    # pad out the world size
                    for _ in range(shortfall):
                        packed_sequences.query_responses.append(dummy_qr)
                        packed_sequences.tool_masks.append(dummy_tool_mask)
                        packed_sequences.attention_masks.append(dummy_attention)
                        packed_sequences.position_ids.append(dummy_position_ids)
                        packed_sequences.response_masks.append(dummy_response_mask)
                        packed_sequences.advantages.append(dummy_advantage)

        collated_data = prepare_collated_data_for_workers(
            packed_sequences, args.world_size, args.per_device_train_batch_size, tokenizer.pad_token_id
        )
        B = len(packed_sequences.query_responses) // args.world_size

        # Create a result package with metrics and data
        if len(result.responses) == 0:
            # Handle empty responses case
            # in this case, we won't log metrics, so it should be fine.
            metrics = {}
            logger.warning(f"No responses in batch {training_step}.")
        else:
            real_num_responses = len(result.responses)
            expected_num_responses = args.num_samples_per_prompt_rollout * args.num_unique_prompts_rollout

            unsolved_num_responses = (scores < args.max_possible_score).sum()
            sequence_lengths = np.array([len(response) for response in result.responses])
            sequence_length_solved = (
                np.array([]) if np.all(scores == 0) else np.array(sequence_lengths[scores == args.max_possible_score])
            )
            sequence_length_unsolved = (
                np.array([]) if np.all(scores == args.max_possible_score) else np.array(sequence_lengths[scores == 0])
            )
            stop_rate = sum(int(finish_reason == "stop") for finish_reason in result.finish_reasons) / len(
                result.finish_reasons
            )

            batch_metrics = asdict(batch_stats)
            batch_metrics_prefixed = {f"batch/{k}": v for k, v in batch_metrics.items()}

            metrics = {
                "scores": scores.mean(),
                "real_batch_size_ratio": real_num_responses / expected_num_responses,
                "unsolved_batch_size_ratio": unsolved_num_responses / real_num_responses,
                "packed_ratio": len(packed_sequences.query_responses) / real_num_responses,
                "val/solve_rate_hist": None,
                "val/total_reward_groups": real_num_responses / args.num_samples_per_prompt_rollout,
                "val/sequence_lengths": sequence_lengths.mean(),
                "val/sequence_lengths_min": sequence_lengths.min(),
                "val/sequence_lengths_max": sequence_lengths.max(),
                "val/sequence_lengths_unsolved": (
                    0 if len(sequence_length_unsolved) == 0 else sequence_length_unsolved.mean()
                ),
                "val/sequence_lengths_solved": (
                    0 if len(sequence_length_solved) == 0 else sequence_length_solved.mean()
                ),
                "val/sequence_lengths_unsolved_hist": sequence_length_unsolved,
                "val/sequence_lengths_solved_hist": sequence_length_solved,
                "val/stop_rate": stop_rate,
                "val/advantages_mean": advantages.mean(),
                "val/advantages_min": advantages.min(),
                "val/advantages_max": advantages.max(),
                "val/advantages_hist": advantages,
                "val/num_calls_rate": np.array(result.request_info.num_calls).mean(),
                "val/timeouts_rate": np.array(result.request_info.timeouts).mean(),
                "val/tool_errors_rate": np.array([len(item) > 0 for item in result.request_info.tool_errors]).mean(),
                "val/good_outputs_rate": np.array(good_outputs).mean(),
                "val/tool_runtimes_rate": np.array(result.request_info.tool_runtimes).mean(),
                "val/tool_calleds_rate": np.array(result.request_info.tool_calleds).mean(),
                "time/getting_response": getting_response_time,
                **reward_metrics,
                **batch_metrics_prefixed,
            }

            total_tokens = result.token_statistics.num_prompt_tokens + result.token_statistics.num_response_tokens
            metrics["val/actor_tokens_per_second"] = total_tokens / result.token_statistics.generation_time

        if args.save_traces:
            traces = {
                "scores": scores.tolist(),
                "finish_reasons": result.finish_reasons,
                "responses": result.responses,
                "training_step": training_step,
                **asdict(batch),  # Unpack all batch fields
                **reward_metrics,
            }
            os.makedirs(args.output_dir, exist_ok=True)
            with open(f"{args.output_dir}/traces_{args.run_name}.jsonl", "a") as f:
                json.dump(traces, f)
                f.write("\n")

        # Put the packed sequences and metrics into the output queue
        packed_sequences_Q.put(
            {
                "packed_sequences": packed_sequences,  # for debugging purposes
                "collated_data": collated_data,
                "metrics": metrics,
                "responses_count": len(result.responses),
                "num_new_tokens": num_new_tokens,
                "B": B,
                "prompt_lengths": batch_stats.prompt_lengths,
                "response_lengths": batch_stats.response_lengths,
                "num_filtered_prompts": batch_stats.filtered_prompts,
            }
        )


def setup_runtime_variables(args: Args) -> Args:
    """Set up runtime variables for the experiment."""
    args.run_name = f"{args.exp_name}__{args.seed}__{int(time.time())}"
    args.output_dir = os.path.join(args.output_dir, args.run_name)
    args.dataset_local_cache_dir = os.path.abspath(args.dataset_local_cache_dir)
    if is_beaker_job():
        args.dataset_local_cache_dir = "/weka/oe-adapt-default/allennlp/deletable_open_instruct_dataset_cache"
    args.world_size = sum(args.num_learners_per_node)
    args.num_training_steps = args.total_episodes // (
        args.num_unique_prompts_rollout * args.num_samples_per_prompt_rollout
    )
    args.try_launch_beaker_eval_jobs_on_weka = args.try_launch_beaker_eval_jobs_on_weka and is_beaker_job()
    if args.push_to_hub:
        if args.hf_repo_id is None:  # auto-generate one
            args.hf_repo_id = "open_instruct_dev"
        if args.hf_entity is None:  # first try to use AI2 entity
            args.hf_entity = maybe_use_ai2_hf_entity()
        if args.hf_entity is None:  # then try to use the user's entity
            args.hf_entity = HfApi().whoami()["name"]
        args.hf_repo_id = f"{args.hf_entity}/{args.hf_repo_id}"
        if args.hf_repo_revision is None:  # auto-generate one
            args.hf_repo_revision = args.run_name
        args.hf_repo_url = f"https://huggingface.co/{args.hf_repo_id}/tree/{args.hf_repo_revision}"
    if args.with_tracking and args.wandb_entity is None:
        args.wandb_entity = maybe_use_ai2_wandb_entity()
    args.tool_use = args.tools is not None and len(args.tools) > 0
    return args


def setup_experiment_tracking(args: Args, tc: TokenizerConfig, model_config: ModelConfig):
    """Setup experiment tracking and seeds."""
    all_configs = {}
    beaker_config = None
    if is_beaker_job():
        beaker_config = maybe_get_beaker_config()
        all_configs.update(vars(beaker_config))
    all_configs.update(**asdict(args), **asdict(tc), **asdict(model_config))

    wandb_url = None
    if args.with_tracking:
        wandb.init(
            project=args.wandb_project_name,
            entity=args.wandb_entity,
            config=all_configs,
            name=args.run_name,
            save_code=True,
            tags=[args.exp_name] + get_wandb_tags(),
        )
        wandb_url = wandb.run.get_url()
        maybe_update_beaker_description(wandb_url=wandb_url)

    return beaker_config, wandb_url


def setup_datasets(args: Args, tc: TokenizerConfig, tokenizer: PreTrainedTokenizer):
    """Set up training and evaluation datasets."""
    system_prompt_override = None
    if args.system_prompt_override_file is not None:
        logger.info(f"Loading system prompt override from {args.system_prompt_override_file}")
        with open(args.system_prompt_override_file) as f:
            system_prompt_override = f.read().strip()
        logger.info(f"System prompt overriden to:\n#####\n{system_prompt_override}\n#####\n")

    transform_fn_args = [
        {"system_prompt_override": system_prompt_override},
        {"max_prompt_token_length": args.max_prompt_token_length},
    ]
    train_dataset = get_cached_dataset_tulu(
        dataset_mixer_list=args.dataset_mixer_list,
        dataset_mixer_list_splits=args.dataset_mixer_list_splits,
        tc=tc,
        dataset_transform_fn=args.dataset_transform_fn,
        transform_fn_args=transform_fn_args,
        dataset_cache_mode=args.dataset_cache_mode,
        dataset_config_hash=args.dataset_config_hash,
        hf_entity=args.hf_entity,
        dataset_local_cache_dir=args.dataset_local_cache_dir,
        dataset_skip_cache=args.dataset_skip_cache,
        system_prompt_override=system_prompt_override,
    )
    train_dataset = train_dataset.shuffle(seed=args.seed)

    eval_dataset = None
    if len(args.dataset_mixer_eval_list) > 0:
        eval_dataset = get_cached_dataset_tulu(
            dataset_mixer_list=args.dataset_mixer_eval_list,
            dataset_mixer_list_splits=args.dataset_mixer_eval_list_splits,
            tc=tc,
            dataset_transform_fn=args.dataset_transform_fn,
            transform_fn_args=transform_fn_args,
            hf_entity=args.hf_entity,
            dataset_cache_mode=args.dataset_cache_mode,
            dataset_config_hash=args.dataset_config_eval_hash,
            dataset_local_cache_dir=args.dataset_local_cache_dir,
            dataset_skip_cache=args.dataset_skip_cache,
            system_prompt_override=system_prompt_override,
        )
        if args.shuffle_eval_dataset:
            eval_dataset = eval_dataset.shuffle(seed=args.seed)

    visualize_token(train_dataset[0][INPUT_IDS_PROMPT_KEY], tokenizer)

    return train_dataset, eval_dataset


def create_model_and_optimizer(
    args: Args,
    tc: TokenizerConfig,
    model_config: ModelConfig,
    beaker_config: BeakerRuntimeConfig,
    wandb_url: str,
    tokenizer: PreTrainedTokenizer,
    inference_results_Q: ray_queue.Queue,
    param_prompt_Q: ray_queue.Queue,
    evaluation_inference_results_Q: ray_queue.Queue,
) -> tuple[ModelGroup, list[vllm_utils.LLMRayActor], dict, int, int]:
    """Create the model, optimizer, and vLLM engines."""
    # Create placement group
    bundles = [{"GPU": actor_num_gpus, "CPU": actor_num_gpus * 10} for actor_num_gpus in args.num_learners_per_node]
    pg = placement_group(bundles, strategy="STRICT_SPREAD")
    ray_get_with_progress([pg.ready()], desc="Waiting for placement group")
    inits = []
    policy_group = ModelGroup(pg, PolicyTrainerRayProcess, args.num_learners_per_node, args.single_gpu_mode)
    wandb_url = wandb.run.get_url() if args.with_tracking else None
    inits.extend(
        model.from_pretrained.remote(args, model_config, beaker_config, wandb_url, tokenizer)
        for model in policy_group.models
    )

    # Set up tools
    max_len = args.max_prompt_token_length + args.response_length
    tool_objects = {}
    if args.tools:
        for tool in args.tools:
            if tool.lower() == "search":
                from open_instruct.search_utils.search_tool import SearchTool

                tool = SearchTool(
                    start_str="<query>",
                    end_str="</query>",
                    api_endpoint=args.search_api_endpoint,
                    number_documents_to_search=args.number_documents_to_search,
                )
                tool_objects[tool.end_str] = tool
                # Add tool end string to stop_strings
                args.stop_strings.append(tool.end_str)
            elif tool.lower() == "code":
                from open_instruct.tool_utils.tools import PythonCodeTool

                tool = PythonCodeTool(start_str="<code>", end_str="</code>", api_endpoint=args.code_tool_api_endpoint)
                tool_objects[tool.end_str] = tool
                # Add tool end string to stop_strings
                args.stop_strings.append(tool.end_str)
            else:
                raise ValueError(f"Unknown tool: {tool}")

    queues_to_monitor = {
        "Inference Results Queue": inference_results_Q,
        "Param Prompt Queue": param_prompt_Q,
        "Evaluation Queue": evaluation_inference_results_Q,
    }
    actor_manager = ray.remote(ActorManager).remote(queues_to_monitor, args)

    # Create vLLM engines with queues
    vllm_engines = vllm_utils.create_vllm_engines(
        args.vllm_num_engines,
        args.vllm_tensor_parallel_size,
        args.vllm_enforce_eager,
        tc.tokenizer_name_or_path,
        model_config.model_name_or_path,
        model_config.model_revision,
        args.seed,
        args.vllm_enable_prefix_caching,
        max_len,
        args.vllm_gpu_memory_utilization,
        args.single_gpu_mode,
        pg=pg if args.single_gpu_mode else None,
        tools=tool_objects,
        max_tool_calls=args.max_tool_calls,
        prompt_queue=param_prompt_Q,
        results_queue=inference_results_Q,
        eval_results_queue=evaluation_inference_results_Q,
        actor_manager=actor_manager,
        inflight_updates=args.inflight_updates,
    )

    results, _ = ray_get_with_progress(inits, desc="Initializing models")
    resume_training_step = results[0] + 1
    episode = (resume_training_step - 1) * args.num_unique_prompts_rollout * args.num_samples_per_prompt_rollout
    logger.info("======== ✅ all models and vLLM engines initialized =========")

    kv_cache_max_concurrency = ray.get(vllm_engines[0].get_kv_cache_info.remote())
    ray.get(actor_manager.set_kv_cache_max_concurrency.remote(kv_cache_max_concurrency))
    expected_batch_size = (
        args.num_unique_prompts_rollout * args.num_samples_per_prompt_rollout // args.vllm_num_engines
    )
    if kv_cache_max_concurrency < expected_batch_size:
        nodes_needed = (
            args.num_unique_prompts_rollout * args.num_samples_per_prompt_rollout // kv_cache_max_concurrency
        )
        logger.warning(
            f"kv_cache_max_concurrency ({kv_cache_max_concurrency}) is lower than "
            f"num_unique_prompts_rollout * num_samples_per_prompt_rollout // vllm_num_engines ({expected_batch_size}). "
            f"This means actors will have to run multiple sequential batches, hurting performance. "
            f"You might want to use more inference nodes ({nodes_needed} nodes to generate the entire batch simultaneously)."
        )

    ray_get_with_progress(
        [m.setup_model_update_group.remote(vllm_engines=vllm_engines) for m in policy_group.models],
        desc="Setting up model update group",
    )
    logger.info("======== ✅ model update group setup successfully =========")

    return policy_group, vllm_engines, tool_objects, resume_training_step, episode, actor_manager


def create_generation_configs(args: Args):
    """Create generation configs for training and evaluation."""
    generation_config = vllm.SamplingParams(
        temperature=args.temperature,
        top_p=args.vllm_top_p,  # prevent rare out-of-vocab tokens with qwen
        max_tokens=args.response_length,
        include_stop_str_in_output=True,
        skip_special_tokens=False,
        n=args.num_samples_per_prompt_rollout,
        stop=args.stop_strings,
        seed=args.seed,
        logprobs=1,  # Enable logprobs to compare with local calculations
        # IMPORTANT: Set output_kind to FINAL_ONLY to ensure vLLM V1 properly handles n>1
        # With the default CUMULATIVE mode, vLLM V1 returns separate outputs for each
        # completion, making it difficult to aggregate them correctly. FINAL_ONLY mode
        # ensures all n completions are returned together in a single output.
        output_kind=vllm.sampling_params.RequestOutputKind.FINAL_ONLY,
    )
    eval_generation_config = generation_config.clone()
    eval_generation_config.temperature = 0.0
    eval_generation_config.n = 1
    return {"train": generation_config, "eval": eval_generation_config}


def add_prompt_to_generator(
    example: dict[str, Any],
    example_index: int,
    epoch_number: int,
    training_step: int,
    pending_queries_map: PendingQueriesMap,
    param_prompt_Q: ray_queue.Queue,
    generation_config,
    is_eval: bool,
) -> None:
    """Split a batch into multiple inference batches and insert individual prompts into queues and mapping."""
    query = example[INPUT_IDS_PROMPT_KEY]
    ground_truth = example[GROUND_TRUTHS_KEY]
    dataset_name = example[VERIFIER_SOURCE_KEY]
    raw_query = example[RAW_PROMPT_KEY]
    pending_queries_map.insert(example_index, query, ground_truth, dataset_name, raw_query)

    param_prompt_Q.put(
        PromptRequest(
            prompt=query,
            generation_config=generation_config,
            epoch_number=epoch_number,
            training_step=training_step,
            dataset_index=example_index,
            is_eval=is_eval,
        )
    )


def load_data_from_packing_thread(
    packed_sequences_Q: Queue, num_total_tokens: int, stop_event: threading.Event, health_check_fn: Callable[[], None]
) -> tuple[list[dict[str, list[torch.Tensor]]] | None, dict[str, Any], int, int, list[int] | None, list[int] | None]:
    """Get the packed sequences with advantages from the packing thread."""
    with Timer("[Main Thread] 📦 Getting packed sequences from thread") as timer:
        while True:
            if stop_event.is_set():
                logger.warning("[Main Thread] Stop event detected while waiting for packed sequences")
                return None, {}, num_total_tokens, 0, None, None, 0
            try:
                # When running at 32k generation length, it typically takes 900s to generate data,
                # so you might see this fire a bunch of times. That's normal!
                packed_data = packed_sequences_Q.get(timeout=300)
                break
            except Empty:
                health_check_fn()
                logger.warning("[Main Thread] Timeout waiting for packed sequences. Retrying...")
        data_thread_metrics = packed_data["metrics"]
        B = packed_data["B"]
        collated_data = packed_data["collated_data"]
        num_step_tokens = packed_data["num_new_tokens"]
        num_total_tokens += num_step_tokens
        prompt_lengths = packed_data["prompt_lengths"]
        response_lengths = packed_data["response_lengths"]
        num_filtered_prompts = packed_data["num_filtered_prompts"]

    data_thread_metrics["time/trainer_idling"] = timer.duration
    if B == 0:
        logger.warning("[Main Thread] 🤡 After packing, there is not enough data to train")
        return None, data_thread_metrics, num_total_tokens, 0, None, None, 0
    return (
        collated_data,
        data_thread_metrics,
        num_total_tokens,
        num_step_tokens,
        prompt_lengths,
        response_lengths,
        num_filtered_prompts,
    )


def weight_sync_thread(
    args: Args,
    stop_event: threading.Event,
    weight_sync_trigger_event: threading.Event,
    policy_group: ModelGroup,
    actor_manager: ActorManager,
    weight_sync_metrics_Q: Queue,
    resume_training_step: int = 1,
):
    """Thread function that handles weight sync operations and actor manager coordination."""
    logger.info("[Weight Sync Thread] 🚀 Starting weight sync thread")
    if resume_training_step > 1:
        weight_sync_trigger_event.set()

    while not stop_event.is_set():
        # Wait for weight sync trigger from main thread
        if not weight_sync_trigger_event.wait(timeout=1.0):
            continue

        # Clear the event for next iteration
        weight_sync_trigger_event.clear()

        with Timer("[Weight Sync]") as timer:
            logger.debug("[Weight Sync Thread] Starting weight sync")

            # Set actors to stop
            ray.get(actor_manager.set_should_stop.remote(True))
            logger.debug("[Weight Sync Thread] Set should_stop to True for weight sync")

            # Broadcast weights to vLLM engines
            # First get the futures
            weight_broadcast_futures: list[ray.ObjectRef] = [m.broadcast_to_vllm.remote() for m in policy_group.models]

            # Wait for all weight updates to complete and collect individual timings
            _, actor_sync_times = ray_get_with_progress(
                weight_broadcast_futures,
                desc="[Weight Sync Thread] Waiting for weight updates to complete",
                enable=args.verbose,
            )

            # Allow actors to resume
            ray.get(actor_manager.set_should_stop.remote(False))
            logger.debug("[Weight Sync Thread] Set should_stop to False after weight sync")

        # Calculate distribution statistics
        sync_time_stats = {
            "time/weight_sync": timer.duration,
            "time/weight_sync_mean": np.mean(actor_sync_times),
            "time/weight_sync_min": np.min(actor_sync_times),
            "time/weight_sync_max": np.max(actor_sync_times),
            "time/weight_sync_median": np.median(actor_sync_times),
        }

        try:
            weight_sync_metrics_Q.put_nowait(sync_time_stats)
        except Full:
            logger.warning("[Weight Sync Thread] weight sync metrics queue full, skipping metric")

    logger.info("[Weight Sync Thread] 🛑 Stopping weight sync thread")


def one_training_step(
    args: Args,
    policy_group: ModelGroup,
    collated_data: list[dict[str, list[torch.Tensor]]],
    tokenizer: PreTrainedTokenizer,
    data_thread_metrics: dict[str, Any],
    episode: int,
    training_step: int,
    num_total_tokens: int,
    num_step_tokens: int,
    start_time: float,
    train_dataset: datasets.Dataset,
    training_start_time: float,
    wandb_url: str,
    chat_template_name: str,
    model_dims: utils.ModelDims,
    prompt_lengths: list[int],
    response_lengths: list[int],
    actor_manager: ActorManager | None = None,
    iter_dataloader: Iterator | None = None,
) -> None:
    """Train the model for one step."""
    update_ref_policy_future = []
    with Timer("[Main Thread] 🗡️ Training") as train_timer:
        metrics_list, _ = ray_get_with_progress(
            [
                policy_group.models[i].train.remote(
                    **collated_data[i], pad_token_id=tokenizer.pad_token_id, num_mini_batches=args.num_mini_batches
                )
                for i in range(args.world_size)
            ],
            desc=f"Running training step {training_step}",
        )
        if (
            args.load_ref_policy
            and args.ref_policy_update_freq is not None
            and training_step % args.ref_policy_update_freq == 0
            and args.alpha > 0
        ):
            update_ref_policy_future.extend(
                [policy_group.models[i].update_ref_policy.remote() for i in range(args.world_size)]
            )
            ray_get_with_progress(update_ref_policy_future, desc=f"Updating reference policy at step {training_step}")

    save_time = 0
    if args.save_freq > 0 and training_step % args.save_freq == 0 and (args.eval_on_step_0 or training_step > 1):
        with Timer("[Main Thread] 🗡️ Saving model") as timer:
            checkpoint_dir = f"{args.output_dir}_checkpoints"
            step_dir = os.path.join(checkpoint_dir, f"step_{training_step}")
            logger.info(f"Saving model at step {training_step} to {step_dir}")
            ray_get_with_progress(
                [
                    policy_group.models[i].save_model.remote(step_dir, chat_template_name, tokenizer)
                    for i in range(args.world_size)
                ],
                desc=f"Saving model at step {training_step}",
            )
            if args.try_launch_beaker_eval_jobs_on_weka and is_beaker_job():
                leaderboard_name = f"{args.hf_repo_revision}_step_{training_step}"
                for i in range(args.world_size):
                    policy_group.models[i].launch_ai2_evals_on_weka_wrapper.remote(
                        step_dir, leaderboard_name, wandb_url, training_step
                    )
        save_time += timer.duration

    ray.get(actor_manager.report_training_step_time.remote(train_timer.duration))

    average_metrics = {k: sum(m[k] for m in metrics_list) / len(metrics_list) for k in metrics_list[0]}
    step_time = time.perf_counter() - start_time
    total_training_time = time.perf_counter() - training_start_time

    total_generation_time = data_thread_metrics["time/getting_response"]

    utilization_metrics = calculate_utilization_metrics(
        model_dims=model_dims,
        prompt_lengths=prompt_lengths,
        response_lengths=response_lengths,
        total_generation_time=total_generation_time,
        samples_per_prompt=args.num_samples_per_prompt_rollout,
        num_engines=args.vllm_num_engines,
        num_gpus_per_engine=args.vllm_tensor_parallel_size,
        training_time=train_timer.duration,
        num_training_gpus=args.world_size,
    )

    metrics = {
        "episode": episode,
        "global_step": episode,
        "training_step": training_step,
        "val/num_total_tokens": num_total_tokens,
        "val/num_step_tokens": num_step_tokens,
        "epoch": episode / args.num_samples_per_prompt_rollout / len(train_dataset),
        "learner_tokens_per_second_overall": num_total_tokens / total_training_time,
        "learner_tokens_per_second_step": num_step_tokens / step_time,
        "time/total": step_time,
        "time/training": train_timer.duration,
        "time/saving": save_time,
        **data_thread_metrics,
        **average_metrics,
        **utilization_metrics,
    }
    # Print only scalar metrics
    scalar_metrics = {k: v for k, v in metrics.items() if isinstance(v, (float, int))}
    print_rich_single_line_metrics(scalar_metrics)

    if args.with_tracking:
        # Convert array/list metrics to wandb histograms for logging
        for key, value in metrics.items():
            if (isinstance(value, (np.ndarray, list))) and len(value) > 0:
                metrics[key] = wandb.Histogram(value)
        wandb.log(metrics, step=episode)


def maybe_evaluate(
    args: Args,
    training_step: int,
    evaluation_inference_results_Q: ray_queue.Queue,  # Ray queue
    tokenizer,
    reward_fn,
    episode,
    eval_pending_queries_map: PendingQueriesMap,
    eval_generation_config,
    generate_metrics_Q: Queue,
    num_eval_prompts: int,
    model_dims: utils.ModelDims,
    actor_manager=None,
):
    """Optionally evaluate the model."""
    try:
        # timeout 0.01 if this is the last training step or we're not evaluating
        # otherwise, wait to get the last evaluation generations (long timeout just in case)
        timeout = 0.01 if (training_step < args.num_training_steps or args.local_eval_every < 0) else 100

        # Accumulate evaluation results from all vLLM engines
        eval_result, eval_batch, eval_reward_metrics, _ = accumulate_inference_batches(
            evaluation_inference_results_Q,
            eval_pending_queries_map,
            args,
            eval_generation_config,
            num_prompts=num_eval_prompts,
            model_dims=model_dims,
            tokenizer=tokenizer,
            reward_fn=reward_fn,
            actor_manager=actor_manager,
            timeout=timeout,
            active_sampling=False,
            filter_zero_std_samples=False,
            replenish_prompts=False,
        )

        logger.info("[Main Thread] 📊 Evaluation responses received")

        eval_generate_metrics = {}
        try:
            eval_generate_metrics = generate_metrics_Q.get_nowait()
        except Empty:
            logger.info("[Main Thread] didn't get eval generation metrics")

        eval_sequence_lengths = np.array([len(response) for response in eval_result.responses])
        eval_stop_rate = sum(int(finish_reason == "stop") for finish_reason in eval_result.finish_reasons) / len(
            eval_result.finish_reasons
        )
        eval_reward_metrics = {f"eval/{key}": val for key, val in eval_reward_metrics.items()}
        eval_metrics = {
            "eval/scores": np.array(eval_batch.scores).mean(),
            "eval/sequence_lengths": eval_sequence_lengths.mean(),
            "eval/sequence_lengths_min": eval_sequence_lengths.min(),
            "eval/sequence_lengths_max": eval_sequence_lengths.max(),
            "eval/stop_rate": eval_stop_rate,
            **eval_reward_metrics,
        }
        if "time/generation" in eval_generate_metrics:
            eval_metrics["eval/generation_time"] = eval_generate_metrics["time/generation"]

        total_tokens = (
            eval_result.token_statistics.num_prompt_tokens + eval_result.token_statistics.num_response_tokens
        )
        eval_metrics["eval/actor_tokens_per_second"] = total_tokens / eval_result.token_statistics.generation_time

        print_rich_single_line_metrics(eval_metrics)

        table = {}
        table["prompt"] = tokenizer.batch_decode(eval_batch.queries if eval_batch else [])
        table["response"] = eval_batch.decoded_responses
        table["response"] = [item.replace(tokenizer.pad_token, "") for item in table["response"]]
        table["scores"] = eval_batch.scores
        table["ground_truth"] = eval_batch.ground_truths if eval_batch else []
        df = pd.DataFrame(table)

        if args.with_tracking:
            eval_metrics["sample_completions"] = wandb.Table(dataframe=df)
            wandb.log(eval_metrics, step=episode)
        else:
            print_rich_table(df.iloc[:1])
        del table
    except Empty:
        logger.warning("[Main Thread] 🙈 Evaluation responses not received")


def save_final_model(
    args: Args,
    policy_group: ModelGroup,
    tokenizer: PreTrainedTokenizer,
    training_step: int,
    wandb_url: str,
    chat_template_name: str,
):
    """Save the final model and launch evaluation jobs if configured."""
    logger.info(f"Saving final model at step {training_step} to {args.output_dir}")
    with Timer("[Main Thread] 🗡️ Saving model"):
        ray_get_with_progress(
            [
                policy_group.models[i].save_model.remote(args.output_dir, chat_template_name, tokenizer)
                for i in range(args.world_size)
            ],
            desc="Saving final model",
        )
        if args.try_launch_beaker_eval_jobs_on_weka and is_beaker_job():
            leaderboard_name = args.hf_repo_revision
            for i in range(args.world_size):
                policy_group.models[i].launch_ai2_evals_on_weka_wrapper.remote(
                    args.output_dir, leaderboard_name, wandb_url, training_step
                )


def make_tokenizer(tc: TokenizerConfig, model_config: ModelConfig):
    """Setup tokenizer with appropriate configuration."""
    tc.tokenizer_revision = model_config.model_revision if tc.tokenizer_revision is None else tc.tokenizer_revision
    tc.tokenizer_name_or_path = (
        model_config.model_name_or_path if tc.tokenizer_name_or_path is None else tc.tokenizer_name_or_path
    )
    if (
        tc.tokenizer_revision != model_config.model_revision
        and tc.tokenizer_name_or_path != model_config.model_name_or_path
    ):
        # Warn user if tokenizer and model use different revisions; this is an unusual
        # use case.
        warning = f"""Requested tokenizer revision `{tc.tokenizer_revision=}` is different
                   from the model revision `{model_config.model_revision=}` or the tokenizer name `{tc.tokenizer_name_or_path=}`
                   is different from the model name `{model_config.model_name_or_path=}`."""
        logger.warning(warning)
    return tc.tokenizer


def make_reward_fn(args: Args) -> Callable:
    """Create a reward function based on the provided arguments."""
    reward_fn_mapping = build_all_verifiers(args)

    async def reward_fn(
        responses: list[torch.Tensor],
        decoded_responses: list[str],
        ground_truths: list[Any],
        datasets: list[str],
        finish_reasons: list[str],
        infos: list[list[int]],
        queries: list[str] | None = None,
    ) -> (list[float], dict[str, Any]):
        timeouts = infos.timeouts
        tool_errors = infos.tool_errors
        tool_outputs = infos.tool_outputs
        tool_calleds = infos.tool_calleds
        good_outputs = [
            len(tool_outputs[i]) > 0 and tool_calleds[i] and not timeouts[i] and not tool_errors[i]
            for i in range(len(tool_outputs))
        ]
        scores = [0] * len(decoded_responses)
        metrics = {}

        reward_time = 0
        if args.apply_r1_style_format_reward:
            with Timer(
                "[Data Preparation Thread] Calculating rewards -- 🧮 Calculating format reward", noop=True
            ) as timer:
                format_scores = soft_format_reward_func(decoded_responses, args.r1_style_format_reward)
                if len(format_scores) != len(scores):
                    raise ValueError(f"{len(format_scores)=} != {len(scores)=}")
                for i in range(len(format_scores)):
                    scores[i] = format_scores[i] + scores[i]
                metrics["val/format_scores"] = np.array(format_scores).mean()

            reward_time += timer.duration

        if args.apply_verifiable_reward:
            with Timer(
                "[Data Preparation Thread] Calculating rewards -- 🏆 Applying verifiable reward", noop=True
            ) as timer:
                verifiable_rewards, per_func_rewards = await apply_verifiable_reward(
                    reward_fn_mapping,
                    responses,
                    decoded_responses,
                    ground_truths,
                    datasets,
                    reward_mult=args.verification_reward,
                    queries=queries,
                )
                if len(verifiable_rewards) != len(scores):
                    raise ValueError(f"{len(verifiable_rewards)=} != {len(scores)=}")
                # slightly complex combo of good outputs and additive format reward
                for i in range(len(verifiable_rewards)):
                    if not args.only_reward_good_outputs or (good_outputs[i] and args.only_reward_good_outputs):
                        if args.apply_r1_style_format_reward and args.additive_format_reward:
                            scores[i] = verifiable_rewards[i] + scores[i]
                        elif args.apply_r1_style_format_reward and not args.additive_format_reward:
                            scores[i] = verifiable_rewards[i] if format_scores[i] == 1 else 0
                        else:
                            scores[i] = verifiable_rewards[i]
                np_verifiable_rewards = np.array(verifiable_rewards)
                metrics["objective/verifiable_reward"] = np_verifiable_rewards.mean()
                metrics["objective/verifiable_correct_rate"] = (np_verifiable_rewards > 0.0).mean()
                # reshuffle around per_func rewards
                per_func_lists = defaultdict(list)
                for reward_dict in per_func_rewards:
                    for key, value in reward_dict.items():
                        per_func_lists[key].append(value)
                # log per function rewards
                for key, value in per_func_lists.items():
                    np_value = np.array(value)
                    metrics[f"objective/{key}_reward"] = np_value.mean()
                    metrics[f"objective/{key}_correct_rate"] = (np_value > 0.0).mean()

            reward_time += timer.duration

        # this gets applied at the very end since it replaces (rather than adds to) the existing reward.
        if args.non_stop_penalty:
            with Timer(
                "[Data Preparation Thread] Calculating rewards -- 🦖 Applying non stop penalty", noop=True
            ) as timer:
                assert len(finish_reasons) == len(scores)
                for i in range(len(finish_reasons)):
                    if finish_reasons[i] != "stop":
                        scores[i] = args.non_stop_penalty_value

            reward_time += timer.duration

        metrics["time/reward"] = reward_time

        return scores, metrics

    return reward_fn


def cleanup_judge_clients():
    """Cleans up all LLM judge clients."""
    asyncio.run(cleanup_all_llm_judge_clients())
    logger.info("✅ LLM judge clients cleaned up")


def cleanup_training_resources(
    stop_event: threading.Event,
    executor: futures.ThreadPoolExecutor,
    queues: list[ray_queue.Queue],
    actor_manager: ActorManager,
) -> None:
    """Clean up all training resources including threads and Ray queues."""
    stop_event.set()

    logger.info("Signaling all actors to stop...")
    ray.get(actor_manager.set_should_stop.remote(True))
    logger.info("✅ Signaled all actors to stop")

    # Clean up ActorManager resources
    logger.info("Cleaning up ActorManager resources...")
    ray.get(actor_manager.cleanup.remote())
    logger.info("✅ ActorManager resources cleaned up")

    logger.info("Pushing shutdown sentinel to queues...")
    # Push sentinel to the first queue (inference_results_Q)
    if queues and len(queues) > 0:
        queues[0].put(ShutdownSentinel(), timeout=1)

    logger.info("Shutting down Ray queues...")
    if queues and len(queues) > 0:
        [queue.shutdown() for queue in queues]
    logger.info("Shutting down thread pool executor...")
    executor.shutdown(wait=True)

    # Clean up judge clients
    cleanup_judge_clients()

    # Shutdown Ray only from the main process (rank 0) or when DDP isn't initialized
    try:
        is_ddp = dist.is_available() and dist.is_initialized()
        is_rank0 = (not is_ddp) or (dist.get_rank() == 0)
        if is_rank0 and ray.is_initialized():
            logger.info("Shutting down Ray...")
            ray.shutdown()
            logger.info("✅ Ray shut down")
    except Exception as e:
        logger.warning(f"Ray shutdown failed: {e}")

    # Clean up distributed process group if it was initialized
    if dist.is_initialized():
        logger.info("Destroying process group...")
        dist.destroy_process_group()
        logger.info("✅ Process group destroyed")


def run_training(
    args,
    tokenizer,
    train_dataset,
    eval_dataset,
    policy_group,
    vllm_engines,
    generation_configs,
    iter_dataloader,
    reward_fn,
    resume_training_step,
    episode,
    wandb_url,
    tc,
    stop_event,
    executor,
    inference_results_Q,
    param_prompt_Q,
    evaluation_inference_results_Q,
    packed_sequences_Q,
    pending_queries_map,
    eval_pending_queries_map,
    generate_metrics_Q,
    weight_sync_metrics_Q,
    actor_manager: ActorManager,
    model_dims: utils.ModelDims,
    checkpoint_state=None,
):
    if resume_training_step > 1:
        logger.info(f"[Main Thread] Resuming training from step {resume_training_step}")

    logger.info("======== ✅ weight sync thread starts =========")
    weight_sync_trigger_event = threading.Event()
    weight_sync_thread_future = executor.submit(
        weight_sync_thread,
        args,
        stop_event,
        weight_sync_trigger_event,
        policy_group,
        actor_manager,
        weight_sync_metrics_Q,
        resume_training_step,
    )

    """Run the main training loop with worker threads."""
    ray_get_with_progress(
        [engine.ready.remote() for engine in vllm_engines], "Checking engines are ready to work", timeout=300
    )

    logger.info("======== ✅ data preparation thread starts =========")
    packing_future = executor.submit(
        data_preparation_thread,
        reward_fn,
        inference_results_Q,
        param_prompt_Q,
        packed_sequences_Q,
        pending_queries_map,
        args,
        tokenizer,
        args.num_training_steps,
        generation_configs["train"],
        resume_training_step,
        iter_dataloader,
        train_dataset,
        actor_manager,
        model_dims,
    )

    def health_check_fn():
        [f.result() for f in [packing_future, weight_sync_thread_future] if f.done()]
        ray_get_with_progress(
            [engine.check_background_threads.remote() for engine in vllm_engines],
            desc="Checking vLLM engine health",
            enable=False,
        )

    # Send initial data to ensure we have a N-step offset.
    for _ in range(args.async_steps * args.num_unique_prompts_rollout):
        dataset_index = next(iter_dataloader)
        add_prompt_to_generator(
            train_dataset[dataset_index],
            dataset_index,
            iter_dataloader.epoch_number,
            resume_training_step,
            pending_queries_map,
            param_prompt_Q,
            generation_configs["train"],
            is_eval=False,
        )
    if checkpoint_state and "num_total_tokens" in checkpoint_state:
        num_total_tokens = checkpoint_state["num_total_tokens"]
        logger.info(f"Restored num_total_tokens: {num_total_tokens}")
    else:
        num_total_tokens = 0

    training_start_time = time.perf_counter()  # Track overall training start time
    for training_step in range(resume_training_step, args.num_training_steps + 1):
        start_time = time.perf_counter()

        if (
            training_step == resume_training_step
            or training_step % args.update_progress_every == 0
            or training_step == args.num_training_steps
        ):
            maybe_update_beaker_description(
                current_step=training_step,
                total_steps=args.num_training_steps,
                start_time=training_start_time,
                wandb_url=wandb_url,
            )

        # Check if any of the threads have raised an exception.
        health_check_start = time.perf_counter()
        health_check_fn()
        health_check_time = time.perf_counter() - health_check_start

        (
            collated_data,
            data_thread_metrics,
            num_total_tokens,
            num_step_tokens,
            prompt_lengths,
            response_lengths,
            num_filtered_prompts,
        ) = load_data_from_packing_thread(packed_sequences_Q, num_total_tokens, stop_event, health_check_fn)

        if (
            training_step % args.local_eval_every == 0
            and eval_dataset is not None
            and (args.eval_on_step_0 or training_step > 1)
        ):
            for eval_index, eval_example in enumerate(eval_dataset):
                add_prompt_to_generator(
                    eval_example,
                    eval_index,
                    iter_dataloader.epoch_number,
                    training_step,
                    eval_pending_queries_map,
                    param_prompt_Q,
                    generation_configs["eval"],
                    is_eval=True,
                )
        if collated_data is None:
            continue

        episode += args.num_unique_prompts_rollout * args.num_samples_per_prompt_rollout

        for metrics_Q in [generate_metrics_Q, weight_sync_metrics_Q]:
            try:
                data_thread_metrics |= metrics_Q.get_nowait()
            except Empty:
                logger.info("[Main Thread] didn't get train generation metrics")

        data_thread_metrics["time/health_check"] = health_check_time

        one_training_step(
            args,
            policy_group,
            collated_data,
            tokenizer,
            data_thread_metrics,
            episode,
            training_step,
            num_total_tokens,
            num_step_tokens,
            start_time,
            train_dataset,
            training_start_time,
            wandb_url,
            tc.chat_template_name,
            model_dims,
            prompt_lengths,
            response_lengths,
            actor_manager,
            iter_dataloader,
        )

        # Checkpoint after one_training_step (or even if it was skipped)
        # This ensures we checkpoint progress even if the exact checkpoint step has no data
        if (
            args.checkpoint_state_freq > 0
            and training_step % args.checkpoint_state_freq == 0
            and args.checkpoint_state_dir is not None
        ):
            with Timer("[Main Thread] 🗡️ Saving checkpoint state"):
                # Save comprehensive client state including ShufflingIterator state
                client_state = {
                    "training_step": training_step,
                    "episode": episode,
                    "num_total_tokens": num_total_tokens,
                }

                # Save ShufflingIterator state
                if iter_dataloader is not None:
                    client_state["shuffling_iterator_state"] = iter_dataloader.get_state()

                ray_get_with_progress(
                    [
                        policy_group.models[i].save_checkpoint_state.remote(args.checkpoint_state_dir, client_state)
                        for i in range(args.world_size)
                    ],
                    desc=f"Saving checkpoint state at step {training_step}",
                )
                logger.info(f"Saved checkpoint state at step {training_step} to {args.checkpoint_state_dir}")

        logger.debug(f"[Main Thread] Triggered weight sync for step {training_step}")
        weight_sync_trigger_event.set()

        maybe_evaluate(
            args,
            training_step,
            evaluation_inference_results_Q,
            tokenizer,
            reward_fn,
            episode,
            eval_pending_queries_map,
            generation_configs["eval"],
            generate_metrics_Q,
            len(eval_dataset) if eval_dataset else 0,
            model_dims,
            actor_manager,
        )

    if resume_training_step > args.num_training_steps:
        raise ValueError(f"Training didn't run since {resume_training_step=} > {args.num_training_steps=}")

    save_final_model(args, policy_group, tokenizer, training_step, wandb_url, tc.chat_template_name)


def main(args: Args, tc: TokenizerConfig, model_config: ModelConfig):
    tokenizer = make_tokenizer(tc, model_config)
    args = setup_runtime_variables(args)

    if args.verbose:
        logging.getLogger().setLevel(logging.DEBUG)
        for handler in logging.getLogger().handlers:
            handler.setLevel(logging.DEBUG)

    beaker_config, wandb_url = setup_experiment_tracking(args, tc, model_config)

    train_dataset, eval_dataset = setup_datasets(args, tc, tokenizer)

    if len(train_dataset) < (needed := max(args.async_steps, 1) * args.num_unique_prompts_rollout):
        raise ValueError(
            f"Train dataset is too small! Is {len(train_dataset)} prompts, but {needed} are needed to have enough prompts for bsz and prefill. Try reducing async_steps or num_unique_prompts_rollout, or increasing the dataset size."
        )

    if args.cache_dataset_only:
        return

    pprint([args, model_config])

    # Initialize Ray before creating Ray objects
    ray.init(dashboard_host="0.0.0.0", runtime_env={"excludes": [".git/"], "env_vars": dict(os.environ)})

    # Create Ray queues.
    # Since we now send/receive individual prompts, queue size should accommodate
    # all prompts from async_steps + 1 training steps
    queue_size = (args.async_steps + 1) * args.num_unique_prompts_rollout
    inference_results_Q = ray_queue.Queue(maxsize=queue_size)
    param_prompt_Q = ray_queue.Queue(maxsize=queue_size)
    # We don't care if we ever hit the max, so we let the queue be unbounded.
    evaluation_inference_results_Q = ray_queue.Queue()

    policy_group, vllm_engines, tool_objects, resume_training_step, episode, actor_manager = (
        create_model_and_optimizer(
            args,
            tc,
            model_config,
            beaker_config,
            wandb_url,
            tokenizer,
            inference_results_Q,
            param_prompt_Q,
            evaluation_inference_results_Q,
        )
    )

    # Get the model dimensions from one of the engines without loading weights
    model_dims = ray.get(vllm_engines[0].get_model_dims.remote())

    generation_configs = create_generation_configs(args)

    checkpoint_state = None
    if args.checkpoint_state_dir and os.path.exists(args.checkpoint_state_dir):
        # Try to load the checkpoint state from the first rank
        checkpoint_path = os.path.join(args.checkpoint_state_dir, "global_0", "state.pt")
        if os.path.exists(checkpoint_path):
            checkpoint_state = torch.load(checkpoint_path, map_location="cpu", weights_only=False)
            logger.info(f"Loaded checkpoint state from {checkpoint_path}")

            episode = checkpoint_state["episode"]
            logger.info(f"Restored episode count: {episode}")

    train_dataset_idxs = np.arange(len(train_dataset))
    iter_dataloader = ShufflingIterator(train_dataset_idxs, 1, seed=args.seed)

    if checkpoint_state and "shuffling_iterator_state" in checkpoint_state:
        iter_dataloader.set_state(checkpoint_state["shuffling_iterator_state"])
        logger.info("Restored ShufflingIterator state from checkpoint")

    # Create additional queues (main queues already created above)
    packed_sequences_Q = Queue(maxsize=args.async_steps)
    pending_queries_map = PendingQueriesMap()
    eval_pending_queries_map = PendingQueriesMap()
    generate_metrics_Q = Queue(maxsize=args.async_steps)
    weight_sync_metrics_Q = Queue(maxsize=args.async_steps)

    reward_fn = make_reward_fn(args)

    stop_event = threading.Event()
    executor = futures.ThreadPoolExecutor(max_workers=3, thread_name_prefix="grpo")

    try:
        episode = run_training(
            args,
            tokenizer,
            train_dataset,
            eval_dataset,
            policy_group,
            vllm_engines,
            generation_configs,
            iter_dataloader,
            reward_fn,
            resume_training_step,
            episode,
            wandb_url,
            tc,
            stop_event,
            executor,
            inference_results_Q,
            param_prompt_Q,
            evaluation_inference_results_Q,
            packed_sequences_Q,
            pending_queries_map,
            eval_pending_queries_map,
            generate_metrics_Q,
            weight_sync_metrics_Q,
            actor_manager,
            model_dims,
            checkpoint_state,
        )
    except Exception as e:
        if args.send_slack_alerts:
            utils.send_slack_alert(e)
        raise
    finally:
        cleanup_training_resources(
            stop_event, executor, [inference_results_Q, param_prompt_Q, evaluation_inference_results_Q], actor_manager
        )

    # Ai2 logic: we use /output to store the artifacts of the job, so we
    # make a copy of the model to `/output` in the end.
    if (
        args.try_auto_save_to_beaker
        and is_beaker_job()
        and len(beaker_config.beaker_dataset_id_urls) > 0
        and args.output_dir.rstrip("/") != "/output"
        and os.path.isdir(args.output_dir)
    ):
        shutil.copytree(args.output_dir, "/output", dirs_exist_ok=True)
    logger.info("finished training")

    accelerator = Namespace()
    accelerator.is_main_process = True  # hack
    if args.push_to_hub:
        logger.info("Pushing model to hub")
        push_folder_to_hub(accelerator, args.output_dir, args.hf_repo_id, args.hf_repo_revision)

    # Check for runtime leaks before exiting
    logger.info("Checking for runtime leaks...")

    utils.check_runtime_leaks()


if __name__ == "__main__":
    utils.check_oe_eval_internal()

    parser = ArgumentParserPlus((Args, TokenizerConfig, ModelConfig))
    args, tokenizer_config, model_config = parser.parse_args_into_dataclasses()
    assert isinstance(args, Args)
    assert isinstance(tokenizer_config, TokenizerConfig)
    assert isinstance(model_config, ModelConfig)

    main(args, tokenizer_config, model_config)<|MERGE_RESOLUTION|>--- conflicted
+++ resolved
@@ -496,12 +496,9 @@
                 self.gs_checkpoint_state_dir = f"{self.gs_bucket_path}/{beaker_users}/{checkpoint_dir_name}"
             else:
                 self.gs_checkpoint_state_dir = f"{self.gs_bucket_path}/{checkpoint_dir_name}"
-<<<<<<< HEAD
-=======
             # On GCP, all checkpointing must happen on filestore.
-            # TODO(finbarrtimbers): Chanage this so we can checkpoint to GCS.
+            # TODO(finbarrtimbers): Change this so we can checkpoint to GCS.
             # TODO(finbarrtimbers): Move this logic to mason.py once we refactor config.
->>>>>>> 8918c817
             if not checkpoint_dir_name.startswith("/filestore"):
                 self.checkpoint_state_dir = f"/filestore{self.checkpoint_state_dir}"
 
