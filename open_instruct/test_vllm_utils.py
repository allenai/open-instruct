--- conflicted
+++ resolved
@@ -47,15 +47,10 @@
         def create_mock_logprobs(token_ids):
             return [-0.1 * tid for tid in token_ids]
 
-<<<<<<< HEAD
-        mock_request = PromptRequest(prompt=[1, 2, 3], generation_config=None, is_eval=False, dataset_index=43039)
-        request_id = make_request_id(mock_request)
-=======
         mock_request = PromptRequest(
             prompt=[1, 2, 3], generation_config=None, is_eval=False, dataset_index=43039, prompt_id="test_prompt_1"
         )
         request_id = vllm_utils.make_request_id(mock_request)
->>>>>>> 70beeac4
 
         mock_output1 = MagicMock(spec=vllm.CompletionOutput)
         mock_output1.token_ids = [1, 2, 3]
@@ -135,15 +130,10 @@
         def create_mock_logprobs(token_ids):
             return [-0.1 * tid for tid in token_ids]
 
-<<<<<<< HEAD
-        mock_request = PromptRequest(prompt=[1, 2, 3], generation_config=None, is_eval=True, dataset_index=200)
-        request_id = make_request_id(mock_request)
-=======
         mock_request = PromptRequest(
             prompt=[1, 2, 3], generation_config=None, is_eval=True, dataset_index=200, prompt_id="test_prompt_2"
         )
         request_id = vllm_utils.make_request_id(mock_request)
->>>>>>> 70beeac4
 
         mock_output1 = MagicMock(spec=vllm.CompletionOutput)
         mock_output1.token_ids = [1, 2, 3]
