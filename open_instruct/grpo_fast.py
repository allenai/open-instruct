--- conflicted
+++ resolved
@@ -1509,13 +1509,6 @@
     filter_zero_std_samples: bool = False,
     replenish_prompts: bool = False,
     no_resampling_pass_rate: float | None = None,
-<<<<<<< HEAD
-    iter_dataloader: ShufflingIterator | None = None,
-    prompt_dataset: Dataset = None,
-    prompt_Q: ray_queue.Queue | None = None,
-    training_step: int = None,
-=======
->>>>>>> 3f5a4b5d
 ) -> tuple[GenerationResult, Batch, dict, BatchStatistics]:
     """Accumulate multiple inference results into a single training batch.
 
@@ -1536,11 +1529,6 @@
         replenish_prompts: Add a prompt back onto the prompt_Q after receiving a finished result
         no_resampling_pass_rate: Optional rate at which to note samples solved at greater than this rate
             and exclude them from further sampling
-<<<<<<< HEAD
-        iter_dataloader: Optional, used for no_resampling_pass_rate
-        prompt_Q: Queue containing prompts to send to generator, used to replenish used prompts
-=======
->>>>>>> 3f5a4b5d
 
     Raises:
         queue.Empty: If timeout is specified and no data is available within timeout.
@@ -1553,13 +1541,8 @@
         assert data_loader is not None, "no_resampling requires data_loader"
 
     if replenish_prompts:
-<<<<<<< HEAD
-        assert prompt_Q is not None and iter_dataloader is not None and prompt_dataset is not None, (
-            "replenish_prompts requires prompt_Q and iter_dataloader and prompt_dataset"
-=======
         assert prompt_Q is not None and data_loader is not None and prompt_dataset is not None, (
             "replenish_prompts requires prompt_Q, data_loader, and prompt_dataset"
->>>>>>> 3f5a4b5d
         )
     results = []
     all_queries = []
@@ -1604,28 +1587,7 @@
 
         # Replenish generation queue with new prompt
         if replenish_prompts:
-<<<<<<< HEAD
-            dataset_index = next(iter_dataloader)
-            add_prompt_to_generator(
-                prompt_dataset[dataset_index],
-                dataset_index,
-                iter_dataloader.epoch_number,
-                training_step,
-                pending_queries_map,
-                prompt_Q,
-                generation_config,
-                is_eval=False,
-            )
-
-        # TODO(finbarrtimbers): Move this to LLMRayActor.
-        for i in range(len(result.finish_reasons)):
-            if result.finish_reasons[i] == "stop" and len(result.responses[i]) == 0:
-                result.responses[i].append(tokenizer.eos_token_id)
-                result.masks[i].append(1)
-                result.logprobs[i].append(float("nan"))
-=======
             add_prompt_to_generator(next(data_loader), prompt_Q, generation_config, is_eval=False)
->>>>>>> 3f5a4b5d
 
         decoded_responses = tokenizer.batch_decode(result.responses, skip_special_tokens=True)
 
@@ -1791,12 +1753,7 @@
 
 
 def data_preparation_thread(
-<<<<<<< HEAD
-    reward_fn: Callable,
-    inference_results_Q: ray_queue.Queue,  # Ray queue
-=======
     inference_results_Q: ray_queue.Queue,
->>>>>>> 3f5a4b5d
     prompt_Q: ray_queue.Queue,
     packed_sequences_Q: Queue,
     args: Args,
@@ -1827,13 +1784,6 @@
                 filter_zero_std_samples=args.filter_zero_std_samples,
                 replenish_prompts=True,
                 no_resampling_pass_rate=args.no_resampling_pass_rate,
-<<<<<<< HEAD
-                iter_dataloader=iter_dataloader,
-                prompt_dataset=train_dataset,
-                prompt_Q=prompt_Q,
-                training_step=training_step,
-=======
->>>>>>> 3f5a4b5d
             )
             if isinstance(result, ShutdownSentinel):
                 logger.info("[Data Preparation Thread] Received shutdown sentinel, exiting")
@@ -2227,11 +2177,7 @@
 
     queues_to_monitor = {
         "Inference Results Queue": inference_results_Q,
-<<<<<<< HEAD
-        "Param Prompt Queue": prompt_Q,
-=======
         "Prompt Queue": prompt_Q,
->>>>>>> 3f5a4b5d
         "Evaluation Queue": evaluation_inference_results_Q,
     }
     actor_manager = ray.remote(ActorManager).remote(queues_to_monitor, args)
@@ -2252,10 +2198,7 @@
         pg=pg if args.single_gpu_mode else None,
         tools=tool_objects,
         max_tool_calls=args.max_tool_calls,
-<<<<<<< HEAD
-=======
         mask_tool_use=args.mask_tool_use,
->>>>>>> 3f5a4b5d
         prompt_queue=prompt_Q,
         results_queue=inference_results_Q,
         eval_results_queue=evaluation_inference_results_Q,
@@ -2312,24 +2255,6 @@
 
 
 def add_prompt_to_generator(
-<<<<<<< HEAD
-    example: dict[str, Any],
-    example_index: int,
-    epoch_number: int,
-    training_step: int,
-    pending_queries_map: PendingQueriesMap,
-    prompt_Q: ray_queue.Queue,
-    generation_config,
-    is_eval: bool,
-) -> None:
-    """Split a batch into multiple inference batches and insert individual prompts into queues and mapping."""
-    query = example[INPUT_IDS_PROMPT_KEY]
-    ground_truth = example[GROUND_TRUTHS_KEY]
-    dataset_name = example[VERIFIER_SOURCE_KEY]
-    raw_query = example[RAW_PROMPT_KEY]
-    pending_queries_map.insert(example_index, query, ground_truth, dataset_name, raw_query)
-
-=======
     example: dict[str, Any], prompt_Q: ray_queue.Queue, generation_config, is_eval: bool
 ) -> None:
     """Add a prompt to the generation queue.
@@ -2343,7 +2268,6 @@
         generation_config: Generation configuration
         is_eval: Whether this is an evaluation prompt
     """
->>>>>>> 3f5a4b5d
     prompt_Q.put(
         PromptRequest(
             prompt=example[INPUT_IDS_PROMPT_KEY],
@@ -2831,22 +2755,8 @@
 
     # Send initial data to ensure we have a N-step offset.
     for _ in range(args.async_steps * args.num_unique_prompts_rollout):
-<<<<<<< HEAD
-        dataset_index = next(iter_dataloader)
-        add_prompt_to_generator(
-            train_dataset[dataset_index],
-            dataset_index,
-            iter_dataloader.epoch_number,
-            resume_training_step,
-            pending_queries_map,
-            prompt_Q,
-            generation_configs["train"],
-            is_eval=False,
-        )
-=======
         example = next(data_loader)
         add_prompt_to_generator(example, prompt_Q, generation_configs["train"], is_eval=False)
->>>>>>> 3f5a4b5d
     if checkpoint_state and "num_total_tokens" in checkpoint_state:
         num_total_tokens = checkpoint_state["num_total_tokens"]
         logger.info(f"Restored num_total_tokens: {num_total_tokens}")
@@ -2896,22 +2806,8 @@
             and eval_data_loader is not None
             and (args.eval_on_step_0 or training_step > 1)
         ):
-<<<<<<< HEAD
-            for eval_index, eval_example in enumerate(eval_dataset):
-                add_prompt_to_generator(
-                    eval_example,
-                    eval_index,
-                    iter_dataloader.epoch_number,
-                    training_step,
-                    eval_pending_queries_map,
-                    prompt_Q,
-                    generation_configs["eval"],
-                    is_eval=True,
-                )
-=======
             for eval_example in iter(eval_data_loader):
                 add_prompt_to_generator(eval_example, prompt_Q, generation_configs["eval"], is_eval=True)
->>>>>>> 3f5a4b5d
         if collated_data is None:
             continue
 
