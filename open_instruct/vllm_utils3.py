--- conflicted
+++ resolved
@@ -589,13 +589,6 @@
     eval_results_queue=None,
     actor_manager=None,
 ) -> list[LLMRayActor]:
-<<<<<<< HEAD
-    # if we installed from source, don't worry about it
-    if "dev" not in vllm.__version__:
-        assert vllm.__version__ >= "0.8.1", "OpenRLHF only supports vllm >= 0.8.1"
-
-=======
->>>>>>> d1834cff
     # Convert max_tool_calls to a dict mapping tool end strings to their limits
     if tools:
         assert len(max_tool_calls) == 1 or len(max_tool_calls) == len(tools), (
