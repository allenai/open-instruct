# Taken and modified from https://github.com/huggingface/trl
# Copyright 2024 The AllenAI Team. All rights reserved.
#
# Licensed under the Apache License, Version 2.0 (the "License");
# you may not use this file except in compliance with the License.
# You may obtain a copy of the License at
#
#     http://www.apache.org/licenses/LICENSE-2.0
#
# Unless required by applicable law or agreed to in writing, software
# distributed under the License is distributed on an "AS IS" BASIS,
# WITHOUT WARRANTIES OR CONDITIONS OF ANY KIND, either express or implied.
# See the License for the specific language governing permissions and
# limitations under the License.

"""This file is copied from https://github.com/OpenRLHF/OpenRLHF"""

import dataclasses
import os
import queue
import time
from collections import defaultdict
from concurrent import futures
from datetime import timedelta
from typing import Any, Dict, List, Optional, Union

import ray
import torch
import torch.distributed
import vllm
from ray.util.placement_group import placement_group
from ray.util.scheduling_strategies import PlacementGroupSchedulingStrategy
from torch.distributed.distributed_c10d import (
    Backend,
    PrefixStore,
    Store,
    _new_process_group_helper,
    _world,
    default_pg_timeout,
    rendezvous,
)
from vllm.v1 import kv_cache_interface
from vllm.v1.core import kv_cache_utils

from open_instruct import logger_utils
from open_instruct.queue_types import GenerationResult, PromptRequest, RequestInfo, TokenStatistics
from open_instruct.tool_utils.tool_vllm import MaxCallsExceededTool, Tool
from open_instruct.utils import ray_get_with_progress

logger = logger_utils.setup_logger(__name__)


# Edited from: https://github.com/OpenRLHF/OpenRLHF/pull/971/files
# Turns out Ray doesnt necessarily place bundles together,
# so this function is used to get the bundle indices of a placement group
# and ensure that the bundles placed on the same node are grouped together.
# avoids unnecessary communication for TP>1 with vllm.
def get_bundle_indices_list(placement_group: ray.util.placement_group) -> List[int]:
    pg_infos = ray.util.placement_group_table(placement_group)

    node_id_to_bundles = defaultdict(list)
    for bundle, node_id in pg_infos["bundles_to_node_id"].items():
        node_id_to_bundles[node_id].append(bundle)

    flattened_bundle_indices = []
    for node_id, bundles in node_id_to_bundles.items():
        flattened_bundle_indices.extend(bundles)
    return flattened_bundle_indices


def _init_tool_tracking():
    """Initialize tracking variables for tool mode."""
    return {
        "num_calls": defaultdict(int),
        "timeout": defaultdict(bool),
        "tool_error": defaultdict(str),
        "tool_output": defaultdict(str),
        "tool_runtime": defaultdict(float),
        "tool_called": defaultdict(bool),
        "concat_outputs": {},
        "masks": defaultdict(list),
        "pending_tool_futures": {},
    }


def make_request_id(request: PromptRequest) -> str:
    """Generate a unique tracking key for a request."""
    prefix = "eval" if request.is_eval else "train"
    return f"{prefix}_{request.training_step}_{request.dataset_index}"


def _extract_base_request_id(full_request_id: str) -> str:
    """Extract base request ID by removing the sample suffix.

    >>> _extract_base_request_id("train_1_43039_0")
    'train_1_43039'
    >>> _extract_base_request_id("eval_5_12345_2")
    'eval_5_12345'
    """
    return "_".join(full_request_id.split("_")[:-1])


def _handle_output(output, tools, tracking, sampling_params, max_tool_calls, executor):
    """
    Handle a finished output. Returns the output if it should be added to results,
    or None if it's being held for tool processing.

    This is a free function to keep the processing logic separate from the actor state.
    """
    if not tools:
        return output

    assert len(output.outputs) <= 1, f"{len(output.outputs)=}"  # In tool mode, sampling_params.n == 1
    o = output.outputs[0]

    # Update concatenated outputs
    if output.request_id in tracking["concat_outputs"]:
        tracking["concat_outputs"][output.request_id].outputs[0].token_ids.extend(o.token_ids)
    else:
        tracking["concat_outputs"][output.request_id] = output

    tracking["masks"][output.request_id].extend([1] * len(o.token_ids))

    # Check for tool calls
    for stop_str in sampling_params.stop:
        if stop_str in tools and o.text.endswith(stop_str):
            if tracking["num_calls"][output.request_id] < max_tool_calls.get(stop_str, 0):
                tool = tools[stop_str]
            else:
                tool = MaxCallsExceededTool(start_str="<tool>", end_str="</tool>")

            future = executor.submit(tool, o.text)
            tracking["pending_tool_futures"][output.request_id] = (future, o, output)

            return None  # Output is being held for tool processing

    return output


def process_completed_request(request_id, outs, tracking, current_time, tools, request_metadata):
    """Process a completed request with all its samples and return the result.

    Args:
        request_id: The base request ID
        outs: List of vllm.RequestOutput objects for all sub-requests
        tracking: Dictionary containing tool tracking information
        current_time: Current timestamp for performance metrics
        tools: Dictionary of available tools (may be None or empty)
        request_metadata: Dictionary containing metadata for all requests

    Returns:
        Tuple of (result, is_eval) where result is a GenerationResult and is_eval is a boolean
    """
    final_output = vllm.RequestOutput(
        request_id=request_id,
        prompt=outs[0].prompt,
        prompt_token_ids=outs[0].prompt_token_ids,
        prompt_logprobs=outs[0].prompt_logprobs,
        outputs=[completion for out in outs for completion in out.outputs],
        finished=outs[0].finished,
    )

    total_generation_tokens = sum(len(completion.token_ids) for out in outs for completion in out.outputs)
    metadata = request_metadata[request_id]  # Don't pop yet, _poll_tool_futures might need it

    # Process the vLLM RequestOutput into GenerationResult format
    response_ids = [list(out.token_ids) for out in final_output.outputs]
    finish_reasons = [out.finish_reason for out in final_output.outputs]
    use_tools = bool(tools)

    # Extract attributes based on whether tools are used
    if use_tools:
        # Extract tool-specific attributes from outputs
        masks = [getattr(out, "mask", [1] * len(out.token_ids)) for out in final_output.outputs]
        num_calls = [getattr(out, "num_calls", 0) for out in final_output.outputs]
        timeouts = [getattr(out, "timeout", False) for out in final_output.outputs]
        tool_errors = [getattr(out, "tool_error", "") for out in final_output.outputs]
        tool_outputs = [getattr(out, "tool_output", "") for out in final_output.outputs]
        tool_runtimes = [getattr(out, "tool_runtime", 0.0) for out in final_output.outputs]
        tool_calleds = [getattr(out, "tool_called", False) for out in final_output.outputs]
    else:
        # Use default values when tools are not used
        masks = [[1] * len(resp) for resp in response_ids]
        num_calls = [0] * len(response_ids)
        timeouts = [False] * len(response_ids)
        tool_errors = [""] * len(response_ids)
        tool_outputs = [""] * len(response_ids)
        tool_runtimes = [0.0] * len(response_ids)
        tool_calleds = [False] * len(response_ids)

    result = GenerationResult(
        responses=response_ids,
        finish_reasons=finish_reasons,
        masks=masks,
        request_info=RequestInfo(
            num_calls=num_calls,
            timeouts=timeouts,
            tool_errors=tool_errors,
            tool_outputs=tool_outputs,
            tool_runtimes=tool_runtimes,
            tool_calleds=tool_calleds,
        ),
        dataset_index=metadata["dataset_index"],
        training_step=metadata["training_step"],
        token_statistics=TokenStatistics(
            num_prompt_tokens=metadata["prompt_tokens"],
            num_response_tokens=total_generation_tokens,
            generation_time=current_time - metadata["start_time"],
        ),
        start_time=metadata["start_time"],
    )
    return result, metadata["is_eval"]


def ray_noset_visible_devices(env_vars=os.environ):
    # Refer to
    # https://github.com/ray-project/ray/blob/161849364a784442cc659fb9780f1a6adee85fce/python/ray/_private/accelerators/nvidia_gpu.py#L95-L96
    # https://github.com/ray-project/ray/blob/161849364a784442cc659fb9780f1a6adee85fce/python/ray/_private/accelerators/amd_gpu.py#L102-L103
    # https://github.com/ray-project/ray/blob/161849364a784442cc659fb9780f1a6adee85fce/python/ray/_private/accelerators/npu.py#L94-L95
    # https://github.com/ray-project/ray/blob/161849364a784442cc659fb9780f1a6adee85fce/python/ray/_private/accelerators/hpu.py#L116-L117
    # https://github.com/ray-project/ray/blob/161849364a784442cc659fb9780f1a6adee85fce/python/ray/_private/accelerators/neuron.py#L108-L109
    # https://github.com/ray-project/ray/blob/161849364a784442cc659fb9780f1a6adee85fce/python/ray/_private/accelerators/tpu.py#L171-L172
    # https://github.com/ray-project/ray/blob/161849364a784442cc659fb9780f1a6adee85fce/python/ray/_private/accelerators/intel_gpu.py#L97-L98
    NOSET_VISIBLE_DEVICES_ENV_VARS_LIST = [
        "RAY_EXPERIMENTAL_NOSET_CUDA_VISIBLE_DEVICES",
        "RAY_EXPERIMENTAL_NOSET_ROCR_VISIBLE_DEVICES",
        "RAY_EXPERIMENTAL_NOSET_ASCEND_RT_VISIBLE_DEVICES",
        "RAY_EXPERIMENTAL_NOSET_HABANA_VISIBLE_MODULES",
        "RAY_EXPERIMENTAL_NOSET_NEURON_RT_VISIBLE_CORES",
        "RAY_EXPERIMENTAL_NOSET_TPU_VISIBLE_CHIPS",
        "RAY_EXPERIMENTAL_NOSET_ONEAPI_DEVICE_SELECTOR",
    ]
    return any(env_vars.get(env_var) for env_var in NOSET_VISIBLE_DEVICES_ENV_VARS_LIST)


# Copy from pytorch to allow creating multiple main groups.
# https://github.com/pytorch/pytorch/blob/main/torch/distributed/distributed_c10d.py
def init_process_group(
    backend: Union[str, Backend] = None,
    init_method: Optional[str] = None,
    timeout: Optional[timedelta] = None,
    world_size: int = -1,
    rank: int = -1,
    store: Optional[Store] = None,
    group_name: str = None,
    pg_options: Optional[Any] = None,
):
    assert (store is None) or (init_method is None), "Cannot specify both init_method and store."

    if store is not None:
        assert world_size > 0, "world_size must be positive if using store"
        assert rank >= 0, "rank must be non-negative if using store"
    elif init_method is None:
        init_method = "env://"

    if backend:
        backend = Backend(backend)
    else:
        backend = Backend("undefined")

    if timeout is None:
        timeout = default_pg_timeout

    # backward compatible API
    if store is None:
        rendezvous_iterator = rendezvous(init_method, rank, world_size, timeout=timeout)
        store, rank, world_size = next(rendezvous_iterator)
        store.set_timeout(timeout)

        # Use a PrefixStore to avoid accidental overrides of keys used by
        # different systems (e.g. RPC) in case the store is multi-tenant.
        store = PrefixStore(group_name, store)

    # NOTE: The pg_options parameter was renamed into backend_options in PyTorch 2.6.0
    # https://github.com/pytorch/pytorch/commit/a0c7029a75628cd5fa8df83c0de0ea98ee7fd844
    # We need to determine the appropriate parameter name based on PyTorch version
    pg_options_param_name = "backend_options" if str(torch.__version__) >= "2.6" else "pg_options"
    pg, _ = _new_process_group_helper(
        world_size,
        rank,
        [],
        backend,
        store,
        group_name=group_name,
        **{pg_options_param_name: pg_options},
        timeout=timeout,
    )

    _world.pg_group_ranks[pg] = {i: i for i in range(world_size)}

    return pg


def add_request(
    request: PromptRequest,
    llm_engine: vllm.LLMEngine,
    tools: Dict[str, Tool],
    request_metadata: dict,
    vllm_active_requests: dict,
) -> int:
    """Add a request to the LLM engine."""
    request_id = make_request_id(request)
    sampling_params = request.generation_config.clone()
    sampling_params.n = 1  # Use n=1 for tool processing
    request_metadata[request_id] = {
        "is_eval": request.is_eval,
        "dataset_index": request.dataset_index,
        "training_step": request.training_step,
        "sampling_params": sampling_params,
        "original_sampling_params": request.generation_config,
        "prompt_tokens": len(request.prompt),
        "start_time": time.perf_counter(),
    }

    tokens_prompt = vllm.TokensPrompt(prompt_token_ids=request.prompt, cache_salt=request_id)
    for j in range(request.generation_config.n):
        sub_sampling_params = sampling_params.clone()  # Already has n=1
        if request.generation_config.seed is not None:
            sub_sampling_params.seed = request.generation_config.seed + j
        sub_request_id = f"{request_id}_{j}"
        llm_engine.add_request(sub_request_id, tokens_prompt, sub_sampling_params)
        vllm_active_requests.add(sub_request_id)

    return request.generation_config.n


class LLMRayActor:
    """Ray actor for LLM generation with optional tool support."""

    def __init__(
        self,
        *args,
        tools: Optional[Dict[str, Tool]] = None,
        max_tool_calls: Optional[Dict[str, int]] = None,
        bundle_indices: list = None,
        prompt_queue=None,
        results_queue=None,
        eval_results_queue=None,
        actor_manager=None,
        inference_batch_size: Optional[int] = None,
        inflight_updates: bool = False,
        verbose: bool = False,
        **kwargs,
    ):
        self.logger = logger_utils.setup_logger(__name__)
        self.tools = tools or {}
        self.max_tool_calls = max_tool_calls or {}
        self.inference_batch_size = inference_batch_size
        self.inflight_updates = inflight_updates
        self.verbose = verbose
        self.request_metadata = {}
        self.vllm_active_requests = set()  # Track all requests currently in vLLM

        if self.tools:
            self.executor = futures.ThreadPoolExecutor(max_workers=20)
        else:
            self.executor = None

        noset_visible_devices = kwargs.pop("noset_visible_devices")
        if kwargs.get("distributed_executor_backend") == "ray":
            # a hack to make the script work.
            # stop ray from manipulating *_VISIBLE_DEVICES
            # at the top-level when the distributed_executor_backend is ray.
            os.environ.pop("CUDA_VISIBLE_DEVICES", None)
            os.environ.pop("ROCR_VISIBLE_DEVICES", None)
        elif noset_visible_devices:
            # We need to set CUDA_VISIBLE_DEVICES to the ray assigned GPU
            # when the distributed_executor_backend is not ray and
            # RAY_EXPERIMENTAL_NOSET_*_VISIBLE_DEVICES is set.
            os.environ["CUDA_VISIBLE_DEVICES"] = str(ray.get_gpu_ids()[0])

        num_gpus = kwargs.pop("num_gpus")
        if bundle_indices is not None:
            os.environ["VLLM_RAY_PER_WORKER_GPUS"] = str(num_gpus)
            os.environ["VLLM_RAY_BUNDLE_INDICES"] = ",".join(map(str, bundle_indices))
            if self.verbose:
                self.logger.info(f"creating LLM with bundle_indices={bundle_indices}")

        engine_args = vllm.EngineArgs(*args, **kwargs)
        # Log stats causes a crash in the engine at assert outputs.scheduler_stats is not None when we call step() and there is nothing to step.
        engine_args.disable_log_stats = True

        # Cascade attention has known performance issues: https://github.com/vllm-project/vllm/issues/17652
        engine_args.disable_cascade_attn = True

        self.llm_engine = vllm.LLMEngine.from_engine_args(engine_args)

        self.prompt_queue = prompt_queue
        self.results_queue = results_queue
        self.eval_results_queue = eval_results_queue
        self.actor_manager = actor_manager

        # For caching should_stop status.
        self._last_should_stop_update = float("-inf")
        self._should_stop_value = False
        self._should_stop_timeout_s = 5

        self._executor = futures.ThreadPoolExecutor(max_workers=1)
        self._prefetch_future = self._executor.submit(self._prefetch_worker)
        self.tracking = _init_tool_tracking()
        self.request_outputs = {}

    def _should_stop(self) -> bool:
        if (time.perf_counter() - self._last_should_stop_update) > self._should_stop_timeout_s:
            should_stop_ref = self.actor_manager.should_stop.remote()
            ready_refs, _ = ray.wait([should_stop_ref], timeout=0.1)
            if ready_refs:
                self._should_stop_value = ray.get(ready_refs[0])
                self._last_should_stop_update = time.perf_counter()
            else:
                ray.cancel(should_stop_ref)
        return self._should_stop_value

    def _prefetch_worker(self, sleep_length_s: int = 1):
        """Background worker that prefetches requests until we have enough buffered."""
        while True:
            if self._should_stop():
                time.sleep(sleep_length_s)
                continue
            current_unfinished = self.llm_engine.get_num_unfinished_requests()
            if current_unfinished >= self.inference_batch_size:
                time.sleep(sleep_length_s)
                continue
            try:
                request = self.prompt_queue.get(timeout=0.1)
                add_request(
                    request,
                    self.llm_engine,
                    self.tools,
                    request_metadata=self.request_metadata,
                    vllm_active_requests=self.vllm_active_requests,
                )
            except queue.Empty:
                continue

    def _insert_result_to_queue(self, result, is_eval: bool):
        """Insert result into the appropriate queue with blocking put."""
        results_queue = self.eval_results_queue if is_eval else self.results_queue
        results_queue.put(result)

<<<<<<< HEAD
    def _should_exit(self) -> bool:
        """Determine if the processing loop should exit.

        Returns:
            bool: True if the loop should exit, False otherwise.
        """
        # Check stop condition first (cheapest check)
        stop_requested = self._should_stop()

        # Case 1: inflight_updates enabled and stop requested - exit immediately
        if self.inflight_updates and stop_requested:
            return True

        # Now check for pending work (only if needed)
        if stop_requested:
            # Need to check if we have pending work
            pending_tools = len(self.tracking["pending_tool_futures"])
            unfinished = self.llm_engine.get_num_unfinished_requests()

            # Case 2: stop requested and no pending work - exit
            if pending_tools == 0 and unfinished == 0:
                return True
            # Otherwise, we have pending work and should continue
            return False

        # No stop requested - check if there's any work to do
        pending_tools = len(self.tracking["pending_tool_futures"])
        unfinished = self.llm_engine.get_num_unfinished_requests()

        # Case 3: no work left at all - exit
        if pending_tools == 0 and unfinished == 0:
            return True

        # Otherwise, continue processing
        return False

=======
>>>>>>> 6ce9a9a8
    def process_from_queue(self, timeout: float = 60.0):
        """Run generation loop using LLMEngine directly, with optional tool support.

        Runs continuously until should_stop is set, periodically adding new requests
        and yielding control to allow weight synchronization.

        Returns:
            int: Number of requests processed
        """

        # Use persistent instance variables for tracking and outputs
        # This ensures state is maintained across multiple calls
        total_processed = 0
        iteration_count = 0

<<<<<<< HEAD
        while not self._should_exit():
            iteration_count += 1

            # Health check: ensure prefetch worker is alive. This will raise if it has crashed.
            if self._prefetch_future.done():
                self._prefetch_future.result()

=======
        while True:
            iteration_count += 1

            # Health check: ensure prefetch worker is alive. This will raise if it has crashed.
            if self._prefetch_future.done():
                self._prefetch_future.result()

            # Check exit conditions - only exit if should_stop AND no pending work
            if self._should_stop():
                pending_tools = len(self.tracking["pending_tool_futures"])
                unfinished = self.llm_engine.get_num_unfinished_requests()

                if pending_tools == 0 and unfinished == 0:
                    break

>>>>>>> 6ce9a9a8
            self._poll_tool_futures(self.tracking, self.llm_engine.tokenizer)
            current_time = time.time()
            if self.llm_engine.has_unfinished_requests():
                for output in [o for o in self.llm_engine.step() if o.finished]:
                    # Fix the index field for all sub-requests
                    # When we have n>1, we create sub-requests with IDs like
                    # train_3_12_0, train_3_12_1, etc. But vLLM creates CompletionOutputs with index=0
                    # for all of them (since each sub-request has n=1). We need to fix this.
                    # Extract the actual index from the sub-request ID
                    parts = output.request_id.rsplit("_", 1)
                    assert len(parts) == 2 and parts[1].isdigit(), (
                        f"Wrong request id format ({output.request_id}), should be request_id _ sub_request_index"
                    )

                    # Fix the index on the CompletionOutput
                    correct_index = int(parts[1])
                    output.outputs = [dataclasses.replace(o, index=correct_index) for o in output.outputs]
                    base_req_id = _extract_base_request_id(output.request_id)
                    result = _handle_output(
                        output,
                        self.tools,
                        self.tracking,
                        self.request_metadata[base_req_id]["sampling_params"],
                        self.max_tool_calls,
                        self.executor,
                    )

                    # Result is None when we do more tool processing.
                    if result is None:
                        # Request went to tools - remove from vllm_active_requests since it's no longer in vLLM
                        self.vllm_active_requests.discard(output.request_id)
                    else:
                        # Sub-request is done (no more tool calls)
                        if output.request_id in self.tracking["concat_outputs"]:
                            complete_output = self.tracking["concat_outputs"][output.request_id].outputs[0]
                        else:
                            complete_output = result.outputs[0]

                        # Remove from vllm_active_requests BEFORE calling _finalize_sub_request
                        # to avoid deadlock in _maybe_process_and_insert
                        self.vllm_active_requests.discard(output.request_id)
                        total_processed += self._finalize_sub_request(
                            output.request_id, output, complete_output, current_time
                        )

<<<<<<< HEAD
            if self.verbose and iteration_count % 100 == 0:
                final_unfinished = self.llm_engine.get_num_unfinished_requests()
                pending_tools = len(self.tracking["pending_tool_futures"])
                self.logger.info(
                    f"process_from_queue iteration {iteration_count}: unfinished={final_unfinished}, pending_tools={pending_tools}"
                )

            # If we have only pending tools but no unfinished requests, sleep briefly
            # to let pending tools complete before the next iteration
            if self.llm_engine.get_num_unfinished_requests() == 0 and len(self.tracking["pending_tool_futures"]) > 0:
                time.sleep(1)
=======
            # If no work to do, break to yield control back to generate_thread,
            # allowing weight_sync_thread to acquire the LLMRayActor lock
            final_unfinished = self.llm_engine.get_num_unfinished_requests()
            pending_tools = len(self.tracking["pending_tool_futures"])
            if self.verbose and iteration_count % 100 == 0:
                self.logger.info(
                    f"process_from_queue iteration {iteration_count}: unfinished={final_unfinished}, pending_tools={pending_tools}"
                )
            if final_unfinished == 0 and pending_tools > 0:
                # Sleep for 1 second to let pending tools complete.
                time.sleep(1)
            if final_unfinished + pending_tools == 0:
                break
>>>>>>> 6ce9a9a8

        return total_processed

    def _maybe_process_and_insert(
        self,
        request_id: str,
        request_outputs: Dict[str, List[vllm.RequestOutput]],
        tracking: Dict[str, Any],
        current_time: float,
    ) -> int:
        """Check if we have N requests for request_id, process them, and insert results in queue.

        Returns:
            int: Number of requests processed (0 or 1).
        """
        expected_n = self.request_metadata[request_id]["original_sampling_params"].n

        # Check if we have the base request in request_outputs
        if request_id not in request_outputs:
            return 0

        available_outputs = request_outputs[request_id].outputs
        if len(available_outputs) < expected_n:
            return 0

        needed_ids = [f"{request_id}_{j}" for j in range(expected_n)]
        active_sub_requests = [sub_id for sub_id in needed_ids if sub_id in self.vllm_active_requests]
        if active_sub_requests:
            return 0

        has_pending_tools = any(sub_id in tracking.get("pending_tool_futures", {}) for sub_id in needed_ids)
        if has_pending_tools:
            return 0

        # At this point we have all outputs ready. Build ordered outputs for processing.
<<<<<<< HEAD
        # The outputs in request_outputs[request_id].outputs should already have correct indices
        ordered_outs: List[vllm.RequestOutput] = []
        for j in range(expected_n):
            # Find the output with index j
            matching_output = None
            for comp_output in available_outputs:
                if hasattr(comp_output, "index") and comp_output.index == j:
                    matching_output = comp_output
                    break

            # Create a RequestOutput wrapper for each CompletionOutput
            ordered_outs.append(
                vllm.RequestOutput(
                    request_id=f"{request_id}_{j}",
                    prompt=request_outputs[request_id].prompt,
                    prompt_token_ids=request_outputs[request_id].prompt_token_ids,
                    prompt_logprobs=request_outputs[request_id].prompt_logprobs,
                    outputs=[matching_output],
                    finished=True,
                )
            )
=======
        # First organize available_outputs into a dictionary for O(1) lookup
        outputs_by_index = {o.index: o for o in available_outputs if hasattr(o, "index")}

        # Verify we have all required outputs before proceeding
        if len(outputs_by_index) != expected_n or any(j not in outputs_by_index for j in range(expected_n)):
            self.logger.warning(
                f"Incomplete or malformed outputs for {request_id}. "
                f"Expected {expected_n} samples, got indices {sorted(outputs_by_index.keys())}. Skipping."
            )
            return 0

        ordered_outs: List[vllm.RequestOutput] = []
        for j in range(expected_n):
            # Create a RequestOutput wrapper for each CompletionOutput
            ordered_outs.append(
                vllm.RequestOutput(
                    request_id=f"{request_id}_{j}",
                    prompt=request_outputs[request_id].prompt,
                    prompt_token_ids=request_outputs[request_id].prompt_token_ids,
                    prompt_logprobs=request_outputs[request_id].prompt_logprobs,
                    outputs=[outputs_by_index[j]],
                    finished=True,
                )
            )
>>>>>>> 6ce9a9a8

        # Remove the base entry from request_outputs to prevent growth.
        request_outputs.pop(request_id, None)
        result, is_eval = process_completed_request(
            request_id, ordered_outs, tracking, current_time, self.tools, self.request_metadata
        )
        self._insert_result_to_queue(result, is_eval=is_eval)
        self._cleanup_request_data(request_id, tracking)
        return 1

    def _has_pending_tool_futures_for_request(self, request_id: str, tracking: Dict[str, Any]) -> bool:
        """Check if there are any pending tool futures for a given base request ID."""
        if not self.tools or not tracking["pending_tool_futures"]:
            return False

        # Check if any pending tool futures belong to this base request
        for req_id in tracking["pending_tool_futures"]:
            if _extract_base_request_id(req_id) == request_id:
                return True
        return False

<<<<<<< HEAD
    def _has_pending_engine_requests_for_base_id(self, base_request_id: str) -> bool:
        """Check if there are any unfinished sub-requests in the vLLM engine for a given base request ID."""
        if not self.llm_engine.has_unfinished_requests():
            return False

        # Get all unfinished request IDs from the engine
        try:
            # vLLM engines have a scheduler that tracks unfinished requests
            # We need to check if any unfinished request IDs belong to our base request
            unfinished_request_ids = []

            # Try to get unfinished request IDs from scheduler
            if hasattr(self.llm_engine, "scheduler"):
                if hasattr(self.llm_engine.scheduler, "waiting") and self.llm_engine.scheduler.waiting:
                    unfinished_request_ids.extend([req.request_id for req in self.llm_engine.scheduler.waiting])
                if hasattr(self.llm_engine.scheduler, "running") and self.llm_engine.scheduler.running:
                    unfinished_request_ids.extend([req.request_id for req in self.llm_engine.scheduler.running])
                if hasattr(self.llm_engine.scheduler, "swapped") and self.llm_engine.scheduler.swapped:
                    unfinished_request_ids.extend([req.request_id for req in self.llm_engine.scheduler.swapped])

            # Check if any unfinished request belongs to our base request ID
            for req_id in unfinished_request_ids:
                if _extract_base_request_id(req_id) == base_request_id:
                    return True

        except Exception as e:
            # If we can't check the scheduler state, be conservative and assume there might be pending requests
            self.logger.warning(f"Could not check engine state for base_request_id {base_request_id}: {e}")
            return True

=======
    def _has_active_sub_requests_for_base_id(self, base_request_id: str) -> bool:
        """Check if there are any active sub-requests in vLLM for a given base request ID."""
        # Check if any active request IDs belong to our base request
        for req_id in self.vllm_active_requests:
            if _extract_base_request_id(req_id) == base_request_id:
                return True
>>>>>>> 6ce9a9a8
        return False

    def _cleanup_request_data(self, request_id: str, tracking: Dict[str, Any]):
        """Clean up metadata and tracking data for a completed request."""
        # Check if there are still pending tool futures for this request
        if self._has_pending_tool_futures_for_request(request_id, tracking):
            # Don't clean up metadata yet - tool futures still need it
            return

<<<<<<< HEAD
        # Check if there are still unfinished sub-requests in the engine for this base request
        if self._has_pending_engine_requests_for_base_id(request_id):
            # Don't clean up metadata yet - engine step processing still needs it
=======
        # Check if there are still active sub-requests in vLLM for this base request
        if self._has_active_sub_requests_for_base_id(request_id):
            # Don't clean up metadata yet - active requests still need it
>>>>>>> 6ce9a9a8
            return

        # Remove request metadata only after both conditions are met:
        # 1. No pending tool futures for this request
<<<<<<< HEAD
        # 2. No unfinished sub-requests in the engine for this base request
=======
        # 2. No active sub-requests in vLLM for this base request
>>>>>>> 6ce9a9a8
        self.request_metadata.pop(request_id, None)

        # Clean up tracking data for all sub-requests of this request
        if self.tools:
            # Find all sub-request IDs that belong to this base request
            sub_request_ids = [
                k for k in tracking["concat_outputs"].keys() if _extract_base_request_id(k) == request_id
            ]

            for sub_req_id in sub_request_ids:
                # Clean up tracking dictionaries
                tracking["concat_outputs"].pop(sub_req_id, None)
                tracking["masks"].pop(sub_req_id, None)
                tracking["num_calls"].pop(sub_req_id, None)
                tracking["timeout"].pop(sub_req_id, None)
                tracking["tool_error"].pop(sub_req_id, None)
                tracking["tool_output"].pop(sub_req_id, None)
                tracking["tool_runtime"].pop(sub_req_id, None)
                tracking["tool_called"].pop(sub_req_id, None)
                # Note: pending_tool_futures should already be cleaned by _poll_tool_futures

    def _finalize_sub_request(self, sub_request_id, request_output_for_prompts, complete_output, current_time):
        """
        Finalize a completed sub-request by moving it to request_outputs and processing if ready.

        Args:
            sub_request_id: The sub-request ID (e.g., "train_1_43039_2")
            request_output_for_prompts: RequestOutput containing prompt info
            complete_output: The CompletionOutput to add
            current_time: Current timestamp for processing

        Returns:
            Number of processed requests (0 or 1)
        """
        base_request_id = _extract_base_request_id(sub_request_id)

        # Extract the sub-request index from the sub_request_id and set it on the CompletionOutput
        # This is needed to properly identify which sub-request each output belongs to.
        # MUST be done BEFORE adding to request_outputs so that
        # _maybe_process_and_insert can find the index field when checking completeness.
        if "_" in sub_request_id:
            # Extract index from sub_request_id like "train_1_43039_2" -> 2
            parts = sub_request_id.rsplit("_", 1)
            if len(parts) == 2 and parts[1].isdigit():
                # Create new CompletionOutput with corrected index
                complete_output = dataclasses.replace(complete_output, index=int(parts[1]))

        # If tools are enabled, attach tool metadata to the output
        if self.tools:
            # Set tool metadata attributes on the output
            setattr(
                complete_output,
                "mask",
                self.tracking["masks"].get(sub_request_id, [1] * len(complete_output.token_ids)),
<<<<<<< HEAD
            )
            setattr(complete_output, "num_calls", self.tracking["num_calls"].get(sub_request_id, 0))
            setattr(complete_output, "timeout", self.tracking["timeout"].get(sub_request_id, False))
            setattr(complete_output, "tool_error", self.tracking["tool_error"].get(sub_request_id, ""))
            setattr(complete_output, "tool_output", self.tracking["tool_output"].get(sub_request_id, ""))
            setattr(complete_output, "tool_runtime", self.tracking["tool_runtime"].get(sub_request_id, 0.0))
            setattr(complete_output, "tool_called", self.tracking["tool_called"].get(sub_request_id, False))

        # Initialize request_outputs entry if needed
        if base_request_id not in self.request_outputs:
            self.request_outputs[base_request_id] = vllm.RequestOutput(
                request_id=base_request_id,
                prompt=request_output_for_prompts.prompt,
                prompt_token_ids=request_output_for_prompts.prompt_token_ids,
                prompt_logprobs=request_output_for_prompts.prompt_logprobs,
                outputs=[],
                finished=True,
            )

        # Add the completion output (with index field already set if needed)
        self.request_outputs[base_request_id].outputs.append(complete_output)

=======
            )
            setattr(complete_output, "num_calls", self.tracking["num_calls"].get(sub_request_id, 0))
            setattr(complete_output, "timeout", self.tracking["timeout"].get(sub_request_id, False))
            setattr(complete_output, "tool_error", self.tracking["tool_error"].get(sub_request_id, ""))
            setattr(complete_output, "tool_output", self.tracking["tool_output"].get(sub_request_id, ""))
            setattr(complete_output, "tool_runtime", self.tracking["tool_runtime"].get(sub_request_id, 0.0))
            setattr(complete_output, "tool_called", self.tracking["tool_called"].get(sub_request_id, False))

        # Initialize request_outputs entry if needed
        if base_request_id not in self.request_outputs:
            self.request_outputs[base_request_id] = vllm.RequestOutput(
                request_id=base_request_id,
                prompt=request_output_for_prompts.prompt,
                prompt_token_ids=request_output_for_prompts.prompt_token_ids,
                prompt_logprobs=request_output_for_prompts.prompt_logprobs,
                outputs=[],
                finished=True,
            )

        # Add the completion output (with index field already set if needed)
        self.request_outputs[base_request_id].outputs.append(complete_output)

>>>>>>> 6ce9a9a8
        # Try to process and insert if we have all expected outputs
        processed = self._maybe_process_and_insert(base_request_id, self.request_outputs, self.tracking, current_time)

        return processed

    def _poll_tool_futures(self, tracking, tokenizer):
        """Poll and handle completed tool executions."""
        if not self.tools or not tracking["pending_tool_futures"]:
            return []

        dict_keys_to_delete = []
        completed_outputs = []

        for req_id, (future, last_o, last_output) in list(tracking["pending_tool_futures"].items()):
            if not future.done():
                continue

            # Tool future is done, process it
            tool_result = future.result()  # Get the tool result

            # Get sampling params from request metadata for this request
            base_req_id = _extract_base_request_id(req_id)
            sampling_params = self.request_metadata[base_req_id]["sampling_params"]

            last_prompt_token_ids = last_output.prompt_token_ids
            last_token_ids = last_o.token_ids
            tool_output_token_ids = tokenizer.encode(
                "<output>\n" + tool_result.output + "</output>\n", add_special_tokens=False
            )
            tracking["timeout"][req_id] = tool_result.timeout
            tracking["tool_error"][req_id] += "" if tool_result.error is None else tool_result.error
            tracking["tool_output"][req_id] += tool_result.output
            tracking["tool_runtime"][req_id] += tool_result.runtime
            tracking["tool_called"][req_id] = True

            # Edge case 1: clip against model context length
            prompt_and_tool_output_token = last_prompt_token_ids + last_token_ids + tool_output_token_ids
            tracking["num_calls"][req_id] += 1
            excess = len(prompt_and_tool_output_token) - self.llm_engine.model_config.max_model_len
            if excess > 0:
                tool_output_token_ids = tool_output_token_ids[:-excess]
                can_make_new_request = False
            else:
                can_make_new_request = True

            # Edge case 2: clip against per-request max_tokens
            remaining = sampling_params.max_tokens - len(tracking["masks"][req_id])
            if remaining <= 0:
                tool_output_token_ids = []
            elif len(tool_output_token_ids) > remaining:
                tool_output_token_ids = tool_output_token_ids[:remaining]

            tracking["concat_outputs"][req_id].outputs[0].token_ids.extend(tool_output_token_ids)
            tracking["masks"][req_id].extend([0] * len(tool_output_token_ids))
            new_sample_tokens = sampling_params.max_tokens - len(tracking["masks"][req_id])
            can_make_new_request = can_make_new_request and new_sample_tokens > 0

            if can_make_new_request:
                new_sampling_params = sampling_params.clone()
                new_sampling_params.max_tokens = new_sample_tokens

                try:
                    self.llm_engine.add_request(
                        req_id, vllm.TokensPrompt(prompt_token_ids=prompt_and_tool_output_token), new_sampling_params
                    )
                    # Track tool continuation request as active
                    base_req_id = _extract_base_request_id(req_id)
                    if base_req_id in self.request_metadata:
                        self.vllm_active_requests.add(req_id)

                except Exception as e:
                    # Match original ToolUseLLM behavior - just log and continue
                    self.logger.error(f"[_poll_tool_futures] Error adding request {req_id}: {e}")
            else:
                # Can't make a new request (hit limits), finalize this sub-request
                base_req_id = _extract_base_request_id(req_id)

                # Log the state before finalizing
                other_pending = [
                    other_id
                    for other_id in tracking["pending_tool_futures"]
                    if _extract_base_request_id(other_id) == base_req_id and other_id != req_id
                ]
                self.logger.info(
                    f"[_poll_tool_futures] Finalizing {req_id} (can't continue). "
                    f"Other pending tools for {base_req_id}: {other_pending}"
                )

                # Remove from pending_tool_futures BEFORE finalization to ensure consistent state
                # This prevents the cleanup logic from seeing this as a pending tool future
                tracking["pending_tool_futures"].pop(req_id, None)

                complete_output = tracking["concat_outputs"][req_id].outputs[0]
                current_time = time.time()
                self._finalize_sub_request(req_id, last_output, complete_output, current_time)
                # Don't add to dict_keys_to_delete since we already removed it
                continue
            dict_keys_to_delete.append(req_id)

        # Remove the futures we just processed; do NOT clean up metadata here.
        for req_id in dict_keys_to_delete:
            tracking["pending_tool_futures"].pop(req_id, None)

        return completed_outputs

    def init_process_group(
        self,
        master_address,
        master_port,
        rank_offset,
        world_size,
        group_name,
        backend,
        use_ray=False,
        timeout_minutes=120,
    ):
        return self.llm_engine.collective_rpc(
            "init_process_group",
            args=(master_address, master_port, rank_offset, world_size, group_name, backend, use_ray, timeout_minutes),
        )

    def update_weight(self, name, dtype, shape, empty_cache=False):
        return self.llm_engine.collective_rpc("update_weight", args=(name, dtype, shape, empty_cache))

    def update_weight_cuda_ipc(self, name, dtype, shape, ipc_handles, empty_cache=False):
        return self.llm_engine.collective_rpc(
            "update_weight_cuda_ipc", args=(name, dtype, shape, ipc_handles, empty_cache)
        )

    def reset_prefix_cache(self):
        self.llm_engine.reset_prefix_cache()

    def sleep(self, level=1):
        self.llm_engine.sleep(level=level)

    def wake_up(self, tags: Optional[list[str]] = None):
        self.llm_engine.wake_up(tags)

    def ready(self):
        return True

    def get_kv_cache_info(self):
        """Get KV cache max concurrency from the vLLM engine."""
        kv_cache_specs = self.llm_engine.model_executor.get_kv_cache_specs()
        kv_cache_spec = kv_cache_specs[0]
        # Group layers by their attention type (type_id) to handle models
        # with sliding attention in some layers but not others
        type_groups = defaultdict(list)
        for layer_name, layer_spec in kv_cache_spec.items():
            type_groups[layer_spec.type_id].append(layer_name)

        grouped_layer_names = list(type_groups.values())

        page_size = kv_cache_utils.get_uniform_page_size(kv_cache_spec)

        vllm_config = self.llm_engine.vllm_config
        gpu_memory_utilization = vllm_config.cache_config.gpu_memory_utilization
        total_gpu_memory = torch.cuda.get_device_properties(0).total_memory
        available_memory = int(gpu_memory_utilization * total_gpu_memory)

        num_blocks = kv_cache_utils.get_num_blocks(vllm_config, len(kv_cache_spec), available_memory, page_size)

        per_layer_size = page_size * num_blocks
        kv_cache_tensors = [
            kv_cache_interface.KVCacheTensor(size=per_layer_size, shared_by=[layer_name])
            for layer_name in kv_cache_spec
        ]

        kv_cache_config = kv_cache_interface.KVCacheConfig(
            num_blocks=num_blocks,
            kv_cache_tensors=kv_cache_tensors,
            kv_cache_groups=kv_cache_utils.create_kv_cache_group_specs(kv_cache_spec, grouped_layer_names),
        )
        max_concurrency = kv_cache_utils.get_max_concurrency_for_kv_cache_config(
            self.llm_engine.vllm_config, kv_cache_config
        )

        return int(max_concurrency)


def get_cuda_arch_list() -> str:
    """Get CUDA compute capabilities and format them for TORCH_CUDA_ARCH_LIST."""
    if not torch.cuda.is_available():
        return ""

    cuda_capabilities = []
    for i in range(torch.cuda.device_count()):
        major, minor = torch.cuda.get_device_capability(i)
        cuda_capabilities.append(f"{major}.{minor}")

    # Remove duplicates and sort
    cuda_capabilities = sorted(set(cuda_capabilities))
    cuda_arch_list = ";".join(cuda_capabilities)
    logger.info(
        f"Detected CUDA compute capabilities: {cuda_capabilities}, setting TORCH_CUDA_ARCH_LIST={cuda_arch_list}"
    )
    return cuda_arch_list


def create_vllm_engines(
    num_engines: int,
    tensor_parallel_size: int,
    enforce_eager: bool,
    tokenizer_name_or_path: str,
    pretrain: str,
    revision: str,
    seed: int,
    enable_prefix_caching: bool,
    max_model_len: int,
    vllm_gpu_memory_utilization: float = 0.9,
    single_gpu_mode: bool = False,
    pg: Optional[ray.util.placement_group] = None,
    vllm_enable_sleep=False,
    tools: Optional[Dict[str, Tool]] = None,
    max_tool_calls: List[int] = [5],
    prompt_queue=None,
    results_queue=None,
    eval_results_queue=None,
    actor_manager=None,
    inference_batch_size: Optional[int] = None,
    use_fp8_kv_cache=False,
    inflight_updates: bool = False,
    verbose: bool = False,
) -> list[LLMRayActor]:
    # Convert max_tool_calls to a dict mapping tool end strings to their limits
    if tools:
        assert len(max_tool_calls) == 1 or len(max_tool_calls) == len(tools), (
            "max_tool_calls must have length 1 (applies to all tools) or same length as tools (per-tool limit)"
        )
        # tool key is the end_str
        if len(max_tool_calls) == 1:
            max_tool_calls_dict = {end_str: max_tool_calls[0] for end_str in tools.keys()}
        else:
            max_tool_calls_dict = {end_str: limit for end_str, limit in zip(tools.keys(), max_tool_calls)}
    else:
        max_tool_calls_dict = {}

    vllm_engines = []
    distributed_executor_backend = "uni" if tensor_parallel_size == 1 else "ray"
    use_hybrid_engine = pg is not None
    num_gpus = int(tensor_parallel_size == 1)
    if use_hybrid_engine and tensor_parallel_size == 1 and single_gpu_mode:
        # every worker will use 0.5 GPU, so that we can schedule
        # 2 instances on the same GPUs.
        num_gpus = 0.5

    logger.info(f"num_gpus: {num_gpus}")

    if not use_hybrid_engine:
        # Create a big placement group to ensure that all engines are packed
        bundles = [{"GPU": 1, "CPU": 1} for _ in range(num_engines * tensor_parallel_size)]
        pg = placement_group(bundles, strategy="PACK")
        ray.get(pg.ready())

    # ensure we use bundles on the same node where possible if tp>1.
    bundle_indices_list = get_bundle_indices_list(pg)

    for i in range(num_engines):
        bundle_indices = None
        bundle_indices = bundle_indices_list[i * tensor_parallel_size : (i + 1) * tensor_parallel_size]

        scheduling_strategy = PlacementGroupSchedulingStrategy(
            placement_group=pg,
            placement_group_capture_child_tasks=True,
            placement_group_bundle_index=bundle_indices[0],
        )

        vllm_engines.append(
            ray.remote(LLMRayActor)
            .options(
                num_cpus=num_gpus,
                num_gpus=num_gpus,
                scheduling_strategy=scheduling_strategy,
                # VLLM v1 multiprocessing is required due to https://github.com/vllm-project/vllm/issues/15349
                runtime_env=ray.runtime_env.RuntimeEnv(
                    env_vars={"VLLM_ENABLE_V1_MULTIPROCESSING": "0", "TORCH_CUDA_ARCH_LIST": get_cuda_arch_list()}
                ),
            )
            .remote(
                model=pretrain,
                revision=revision,
                tokenizer=tokenizer_name_or_path,
                tokenizer_revision=revision,
                trust_remote_code=True,
                worker_extension_cls="open_instruct.vllm_utils_workerwrap.WorkerWrap",
                tensor_parallel_size=tensor_parallel_size,
                enforce_eager=enforce_eager,
                dtype="bfloat16",
                seed=seed + i,
                distributed_executor_backend=distributed_executor_backend,
                enable_prefix_caching=enable_prefix_caching,
                max_model_len=max_model_len,
                gpu_memory_utilization=vllm_gpu_memory_utilization,
                bundle_indices=bundle_indices,
                num_gpus=0.2 if use_hybrid_engine else 1,
                enable_sleep_mode=vllm_enable_sleep,
                noset_visible_devices=ray_noset_visible_devices(),
                prompt_queue=prompt_queue,
                results_queue=results_queue,
                eval_results_queue=eval_results_queue,
                actor_manager=actor_manager,
                tools=tools,
                max_tool_calls=max_tool_calls_dict,
                inference_batch_size=inference_batch_size,
                inflight_updates=inflight_updates,
                kv_cache_dtype="auto" if not use_fp8_kv_cache else "fp8",
                calculate_kv_scales=use_fp8_kv_cache,
                verbose=verbose,
            )
        )

    # Verify engines initialized successfully
    try:
        ray_get_with_progress(
            [engine.ready.remote() for engine in vllm_engines], "Initializing vLLM engines", timeout=300
        )
    except TimeoutError as e:
        logger.error(f"vLLM engines failed to initialize: {e}")
        # Kill partially initialized actors before raising
        for engine in vllm_engines:
            ray.kill(engine)
        raise RuntimeError(f"vLLM engine initialization timed out: {e}")

    if vllm_enable_sleep:
        batch_vllm_engine_call(vllm_engines, "sleep", rank_0_only=False)

    return vllm_engines


def batch_vllm_engine_call(engines: List[Any], method_name: str, *args, rank_0_only: bool = True, **kwargs):
    """
    Batch call a method on multiple vLLM engines.
    Args:
        engines: List of vLLM engine instances
        method_name: Name of the method to call
        rank_0_only: Only execute on rank 0 if True
        *args: Positional arguments to pass to the method
        **kwargs: Keyword arguments to pass to the method
    Returns:
        List of results from ray.get() if on rank 0, None otherwise
    """
    import torch

    if rank_0_only and torch.distributed.get_rank() != 0:
        return None

    refs = []
    for engine in engines:
        method = getattr(engine, method_name)
        refs.append(method.remote(*args, **kwargs))

    return ray.get(refs)


if __name__ == "__main__":
    num_engines = 1
    tensor_parallel_size = 1
    world_size = num_engines * tensor_parallel_size + 1
    vllm_engines = create_vllm_engines(
        num_engines=num_engines,
        tensor_parallel_size=tensor_parallel_size,
        enforce_eager=True,
        pretrain="facebook/opt-125m",
        revision="main",
        seed=42,
        enable_prefix_caching=False,
        max_model_len=1024,
    )
    llm = vllm_engines[0]
    from vllm.utils import get_ip, get_open_port

    master_address = get_ip()
    master_port = get_open_port()
    backend = "gloo"

    refs = [
        engine.init_process_group.remote(
            master_address, master_port, i * tensor_parallel_size + 1, world_size, "openrlhf", backend=backend
        )
        for i, engine in enumerate(vllm_engines)
    ]
    model_update_group = init_process_group(
        backend=backend,
        init_method=f"tcp://{master_address}:{master_port}",
        world_size=world_size,
        rank=0,
        group_name="openrlhf",
    )
    ray.get(refs)
    output = ray.get(llm.generate.remote("San Franciso is a"))
    logger.info(f"output: {output}")<|MERGE_RESOLUTION|>--- conflicted
+++ resolved
@@ -438,7 +438,6 @@
         results_queue = self.eval_results_queue if is_eval else self.results_queue
         results_queue.put(result)
 
-<<<<<<< HEAD
     def _should_exit(self) -> bool:
         """Determine if the processing loop should exit.
 
@@ -475,8 +474,6 @@
         # Otherwise, continue processing
         return False
 
-=======
->>>>>>> 6ce9a9a8
     def process_from_queue(self, timeout: float = 60.0):
         """Run generation loop using LLMEngine directly, with optional tool support.
 
@@ -492,7 +489,6 @@
         total_processed = 0
         iteration_count = 0
 
-<<<<<<< HEAD
         while not self._should_exit():
             iteration_count += 1
 
@@ -500,23 +496,6 @@
             if self._prefetch_future.done():
                 self._prefetch_future.result()
 
-=======
-        while True:
-            iteration_count += 1
-
-            # Health check: ensure prefetch worker is alive. This will raise if it has crashed.
-            if self._prefetch_future.done():
-                self._prefetch_future.result()
-
-            # Check exit conditions - only exit if should_stop AND no pending work
-            if self._should_stop():
-                pending_tools = len(self.tracking["pending_tool_futures"])
-                unfinished = self.llm_engine.get_num_unfinished_requests()
-
-                if pending_tools == 0 and unfinished == 0:
-                    break
-
->>>>>>> 6ce9a9a8
             self._poll_tool_futures(self.tracking, self.llm_engine.tokenizer)
             current_time = time.time()
             if self.llm_engine.has_unfinished_requests():
@@ -562,7 +541,6 @@
                             output.request_id, output, complete_output, current_time
                         )
 
-<<<<<<< HEAD
             if self.verbose and iteration_count % 100 == 0:
                 final_unfinished = self.llm_engine.get_num_unfinished_requests()
                 pending_tools = len(self.tracking["pending_tool_futures"])
@@ -574,21 +552,6 @@
             # to let pending tools complete before the next iteration
             if self.llm_engine.get_num_unfinished_requests() == 0 and len(self.tracking["pending_tool_futures"]) > 0:
                 time.sleep(1)
-=======
-            # If no work to do, break to yield control back to generate_thread,
-            # allowing weight_sync_thread to acquire the LLMRayActor lock
-            final_unfinished = self.llm_engine.get_num_unfinished_requests()
-            pending_tools = len(self.tracking["pending_tool_futures"])
-            if self.verbose and iteration_count % 100 == 0:
-                self.logger.info(
-                    f"process_from_queue iteration {iteration_count}: unfinished={final_unfinished}, pending_tools={pending_tools}"
-                )
-            if final_unfinished == 0 and pending_tools > 0:
-                # Sleep for 1 second to let pending tools complete.
-                time.sleep(1)
-            if final_unfinished + pending_tools == 0:
-                break
->>>>>>> 6ce9a9a8
 
         return total_processed
 
@@ -624,29 +587,6 @@
             return 0
 
         # At this point we have all outputs ready. Build ordered outputs for processing.
-<<<<<<< HEAD
-        # The outputs in request_outputs[request_id].outputs should already have correct indices
-        ordered_outs: List[vllm.RequestOutput] = []
-        for j in range(expected_n):
-            # Find the output with index j
-            matching_output = None
-            for comp_output in available_outputs:
-                if hasattr(comp_output, "index") and comp_output.index == j:
-                    matching_output = comp_output
-                    break
-
-            # Create a RequestOutput wrapper for each CompletionOutput
-            ordered_outs.append(
-                vllm.RequestOutput(
-                    request_id=f"{request_id}_{j}",
-                    prompt=request_outputs[request_id].prompt,
-                    prompt_token_ids=request_outputs[request_id].prompt_token_ids,
-                    prompt_logprobs=request_outputs[request_id].prompt_logprobs,
-                    outputs=[matching_output],
-                    finished=True,
-                )
-            )
-=======
         # First organize available_outputs into a dictionary for O(1) lookup
         outputs_by_index = {o.index: o for o in available_outputs if hasattr(o, "index")}
 
@@ -671,7 +611,6 @@
                     finished=True,
                 )
             )
->>>>>>> 6ce9a9a8
 
         # Remove the base entry from request_outputs to prevent growth.
         request_outputs.pop(request_id, None)
@@ -693,45 +632,12 @@
                 return True
         return False
 
-<<<<<<< HEAD
-    def _has_pending_engine_requests_for_base_id(self, base_request_id: str) -> bool:
-        """Check if there are any unfinished sub-requests in the vLLM engine for a given base request ID."""
-        if not self.llm_engine.has_unfinished_requests():
-            return False
-
-        # Get all unfinished request IDs from the engine
-        try:
-            # vLLM engines have a scheduler that tracks unfinished requests
-            # We need to check if any unfinished request IDs belong to our base request
-            unfinished_request_ids = []
-
-            # Try to get unfinished request IDs from scheduler
-            if hasattr(self.llm_engine, "scheduler"):
-                if hasattr(self.llm_engine.scheduler, "waiting") and self.llm_engine.scheduler.waiting:
-                    unfinished_request_ids.extend([req.request_id for req in self.llm_engine.scheduler.waiting])
-                if hasattr(self.llm_engine.scheduler, "running") and self.llm_engine.scheduler.running:
-                    unfinished_request_ids.extend([req.request_id for req in self.llm_engine.scheduler.running])
-                if hasattr(self.llm_engine.scheduler, "swapped") and self.llm_engine.scheduler.swapped:
-                    unfinished_request_ids.extend([req.request_id for req in self.llm_engine.scheduler.swapped])
-
-            # Check if any unfinished request belongs to our base request ID
-            for req_id in unfinished_request_ids:
-                if _extract_base_request_id(req_id) == base_request_id:
-                    return True
-
-        except Exception as e:
-            # If we can't check the scheduler state, be conservative and assume there might be pending requests
-            self.logger.warning(f"Could not check engine state for base_request_id {base_request_id}: {e}")
-            return True
-
-=======
     def _has_active_sub_requests_for_base_id(self, base_request_id: str) -> bool:
         """Check if there are any active sub-requests in vLLM for a given base request ID."""
         # Check if any active request IDs belong to our base request
         for req_id in self.vllm_active_requests:
             if _extract_base_request_id(req_id) == base_request_id:
                 return True
->>>>>>> 6ce9a9a8
         return False
 
     def _cleanup_request_data(self, request_id: str, tracking: Dict[str, Any]):
@@ -741,24 +647,14 @@
             # Don't clean up metadata yet - tool futures still need it
             return
 
-<<<<<<< HEAD
-        # Check if there are still unfinished sub-requests in the engine for this base request
-        if self._has_pending_engine_requests_for_base_id(request_id):
-            # Don't clean up metadata yet - engine step processing still needs it
-=======
         # Check if there are still active sub-requests in vLLM for this base request
         if self._has_active_sub_requests_for_base_id(request_id):
             # Don't clean up metadata yet - active requests still need it
->>>>>>> 6ce9a9a8
             return
 
         # Remove request metadata only after both conditions are met:
         # 1. No pending tool futures for this request
-<<<<<<< HEAD
-        # 2. No unfinished sub-requests in the engine for this base request
-=======
         # 2. No active sub-requests in vLLM for this base request
->>>>>>> 6ce9a9a8
         self.request_metadata.pop(request_id, None)
 
         # Clean up tracking data for all sub-requests of this request
@@ -813,7 +709,6 @@
                 complete_output,
                 "mask",
                 self.tracking["masks"].get(sub_request_id, [1] * len(complete_output.token_ids)),
-<<<<<<< HEAD
             )
             setattr(complete_output, "num_calls", self.tracking["num_calls"].get(sub_request_id, 0))
             setattr(complete_output, "timeout", self.tracking["timeout"].get(sub_request_id, False))
@@ -836,30 +731,6 @@
         # Add the completion output (with index field already set if needed)
         self.request_outputs[base_request_id].outputs.append(complete_output)
 
-=======
-            )
-            setattr(complete_output, "num_calls", self.tracking["num_calls"].get(sub_request_id, 0))
-            setattr(complete_output, "timeout", self.tracking["timeout"].get(sub_request_id, False))
-            setattr(complete_output, "tool_error", self.tracking["tool_error"].get(sub_request_id, ""))
-            setattr(complete_output, "tool_output", self.tracking["tool_output"].get(sub_request_id, ""))
-            setattr(complete_output, "tool_runtime", self.tracking["tool_runtime"].get(sub_request_id, 0.0))
-            setattr(complete_output, "tool_called", self.tracking["tool_called"].get(sub_request_id, False))
-
-        # Initialize request_outputs entry if needed
-        if base_request_id not in self.request_outputs:
-            self.request_outputs[base_request_id] = vllm.RequestOutput(
-                request_id=base_request_id,
-                prompt=request_output_for_prompts.prompt,
-                prompt_token_ids=request_output_for_prompts.prompt_token_ids,
-                prompt_logprobs=request_output_for_prompts.prompt_logprobs,
-                outputs=[],
-                finished=True,
-            )
-
-        # Add the completion output (with index field already set if needed)
-        self.request_outputs[base_request_id].outputs.append(complete_output)
-
->>>>>>> 6ce9a9a8
         # Try to process and insert if we have all expected outputs
         processed = self._maybe_process_and_insert(base_request_id, self.request_outputs, self.tracking, current_time)
 
