# Taken and modified from https://github.com/huggingface/trl
# Copyright 2024 The AllenAI Team. All rights reserved.
#
# Licensed under the Apache License, Version 2.0 (the "License");
# you may not use this file except in compliance with the License.
# You may obtain a copy of the License at
#
#     http://www.apache.org/licenses/LICENSE-2.0
#
# Unless required by applicable law or agreed to in writing, software
# distributed under the License is distributed on an "AS IS" BASIS,
# WITHOUT WARRANTIES OR CONDITIONS OF ANY KIND, either express or implied.
# See the License for the specific language governing permissions and
# limitations under the License.

"""This file is copied from https://github.com/OpenRLHF/OpenRLHF"""

import copy
import os
import queue
import time
from collections import defaultdict
from concurrent.futures import ThreadPoolExecutor
from datetime import timedelta
from typing import Any, Dict, List, Optional, Union

import ray
import torch
import torch.distributed
import vllm
from ray.util.placement_group import placement_group
from ray.util.scheduling_strategies import PlacementGroupSchedulingStrategy
from torch.distributed.distributed_c10d import (
    Backend,
    PrefixStore,
    Store,
    _new_process_group_helper,
    _world,
    default_pg_timeout,
    rendezvous,
)
from vllm.v1 import kv_cache_interface
from vllm.v1.core import kv_cache_utils

from open_instruct import logger_utils
from open_instruct.queue_types import GenerationResult, RequestInfo, TokenStatistics
from open_instruct.tool_utils.tool_vllm import MaxCallsExceededTool, Tool
from open_instruct.utils import ray_get_with_progress

logger = logger_utils.setup_logger(__name__)


# Edited from: https://github.com/OpenRLHF/OpenRLHF/pull/971/files
# Turns out Ray doesnt necessarily place bundles together,
# so this function is used to get the bundle indices of a placement group
# and ensure that the bundles placed on the same node are grouped together.
# avoids unnecessary communication for TP>1 with vllm.
def get_bundle_indices_list(placement_group: ray.util.placement_group) -> List[int]:
    pg_infos = ray.util.placement_group_table(placement_group)

    node_id_to_bundles = defaultdict(list)
    for bundle, node_id in pg_infos["bundles_to_node_id"].items():
        node_id_to_bundles[node_id].append(bundle)

    flattened_bundle_indices = []
    for node_id, bundles in node_id_to_bundles.items():
        flattened_bundle_indices.extend(bundles)
    return flattened_bundle_indices


def _init_tool_tracking():
    """Initialize tracking variables for tool mode."""
    return {
        "num_calls": defaultdict(int),
        "timeout": defaultdict(bool),
        "tool_error": defaultdict(str),
        "tool_output": defaultdict(str),
        "tool_runtime": defaultdict(float),
        "tool_called": defaultdict(bool),
        "concat_outputs": {},
        "masks": defaultdict(list),
        "pending_tool_futures": {},
    }


def _handle_output(output, tools, tracking, sampling_params, max_tool_calls, executor):
    """
    Handle a finished output. Returns the output if it should be added to results,
    or None if it's being held for tool processing.

    This is a free function to keep the processing logic separate from the actor state.
    """
    if not tools:
        return output

    assert len(output.outputs) <= 1  # In tool mode, sampling_params.n == 1
    o = output.outputs[0]

    # Update concatenated outputs
    if output.request_id in tracking["concat_outputs"]:
        tracking["concat_outputs"][output.request_id].outputs[0].token_ids.extend(o.token_ids)
    else:
        tracking["concat_outputs"][output.request_id] = output

    tracking["masks"][output.request_id].extend([1] * len(o.token_ids))

    # Check for tool calls
    for stop_str in sampling_params.stop:
        if stop_str in tools and o.text.endswith(stop_str):
            if tracking["num_calls"][output.request_id] < max_tool_calls.get(stop_str, 0):
                tool = tools[stop_str]
            else:
                tool = MaxCallsExceededTool(start_str="<tool>", end_str="</tool>")

            future = executor.submit(tool, o.text)
            tracking["pending_tool_futures"][output.request_id] = (future, o, output)

            return None  # Output is being held for tool processing

    return output


def _process_outputs(
    outputs: List[vllm.RequestOutput],
    dataset_index: Optional[List[int]] = None,
    token_statistics: Optional[TokenStatistics] = None,
    start_time: Optional[float] = None,
) -> "GenerationResult":
    """Process vLLM RequestOutputs into GenerationResult format."""
    response_ids = [list(out.token_ids) for output in outputs for out in output.outputs]
    finish_reasons = [out.finish_reason for output in outputs for out in output.outputs]

    masks = [[1] * len(resp) for resp in response_ids]
    num_calls = [0] * len(response_ids)
    timeouts = [0] * len(response_ids)
    tool_errors = [""] * len(response_ids)
    tool_outputs = [""] * len(response_ids)
    tool_runtimes = [0] * len(response_ids)
    tool_calleds = [False] * len(response_ids)

    request_info = RequestInfo(
        num_calls=num_calls,
        timeouts=timeouts,
        tool_errors=tool_errors,
        tool_outputs=tool_outputs,
        tool_runtimes=tool_runtimes,
        tool_calleds=tool_calleds,
    )

    result = GenerationResult(
        responses=response_ids,
        finish_reasons=finish_reasons,
        masks=masks,
        request_info=request_info,
        dataset_index=dataset_index,
        token_statistics=token_statistics,
        start_time=start_time,
    )

    return result


def _process_outputs_with_tools(
    outputs: List[vllm.RequestOutput],
    dataset_index: Optional[List[int]] = None,
    token_statistics: Optional[TokenStatistics] = None,
    start_time: Optional[float] = None,
) -> "GenerationResult":
    """Process vLLM RequestOutputs into GenerationResult format with tool information."""
    response_ids = [list(out.token_ids) for output in outputs for out in output.outputs]
    finish_reasons = [out.finish_reason for output in outputs for out in output.outputs]

    masks = [out.mask for output in outputs for out in output.outputs]
    num_calls = [out.num_calls for output in outputs for out in output.outputs]
    timeouts = [out.timeout for output in outputs for out in output.outputs]
    tool_errors = [out.tool_error for output in outputs for out in output.outputs]
    tool_outputs = [out.tool_output for output in outputs for out in output.outputs]
    tool_runtimes = [out.tool_runtime for output in outputs for out in output.outputs]
    tool_calleds = [out.tool_called for output in outputs for out in output.outputs]

    request_info = RequestInfo(
        num_calls=num_calls,
        timeouts=timeouts,
        tool_errors=tool_errors,
        tool_outputs=tool_outputs,
        tool_runtimes=tool_runtimes,
        tool_calleds=tool_calleds,
    )

    result = GenerationResult(
        responses=response_ids,
        finish_reasons=finish_reasons,
        masks=masks,
        request_info=request_info,
        dataset_index=dataset_index,
        token_statistics=token_statistics,
        start_time=start_time,
    )

    return result


def _finalize_outputs(outputs, tracking, dataset_index, tools, token_statistics=None, start_time=None):
    """Prepare final outputs based on whether tools were used."""
    if not tools:
        outputs.sort(key=lambda x: int(x.request_id.split("_")[-1]))
        return _process_outputs(
            outputs, dataset_index=dataset_index, token_statistics=token_statistics, start_time=start_time
        )

    # Tool mode: add metadata and merge completions
    for req_id in tracking["masks"]:
        assert req_id in tracking["concat_outputs"], f"req_id {req_id} not in concat_outputs!"
        output = tracking["concat_outputs"][req_id].outputs[0]
        setattr(output, "mask", tracking["masks"][req_id])
        setattr(output, "num_calls", tracking["num_calls"][req_id])
        setattr(output, "timeout", tracking["timeout"][req_id])
        setattr(output, "tool_error", tracking["tool_error"][req_id])
        setattr(output, "tool_output", tracking["tool_output"][req_id])
        setattr(output, "tool_runtime", tracking["tool_runtime"][req_id])
        setattr(output, "tool_called", tracking["tool_called"][req_id])

    # Merge n completions into the same outputs
    merged_outputs = {}
    for req_id in tracking["concat_outputs"]:
        real_req_id, _ = req_id.split("-")
        if real_req_id not in merged_outputs:
            merged_outputs[real_req_id] = tracking["concat_outputs"][req_id]
        else:
            merged_outputs[real_req_id].outputs.append(tracking["concat_outputs"][req_id].outputs[0])

    final_outputs = sorted(
        merged_outputs.values(), key=lambda x: (int(x.request_id.split("-")[0]), int(x.request_id.split("-")[1]))
    )

    return _process_outputs_with_tools(
        final_outputs, dataset_index=dataset_index, token_statistics=token_statistics, start_time=start_time
    )


def ray_noset_visible_devices(env_vars=os.environ):
    # Refer to
    # https://github.com/ray-project/ray/blob/161849364a784442cc659fb9780f1a6adee85fce/python/ray/_private/accelerators/nvidia_gpu.py#L95-L96
    # https://github.com/ray-project/ray/blob/161849364a784442cc659fb9780f1a6adee85fce/python/ray/_private/accelerators/amd_gpu.py#L102-L103
    # https://github.com/ray-project/ray/blob/161849364a784442cc659fb9780f1a6adee85fce/python/ray/_private/accelerators/npu.py#L94-L95
    # https://github.com/ray-project/ray/blob/161849364a784442cc659fb9780f1a6adee85fce/python/ray/_private/accelerators/hpu.py#L116-L117
    # https://github.com/ray-project/ray/blob/161849364a784442cc659fb9780f1a6adee85fce/python/ray/_private/accelerators/neuron.py#L108-L109
    # https://github.com/ray-project/ray/blob/161849364a784442cc659fb9780f1a6adee85fce/python/ray/_private/accelerators/tpu.py#L171-L172
    # https://github.com/ray-project/ray/blob/161849364a784442cc659fb9780f1a6adee85fce/python/ray/_private/accelerators/intel_gpu.py#L97-L98
    NOSET_VISIBLE_DEVICES_ENV_VARS_LIST = [
        "RAY_EXPERIMENTAL_NOSET_CUDA_VISIBLE_DEVICES",
        "RAY_EXPERIMENTAL_NOSET_ROCR_VISIBLE_DEVICES",
        "RAY_EXPERIMENTAL_NOSET_ASCEND_RT_VISIBLE_DEVICES",
        "RAY_EXPERIMENTAL_NOSET_HABANA_VISIBLE_MODULES",
        "RAY_EXPERIMENTAL_NOSET_NEURON_RT_VISIBLE_CORES",
        "RAY_EXPERIMENTAL_NOSET_TPU_VISIBLE_CHIPS",
        "RAY_EXPERIMENTAL_NOSET_ONEAPI_DEVICE_SELECTOR",
    ]
    return any(env_vars.get(env_var) for env_var in NOSET_VISIBLE_DEVICES_ENV_VARS_LIST)


# Copy from pytorch to allow creating multiple main groups.
# https://github.com/pytorch/pytorch/blob/main/torch/distributed/distributed_c10d.py
def init_process_group(
    backend: Union[str, Backend] = None,
    init_method: Optional[str] = None,
    timeout: Optional[timedelta] = None,
    world_size: int = -1,
    rank: int = -1,
    store: Optional[Store] = None,
    group_name: str = None,
    pg_options: Optional[Any] = None,
):
    assert (store is None) or (init_method is None), "Cannot specify both init_method and store."

    if store is not None:
        assert world_size > 0, "world_size must be positive if using store"
        assert rank >= 0, "rank must be non-negative if using store"
    elif init_method is None:
        init_method = "env://"

    if backend:
        backend = Backend(backend)
    else:
        backend = Backend("undefined")

    if timeout is None:
        timeout = default_pg_timeout

    # backward compatible API
    if store is None:
        rendezvous_iterator = rendezvous(init_method, rank, world_size, timeout=timeout)
        store, rank, world_size = next(rendezvous_iterator)
        store.set_timeout(timeout)

        # Use a PrefixStore to avoid accidental overrides of keys used by
        # different systems (e.g. RPC) in case the store is multi-tenant.
        store = PrefixStore(group_name, store)

    # NOTE: The pg_options parameter was renamed into backend_options in PyTorch 2.6.0
    # https://github.com/pytorch/pytorch/commit/a0c7029a75628cd5fa8df83c0de0ea98ee7fd844
    # We need to determine the appropriate parameter name based on PyTorch version
    pg_options_param_name = "backend_options" if str(torch.__version__) >= "2.6" else "pg_options"
    pg, _ = _new_process_group_helper(
        world_size,
        rank,
        [],
        backend,
        store,
        group_name=group_name,
        **{pg_options_param_name: pg_options},
        timeout=timeout,
    )

    _world.pg_group_ranks[pg] = {i: i for i in range(world_size)}

    return pg


class LLMRayActor:
    """Ray actor for LLM generation with optional tool support."""

    def __init__(
        self,
        *args,
        tools: Optional[Dict[str, Tool]] = None,
        max_tool_calls: Optional[Dict[str, int]] = None,
        bundle_indices: list = None,
        prompt_queue=None,
        results_queue=None,
        eval_results_queue=None,
        actor_manager=None,
        inference_batch_size: Optional[int] = None,
        **kwargs,
    ):
        self.logger = logger_utils.setup_logger(__name__)
        self.tools = tools or {}
        self.max_tool_calls = max_tool_calls or {}
<<<<<<< HEAD
        self.inference_batch_size = inference_batch_size
=======
        self.request_metadata = {}
>>>>>>> f455ef01

        if self.tools:
            self.executor = ThreadPoolExecutor(max_workers=20)
        else:
            self.executor = None

        noset_visible_devices = kwargs.pop("noset_visible_devices")
        if kwargs.get("distributed_executor_backend") == "ray":
            # a hack to make the script work.
            # stop ray from manipulating *_VISIBLE_DEVICES
            # at the top-level when the distributed_executor_backend is ray.
            os.environ.pop("CUDA_VISIBLE_DEVICES", None)
            os.environ.pop("ROCR_VISIBLE_DEVICES", None)
        elif noset_visible_devices:
            # We need to set CUDA_VISIBLE_DEVICES to the ray assigned GPU
            # when the distributed_executor_backend is not ray and
            # RAY_EXPERIMENTAL_NOSET_*_VISIBLE_DEVICES is set.
            os.environ["CUDA_VISIBLE_DEVICES"] = str(ray.get_gpu_ids()[0])

        num_gpus = kwargs.pop("num_gpus")
        if bundle_indices is not None:
            os.environ["VLLM_RAY_PER_WORKER_GPUS"] = str(num_gpus)
            os.environ["VLLM_RAY_BUNDLE_INDICES"] = ",".join(map(str, bundle_indices))
            self.logger.info(f"creating LLM with bundle_indices={bundle_indices}")

        self.llm_engine = vllm.LLMEngine.from_engine_args(vllm.EngineArgs(*args, **kwargs))

        self.prompt_queue = prompt_queue
        self.results_queue = results_queue
        self.eval_results_queue = eval_results_queue
        self.actor_manager = actor_manager

    def process_from_queue(self, timeout: float = 60.0):
        """Run generation loop using LLMEngine directly, with optional tool support.

        Returns:
            int: Number of requests processed
        """
        # Check for should_stop signal
        should_stop_ref = self.actor_manager.should_stop.remote()
        ready_refs, _ = ray.wait([should_stop_ref], timeout=0.1)
        if ready_refs and ray.get(ready_refs[0]):
            return 0

        # Collect individual prompts until we have a batch
        individual_requests = []

        # Try to collect up to inference_batch_size requests
        while len(individual_requests) < (self.inference_batch_size or 1):
            # Check for should_stop between collecting requests
            should_stop_ref = self.actor_manager.should_stop.remote()
            ready_refs, _ = ray.wait([should_stop_ref], timeout=0.01)
            if ready_refs and ray.get(ready_refs[0]):
                break

            try:
                # Use a shorter timeout for subsequent requests to avoid long waits
                current_timeout = timeout if len(individual_requests) == 0 else 1.0
                request = self.prompt_queue.get(timeout=current_timeout)
                individual_requests.append(request)
            except queue.Empty:
                # If we have some requests, process them
                if individual_requests:
                    break
                # If no requests at all, return
                return 0

        if not individual_requests:
            return 0

        self.logger.info(f"[LLMRayActor] Collected {len(individual_requests)} individual prompts for batch processing")

        # Combine individual requests into a single batch
        # Each individual request has prompt=single_prompt
        combined_prompts = []
        combined_indices = []
        combined_training_step = individual_requests[0].training_step
        combined_is_eval = individual_requests[0].is_eval
        combined_generation_config = individual_requests[0].generation_config
        combined_start_time = individual_requests[0].start_time

        for req in individual_requests:
            combined_prompts.append(req.prompt)  # Each req.prompt is a single prompt
            if req.dataset_index is not None:
                combined_indices.append(req.dataset_index)

        # Create a BatchRequest with multiple prompts for processing
        # Note: _process_request expects prompts (plural) so we create a synthetic batch
        class BatchRequest:
            def __init__(self):
                self.prompts = combined_prompts
                self.generation_config = combined_generation_config
                self.training_step = combined_training_step
                self.dataset_index = combined_indices if combined_indices else None
                self.is_eval = combined_is_eval
                self.start_time = combined_start_time

        batch_request = BatchRequest()

        # Process the batch request using existing logic
        batch_result = self._process_request(batch_request)

        # Split the batched result into individual results
        # Each prompt gets generation_config.n responses
        n = combined_generation_config.n
        num_prompts = len(combined_prompts)

        for i in range(num_prompts):
            # Extract responses for this prompt
            start_idx = i * n
            end_idx = (i + 1) * n

            individual_result = GenerationResult(
                responses=batch_result.responses[start_idx:end_idx],
                finish_reasons=batch_result.finish_reasons[start_idx:end_idx],
                masks=batch_result.masks[start_idx:end_idx],
                request_info=RequestInfo(
                    num_calls=batch_result.request_info.num_calls[start_idx:end_idx],
                    timeouts=batch_result.request_info.timeouts[start_idx:end_idx],
                    tool_errors=batch_result.request_info.tool_errors[start_idx:end_idx],
                    tool_outputs=batch_result.request_info.tool_outputs[start_idx:end_idx],
                    tool_runtimes=batch_result.request_info.tool_runtimes[start_idx:end_idx],
                    tool_calleds=batch_result.request_info.tool_calleds[start_idx:end_idx],
                ),
                dataset_index=combined_indices[i] if combined_indices else None,
                training_step=combined_training_step,
                start_time=combined_start_time,
            )

            # Put individual result back to queue
            try:
                if combined_is_eval:
                    self.eval_results_queue.put(individual_result, timeout=10)
                else:
                    self.results_queue.put(individual_result, timeout=10)
            except queue.Full:
                queue_desc = "eval" if combined_is_eval else "train"
                self.logger.warning(f"{queue_desc} queue is full, discarding result.")

        return num_prompts  # Return number of individual results processed

    def _process_request(self, request):
        """Unified processing for both tool and non-tool generation."""
        prompts = request.prompts
        sampling_params = request.generation_config
        start_time = request.start_time

        self.logger.info(f"[LLMRayActor] Processing request with {len(prompts)} prompts, tools={bool(self.tools)}")

        if self.tools:
            # Need n=1 for individual tool tracking
            sampling_params = copy.deepcopy(sampling_params)
            original_n = request.generation_config.n
            sampling_params.n = 1
            tracking = _init_tool_tracking()
            tokenizer = self.llm_engine.tokenizer
        else:
            original_n = 1
            tracking = None
            tokenizer = None

        self._add_initial_requests(prompts, sampling_params, original_n, request.training_step)

        outputs = []
        iteration = 0

        while True:
            iteration += 1

            # Poll tool futures first (matching ToolUseLLM order)
            if tracking and tracking.get("pending_tool_futures"):
                self._poll_tool_futures(tracking, sampling_params, tokenizer)

            # Process engine steps - ONLY if there are unfinished requests (matching ToolUseLLM)
            if self.llm_engine.has_unfinished_requests():
                step_outputs = list(self.llm_engine.step())
                for output in step_outputs:
                    if output.finished:
                        result = _handle_output(
                            output, self.tools, tracking, sampling_params, self.max_tool_calls, self.executor
                        )
                        if result is not None:
                            outputs.append(result)

            # Check termination condition (matching ToolUseLLM exactly)
            pending_count = len(tracking["pending_tool_futures"]) if tracking else 0
            if not self.llm_engine.has_unfinished_requests() and pending_count == 0:
                self.logger.info(f"[LLMRayActor] Terminating after {iteration} iterations with {len(outputs)} outputs")
                break

        end_time = time.time()
        total_prompt_tokens = 0
        total_generation_tokens = 0
        earliest_start_time = float("inf")

        for output in outputs:
            request_id = output.request_id
            if request_id in self.request_metadata:
                metadata = self.request_metadata[request_id]
                total_prompt_tokens += metadata["prompt_tokens"]
                earliest_start_time = min(earliest_start_time, metadata["start_time"])

                for completion in output.outputs:
                    total_generation_tokens += len(completion.token_ids)

        generation_time = end_time - earliest_start_time

        for output in outputs:
            self.request_metadata.pop(output.request_id, None)

        result = _finalize_outputs(
            outputs,
            tracking,
            request.dataset_index,
            self.tools,
            token_statistics=TokenStatistics(
                num_prompt_tokens=total_prompt_tokens,
                num_response_tokens=total_generation_tokens,
                generation_time=generation_time,
            ),
            start_time=start_time,
        )
        return result

    def _add_initial_requests(self, prompts, sampling_params, n_samples, training_step):
        """Add initial requests to the engine."""
        for i, prompt in enumerate(prompts):
            if self.tools:
                # Create individual requests for each sample when using tools
                for j in range(n_samples):
                    request_id = f"{training_step}_{i}-{j}"
                    self.request_metadata[request_id] = {"start_time": time.time(), "prompt_tokens": len(prompt)}
                    tokens_prompt = vllm.TokensPrompt(prompt_token_ids=prompt, cache_salt=f"{training_step}_{i}")
                    self.llm_engine.add_request(request_id, tokens_prompt, sampling_params)
            else:
                # Standard request format for non-tool mode
                request_id = f"batch_{training_step}_{i}"
                self.request_metadata[request_id] = {"start_time": time.time(), "prompt_tokens": len(prompt)}
                tokens_prompt = vllm.TokensPrompt(prompt_token_ids=prompt, cache_salt=request_id)
                self.llm_engine.add_request(request_id, tokens_prompt, sampling_params)

    def _poll_tool_futures(self, tracking, sampling_params, tokenizer):
        """Poll and handle completed tool executions."""
        if not self.tools or not tracking["pending_tool_futures"]:
            return

        dict_keys_to_delete = []

        for req_id, (future, last_o, last_output) in tracking["pending_tool_futures"].items():
            if not future.done():
                continue

            # Tool future is done, process it
            tool_result = future.result()  # Get the tool result

            last_prompt_token_ids = last_output.prompt_token_ids
            last_token_ids = last_o.token_ids
            tool_output_token_ids = tokenizer.encode(
                "<output>\n" + tool_result.output + "</output>\n", add_special_tokens=False
            )
            tracking["timeout"][req_id] = tool_result.timeout
            tracking["tool_error"][req_id] += "" if tool_result.error is None else tool_result.error
            tracking["tool_output"][req_id] += tool_result.output
            tracking["tool_runtime"][req_id] += tool_result.runtime
            tracking["tool_called"][req_id] = True

            # Edge case 1: clip against model context length
            prompt_and_tool_output_token = last_prompt_token_ids + last_token_ids + tool_output_token_ids
            tracking["num_calls"][req_id] += 1
            excess = len(prompt_and_tool_output_token) - self.llm_engine.model_config.max_model_len
            if excess > 0:
                tool_output_token_ids = tool_output_token_ids[:-excess]
                can_make_new_request = False
            else:
                can_make_new_request = True

            # Edge case 2: clip against per-request max_tokens
            remaining = sampling_params.max_tokens - len(tracking["masks"][req_id])
            if remaining <= 0:
                tool_output_token_ids = []
            elif len(tool_output_token_ids) > remaining:
                tool_output_token_ids = tool_output_token_ids[:remaining]

            tracking["concat_outputs"][req_id].outputs[0].token_ids.extend(tool_output_token_ids)
            tracking["masks"][req_id].extend([0] * len(tool_output_token_ids))
            new_sample_tokens = sampling_params.max_tokens - len(tracking["masks"][req_id])
            can_make_new_request = can_make_new_request and new_sample_tokens > 0

            if can_make_new_request:
                new_sampling_params = copy.deepcopy(sampling_params)
                new_sampling_params.max_tokens = new_sample_tokens

                try:
                    self.llm_engine.add_request(
                        req_id, vllm.TokensPrompt(prompt_token_ids=prompt_and_tool_output_token), new_sampling_params
                    )
                except Exception as e:
                    # Match original ToolUseLLM behavior - just log and continue
                    self.logger.error(f"[_poll_tool_futures] Error adding request {req_id}: {e}")

            dict_keys_to_delete.append(req_id)

        for req_id in dict_keys_to_delete:
            if req_id in tracking["pending_tool_futures"]:
                del tracking["pending_tool_futures"][req_id]

    def init_process_group(
        self,
        master_address,
        master_port,
        rank_offset,
        world_size,
        group_name,
        backend,
        use_ray=False,
        timeout_minutes=120,
    ):
        return self.llm_engine.collective_rpc(
            "init_process_group",
            args=(master_address, master_port, rank_offset, world_size, group_name, backend, use_ray, timeout_minutes),
        )

    def update_weight(self, name, dtype, shape, empty_cache=False):
        return self.llm_engine.collective_rpc("update_weight", args=(name, dtype, shape, empty_cache))

    def update_weight_cuda_ipc(self, name, dtype, shape, ipc_handles, empty_cache=False):
        return self.llm_engine.collective_rpc(
            "update_weight_cuda_ipc", args=(name, dtype, shape, ipc_handles, empty_cache)
        )

    def reset_prefix_cache(self):
        self.llm_engine.reset_prefix_cache()

    def sleep(self, level=1):
        self.llm_engine.sleep(level=level)

    def wake_up(self, tags: Optional[list[str]] = None):
        self.llm_engine.wake_up(tags)

    def ready(self):
        return True

    def get_kv_cache_info(self):
        """Get KV cache max concurrency from the vLLM engine."""
        kv_cache_specs = self.llm_engine.model_executor.get_kv_cache_specs()
        kv_cache_spec = kv_cache_specs[0]
        grouped_layer_names = [list(kv_cache_spec.keys())]
        page_size = kv_cache_utils.get_uniform_page_size(kv_cache_spec)

        vllm_config = self.llm_engine.vllm_config
        gpu_memory_utilization = vllm_config.cache_config.gpu_memory_utilization
        total_gpu_memory = torch.cuda.get_device_properties(0).total_memory
        available_memory = int(gpu_memory_utilization * total_gpu_memory)

        num_blocks = kv_cache_utils.get_num_blocks(vllm_config, len(kv_cache_spec), available_memory, page_size)

        per_layer_size = page_size * num_blocks
        kv_cache_tensors = [
            kv_cache_interface.KVCacheTensor(size=per_layer_size, shared_by=[layer_name])
            for layer_name in kv_cache_spec
        ]

        kv_cache_config = kv_cache_interface.KVCacheConfig(
            num_blocks=num_blocks,
            kv_cache_tensors=kv_cache_tensors,
            kv_cache_groups=kv_cache_utils.create_kv_cache_group_specs(kv_cache_spec, grouped_layer_names),
        )
        max_concurrency = kv_cache_utils.get_max_concurrency_for_kv_cache_config(
            self.llm_engine.vllm_config, kv_cache_config
        )

        return int(max_concurrency)


def get_cuda_arch_list() -> str:
    """Get CUDA compute capabilities and format them for TORCH_CUDA_ARCH_LIST."""
    if not torch.cuda.is_available():
        return ""

    cuda_capabilities = []
    for i in range(torch.cuda.device_count()):
        major, minor = torch.cuda.get_device_capability(i)
        cuda_capabilities.append(f"{major}.{minor}")

    # Remove duplicates and sort
    cuda_capabilities = sorted(set(cuda_capabilities))
    cuda_arch_list = ";".join(cuda_capabilities)
    logger.info(
        f"Detected CUDA compute capabilities: {cuda_capabilities}, setting TORCH_CUDA_ARCH_LIST={cuda_arch_list}"
    )
    return cuda_arch_list


def create_vllm_engines(
    num_engines: int,
    tensor_parallel_size: int,
    enforce_eager: bool,
    tokenizer_name_or_path: str,
    pretrain: str,
    revision: str,
    seed: int,
    enable_prefix_caching: bool,
    max_model_len: int,
    vllm_gpu_memory_utilization: float = 0.9,
    single_gpu_mode: bool = False,
    pg: Optional[ray.util.placement_group] = None,
    vllm_enable_sleep=False,
    tools: Optional[Dict[str, Tool]] = None,
    max_tool_calls: List[int] = [5],
    prompt_queue=None,
    results_queue=None,
    eval_results_queue=None,
    actor_manager=None,
    inference_batch_size: Optional[int] = None,
) -> list[LLMRayActor]:
    # Convert max_tool_calls to a dict mapping tool end strings to their limits
    if tools:
        assert len(max_tool_calls) == 1 or len(max_tool_calls) == len(tools), (
            "max_tool_calls must have length 1 (applies to all tools) or same length as tools (per-tool limit)"
        )
        # tool key is the end_str
        if len(max_tool_calls) == 1:
            max_tool_calls_dict = {end_str: max_tool_calls[0] for end_str in tools.keys()}
        else:
            max_tool_calls_dict = {end_str: limit for end_str, limit in zip(tools.keys(), max_tool_calls)}
    else:
        max_tool_calls_dict = {}

    vllm_engines = []
    distributed_executor_backend = "uni" if tensor_parallel_size == 1 else "ray"
    use_hybrid_engine = pg is not None
    num_gpus = int(tensor_parallel_size == 1)
    if use_hybrid_engine and tensor_parallel_size == 1 and single_gpu_mode:
        # every worker will use 0.5 GPU, so that we can schedule
        # 2 instances on the same GPUs.
        num_gpus = 0.5

    logger.info(f"num_gpus: {num_gpus}")

    if not use_hybrid_engine:
        # Create a big placement group to ensure that all engines are packed
        bundles = [{"GPU": 1, "CPU": 1} for _ in range(num_engines * tensor_parallel_size)]
        pg = placement_group(bundles, strategy="PACK")
        ray.get(pg.ready())

    # ensure we use bundles on the same node where possible if tp>1.
    bundle_indices_list = get_bundle_indices_list(pg)

    for i in range(num_engines):
        bundle_indices = None
        bundle_indices = bundle_indices_list[i * tensor_parallel_size : (i + 1) * tensor_parallel_size]

        scheduling_strategy = PlacementGroupSchedulingStrategy(
            placement_group=pg,
            placement_group_capture_child_tasks=True,
            placement_group_bundle_index=bundle_indices[0],
        )

        vllm_engines.append(
            ray.remote(LLMRayActor)
            .options(
                num_cpus=num_gpus,
                num_gpus=num_gpus,
                scheduling_strategy=scheduling_strategy,
                # VLLM v1 multiprocessing is required due to https://github.com/vllm-project/vllm/issues/15349
                runtime_env=ray.runtime_env.RuntimeEnv(
                    env_vars={"VLLM_ENABLE_V1_MULTIPROCESSING": "0", "TORCH_CUDA_ARCH_LIST": get_cuda_arch_list()}
                ),
            )
            .remote(
                model=pretrain,
                revision=revision,
                tokenizer=tokenizer_name_or_path,
                tokenizer_revision=revision,
                trust_remote_code=True,
                worker_extension_cls="open_instruct.vllm_utils_workerwrap.WorkerWrap",
                tensor_parallel_size=tensor_parallel_size,
                enforce_eager=enforce_eager,
                dtype="bfloat16",
                seed=seed + i,
                distributed_executor_backend=distributed_executor_backend,
                enable_prefix_caching=enable_prefix_caching,
                max_model_len=max_model_len,
                gpu_memory_utilization=vllm_gpu_memory_utilization,
                bundle_indices=bundle_indices,
                num_gpus=0.2 if use_hybrid_engine else 1,
                enable_sleep_mode=vllm_enable_sleep,
                noset_visible_devices=ray_noset_visible_devices(),
                prompt_queue=prompt_queue,
                results_queue=results_queue,
                eval_results_queue=eval_results_queue,
                actor_manager=actor_manager,
                tools=tools,
                max_tool_calls=max_tool_calls_dict,
                inference_batch_size=inference_batch_size,
            )
        )

    # Verify engines initialized successfully
    try:
        ray_get_with_progress(
            [engine.ready.remote() for engine in vllm_engines], "Initializing vLLM engines", timeout=300
        )
    except TimeoutError as e:
        logger.error(f"vLLM engines failed to initialize: {e}")
        # Kill partially initialized actors before raising
        for engine in vllm_engines:
            ray.kill(engine)
        raise RuntimeError(f"vLLM engine initialization timed out: {e}")

    if vllm_enable_sleep:
        batch_vllm_engine_call(vllm_engines, "sleep", rank_0_only=False)

    return vllm_engines


def batch_vllm_engine_call(engines: List[Any], method_name: str, *args, rank_0_only: bool = True, **kwargs):
    """
    Batch call a method on multiple vLLM engines.
    Args:
        engines: List of vLLM engine instances
        method_name: Name of the method to call
        rank_0_only: Only execute on rank 0 if True
        *args: Positional arguments to pass to the method
        **kwargs: Keyword arguments to pass to the method
    Returns:
        List of results from ray.get() if on rank 0, None otherwise
    """
    import torch

    if rank_0_only and torch.distributed.get_rank() != 0:
        return None

    refs = []
    for engine in engines:
        method = getattr(engine, method_name)
        refs.append(method.remote(*args, **kwargs))

    return ray.get(refs)


if __name__ == "__main__":
    num_engines = 1
    tensor_parallel_size = 1
    world_size = num_engines * tensor_parallel_size + 1
    vllm_engines = create_vllm_engines(
        num_engines=num_engines,
        tensor_parallel_size=tensor_parallel_size,
        enforce_eager=True,
        pretrain="facebook/opt-125m",
        revision="main",
        seed=42,
        enable_prefix_caching=False,
        max_model_len=1024,
    )
    llm = vllm_engines[0]
    from vllm.utils import get_ip, get_open_port

    master_address = get_ip()
    master_port = get_open_port()
    backend = "gloo"

    refs = [
        engine.init_process_group.remote(
            master_address, master_port, i * tensor_parallel_size + 1, world_size, "openrlhf", backend=backend
        )
        for i, engine in enumerate(vllm_engines)
    ]
    model_update_group = init_process_group(
        backend=backend,
        init_method=f"tcp://{master_address}:{master_port}",
        world_size=world_size,
        rank=0,
        group_name="openrlhf",
    )
    ray.get(refs)
    output = ray.get(llm.generate.remote("San Franciso is a"))
    logger.info(f"output: {output}")<|MERGE_RESOLUTION|>--- conflicted
+++ resolved
@@ -336,11 +336,8 @@
         self.logger = logger_utils.setup_logger(__name__)
         self.tools = tools or {}
         self.max_tool_calls = max_tool_calls or {}
-<<<<<<< HEAD
         self.inference_batch_size = inference_batch_size
-=======
         self.request_metadata = {}
->>>>>>> f455ef01
 
         if self.tools:
             self.executor = ThreadPoolExecutor(max_workers=20)
