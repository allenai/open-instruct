--- conflicted
+++ resolved
@@ -918,16 +918,11 @@
                 max_tool_calls=max_tool_calls_dict,
                 mask_tool_use=mask_tool_use,
                 inflight_updates=inflight_updates,
-<<<<<<< HEAD
                 kv_cache_dtype="auto",
                 calculate_kv_scales=False,
-=======
-                kv_cache_dtype="auto" if not use_fp8_kv_cache else "fp8",
-                calculate_kv_scales=use_fp8_kv_cache,
                 reward_config=reward_config,
                 train_dataset=train_dataset,
                 eval_dataset=eval_dataset,
->>>>>>> 2d9ba7d0
             )
         )
 
