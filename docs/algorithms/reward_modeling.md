# Reward model training

`open_instruct/reward_modeling.py` contains the script for training reward models.


## Get started

In the sections below, we will include some examples on how to train reward models and demonstrating different features. A couple of notes:

* You should adjust your `per_device_train_batch_size` and `gradient_accumulation_steps` accordingly to maximize throughput
* To launch jobs using docker and beaker, you should run the following, where `$NUM_GPUS` is the number of GPUs you want the job to use and $YOUR_COMMAND is the command to invoke training

```bash
python mason.py \
    --cluster ai2/pluto-cirrascale ai2/prior-cirrascale ai2/s2-cirrascale \
    --pure_docker_mode --no_mount_nfs --no_hf_cache_env \
    --priority preemptible \
    --budget ai2/allennlp \
    --gpus $NUM_GPUS -- $YOUR_COMMAND
```


For example:

```bash
# single GPU
python mason.py \
    --cluster ai2/pluto-cirrascale ai2/prior-cirrascale ai2/s2-cirrascale \
    --pure_docker_mode --no_mount_nfs --no_hf_cache_env \
    --priority preemptible \
    --budget ai2/allennlp \
    --gpus 1 -- python open_instruct/reward_modeling.py \
    --dataset_mixer '{"trl-internal-testing/sentiment-trl-style": 1.0}' \
    --dataset_train_splits train \
    --dataset_eval_splits test \
    --model_name_or_path EleutherAI/pythia-14m \
    --chat_template simple_concat_with_space \
    --learning_rate 3e-6 \
    --per_device_train_batch_size 1 \
    --per_device_eval_batch_size 1 \
    --gradient_accumulation_steps 32 \
    --max_token_length 1024 \
    --max_prompt_token_lenth 1024 \
    --num_train_epochs 1 \
    --output_dir models/rm/rm \
    --sanity_check \
    --push_to_hub
# 8 GPU
python mason.py \
    --cluster ai2/pluto-cirrascale ai2/prior-cirrascale ai2/s2-cirrascale \
    --pure_docker_mode --no_mount_nfs --no_hf_cache_env \
    --priority preemptible \
    --budget ai2/allennlp \
    --gpus 8 -- accelerate launch  --config_file configs/ds_configs/deepspeed_zero2.yaml \
    open_instruct/reward_modeling.py \
    --dataset_mixer '{"trl-internal-testing/tldr-preference-trl-style": 1.0}' \
    --dataset_train_splits train \
    --dataset_eval_mixer '{"trl-internal-testing/tldr-preference-trl-style": 1.0}' \
    --dataset_eval_splits validation \
    --model_name_or_path EleutherAI/pythia-1b-deduped \
    --chat_template simple_concat_with_space \
    --learning_rate 3e-6 \
    --per_device_train_batch_size 32 \
    --per_device_eval_batch_size 32 \
    --gradient_accumulation_steps 1 \
    --max_token_length 1024 \
    --max_prompt_token_lenth 512 \
    --num_train_epochs 1 \
    --output_dir models/rm/rm_tldr_1b \
    --with_tracking \
    --push_to_hub
```


### Level 0: Debug

To debug you can run the command with `--sanity_check`, this way it will only deal with 100 samples from the dataset and cut down dataset processing time.

```bash
python -i open_instruct/reward_modeling.py \
    --dataset_mixer '{"trl-internal-testing/sentiment-trl-style": 1.0}' \
    --dataset_train_splits train \
    --dataset_mixer '{"trl-internal-testing/sentiment-trl-style": 1.0}' \
    --dataset_eval_splits test \
    --model_name_or_path EleutherAI/pythia-14m \
    --chat_template simple_concat_with_space \
    --learning_rate 3e-6 \
    --per_device_train_batch_size 1 \
    --per_device_eval_batch_size 1 \
    --gradient_accumulation_steps 32 \
    --max_token_length 1024 \
    --max_prompt_token_lenth 1024 \
    --num_train_epochs 1 \
    --output_dir models/rm/rm \
    --sanity_check \
    --push_to_hub
```


### LEVEL 1: single GPU model training

Here is a command to train a simple reward model on the sentiment dataset taken from [https://arxiv.org/abs/1909.08593](https://arxiv.org/abs/1909.08593) using the `pythia-1b-deduped` model. The training should take 2-10 minutes on a single GPU.


```bash
python open_instruct/reward_modeling.py \
    --dataset_mixer '{"trl-internal-testing/sentiment-trl-style": 1.0}' \
    --dataset_train_splits train \
    --dataset_eval_mixer '{"trl-internal-testing/sentiment-trl-style": 1.0}' \
    --dataset_eval_splits test \
    --model_name_or_path EleutherAI/pythia-1b-deduped \
    --chat_template simple_concat_with_space \
    --learning_rate 3e-6 \
    --per_device_train_batch_size 64 \
    --per_device_eval_batch_size 64 \
    --gradient_accumulation_steps 1 \
    --max_token_length 1024 \
    --max_prompt_token_lenth 1024 \
    --num_train_epochs 1 \
    --output_dir models/rm/rm_sentiment_1b \
    --with_tracking \
    --push_to_hub \
```
* Tracked experiment: https://wandb.ai/ai2-llm/open_instruct_internal/runs/091a0tix
* Trained model: https://huggingface.co/vwxyzjn/reward_modeling__EleutherAI_pythia-1b-deduped/tree/reward_modeling__1__1725461002


### Level 1.1: Dataset mixing
You can run the following commands to launch experiments. Note that you can mix datasets by specifying `--dataset_mixer` and `--dataset_train_splits`


```bash
python open_instruct/reward_modeling.py \
    --dataset_mixer '{"trl-internal-testing/sentiment-trl-style": 1.0, "ai2-adapt-dev/summarize_from_feedback_small": 1.0}' \
    --dataset_train_splits train train \
    --dataset_eval_mixer '{"trl-internal-testing/sentiment-trl-style": 1.0}' \
    --dataset_eval_splits test \
    --model_name_or_path EleutherAI/pythia-1b-deduped \
    --chat_template simple_concat_with_space \
    --learning_rate 3e-6 \
    --per_device_train_batch_size 8 \
    --per_device_eval_batch_size 8 \
    --gradient_accumulation_steps 8 \
    --max_token_length 1024 \
    --max_prompt_token_lenth 512 \
    --num_train_epochs 1 \
    --output_dir models/rm/rm_sentiment_1b \
    --with_tracking \
    --push_to_hub
```

* Tracked experiment: https://wandb.ai/ai2-llm/open_instruct_internal/runs/hop8gzww
* Trained model: https://huggingface.co/vwxyzjn/reward_modeling__EleutherAI_pythia-1b-deduped/tree/reward_modeling__1__1725459456

<<<<<<< HEAD
You would typically get a track run like https://wandb.ai/ai2-llm/open-instruct/runs/ztgnw64l You can also mix datasets by specifying `--dataset_mixer` and `--dataset_train_splits`
=======

### LEVEL 2: multi-gpu training using DS2 with the TL;DR summarization dataset
```bash
accelerate launch  --config_file configs/ds_configs/deepspeed_zero2.yaml \
    open_instruct/reward_modeling.py \
    --dataset_mixer '{"trl-internal-testing/tldr-preference-trl-style": 1.0}' \
    --dataset_train_splits train \
    --dataset_eval_mixer '{"trl-internal-testing/tldr-preference-trl-style": 1.0}' \
    --dataset_eval_splits validation \
    --model_name_or_path EleutherAI/pythia-1b-deduped \
    --chat_template simple_concat_with_space \
    --learning_rate 3e-6 \
    --per_device_train_batch_size 32 \
    --per_device_eval_batch_size 32 \
    --gradient_accumulation_steps 1 \
    --max_token_length 1024 \
    --max_prompt_token_lenth 512 \
    --num_train_epochs 1 \
    --output_dir models/rm/rm_tldr_1b \
    --with_tracking \
    --push_to_hub
```

* Tracked experiment: https://wandb.ai/ai2-llm/open_instruct_internal/runs/mlycj9qb
* Trained model: https://huggingface.co/vwxyzjn/reward_modeling__EleutherAI_pythia-1b-deduped/tree/reward_modeling__1__1725460477


### LEVEL 2.1: multi-gpu training using DS2 with the anthropic HH dataset
```bash
accelerate launch --config_file configs/ds_configs/deepspeed_zero2.yaml \
    open_instruct/reward_modeling.py \
    --dataset_mixer '{"trl-internal-testing/hh-rlhf-trl-style": 1.0}' \
    --dataset_train_splits train \
    --dataset_eval_mixer '{"trl-internal-testing/hh-rlhf-trl-style": 1.0}' \
    --dataset_eval_splits test \
    --model_name_or_path EleutherAI/pythia-1b-deduped \
    --chat_template simple_chat \
    --learning_rate 3e-6 \
    --per_device_train_batch_size 8 \
    --per_device_eval_batch_size 8 \
    --gradient_accumulation_steps 4 \
    --max_token_length 2048 \
    --max_prompt_token_lenth 1024 \
    --num_train_epochs 1 \
    --output_dir models/rm/rm_hh_1b \
    --with_tracking \
    --push_to_hub 
```

* Tracked experiment: https://wandb.ai/ai2-llm/open_instruct_internal/runs/h02kp2ua
* Trained model: https://huggingface.co/vwxyzjn/reward_modeling__EleutherAI_pythia-1b-deduped/tree/reward_modeling__1__1725459462




### LEVEL 3: multi-gpu training using DS2 with the ultrafeedback dataset
```bash
accelerate launch --config_file examples/accelerate_configs/deepspeed_zero2.yaml \
    open_instruct/rm_zephyr.py \
    --dataset_mixer '{"HuggingFaceH4/ultrafeedback_binarized": 1.0}' \
    --dataset_train_splits train_prefs \
    --dataset_eval_mixer '{"HuggingFaceH4/ultrafeedback_binarized": 1.0}' \
    --dataset_eval_splits test_prefs \
    --chat_template zephyr \
    --learning_rate 3e-6 \
    --per_device_train_batch_size 1 \
    --per_device_eval_batch_size 1 \
    --gradient_accumulation_steps 32 \
    --max_token_length 1024 \
    --max_prompt_token_lenth 1024 \
    --num_train_epochs 1 \
    --bf16 \
    --output_dir models/rm/rm_zephyr_7b \
```
* Tracked experiment: https://wandb.ai/ai2-llm/open_instruct_internal/runs/di1f6p0b
* Trained model: https://huggingface.co/vwxyzjn/reward_modeling__allenai_llama-3-tulu-2-8b/tree/reward_modeling__1__1725459452


>>>>>>> c943bde3

### Quality of life tools


Note that when running with `--push_to_hub` and `--with_tracking`, the HF repo is automatically tracked to wandb, so we link the tracked run and the trained model.

![reward modeling tracked hf repo](reward_modeling_hf_repo.png)


Furthermore, we also track the dataset length visualization in wandb (see detail in [here](#dataset-processing))


![token length visualization in wandb](reward_modeling_token_wandb.png)


Finally, we also include samples 

![reward modeling preference sample texts](reward_modeling_preference_sample_texts.png)


## Explanation of the logged metrics


* `episode`: the global episode number training has gone through (e.g., `3000` means we have trained on 3000 data points already)
* `epoch`: the fraction or multiple of the epoch (e.g., `2.7` means we have trained on the dataset for 2 epochs and 70% of the third epoch)
* `train/rm/accuracy`: the training accuracy of the training batch
* `train/rm/loss`: the logsigmoid loss of the reward modeling of the training batch
* `train/rm/chosen_reward`: the reward of the chosen responses of the training batch
* `train/rm/rejected_reward`: the reward of the rejected responses of the training batch
* `train/rm/reward_margin`: the reward margin (chosen_reward - rejected_reward) of the training batch
* `train/rm/lr`: the training learning rate

<<<<<<< HEAD
```bash
python -i open_instruct/reward_modeling.py \
    --dataset_mixer '{"trl-internal-testing/sentiment-trl-style": 1.0}' \
    --dataset_train_splits train \
    --dataset_eval_splits test \
    --model_name_or_path EleutherAI/pythia-14m \
    --chat_template simple_concat_with_space \
    --learning_rate 3e-6 \
    --per_device_train_batch_size 1 \
    --per_device_eval_batch_size 1 \
    --gradient_accumulation_steps 32 \
    --max_token_length 1024 \
    --max_prompt_token_lenth 1024 \
    --num_train_epochs 1 \
    --output_dir models/rm/rm \
    --sanity_check \
    --push_to_hub
```
=======

We also have `eval/rm/accuracy`, `eval/rm/loss`, `eval/rm/chosen_rewards`, `eval/rm/rejected_rewards`, `eval/rm/reward_margin` for the evalation dataset.



## Implementation details

These are relevant implementation details on reward modeling:

1. The tokenizer pads from the right: when the length of the data points differ, the tokenizer pads from the right
1. Disable dropout in the model: this is actually an implementation detail in PPO training, but for consistency we also disable dropout in the reward model training (see p.3. in https://arxiv.org/pdf/1909.08593)
1. Layer initialization: we initialize the score's weight according to `std=1 / np.sqrt(model.config.hidden_size + 1)` (see p. 11 in https://arxiv.org/abs/2009.01325)
>>>>>>> c943bde3


## Explanation of the logged metrics


* `episode`: the global episode number training has gone through (e.g., `3000` means we have trained on 3000 data points already)
* `epoch`: the fraction or multiple of the epoch (e.g., `2.7` means we have trained on the dataset for 2 epochs and 70% of the third epoch)
* `train/rm/accuracy`: the training accuracy of the training batch
* `train/rm/loss`: the logsigmoid loss of the reward modeling of the training batch
* `train/rm/chosen_reward`: the reward of the chosen responses of the training batch
* `train/rm/rejected_reward`: the reward of the rejected responses of the training batch
* `train/rm/reward_margin`: the reward margin (chosen_reward - rejected_reward) of the training batch
* `train/rm/lr`: the training learning rate


We also have `eval/rm/accuracy`, `eval/rm/loss`, `eval/rm/chosen_rewards`, `eval/rm/rejected_rewards`, `eval/rm/reward_margin` for the evalation dataset.


## Experiment results



```bash
# LEVEL 1: single GPU model training; adjust your `per_device_train_batch_size` and
# `gradient_accumulation_steps` accordingly
# you can also use the `trl-internal-testing/descriptiveness-trl-style` dataset
python open_instruct/reward_modeling.py \
    --dataset_mixer '{"trl-internal-testing/sentiment-trl-style": 1.0}' \
    --dataset_train_splits train \
    --dataset_eval_mixer '{"trl-internal-testing/sentiment-trl-style": 1.0}' \
    --dataset_eval_splits test \
    --model_name_or_path EleutherAI/pythia-1b-deduped \
    --chat_template simple_concat_with_space \
    --learning_rate 3e-6 \
    --per_device_train_batch_size 32 \
    --per_device_eval_batch_size 32 \
    --gradient_accumulation_steps 1 \
    --max_token_length 1024 \
    --max_prompt_token_lenth 1024 \
    --num_train_epochs 1 \
    --output_dir models/rm/rm_sentiment_1b \
    --with_tracking \
    --push_to_hub \
```
* Tracked experiment: https://wandb.ai/ai2-llm/open_instruct_internal/runs/091a0tix
* Trained model: https://huggingface.co/vwxyzjn/reward_modeling__EleutherAI_pythia-1b-deduped/tree/reward_modeling__1__1725461002


```bash
# LEVEL 1.1: single GPU model training; test dataset mixing
python open_instruct/reward_modeling.py \
    --dataset_mixer '{"trl-internal-testing/sentiment-trl-style": 1.0, "ai2-adapt-dev/summarize_from_feedback_small": 1.0}' \
    --dataset_train_splits train train \
    --dataset_eval_mixer '{"trl-internal-testing/sentiment-trl-style": 1.0}' \
    --dataset_eval_splits test \
    --model_name_or_path EleutherAI/pythia-1b-deduped \
    --chat_template simple_concat_with_space \
    --learning_rate 3e-6 \
    --per_device_train_batch_size 8 \
    --per_device_eval_batch_size 8 \
    --gradient_accumulation_steps 8 \
    --max_token_length 1024 \
    --max_prompt_token_lenth 512 \
    --num_train_epochs 1 \
    --output_dir models/rm/rm_sentiment_1b \
    --with_tracking \
    --push_to_hub
```

* Tracked experiment: https://wandb.ai/ai2-llm/open_instruct_internal/runs/hop8gzww
* Trained model: https://huggingface.co/vwxyzjn/reward_modeling__EleutherAI_pythia-1b-deduped/tree/reward_modeling__1__1725459456



```bash
# LEVEL 2: multi-gpu training using DS2 with the TL;DR summarization dataset
accelerate launch  --config_file configs/ds_configs/deepspeed_zero2.yaml \
    open_instruct/reward_modeling.py \
    --dataset_mixer '{"trl-internal-testing/tldr-preference-trl-style": 1.0}' \
    --dataset_train_splits train \
    --dataset_eval_mixer '{"trl-internal-testing/tldr-preference-trl-style": 1.0}' \
    --dataset_eval_splits validation \
    --model_name_or_path EleutherAI/pythia-1b-deduped \
    --chat_template simple_concat_with_space \
    --learning_rate 3e-6 \
    --per_device_train_batch_size 32 \
    --per_device_eval_batch_size 32 \
    --gradient_accumulation_steps 1 \
    --max_token_length 1024 \
    --max_prompt_token_lenth 512 \
    --num_train_epochs 1 \
    --output_dir models/rm/rm_tldr_1b \
    --with_tracking \
    --push_to_hub
```

* Tracked experiment: https://wandb.ai/ai2-llm/open_instruct_internal/runs/mlycj9qb
* Trained model: https://huggingface.co/vwxyzjn/reward_modeling__EleutherAI_pythia-1b-deduped/tree/reward_modeling__1__1725460477

```bash
# LEVEL 2: multi-gpu training using DS2 with the anthropic HH dataset
accelerate launch --config_file configs/ds_configs/deepspeed_zero2.yaml \
    open_instruct/reward_modeling.py \
    --dataset_mixer '{"trl-internal-testing/hh-rlhf-trl-style": 1.0}' \
    --dataset_train_splits train \
    --dataset_eval_mixer '{"trl-internal-testing/hh-rlhf-trl-style": 1.0}' \
    --dataset_eval_splits test \
    --model_name_or_path EleutherAI/pythia-1b-deduped \
    --chat_template simple_chat \
    --learning_rate 3e-6 \
    --per_device_train_batch_size 8 \
    --per_device_eval_batch_size 8 \
    --gradient_accumulation_steps 4 \
    --max_token_length 2048 \
    --max_prompt_token_lenth 1024 \
    --num_train_epochs 1 \
    --output_dir models/rm/rm_hh_1b \
    --with_tracking \
    --push_to_hub 
```

* Tracked experiment: https://wandb.ai/ai2-llm/open_instruct_internal/runs/h02kp2ua
* Trained model: https://huggingface.co/vwxyzjn/reward_modeling__EleutherAI_pythia-1b-deduped/tree/reward_modeling__1__1725459462



```bash
# LEVEL 3: multi-gpu training using DS2 with the ultrafeedback dataset
accelerate launch --config_file examples/accelerate_configs/deepspeed_zero2.yaml \
    open_instruct/rm_zephyr.py \
    --dataset_mixer '{"HuggingFaceH4/ultrafeedback_binarized": 1.0}' \
    --dataset_train_splits train_prefs \
    --dataset_eval_mixer '{"HuggingFaceH4/ultrafeedback_binarized": 1.0}' \
    --dataset_eval_splits test_prefs \
    --chat_template zephyr \
    --learning_rate 3e-6 \
    --per_device_train_batch_size 1 \
    --per_device_eval_batch_size 1 \
    --gradient_accumulation_steps 32 \
    --max_token_length 1024 \
    --max_prompt_token_lenth 1024 \
    --num_train_epochs 1 \
    --bf16 \
    --output_dir models/rm/rm_zephyr_7b \
```
* Tracked experiment: https://wandb.ai/ai2-llm/open_instruct_internal/runs/di1f6p0b
* Trained model: https://huggingface.co/vwxyzjn/reward_modeling__allenai_llama-3-tulu-2-8b/tree/reward_modeling__1__1725459452

## Implementation details

These are relevant implementation details on reward modeling:

1. The tokenizer pads from the right: when the length of the data points differ, the tokenizer pads from the right
1. Disable dropout in the model: this is actually an implementation detail in PPO training, but for consistency we also disable dropout in the reward model training (see p.3. in https://arxiv.org/pdf/1909.08593)
1. Layer initialization: we initialize the score's weight according to `std=1 / np.sqrt(model.config.hidden_size + 1)` (see p. 11 in https://arxiv.org/abs/2009.01325)


## How does it work?


The reward modeling process in this script roughly includes two main steps: 1) dataset preprocessing and tokenization and 2) model training / evaluation / model saving.

Below are the dataset documentation to help understand how data is processed and tokenized.


### Dataset specification


Here we assume the preference dataset is an HF dataset with two columns: `chosen` and `rejected`. Each item in the columns should use [Hugging Face's chat template](https://huggingface.co/docs/transformers/main/en/chat_templating). For example, a chosen message would have the following format taken from [Anthropic's HH dataset](https://huggingface.co/datasets/trl-internal-testing/hh-rlhf-helpful-base-trl-style):


```python
[
  {
    "content": "How do I teach kids to meditate?",
    "role": "user"
  },
  {
    "content": "Great question! That's a really useful skill to cultivate, it can bring peace, calm, and happiness. I'm glad you want to teach your kids about it.",
    "role": "assistant"
  },
  {
    "content": "All right, so how do we start?",
    "role": "user"
  },
  {
    "content": "Well, we can get started with just being silent. You can tell the kids it's okay if they just sit there quietly for a few minutes without thinking of anything.",
    "role": "assistant"
  }
]
```

Note that the message also don't have look like conversations or multi-turn. The dataset may use it for just any prompt and response pairs. For example, [trl-internal-testing/sentiment-trl-style](https://huggingface.co/datasets/trl-internal-testing/sentiment-trl-style) is about making the completion of a prompt sound more positive.

```python
[
  {
    "content": "He did not like things which reminded him that he had once been not only outside the progressive element but even outside the College. He did not always like Curry either. His pleasure in being with him was not that sort of pleasure.\n\n\"Yes,\" said Curry. \"Denniston was your chief rival.",
    "role": "user"
  },
  {
    "content": "He was the one who would not give up, who would have a great deal to say.",
    "role": "assistant"
  }
]
```


Here are some more examples:

* [trl-internal-testing/sentiment-trl-style](https://huggingface.co/datasets/trl-internal-testing/sentiment-trl-style)
* [trl-internal-testing/descriptiveness-trl-style](https://huggingface.co/datasets/trl-internal-testing/descriptiveness-trl-style)
* [trl-internal-testing/tldr-preference-trl-style](https://huggingface.co/datasets/trl-internal-testing/tldr-preference-trl-style)
* [trl-internal-testing/hh-rlhf-trl-style](https://huggingface.co/datasets/trl-internal-testing/hh-rlhf-trl-style)
* [HuggingFaceH4/ultrafeedback_binarized](https://huggingface.co/datasets/HuggingFaceH4/ultrafeedback_binarized)


The dataset on HF roughly looks like the following:


![reward modeling dataset screenshot](reward_modeling_ds.png)

(Temporary) You can interact with these datasets as well. Currently the best way to visualize the dataset is through `costa_utils`

```bash
pip install costa_utils
python -m costa_utils.hf_viz \
    --preference trl-internal-testing/sentiment-trl-style \
    --split train_prefs \
    --preference_chosen_column_name chosen \
    --preference_rejected_column_name rejected
```
![visualizing the dataset a bit easier](reward_modeling_hf_viz.png)



### Dataset tokenization

Ultimately, the reward modeling takes tokenized data as inputs, so we need to tokenize these texts. We do so via HF's chat_template. Here is a basic snippet on how they works. You can use different templates to add a new space, a new line, or "User:" and "Assistant" identification before the actual message contents.


```python
from transformers import AutoTokenizer
from open_instruct.dataset_processor import CHAT_TEMPLATES
chat = [
  {
    "content": "This is really an amazing thing.",
    "role": "user"
  },
  {
    "content": "I am glad you said that.",
    "role": "assistant"
  }
]
tokenizer = AutoTokenizer.from_pretrained("gpt2")
tokenizer.chat_template = CHAT_TEMPLATES["simple_concat_with_space"]
print(repr(tokenizer.chat_template))
# "{% for message in messages %}{{' ' if not loop.first else ''}}{{message['content']}}{% endfor %}{{eos_token}}"
print(tokenizer.apply_chat_template(chat, tokenize=False))
# This is really an amazing thing. I am glad you said that.<|endoftext|>

tokenizer.chat_template = CHAT_TEMPLATES["simple_chat"]
print(repr(tokenizer.chat_template))
# "{% for message in messages %}{{'\n\n' if not loop.first else ''}}{{message['role']|capitalize + ': ' +message['content']}}{% endfor %}{{eos_token}}"
print(tokenizer.apply_chat_template(chat, tokenize=False))
# User: This is really an amazing thing.
#
# Assistant: I am glad you said that.<|endoftext|>
```

Those `tokenizer.apply_chat_template(chat, tokenize=False)` strings are going to get tokenized and will be ultimately used to train the reward model.


### Dataset processing


To make sure the tokenization process is as transparent as possible. We provide a `DatasetProcessor` class that can be used to tokenize the dataset and visualize the tokenization process. Here is an example of how to use it:

```python
from transformers import AutoTokenizer
from datasets import load_dataset
from trl.dataset_processor import (
    CHAT_TEMPLATES,
    INPUT_IDS_CHOSEN_KEY,
    DatasetConfig,
    PreferenceDatasetProcessor,
    visualize_token,
)
dataset_config = DatasetConfig(
    dataset_name="trl-internal-testing/sentiment-trl-style",
    chat_template="simple_chat",
    max_token_length=1024,
    max_prompt_token_lenth=1024,
)
tokenizer = AutoTokenizer.from_pretrained("gpt2")
tokenizer.chat_template = CHAT_TEMPLATES["simple_chat"]
dataset = load_dataset(dataset_config.dataset_name)
dataset_processor = PreferenceDatasetProcessor(tokenizer=tokenizer, config=dataset_config)
dataset_processor.sanity_check_(dataset)
dataset = dataset_processor.tokenize(dataset)
dataset = dataset_processor.filter(dataset)
dataset_processor.get_token_length_visualization(dataset, save_path="tmp.png")
train_dataset = dataset[dataset_config.dataset_train_split]
eval_dataset = dataset[dataset_config.dataset_eval_split]
visualize_token(train_dataset[0][INPUT_IDS_CHOSEN_KEY], tokenizer)
print(INPUT_IDS_CHOSEN_KEY) # input_ids_chosen
```

Here we produced the tokenized dataset, with columns 

-   `input_ids_chosen: List[int]`
-   `input_ids_rejected: List[int]`



The `visualize_token` will output the following colored tokens:

![colored tokenized inputs](reward_modeling_colored_tokens.png)



The `dataset_processor.get_token_length_visualization` will output the visualization on the token length for the `chosen`, `rejected` and `prompt` in `tmp.png`.

![token length visualization](reward_modeling_token.png)


### Model training

Then given the tokenized datasets, we train on those using the logsigmoid loss. Namely `loss = -F.logsigmoid(chosen_rewards - rejected_rewards).mean()`. <|MERGE_RESOLUTION|>--- conflicted
+++ resolved
@@ -152,9 +152,6 @@
 * Tracked experiment: https://wandb.ai/ai2-llm/open_instruct_internal/runs/hop8gzww
 * Trained model: https://huggingface.co/vwxyzjn/reward_modeling__EleutherAI_pythia-1b-deduped/tree/reward_modeling__1__1725459456
 
-<<<<<<< HEAD
-You would typically get a track run like https://wandb.ai/ai2-llm/open-instruct/runs/ztgnw64l You can also mix datasets by specifying `--dataset_mixer` and `--dataset_train_splits`
-=======
 
 ### LEVEL 2: multi-gpu training using DS2 with the TL;DR summarization dataset
 ```bash
@@ -233,7 +230,6 @@
 * Trained model: https://huggingface.co/vwxyzjn/reward_modeling__allenai_llama-3-tulu-2-8b/tree/reward_modeling__1__1725459452
 
 
->>>>>>> c943bde3
 
 ### Quality of life tools
 
@@ -266,26 +262,6 @@
 * `train/rm/reward_margin`: the reward margin (chosen_reward - rejected_reward) of the training batch
 * `train/rm/lr`: the training learning rate
 
-<<<<<<< HEAD
-```bash
-python -i open_instruct/reward_modeling.py \
-    --dataset_mixer '{"trl-internal-testing/sentiment-trl-style": 1.0}' \
-    --dataset_train_splits train \
-    --dataset_eval_splits test \
-    --model_name_or_path EleutherAI/pythia-14m \
-    --chat_template simple_concat_with_space \
-    --learning_rate 3e-6 \
-    --per_device_train_batch_size 1 \
-    --per_device_eval_batch_size 1 \
-    --gradient_accumulation_steps 32 \
-    --max_token_length 1024 \
-    --max_prompt_token_lenth 1024 \
-    --num_train_epochs 1 \
-    --output_dir models/rm/rm \
-    --sanity_check \
-    --push_to_hub
-```
-=======
 
 We also have `eval/rm/accuracy`, `eval/rm/loss`, `eval/rm/chosen_rewards`, `eval/rm/rejected_rewards`, `eval/rm/reward_margin` for the evalation dataset.
 
@@ -298,7 +274,6 @@
 1. The tokenizer pads from the right: when the length of the data points differ, the tokenizer pads from the right
 1. Disable dropout in the model: this is actually an implementation detail in PPO training, but for consistency we also disable dropout in the reward model training (see p.3. in https://arxiv.org/pdf/1909.08593)
 1. Layer initialization: we initialize the score's weight according to `std=1 / np.sqrt(model.config.hidden_size + 1)` (see p. 11 in https://arxiv.org/abs/2009.01325)
->>>>>>> c943bde3
 
 
 ## Explanation of the logged metrics
