name: Quality

on:
  pull_request:
    branches:
      - main
  merge_group:

jobs:

  check_code_quality:
    name: Check code quality
    runs-on: ubuntu-latest
    steps:
      - name: Checkout code
        uses: actions/checkout@v2
      - name: Install uv
        uses: astral-sh/setup-uv@v4
        with:
          version: "0.8.8"
      - name: Code quality
<<<<<<< HEAD
        run: |
            make style-check
            make quality-check
=======
        run: make quality-check
>>>>>>> bb334eec
<|MERGE_RESOLUTION|>--- conflicted
+++ resolved
@@ -19,10 +19,6 @@
         with:
           version: "0.8.8"
       - name: Code quality
-<<<<<<< HEAD
         run: |
             make style-check
-            make quality-check
-=======
-        run: make quality-check
->>>>>>> bb334eec
+            make quality-check