# Copyright 2024 AllenAI. All rights reserved.
#
# Licensed under the Apache License, Version 2.0 (the "License");
# you may not use this file except in compliance with the License.
# You may obtain a copy of the License at
#
#     http://www.apache.org/licenses/LICENSE-2.0
#
# Unless required by applicable law or agreed to in writing, software
# distributed under the License is distributed on an "AS IS" BASIS,
# WITHOUT WARRANTIES OR CONDITIONS OF ANY KIND, either express or implied.
# See the License for the specific language governing permissions and
# limitations under the License.
# ---------------------------------------------------------------------
# Part of the code is adapted from https://github.com/OpenRLHF/OpenRLHF
# which has the following license:
# Copyright [yyyy] [name of copyright owner]
#
# Licensed under the Apache License, Version 2.0 (the "License");
# you may not use this file except in compliance with the License.
# You may obtain a copy of the License at
#
#     http://www.apache.org/licenses/LICENSE-2.0
#
# Unless required by applicable law or agreed to in writing, software
# distributed under the License is distributed on an "AS IS" BASIS,
# WITHOUT WARRANTIES OR CONDITIONS OF ANY KIND, either express or implied.
# See the License for the specific language governing permissions and
# limitations under the License.
# isort: off
import os
from concurrent import futures

# We need to set NCCL_CUMEM_ENABLE=0 for performance reasons; see:
# https://github.com/vllm-project/vllm/issues/5723#issuecomment-2554389656
os.environ["NCCL_CUMEM_ENABLE"] = "0"  # NOQA
try:
    import deepspeed

    # @vwxyzjn: when importing on CPU-only machines, we get the following error:
    # RuntimeError: 0 active drivers ([]). There should only be one.
    # so we need to catch the exception and do nothing
    # https://github.com/deepspeedai/DeepSpeed/issues/7028
except Exception:
    pass

from open_instruct import utils

# isort: on
import asyncio
import json
import logging
import math
import random
import shutil
import socket
import threading
import time
from argparse import Namespace
from collections import defaultdict
from dataclasses import asdict, dataclass, field
from datetime import timedelta
from queue import Empty, Full, Queue
from typing import Any, Callable, Dict, Iterator, List, Literal, Optional

import datasets
import numpy as np
import pandas as pd
import ray
import torch
import torch.distributed as dist
import torch.utils
import torch.utils.data
import vllm
import wandb
from huggingface_hub import HfApi
from peft import PeftModel, get_peft_model_state_dict
from ray.util import queue as ray_queue
from ray.util.placement_group import PlacementGroup, placement_group
from ray.util.scheduling_strategies import PlacementGroupSchedulingStrategy
from rich.pretty import pprint
from tqdm import tqdm
from transformers import AutoModelForCausalLM, PreTrainedModel, PreTrainedTokenizer, get_scheduler
from transformers.integrations import HfDeepSpeedConfig

from open_instruct import logger_utils, vllm_utils
from open_instruct.actor_manager import ActorManager
from open_instruct.dataset_transformation import (
    GROUND_TRUTHS_KEY,
    INPUT_IDS_PROMPT_KEY,
    RAW_PROMPT_KEY,
    VERIFIER_SOURCE_KEY,
    TokenizerConfig,
    get_cached_dataset_tulu,
    visualize_token,
)
from open_instruct.ground_truth_utils import (
    build_all_verifiers,
    cleanup_all_llm_judge_clients,
    soft_format_reward_func,
)
from open_instruct.model_utils import (
    Batch,
    ModelConfig,
    apply_verifiable_reward,
    disable_dropout_in_model,
    entropy_from_logits,
    get_olmo3_generation_config,
    log_softmax_and_gather,
    print_rich_single_line_metrics,
    print_rich_table,
    push_folder_to_hub,
)
from open_instruct.queue_types import GenerationResult, PromptRequest, RequestInfo, TokenStatistics
<<<<<<< HEAD
from open_instruct.rl_utils2 import Timer, pack_sequences
from open_instruct.tools.tool_actor import TOOL_CLASS_REGISTRY, ToolActor
from open_instruct.tools.utils.tool_proxy import ToolProxy
=======
from open_instruct.rl_utils import Timer, pack_sequences
>>>>>>> 7ba4cd01
from open_instruct.utils import (
    ArgumentParserPlus,
    BeakerRuntimeConfig,
    RayProcess,
    _z3_params_to_fetch,
    calibrate_checkpoint_state_dir,
    clean_last_n_checkpoints_deepspeed,
    download_latest_checkpoint_from_gs,
    get_beaker_whoami,
    get_eval_ds_config,
    get_optimizer_grouped_parameters,
    get_train_ds_config,
    get_wandb_tags,
    is_beaker_job,
    launch_ai2_evals_on_weka,
    maybe_get_beaker_config,
    maybe_update_beaker_description,
    maybe_use_ai2_hf_entity,
    maybe_use_ai2_wandb_entity,
    ray_get_with_progress,
    repeat_each,
    sync_gs_bucket,
)

logger = logger_utils.setup_logger(__name__)

INVALID_LOGPROB = 1.0


class ShutdownSentinel:
    """Sentinel value to signal thread shutdown via queue."""


@dataclass
class Args:
    # Dataset
    dataset_mixer_list: List[str] = field(default_factory=lambda: ["ai2-adapt-dev/rlvr_gsm8k_zs", "1.0"])
    """A list of datasets (local or HF) to sample from."""
    dataset_mixer_eval_list: List[str] = field(default_factory=lambda: ["ai2-adapt-dev/rlvr_gsm8k_zs", "1.0"])
    """A list of datasets (local or HF) to sample from for evaluation."""
    dataset_mixer_list_splits: List[str] = field(default_factory=lambda: ["train"])
    """The dataset splits to use for training"""
    dataset_mixer_eval_list_splits: List[str] = field(default_factory=lambda: ["test"])
    """The dataset splits to use for evaluation"""
    dataset_transform_fn: list[str] = field(default_factory=lambda: ["rlvr_tokenize_v1", "rlvr_max_length_filter_v1"])
    """The list of transform functions to apply to the dataset."""
    dataset_cache_mode: Literal["hf", "local"] = "local"
    """The mode to use for caching the dataset."""
    dataset_local_cache_dir: str = "local_dataset_cache"
    """The directory to save the local dataset cache to."""
    dataset_config_hash: Optional[str] = None
    """The hash of the dataset configuration."""
    dataset_config_eval_hash: Optional[str] = None
    """The hash of the dataset configuration for evaluation."""
    dataset_skip_cache: bool = False
    """Whether to skip the cache."""
    shuffle_eval_dataset: bool = False
    """Whether to shuffle the evaluation dataset."""
    max_prompt_token_length: int = 256
    """The maximum prompt token length to use for the dataset"""
    system_prompt_override_file: Optional[str] = None
    """Path to a text file containing a system prompt to override the dataset's system prompts"""

    # Experiment
    exp_name: str = os.path.basename(__file__)[: -len(".py")]
    """The name of this experiment"""
    seed: int = 1
    """Seed of the experiment"""
    run_name: Optional[str] = None
    """RUNTIME VALUE: A unique name of this run"""

    # Optimizer
    learning_rate: float = 2e-5
    """The initial learning rate for AdamW optimizer."""
    lr_scheduler_type: Literal[
        "linear", "cosine", "cosine_with_restarts", "polynomial", "constant", "constant_with_warmup"
    ] = "linear"
    """Which scheduler to use"""
    warm_up_steps: int = 0
    """Number of warm up steps for the scheduler"""
    warmup_ratio: float = 0.0
    """Ratio of warmup steps to total steps (takes precedence over `warm_up_steps`)"""
    weight_decay: float = 0.0
    """Weight decay for AdamW if we apply some."""
    set_weight_decay_on_bias_and_norm: bool = True
    """Whether to set weight decay on bias and norm layers"""
    fused_optimizer: bool = False
    """Whether to use fused optimizer"""

    # Batch sizes
    per_device_train_batch_size: int = 1
    """The forward batch size per device (local_micro_batch_size)"""
    total_episodes: int = 100000
    """The total number of episodes in the dataset"""
    world_size: Optional[int] = None
    """RUNTIME VALUE: The number of processes (GPUs) to use"""
    num_training_steps: Optional[int] = None
    """RUNTIME VALUE: The number of training_steps to train"""
    local_eval_every: int = 100
    """Run evaluation after this many training steps. This controls in-loop evals, which reuse the generation/reward verifier setup. Set to -1 to disable."""
    save_freq: int = 200
    """How many train steps to save the model"""
    allow_world_padding: bool = False
    """Whether to allow world padding. This is useful for model sweeps, but wastes compute."""
    backend_timeout: int = 120
    """Timeout for inference/training backends in minutes. Default is 2 hours (120 min)."""

    # Generation
    response_length: int = 256
    """the length of the response"""
    temperature: float = 0.7
    """the sampling temperature"""
    num_unique_prompts_rollout: int = 16
    """The number of unique prompts during rollout"""
    num_samples_per_prompt_rollout: int = 4
    """the number of samples to generate per prompt during rollout, useful for easy-star"""
    stop_strings: Optional[List[str]] = None
    """List of strings that stop the generation when they are generated.
    The returned output will not contain the stop strings."""
    use_fp8_kv_cache: bool = False
    """Whether to use fp8 kv cache. This is useful for larger models or olmo."""

    # Algorithm
    async_steps: int = 1
    """Number of steps ahead to generate responses. Set to 0 to make the code synchronous. Values greater than 0 learn from a policy up to async_steps old like Cleanba (https://arxiv.org/abs/2310.00036)"""
    num_epochs: int = 1
    """the number of epochs to train"""
    num_mini_batches: int = 1
    """Number of minibatches to split a batch into"""
    beta: float = 0.05
    """the beta value of the RLHF objective (KL coefficient)"""
    clip_lower: float = 0.2
    """the lower clip range"""
    clip_higher: float = 0.2
    """the higher clip range. Sometimes we want this to be higher, see DAPO (https://arxiv.org/abs/2503.14476)"""
    truncated_importance_sampling_ratio_cap: float = 0.0
    """The maximum cap for truncated importance sampling ratio (0 means disabled)"""
    inflight_updates: bool = False
    """Enable immediate stopping of request processing when should_stop is set, allowing for quick pausing and resumption"""
    kl_estimator: Literal["kl1", "kl2", "kl3", "kl4"] = "kl3"
    """the KL estimator to use"""
    pack_length: int = 512
    """the length of the pack (you should prob set to the max length of the model)"""
    masked_mean_axis: Optional[int] = None
    """the axis to compute the mean of the masked values"""
    masked_mean_denominator: Optional[float] = None
    """Optional constant denominator for masked_mean; if set, divides by this instead of mask.sum"""
    alpha: float = 0.6
    """The alpha value for doing polyak updates (ref_param = alpha * param + (1 - alpha) * ref_param)
    reference: [TR-DPO](https://huggingface.co/papers/2404.09656), but it's actually pretty commonly
    used. E.g., [TD3](https://arxiv.org/abs/1802.09477) uses https://github.com/vwxyzjn/cleanrl/blob/dcc289fc6f0bda492fa7360a155262cf826b12a5/cleanrl/td3_continuous_action.py#L269
    """
    ref_policy_update_freq: Optional[int] = None
    """How many training steps to take before updating the reference policy."""
    advantage_normalization_type: Literal["standard", "centered"] = "standard"
    """The type of advantage normalization to use. Standard normalization is the default: it subtracts the mean and
    divides by the standard deviation. Centered normalization is the same but subtracts the mean only (e.g., used in
    DR.GRPO https://arxiv.org/pdf/2503.20783)."""
    mask_truncated_completions: bool = False
    """Whether to mask out truncated completions. Also called overlong filtering, from DAPO (https://arxiv.org/abs/2503.14476)."""

    fill_completions: bool = False
    """Whether to refill the batchsize with after filtering."""

    record_entropy: bool = False
    """whether to record the entropy of the policy during training. Uses extra memory."""
    use_vllm_logprobs: bool = False
    """whether to use vLLM's logprobs for training instead of calculating them via forward pass"""

    # Reward
    # -- r1 style format reward
    apply_r1_style_format_reward: bool = False
    """whether to add the R1 style format reward"""
    r1_style_format_reward: float = 1.0
    """the reward value for R1 style format reward"""
    additive_format_reward: bool = False
    """whether to add the format reward to the final reward"""

    # -- verifiable reward
    apply_verifiable_reward: bool = True
    """whether to apply verifiable reward"""
    verification_reward: float = 10.0
    """the reward value for verifiable responses"""
    remap_verifier: str = None
    """Remap verifier like string_f1=general-quality_ref. Currently can only remap once."""

    # -- llm verifiers
    llm_judge_model: str = "azure/gpt-4o-mini-standard"
    """the model to use for the llm judge"""
    llm_judge_max_tokens: int = 2048
    """the max tokens to use for the llm judge"""
    llm_judge_max_context_length: int = 8192
    """the max context length to use for the llm judge"""
    llm_judge_temperature: float = 1.0
    """the temperature to use for the llm judge"""
    llm_judge_timeout: int = 60
    """the timeout to use for the llm judge"""

    # -- code verifier
    code_api_url: str = os.environ.get("CODE_API_URL", "http://localhost:1234") + "/test_program"
    """the api url to use for the code verifier"""
    code_max_execution_time: float = 1.0
    """the max execution time to use for the code verifier"""
    code_pass_rate_reward_threshold: float = 0.0
    """the pass rate reward threshold for the code verifier. If pass rate is less than this threshold, reward is 0.0, otherwise reward is pass rate"""
    code_apply_perf_penalty: bool = False
    """whether to apply a performance penalty to the code verifier"""

    # -- max length verifier
    max_length_verifier_max_length: int = 32768
    """the max length to use for the max length verifier"""

    # -- non stop penalty
    non_stop_penalty: bool = False
    """whether to penalize responses which did not finish generation"""
    non_stop_penalty_value: float = 0.0
    """the reward value for responses which did not finish generation"""

    # Ray
    single_gpu_mode: bool = False
    """whether to collocate vLLM and actor on the same node (mostly for debugging purposes)"""
    num_learners_per_node: List[int] = field(default_factory=lambda: [1])
    """number of GPU deepspeed learners per node (e.g., --num_learners_per_node 2 4 means 2 learner processes
    on the first node and 4 learner processes on the second node; each process will have 1 GPU)"""
    vllm_num_engines: int = 1
    """number of vLLM Engines, set to 0 to disable vLLM"""
    inference_batch_size: Optional[int] = None
    """inference batch size per vLLM engine. If None, calculated as ceil(num_unique_prompts_rollout / vllm_num_engines) * num_samples_per_prompt_rollout"""
    vllm_tensor_parallel_size: int = 1
    """tensor parallel size of vLLM Engine for multi-GPU inference"""
    vllm_enforce_eager: bool = False
    """whether to enforce eager mode for vLLM -- slow inference but needed for multi-node"""
    vllm_sync_backend: str = "nccl"
    """DeepSpeed -> vLLM weight sync backend"""
    vllm_gpu_memory_utilization: float = 0.9
    """vLLM GPU memory utilization"""
    vllm_enable_prefix_caching: bool = False
    """whether to enable prefix caching"""
    vllm_top_p: float = 1.0
    """vLLM top p for nucleus sampling"""
    deepspeed_stage: int = 0
    """the deepspeed stage"""
    gather_whole_model: bool = True
    """whether to gather the whole model to boardcast (not doable for 70B but can be faster for 8B)"""
    enable_queue_dashboard: bool = True
    """whether to enable the ActorManager queue monitoring dashboard"""
    queue_dashboard_port: Optional[int] = None
    """optional port for the dashboard server (if None, finds a free port automatically)"""

    # Experiment tracking
    verbose: bool = False
    """If toggled, debug output will be shown"""
    update_progress_every: int = 10
    """How often to update the progress bar (in steps)."""
    with_tracking: bool = False
    """If toggled, this experiment will be tracked with Weights and Biases"""
    wandb_project_name: str = "open_instruct_internal"
    """The wandb's project name"""
    wandb_entity: Optional[str] = None
    """The entity (team) of wandb's project"""
    push_to_hub: bool = True
    """Whether to upload the saved model to huggingface"""
    hf_entity: Optional[str] = None
    """The user or org name of the model repository from the Hugging Face Hub"""
    hf_repo_id: Optional[str] = None
    """The id of the saved model in the Hugging Face Hub (can be autoset if not given)"""
    hf_repo_revision: Optional[str] = None
    """The revision of the saved model in the Hugging Face Hub (can be autoset if not given)"""
    hf_repo_url: Optional[str] = None
    """The url of the saved model in the Hugging Face Hub (will be autoset)"""
    output_dir: str = "output"
    """Where to save the model"""
    save_traces: bool = False
    """Whether to save learning data traces"""
    cache_dataset_only: bool = False
    """Immediately exit after caching the dataset"""
    keep_last_n_checkpoints: int = 3
    """How many checkpoints to keep in the output directory. -1 for all."""
    checkpoint_state_freq: int = -1
    """How often to save the model checkpoint, optimizer states, and lr scheduler states (in steps)"""
    checkpoint_state_dir: Optional[str] = None
    """Where to save the model checkpoint (if applicable)"""
    gs_checkpoint_state_dir: Optional[str] = None
    """The actual `checkpoint_state_dir` to use (handling the case where gs_bucket_path is provided)"""

    # Ai2 specific settings
    try_launch_beaker_eval_jobs_on_weka: bool = False
    """Whether to launch beaker evaluation jobs after training on weka"""
    try_auto_save_to_beaker: bool = True
    """Whether to try to save the model to Beaker dataset `/output` after training"""
    gs_bucket_path: Optional[str] = None
    """The path to the gs bucket to save the model to"""
    oe_eval_tasks: Optional[List[str]] = None
    """The beaker evaluation tasks to launch"""
    oe_eval_max_length: int = 4096
    """the max generation length for evaluation for oe-eval"""
    oe_eval_beaker_image: Optional[str] = None
    """the docker image for evaluation for oe-eval"""
    eval_priority: Literal["low", "normal", "high", "urgent"] = "normal"
    """the priority of auto-launched evaluation jobs"""

    # Evaluation behavior
    eval_on_step_0: bool = False
    """Whether to run local evaluation at training step 0. Defaults to False."""

    # Tool settings
    tools: Optional[List[str]] = None
    """If set, use the tool mapped to the string. Currently only supports `search`, `code` by default."""
    max_tool_calls: List[int] = field(default_factory=lambda: [5])
    """Maximum number of tool calls allowed. If a list is provided, it must have length 1 (applies to all tools) or same length as tools (per-tool limit)."""
    mask_tool_use: bool = True
    """Whether to mask the tool output. By default on."""
    only_reward_good_outputs: bool = False
    """Whether to only reward good outputs. By default off. Useful to force the model to use the tool(s)."""
    tool_max_concurrency: int = 512
    """The maximum number of concurrent tool calls allowed across all rollouts per tool."""

    # code-tool specific settings
    code_tool_api_endpoint: Optional[str] = None

    # search-tool specific settings
    # rl-rag tool settings. These are shared across different tools.
    number_documents_to_search: int = 3
    """The maximum number of documents to retrieve for each query."""
    search_api_endpoint: Optional[str] = None
    """The API endpoint for the search engine."""

    def __post_init__(self):
        if os.environ.get("VLLM_USE_V1") == "0":
            logger.warning("When using the v0 version of vLLM, caching is broken and will never be invalidated.")
            if self.vllm_enable_prefix_caching:
                raise ValueError("Prefix caching is currently not supported for v0.")
        if self.use_vllm_logprobs and self.truncated_importance_sampling_ratio_cap > 0.0:
            raise ValueError(
                "Cannot use both `use_vllm_logprobs` and `truncated_importance_sampling_ratio_cap`. "
                "use_vllm_logprobs sets old_logprobs to vLLM logprobs, making importance sampling pointless."
            )
        if self.masked_mean_denominator is not None:
            assert self.masked_mean_denominator > 0, (
                f"masked_mean_denominator (={self.masked_mean_denominator}) must be greater than 0!"
            )
        assert self.num_samples_per_prompt_rollout > 0, "Number of samples per prompt must be greater than 0!"
        if self.num_samples_per_prompt_rollout == 1:
            logger.warning("num_samples_per_prompt_rollout is 1. This reduces GRPO to REINFORCE.")
        assert self.apply_verifiable_reward or self.apply_r1_style_format_reward or self.non_stop_penalty, (
            "At least one reward must be applied!"
        )
        # Ensure we have enough prompts for all VLLM engines
        if self.num_unique_prompts_rollout < self.vllm_num_engines:
            logger.warning(
                f"With num_unique_prompts_rollout={self.num_unique_prompts_rollout} < "
                f"vllm_num_engines={self.vllm_num_engines}, vllm will be generating data for multiple "
                "batches simultaneously. This is fine but might be unexpected behaviour."
            )
        # Initialize stop_strings if None
        if self.stop_strings is None:
            self.stop_strings = []
        if self.inference_batch_size is None:
            total_prompts = self.num_samples_per_prompt_rollout * self.num_unique_prompts_rollout
            self.inference_batch_size = max(1, math.ceil(total_prompts / self.vllm_num_engines))
        assert self.pack_length >= self.max_prompt_token_length + self.response_length, (
            "The `pack_length` needs to be greater than the sum of `max_prompt_token_length` and `response_length`!"
        )
        if self.checkpoint_state_freq > 0 and self.checkpoint_state_dir is None:
            raise ValueError("`checkpoint_state_dir` must be provided if `checkpoint_state_freq` is greater than 0!")
        if self.checkpoint_state_dir is not None and self.checkpoint_state_freq == -1:
            raise ValueError("`checkpoint_state_freq` must be greater than 0 if `checkpoint_state_dir` is provided!")

        if self.gs_checkpoint_state_dir is not None and not self.gs_checkpoint_state_dir.startswith("gs://"):
            raise ValueError(f"`gs_checkpoint_state_dir` must start with 'gs://', got: {self.gs_checkpoint_state_dir}")
        if self.gs_bucket_path is not None and not self.gs_bucket_path.startswith("gs://"):
            raise ValueError(f"`gs_bucket_path` must start with 'gs://', got: {self.gs_bucket_path}")

        if self.gs_bucket_path is not None and self.gs_checkpoint_state_dir is None:
            if self.checkpoint_state_dir is None:
                raise ValueError("`checkpoint_state_dir` must be provided when using `gs_bucket_path`!")
            checkpoint_dir_name = self.checkpoint_state_dir.rstrip("/")
            beaker_users = get_beaker_whoami()
            if beaker_users is not None:
                self.gs_checkpoint_state_dir = f"{self.gs_bucket_path}/{beaker_users}/{checkpoint_dir_name}"
            else:
                self.gs_checkpoint_state_dir = f"{self.gs_bucket_path}/{checkpoint_dir_name}"

        if self.checkpoint_state_dir is not None:
            if self.gs_checkpoint_state_dir is not None:
                download_latest_checkpoint_from_gs(self.gs_checkpoint_state_dir, self.checkpoint_state_dir)
            calibrate_checkpoint_state_dir(self.checkpoint_state_dir)
        if self.tools is not None and len(self.tools) > 0:
            for tool in self.tools:
                if tool not in TOOL_CLASS_REGISTRY:
                    raise ValueError(
                        f"Tool {tool} is not supported. Supported tools are: {', '.join(TOOL_CLASS_REGISTRY.keys())}"
                    )
            assert len(self.tools) == len(set(self.tools)), "Duplicate tools are not allowed"
            if self.use_vllm_logprobs or self.truncated_importance_sampling_ratio_cap > 0.0:
                assert self.mask_tool_use, (
                    "Must mask tool use when using vLLM logprobs or truncated importance sampling."
                )


def next_batch(dataset_indices: List[int], dataset: datasets.Dataset) -> Batch:
    """Extract next batch of data based on indices."""
    data_next = dataset[dataset_indices]
    return Batch(
        queries=data_next[INPUT_IDS_PROMPT_KEY],
        ground_truths=data_next[GROUND_TRUTHS_KEY],
        datasets=data_next[VERIFIER_SOURCE_KEY],
        raw_queries=data_next[RAW_PROMPT_KEY],
        indices=dataset_indices,
    )


def masked_mean(
    values: torch.Tensor, mask: torch.Tensor, axis: Optional[int] = None, denominator: Optional[float] = None
) -> torch.Tensor:
    """Compute mean of tensor with a masked values."""
    numerator = (values * mask).sum(axis=axis)
    denom = mask.sum(axis=axis) if denominator is None else denominator
    return (numerator / denom).mean()


class MetricsTracker:
    """A simple class to prellocate all metrics in an array
    so we can do only one allreduce operation to get the metrics mean"""

    def __init__(self, max_metrics: int = 32, device: torch.device = torch.device("cuda")):
        self.metrics = torch.zeros(max_metrics, device=device)
        self.names2idx = {}
        self.current_idx = 0
        self.max_metrics = max_metrics

    def add(self, name: str, value: torch.tensor):
        if name not in self.names2idx:
            if self.current_idx >= self.max_metrics:
                raise ValueError(f"Exceeded maximum number of metrics ({self.max_metrics})")
            self.names2idx[name] = self.current_idx
            self.current_idx += 1

        self.metrics[self.names2idx[name]] = value
        return self

    def get_metrics_list(self) -> dict[str, float]:
        metrics_list = self.metrics.tolist()
        return {name: metrics_list[idx] for name, idx in self.names2idx.items()}


def collate_fn(tensors_list: List[torch.Tensor], pad_token_id: int, pin_memory: bool = True) -> torch.Tensor:
    padded_tensor = torch.nn.utils.rnn.pad_sequence(tensors_list, batch_first=True, padding_value=pad_token_id)
    if pin_memory:
        padded_tensor = padded_tensor.pin_memory()
    return padded_tensor


def to_device_inplace(tensors_list: List[torch.Tensor], device: torch.device):
    for i in range(len(tensors_list)):
        tensors_list[i] = tensors_list[i].to(device, non_blocking=True)


class ShufflingIterator:
    def __init__(self, data: np.ndarray, batch_size: int, seed: Optional[int] = None):
        self.data = data.copy()
        self.batch_size = batch_size
        self.index = 0
        self.epoch_number = 0
        self.rng = np.random.default_rng(seed)
        self.rng.shuffle(self.data)

        # Ensure the effective dataset size is divisible by batch_size
        self.effective_size = len(self.data) - (len(self.data) % batch_size)

    def __iter__(self) -> Iterator[List[int]]:
        return self

    def __next__(self) -> List[int]:
        if self.index >= self.effective_size:
            self.index = 0
            self.epoch_number += 1
            self.rng.shuffle(self.data)

        end_index = self.index + self.batch_size
        batch = self.data[self.index : end_index].tolist()
        self.index = end_index

        return batch

    def get_state(self) -> Dict[str, Any]:
        """Get the current state of the iterator for checkpointing."""
        return {
            "index": self.index,
            "epoch_number": self.epoch_number,
            "data": self.data.copy(),
            "rng_state": self.rng.bit_generator.state,
        }

    def set_state(self, state: Dict[str, Any]) -> None:
        """Restore the iterator state from a checkpoint."""
        self.index = state["index"]
        self.epoch_number = state["epoch_number"]
        self.data = state["data"].copy()
        self.rng.bit_generator.state = state["rng_state"]


@ray.remote(num_gpus=1)
class PolicyTrainerRayProcess(RayProcess):
    def from_pretrained(
        self,
        args: Args,
        model_config: ModelConfig,
        beaker_config: BeakerRuntimeConfig,
        wandb_url: str,
        tokenizer: PreTrainedTokenizer,
    ):
        # ------------------------------------------------------------
        # Monkey patch to load checkpoints with `weights_only=False`
        # otherwise it errors out with:
        # `_pickle.UnpicklingError: Weights only load failed. ` with pytorch 2.6.0
        from deepspeed.runtime.checkpoint_engine import torch_checkpoint_engine
        from deepspeed.utils import logger

        def load(self, path: str, map_location=None):
            logger.info(f"[Torch] Loading checkpoint from {path}...")
            partition = torch.load(path, map_location=map_location, weights_only=False)
            logger.info(f"[Torch] Loaded checkpoint from {path}.")
            return partition

        torch_checkpoint_engine.TorchCheckpointEngine.load = load

        # ------------------------------------------------------------
        self.args = args
        self.tokenizer = tokenizer
        self.model_config = model_config
        self.beaker_config = beaker_config
        self.wandb_url = wandb_url
        torch.cuda.set_device(self.local_rank)
        self.device = torch.device(self.local_rank)

        # Set seeds for this worker (different per rank to avoid correlation)
        worker_seed = args.seed + self.local_rank
        torch.manual_seed(worker_seed)
        torch.cuda.manual_seed(worker_seed)
        np.random.seed(worker_seed)
        random.seed(worker_seed)

        deepspeed.init_distributed(timeout=timedelta(minutes=args.backend_timeout))

        ds_config = get_train_ds_config(offload=False, adam_offload=False, stage=args.deepspeed_stage, bf16=True)
        ds_config["train_micro_batch_size_per_gpu"] = args.per_device_train_batch_size
        ds_config["gradient_accumulation_steps"] = 1
        # @vwxyzjn: MAGIC: it's actually needed to initialize this `dschf`, so
        # https://huggingface.co/docs/transformers/deepspeed#non-trainer-deepspeed-integration
        # next line instructs transformers to partition the model directly over multiple gpus using
        # deepspeed.zero.Init when model's `from_pretrained` method is called.
        if ds_config is not None and ds_config["zero_optimization"]["stage"] == 3:
            dschf = HfDeepSpeedConfig(ds_config)
        else:
            dschf = None
        logger.info(f"Deepspeed config: {dschf=}")

        self.policy: PreTrainedModel = AutoModelForCausalLM.from_pretrained(
            model_config.model_name_or_path,
            revision=model_config.model_revision,
            torch_dtype=torch.bfloat16,
            attn_implementation="flash_attention_2",
            use_cache=False,
            **({"device_map": {"": self.local_rank}} if args.deepspeed_stage != 3 else {}),
        )
        disable_dropout_in_model(self.policy)
        self.policy.gradient_checkpointing_enable()
        if args.set_weight_decay_on_bias_and_norm:
            optim_params = get_optimizer_grouped_parameters(self.policy, args.weight_decay)
        else:
            optim_params = self.policy.parameters()
        self.optimizer = torch.optim.AdamW(optim_params, lr=args.learning_rate, fused=args.fused_optimizer)
        num_scheduler_steps = args.num_training_steps * args.num_epochs * args.num_mini_batches
        warm_up_steps = args.warm_up_steps
        if args.warmup_ratio > 0.0:
            warm_up_steps = int(num_scheduler_steps * args.warmup_ratio)
        scheduler = get_scheduler(
            args.lr_scheduler_type,
            optimizer=self.optimizer,
            num_warmup_steps=warm_up_steps,
            num_training_steps=num_scheduler_steps,
        )
        self.model, self.optimizer, _, self.scheduler = deepspeed.initialize(
            model=self.policy,
            optimizer=self.optimizer,
            config=ds_config,
            lr_scheduler=scheduler,
            dist_init_required=True,
        )
        optimization_steps_done = 0
        if args.checkpoint_state_dir:
            # check if the dir exists
            if not os.path.exists(args.checkpoint_state_dir):
                logger.warning(
                    f"Skipping loading checkpoint state from {args.checkpoint_state_dir} because it does not exist!"
                )
            else:
                path, states = self.model.load_checkpoint(
                    args.checkpoint_state_dir,
                    load_module_strict=True,
                    load_optimizer_states=True,
                    load_lr_scheduler_states=True,
                    load_module_only=False,
                )
                if path is None:
                    raise ValueError(f"Failed to load checkpoint from {args.checkpoint_state_dir}")
                optimization_steps_done = states["training_step"]

                rng_states = states["rng_states"]
                torch.set_rng_state(rng_states["torch_cpu_rng_state"])
                np.random.set_state(rng_states["numpy_rng_state"])
                random.setstate(rng_states["python_rng_state"])

                if torch.cuda.is_available() and "torch_cuda_rng_states" in rng_states:
                    # device_str, e.g. "cuda:0"
                    for device_str, rng_state in rng_states["torch_cuda_rng_states"].items():
                        device_id = int(device_str.split(":")[1])
                        torch.cuda.set_rng_state(rng_state, device_id)
                    if "torch_cuda_rng_state_all" in rng_states:
                        torch.cuda.set_rng_state_all(rng_states["torch_cuda_rng_state_all"])

                logger.info(f"{self.rank=}: Restored RNG states from checkpoint")

                # Save reference policy path to load later (after ref_policy is initialized)
                self.ref_policy_checkpoint_path = None
                if states.get("ref_policy_saved", False):
                    ref_policy_dir = os.path.join(args.checkpoint_state_dir, "ref_policy")
                    model_path = os.path.join(ref_policy_dir, "pytorch_model.bin")
                    if os.path.exists(model_path):
                        self.ref_policy_checkpoint_path = model_path
                        logger.info(f"{self.rank=}: Will load reference policy from {model_path}")

                logger.info(
                    f"{self.rank=}: Loaded checkpoint from {args.checkpoint_state_dir} with {optimization_steps_done=}"
                )
        self.model.train()

        # reference model
        ds_config = get_eval_ds_config(
            offload=False,
            # inference model only has stage 3 (sharding) or stage 0 (no sharding)
            # stage 2 is optimizer sharding which doesn't apply to inference
            stage=args.deepspeed_stage if args.deepspeed_stage == 3 else 0,
            bf16=True,
        )
        ds_config["train_micro_batch_size_per_gpu"] = args.per_device_train_batch_size
        ds_config["gradient_accumulation_steps"] = 1
        if ds_config is not None and ds_config["zero_optimization"]["stage"] == 3:
            dschf = HfDeepSpeedConfig(ds_config)
        else:
            dschf = None
        logger.info(f"DeepSpeed config: {dschf=}")

        self.ref_policy: PreTrainedModel = AutoModelForCausalLM.from_pretrained(
            model_config.model_name_or_path,
            revision=model_config.model_revision,
            torch_dtype=torch.bfloat16,
            attn_implementation="flash_attention_2",
            use_cache=False,
            **({"device_map": {"": self.local_rank}} if args.deepspeed_stage != 3 else {}),
        )
        disable_dropout_in_model(self.ref_policy)
        self.ref_policy, *_ = deepspeed.initialize(model=self.ref_policy, config=ds_config)
        self.ref_policy.eval()

        # Load reference policy checkpoint if available
        if hasattr(self, "ref_policy_checkpoint_path") and self.ref_policy_checkpoint_path:
            state_dict = torch.load(self.ref_policy_checkpoint_path, map_location=self.device)
            if hasattr(self.ref_policy, "module"):
                # If wrapped by DeepSpeed
                self.ref_policy.module.load_state_dict(state_dict)
            else:
                self.ref_policy.load_state_dict(state_dict)
            logger.info(f"{self.rank=}: Loaded reference policy checkpoint from {self.ref_policy_checkpoint_path}")
        self.local_metrics = MetricsTracker(max_metrics=32, device=self.device)
        return optimization_steps_done

    def forward(
        self,
        model: PreTrainedModel,
        query_response: torch.LongTensor,
        attention_mask: torch.LongTensor,
        position_ids: torch.LongTensor,
        pad_token_id: int,
        temperature: float,
        return_entropy: bool = False,
    ) -> tuple[torch.Tensor, torch.Tensor]:
        # Replace pad tokens with 0s so that we don't run into index out of bounds errors
        padding_mask = query_response != pad_token_id
        input_ids = torch.masked_fill(query_response, ~padding_mask, 0)
        # NOTE: the [:-1] and [1:] are because the logits and generated tokens are off by 1 in index
        output = model(
            input_ids=input_ids[:, :-1],
            # @vwxyzjn: without clamp, we get index out of bounds errors; TODO: investigate
            attention_mask=attention_mask[:, :-1].clamp(0, 1),
            position_ids=position_ids[:, :-1],
            return_dict=True,
        )
        logits = output.logits
        logits /= temperature + 1e-7
        logprob = log_softmax_and_gather(logits, input_ids[:, 1:])

        # For now, entropy is just for monitoring, and we don't pass gradients through it.
        entropy = None
        if return_entropy:
            with torch.no_grad():
                entropy = entropy_from_logits(logits)

        return logprob, entropy

    def setup_model_update_group(self, vllm_engines):
        self.vllm_engines = vllm_engines
        if self.rank == 0:
            master_address = ray._private.services.get_node_ip_address()
            with socket.socket() as sock:
                sock.bind(("", 0))
                master_port = sock.getsockname()[1]
            vllm_num_engines, vllm_tensor_parallel_size = (
                self.args.vllm_num_engines,
                self.args.vllm_tensor_parallel_size,
            )
            world_size = vllm_num_engines * vllm_tensor_parallel_size + 1
            backend = self.args.vllm_sync_backend
            refs = [
                engine.init_process_group.remote(
                    master_address,
                    master_port,
                    i * vllm_tensor_parallel_size + 1,
                    world_size,
                    "openrlhf",
                    backend=backend,
                    timeout_minutes=self.args.backend_timeout,
                )
                for i, engine in enumerate(vllm_engines)
            ]
            self.model_update_group = vllm_utils.init_process_group(
                backend=backend,
                init_method=f"tcp://{master_address}:{master_port}",
                world_size=world_size,
                rank=0,
                group_name="openrlhf",
                timeout=timedelta(minutes=self.args.backend_timeout),
            )
            ray_get_with_progress(refs, desc="Initializing vLLM process groups", timeout=60)
        torch.distributed.barrier()

    def broadcast_to_vllm(self):
        # avoid OOM
        torch.cuda.empty_cache()
        model = self.model.module
        count, num_params = 0, len(list(model.named_parameters()))
        refss = []
        if self.args.gather_whole_model:
            with deepspeed.zero.GatheredParameters(model.parameters(), enabled=self.args.deepspeed_stage == 3):
                for name, param in model.named_parameters():
                    count += 1  # empty_cache at last param
                    # Fire all vllm engines for broadcast
                    if torch.distributed.get_rank() == 0:
                        shape = param.shape if self.args.deepspeed_stage != 3 else param.ds_shape
                        refs = [
                            engine.update_weight.remote(
                                name, dtype=str(param.dtype), shape=shape, empty_cache=count == num_params
                            )
                            for engine in self.vllm_engines
                        ]
                        refss.extend(refs)
                    if torch.distributed.get_rank() == 0:
                        torch.distributed.broadcast(param.data, 0, group=self.model_update_group)
        else:  # broadcast each parameter independently
            for name, param in model.named_parameters():
                count += 1
                if torch.distributed.get_rank() == 0:
                    shape = param.shape if self.args.deepspeed_stage != 3 else param.ds_shape
                    refs = [
                        engine.update_weight.remote(
                            name, dtype=str(param.dtype), shape=shape, empty_cache=count == num_params
                        )
                        for engine in self.vllm_engines
                    ]
                    refss.extend(refs)
                with deepspeed.zero.GatheredParameters([param], enabled=self.args.deepspeed_stage == 3):
                    if torch.distributed.get_rank() == 0:
                        torch.distributed.broadcast(param.data, 0, group=self.model_update_group)

        # Return futures instead of blocking - let caller handle completion
        all_refs = []
        if torch.distributed.get_rank() == 0:
            all_refs.extend(refss)
        return all_refs

    def update_ref_policy(self):
        for ref_param, param in zip(self.ref_policy.parameters(), self.model.parameters()):
            if self.args.deepspeed_stage == 3:
                with deepspeed.zero.GatheredParameters([param, ref_param], modifier_rank=0):
                    if deepspeed.comm.get_rank() == 0:
                        ref_param.data.mul_(1.0 - self.args.alpha).add_(param.data, alpha=self.args.alpha)
            else:
                ref_param.data.mul_(1.0 - self.args.alpha).add_(param.data, alpha=self.args.alpha)

    def train(
        self,
        collated_query_responses,
        collated_tool_masks,
        collated_attention_masks,
        collated_position_ids,
        collated_advantages,
        collated_response_masks,
        collated_vllm_logprobs,
        pad_token_id: int,
        num_mini_batches: int,
    ):
        args = self.args
        to_device_inplace(collated_query_responses, self.device)
        to_device_inplace(collated_tool_masks, self.device)
        to_device_inplace(collated_attention_masks, self.device)
        to_device_inplace(collated_position_ids, self.device)
        to_device_inplace(collated_advantages, self.device)
        to_device_inplace(collated_response_masks, self.device)
        to_device_inplace(collated_vllm_logprobs, self.device)
        # accumulation steps should always be at least 1
        accumulation_steps = max(math.ceil(len(collated_query_responses) / num_mini_batches - 0.5), 1)
        leftover = len(collated_query_responses) % accumulation_steps
        if leftover > 0:
            collated_query_responses = collated_query_responses[0:-leftover]
            collated_tool_masks = collated_tool_masks[0:-leftover]
            collated_attention_masks = collated_attention_masks[0:-leftover]
            collated_position_ids = collated_position_ids[0:-leftover]
            collated_advantages = collated_advantages[0:-leftover]
            collated_response_masks = collated_response_masks[0:-leftover]
            collated_vllm_logprobs = collated_vllm_logprobs[0:-leftover]
            logger.warning(f"{leftover} samples are dropped due to batch size {num_mini_batches}")

        # recalculate the "real" number of mini-batches
        num_mini_batches = len(collated_query_responses) // accumulation_steps

        # Calculate the logprob of the reference policy
        collated_ref_logprobs = []
        with Timer("Inference Calculation", noop=self.rank != 0):
            with torch.no_grad():
                for i in range(len(collated_query_responses)):
                    query_response = collated_query_responses[i]
                    tool_mask = collated_tool_masks[i]
                    attention_mask = collated_attention_masks[i]
                    position_id = collated_position_ids[i]
                    response_mask = collated_response_masks[i]
                    ref_logprob, _ = self.forward(
                        self.ref_policy,
                        query_response,
                        attention_mask,
                        position_id,
                        pad_token_id,
                        args.temperature,
                        return_entropy=False,
                    )
                    if args.mask_tool_use and args.tool_use:
                        # mask logprobs for tool tokens
                        response_mask = response_mask.bool() & tool_mask.bool()
                    else:
                        response_mask = response_mask.bool()
                    ref_logprob = torch.masked_fill(ref_logprob, ~response_mask[:, 1:], INVALID_LOGPROB)
                    collated_ref_logprobs.append(ref_logprob)
                    torch.cuda.empty_cache()
        # if we have multiple minibatches, we need to calculate the old logprobs for each minibatch
        # following gtrl scripts in just doing this on the current active policy, rather than use the logprobs
        # from the generator (note that async mode means these are a bit diff!)
        old_logprobs = [None for _ in range(len(collated_query_responses))]
        if num_mini_batches > 1:
            with Timer("Old logprobs Calculation", noop=self.rank != 0):
                with torch.no_grad():
                    for i in range(len(collated_query_responses)):
                        query_response = collated_query_responses[i]
                        tool_mask = collated_tool_masks[i]
                        attention_mask = collated_attention_masks[i]
                        position_id = collated_position_ids[i]
                        response_mask = collated_response_masks[i]
                        if not args.use_vllm_logprobs:
                            local_old_logprob, _ = self.forward(
                                self.model,
                                query_response,
                                attention_mask,
                                position_id,
                                pad_token_id,
                                args.temperature,
                                return_entropy=False,
                            )
                        vllm_old_logprob = collated_vllm_logprobs[i][:, 1:]
                        if args.mask_tool_use and args.tool_use:
                            response_mask = response_mask.bool() & tool_mask.bool()
                        else:
                            response_mask = response_mask.bool()
                        if not args.use_vllm_logprobs:
                            local_old_logprob = torch.masked_fill(
                                local_old_logprob, ~response_mask[:, 1:], INVALID_LOGPROB
                            )
                        vllm_old_logprob = torch.masked_fill(vllm_old_logprob, ~response_mask[:, 1:], INVALID_LOGPROB)
                        vllm_old_logprob = torch.nan_to_num(vllm_old_logprob, nan=INVALID_LOGPROB)
                        if args.use_vllm_logprobs:
                            old_logprobs[i] = vllm_old_logprob
                        else:
                            old_logprobs[i] = local_old_logprob
                        torch.cuda.empty_cache()

        local_step = 0
        # Do multiple epochs of training on on-policy data (PPO-style), with a fresh random shuffle in each epoch
        with Timer("[Training Processes] Loss calculation", noop=self.rank != 0):
            kl1_stats = torch.zeros(len(collated_query_responses))
            kl2_stats = torch.zeros(len(collated_query_responses))
            kl3_stats = torch.zeros(len(collated_query_responses))
            kl4_stats = torch.zeros(len(collated_query_responses))
            kl_loss_stats = torch.zeros(len(collated_query_responses))
            pg_clipfrac_stats = torch.zeros(len(collated_query_responses))
            pg_loss_stats = torch.zeros(len(collated_query_responses))
            loss_stats = torch.zeros(len(collated_query_responses))
            ratio_stats = torch.zeros(len(collated_query_responses))
            entropy_stats = torch.zeros(len(collated_query_responses))
            for epoch_idx in range(args.num_epochs):
                for i in range(len(collated_query_responses)):
                    mb_ref_logprob = collated_ref_logprobs[i]
                    mb_query_responses = collated_query_responses[i]
                    mb_tool_mask = collated_tool_masks[i]
                    mb_advantages = collated_advantages[i]
                    mb_response_masks = collated_response_masks[i]
                    mb_response_masks_bool = mb_response_masks[:, 1:].bool()
                    # if masking snippets, do it here.
                    if args.mask_tool_use and args.tool_use:
                        mb_response_masks_bool = mb_response_masks[:, 1:].bool() & mb_tool_mask[:, 1:].bool()
                    mb_attention_mask = collated_attention_masks[i]
                    mb_position_id = collated_position_ids[i]
                    mb_local_logprobs, mb_entropy = self.forward(
                        self.model,
                        mb_query_responses,
                        mb_attention_mask,
                        mb_position_id,
                        pad_token_id,
                        args.temperature,
                        return_entropy=args.record_entropy,
                    )
                    mb_local_logprobs = torch.masked_fill(mb_local_logprobs, ~mb_response_masks_bool, INVALID_LOGPROB)
                    mb_vllm_logprobs = collated_vllm_logprobs[i][:, 1:]
                    mb_vllm_logprobs = torch.masked_fill(mb_vllm_logprobs, ~mb_response_masks_bool, INVALID_LOGPROB)
                    # Replace any remaining NaN values (query tokens in packed sequences are set to NaN by pack_sequences in rl_utils.py)
                    mb_vllm_logprobs = torch.nan_to_num(mb_vllm_logprobs, nan=INVALID_LOGPROB)

                    # Compare vLLM logprobs with local logprobs
                    with torch.no_grad():
                        valid_mask = mb_response_masks_bool & ~torch.isnan(mb_vllm_logprobs)
                        logprob_diff = (mb_local_logprobs - mb_vllm_logprobs).abs()
                        masked_diff = torch.masked_fill(logprob_diff, ~valid_mask, 0.0)
                        mean_diff = masked_diff.sum() / valid_mask.sum() if valid_mask.sum() > 0 else 0.0
                        max_diff = masked_diff.max()
                        std_diff = masked_diff[valid_mask].std() if valid_mask.sum() > 1 else 0.0

                        self.local_metrics.add("debug/vllm_vs_local_logprob_diff_mean", mean_diff.item())
                        self.local_metrics.add("debug/vllm_vs_local_logprob_diff_max", max_diff.item())
                        self.local_metrics.add("debug/vllm_vs_local_logprob_diff_std", std_diff.item())

                        reverse_kl = torch.exp(mb_vllm_logprobs) * (mb_vllm_logprobs - mb_local_logprobs)
                        masked_reverse_kl = torch.masked_fill(reverse_kl, ~valid_mask, 0.0)
                        mean_reverse_kl = masked_reverse_kl.sum() / valid_mask.sum() if valid_mask.sum() > 0 else 0.0
                        self.local_metrics.add("debug/vllm_local_reverse_kl", mean_reverse_kl.item())

                    mb_new_logprobs = mb_local_logprobs

                    # Cache the old logprobs
                    if num_mini_batches > 1:
                        mb_old_logprobs = old_logprobs[i]
                    else:
                        with torch.no_grad():
                            if epoch_idx == 0:
                                if args.use_vllm_logprobs:
                                    old_logprobs[i] = mb_vllm_logprobs
                                else:
                                    old_logprobs[i] = mb_local_logprobs.detach()
                            mb_old_logprobs = old_logprobs[i]

                    old_logprobs_mask = mb_old_logprobs != INVALID_LOGPROB
                    assert torch.all(old_logprobs_mask == mb_response_masks_bool), (
                        f"Old logprobs mask should match response mask. "
                        f"old_mask sum={old_logprobs_mask.sum()}, "
                        f"response_mask sum={mb_response_masks_bool.sum()}"
                    )

                    # Calculate the policy's loss
                    logprobs_diff = mb_new_logprobs - mb_old_logprobs
                    ratio = torch.exp(logprobs_diff)
                    pg_losses = -mb_advantages[:, 1:] * ratio
                    pg_losses2 = -mb_advantages[:, 1:] * torch.clamp(
                        ratio, 1.0 - args.clip_lower, 1.0 + args.clip_higher
                    )

                    # Apply truncated importance sampling if enabled
                    if args.truncated_importance_sampling_ratio_cap > 0 and mb_vllm_logprobs is not None:
                        old_logprobs_mask = mb_old_logprobs != INVALID_LOGPROB
                        vllm_logprobs_mask = mb_vllm_logprobs != INVALID_LOGPROB

                        assert torch.all(old_logprobs_mask == mb_response_masks_bool), (
                            f"Old logprobs mask should match response mask. "
                            f"old_mask sum={old_logprobs_mask.sum()}, "
                            f"response_mask sum={mb_response_masks_bool.sum()}"
                        )
                        assert torch.all(vllm_logprobs_mask == mb_response_masks_bool), (
                            f"vLLM logprobs mask should match response mask. "
                            f"vllm_mask sum={vllm_logprobs_mask.sum()}, "
                            f"response_mask sum={mb_response_masks_bool.sum()}"
                        )

                        valid_mask = mb_response_masks_bool

                        # Initialize importance ratio to 1.0 (no effect) for all positions
                        tis_imp_ratio = torch.ones_like(mb_old_logprobs)

                        if valid_mask.any():
                            # Calculate logprob difference only for valid positions
                            logprob_diff_is = mb_old_logprobs - mb_vllm_logprobs
                            # Clamp to prevent numerical overflow in exp
                            logprob_diff_is = torch.where(
                                valid_mask, logprob_diff_is.clamp(-10.0, 10.0), torch.zeros_like(logprob_diff_is)
                            )
                            # Compute importance ratio only for valid positions
                            tis_imp_ratio = torch.where(valid_mask, torch.exp(logprob_diff_is), tis_imp_ratio)
                            # Apply cap
                            tis_imp_ratio = torch.clamp(
                                tis_imp_ratio, max=args.truncated_importance_sampling_ratio_cap
                            )

                        # Apply importance sampling to losses
                        pg_losses = pg_losses * tis_imp_ratio
                        pg_losses2 = pg_losses2 * tis_imp_ratio

                    pg_loss_max = torch.max(pg_losses, pg_losses2)

                    # Here we recalculate kl: we want the KL loss to backpropagate through the model
                    # We also clamp the KL loss to avoid numerical instability
                    # https://chatgpt.com/share/679d0ed9-8f48-8011-926e-e274b15ae8ae
                    ref_logprobs_diff = (mb_new_logprobs - mb_ref_logprob).clamp(-40.0, 40.0)
                    kl1 = ref_logprobs_diff
                    kl2 = (ref_logprobs_diff) ** 2 / 2
                    kl3 = torch.expm1(-ref_logprobs_diff) + ref_logprobs_diff  # this is more numerically stable
                    kl4 = ratio * ref_logprobs_diff
                    if args.kl_estimator == "kl1":
                        kl = kl1
                    elif args.kl_estimator == "kl2":
                        kl = kl2
                    elif args.kl_estimator == "kl3":
                        kl = kl3
                    elif args.kl_estimator == "kl4":
                        kl = kl4

                    # grpo change: directly subtract KL in loss (add)
                    loss = masked_mean(
                        pg_loss_max + (args.beta * kl),
                        mb_response_masks_bool,
                        args.masked_mean_axis,
                        args.masked_mean_denominator,
                    )
                    loss = loss / accumulation_steps
                    self.model.backward(loss)
                    if (local_step + 1) % accumulation_steps == 0:
                        self.model.step()
                    local_step += 1
                    with torch.no_grad():
                        # NOTE: in packed implementation, kl calculation are averages over response tokens
                        kl1_stats[i] = masked_mean(
                            kl1, mb_response_masks_bool, args.masked_mean_axis, args.masked_mean_denominator
                        ).float()
                        kl2_stats[i] = masked_mean(
                            kl2, mb_response_masks_bool, args.masked_mean_axis, args.masked_mean_denominator
                        ).float()
                        kl3_stats[i] = masked_mean(
                            kl3, mb_response_masks_bool, args.masked_mean_axis, args.masked_mean_denominator
                        ).float()
                        kl4_stats[i] = masked_mean(
                            kl4, mb_response_masks_bool, args.masked_mean_axis, args.masked_mean_denominator
                        ).float()
                        if args.kl_estimator == "kl1":
                            kl_loss_stats[i] = kl1_stats[i] * args.beta
                        elif args.kl_estimator == "kl2":
                            kl_loss_stats[i] = kl2_stats[i] * args.beta
                        elif args.kl_estimator == "kl3":
                            kl_loss_stats[i] = kl3_stats[i] * args.beta
                        elif args.kl_estimator == "kl4":
                            kl_loss_stats[i] = kl4_stats[i] * args.beta
                        pg_clipfrac_stats[i] = masked_mean(
                            (pg_losses2 > pg_losses).float(),
                            mb_response_masks_bool,
                            args.masked_mean_axis,
                            args.masked_mean_denominator,
                        )
                        pg_loss_stats[i] = masked_mean(
                            pg_loss_max, mb_response_masks_bool, args.masked_mean_axis, args.masked_mean_denominator
                        )
                        loss_stats[i] = loss
                        ratio_stats[i] = masked_mean(
                            ratio, mb_response_masks_bool, args.masked_mean_axis, args.masked_mean_denominator
                        )
                        if args.record_entropy:
                            # Calculate entropy statistics
                            entropy_stats[i] = masked_mean(
                                mb_entropy, mb_response_masks_bool, args.masked_mean_axis, args.masked_mean_denominator
                            ).float()

            with torch.no_grad():
                self.local_metrics.add("objective/kl_avg", kl1_stats.mean())
                self.local_metrics.add("objective/kl2_avg", kl2_stats.mean())
                self.local_metrics.add("objective/kl3_avg", kl3_stats.mean())
                self.local_metrics.add("objective/kl4_avg", kl4_stats.mean())
                self.local_metrics.add("loss/policy_avg", pg_loss_stats.mean())
                self.local_metrics.add("loss/kl_avg", kl_loss_stats.mean())
                self.local_metrics.add("loss/total_avg", loss_stats.mean())
                self.local_metrics.add("policy/clipfrac_avg", pg_clipfrac_stats.mean())
                self.local_metrics.add("val/ratio", ratio_stats.mean())
                self.local_metrics.add("val/ratio_var", ratio_stats.var())
                if args.record_entropy:
                    self.local_metrics.add("policy/entropy_avg", entropy_stats.mean())
                self.local_metrics.add("lr", self.scheduler.get_last_lr()[0])
                return self.local_metrics.get_metrics_list()

    def save_checkpoint_state(self, checkpoint_state_dir: str, client_state: Dict[str, Any]) -> None:
        args = self.args

        # Save comprehensive RNG states for each rank
        rng_states = {
            "torch_cpu_rng_state": torch.get_rng_state(),
            "numpy_rng_state": np.random.get_state(),
            "python_rng_state": random.getstate(),
        }

        # Save CUDA RNG states for all devices
        if torch.cuda.is_available():
            rng_states["torch_cuda_rng_states"] = {
                f"cuda:{i}": torch.cuda.get_rng_state(i) for i in range(torch.cuda.device_count())
            }
            rng_states["torch_cuda_rng_state_all"] = torch.cuda.get_rng_state_all()

        # Add RNG states to client_state
        client_state["rng_states"] = rng_states
        client_state["rank"] = self.rank

        # Save reference policy checkpoint (model only, no optimizer)
        if hasattr(self, "ref_policy") and self.ref_policy is not None:
            ref_policy_dir = os.path.join(checkpoint_state_dir, "ref_policy")
            os.makedirs(ref_policy_dir, exist_ok=True)

            # For reference policy, we save just the model weights
            # We can't use save_checkpoint because it would try to save DummyOptim
            # which doesn't have state_dict
            if self.rank == 0:
                # Only rank 0 saves the model state
                if hasattr(self.ref_policy, "module"):
                    # If wrapped by DeepSpeed, get the underlying module
                    model_to_save = self.ref_policy.module
                else:
                    model_to_save = self.ref_policy

                # Save the state dict
                torch.save(model_to_save.state_dict(), os.path.join(ref_policy_dir, "pytorch_model.bin"))
                logger.info(f"Saved reference policy model to {ref_policy_dir}")

            client_state["ref_policy_saved"] = True

        # Save the main model checkpoint with enhanced client state
        self.model.save_checkpoint(checkpoint_state_dir, client_state=client_state)

        # `save_checkpoint` needs to be called on all ranks, only rank 0 will have all the states
        if self.rank == 0:
            if args.keep_last_n_checkpoints >= 0:
                clean_last_n_checkpoints_deepspeed(checkpoint_state_dir, args.keep_last_n_checkpoints)

            # Sync to GCS if configured (check the actual target, not just gs_bucket_path)
            if args.gs_checkpoint_state_dir is not None:
                ray.remote(sync_gs_bucket).options(num_cpus=1).remote(
                    checkpoint_state_dir, args.gs_checkpoint_state_dir
                )

    def save_model(self, output_dir: str, chat_template_name: str, tokenizer: PreTrainedTokenizer) -> None:
        model_to_save = self.model
        if chat_template_name is not None and "olmo" in chat_template_name:
            # New chat template has no bos token, and two eos tokens: <|im_end|> and <|endoftext|>
            model_to_save.generation_config = get_olmo3_generation_config(tokenizer)

        if self.rank == 0:
            os.makedirs(output_dir, exist_ok=True)

        # save model weights for ZeRO2/3
        if hasattr(model_to_save, "module"):
            model_to_save = model_to_save.module

        # gather parameters
        output_state_dict = {}
        for k, v in model_to_save.named_parameters():
            # only gather z3 params
            params_to_fetch = _z3_params_to_fetch([v])
            with deepspeed.zero.GatheredParameters(params_to_fetch, enabled=len(params_to_fetch) > 0):
                vv = v.data.cpu()
                if self.rank == 0:
                    output_state_dict[k] = vv

        if self.rank == 0:
            state_dict = model_to_save.state_dict()

            # copy named_buffers with `persistent=True`
            for k, v in model_to_save.named_buffers():
                if k not in state_dict:
                    continue
                vv = v.data.cpu()
                output_state_dict[k] = vv

            state_dict_keys = set(state_dict.keys())
            output_state_dict_keys = set(output_state_dict.keys())

            # corner case for tie_word_embeddings, such as Qwen2-0.5B
            if getattr(model_to_save.config, "tie_word_embeddings", False) and "lm_head.weight" in state_dict_keys:
                state_dict_keys.remove("lm_head.weight")

            assert state_dict_keys.issubset(output_state_dict_keys), (
                f"mismatch keys {output_state_dict_keys.symmetric_difference(state_dict_keys)}"
            )

            # only save peft weights https://github.com/microsoft/DeepSpeed/issues/4295
            if isinstance(model_to_save, PeftModel):
                model_to_save.save_pretrained(output_dir)
                if self.stage == 3:
                    torch.save(
                        get_peft_model_state_dict(model_to_save, output_state_dict),
                        os.path.join(output_dir, "adapter_model.bin"),
                    )
            else:
                model_to_save.save_pretrained(output_dir, state_dict=output_state_dict)

            # save tokenizer
            self.tokenizer.save_pretrained(output_dir)

    # we need this because we don't know which node is rank 0 is on
    def launch_ai2_evals_on_weka_wrapper(self, step_dir, leaderboard_name, wandb_url, training_step):
        args = self.args
        if self.rank == 0:
            ray.remote(launch_ai2_evals_on_weka).options(num_cpus=1).remote(
                step_dir,
                leaderboard_name,
                args.oe_eval_max_length,
                wandb_url,
                training_step,
                args.oe_eval_tasks,
                args.stop_strings,
                args.gs_bucket_path,
                args.eval_priority,
                args.oe_eval_beaker_image,
            )


class ModelGroup:
    def __init__(
        self, pg: PlacementGroup, ray_process_cls: RayProcess, num_gpus_per_node: List[int], single_gpu_mode: bool
    ):
        self.pg = pg
        self.ray_process_cls = ray_process_cls
        self.num_gpus_per_node = num_gpus_per_node
        self.num_gpus_per_actor = 0.48 if single_gpu_mode else 1
        self.num_cpus_per_actor = 4
        self.models = []
        world_size = sum(self.num_gpus_per_node)
        master_policy = ray_process_cls.options(
            num_cpus=self.num_cpus_per_actor,
            num_gpus=self.num_gpus_per_actor,
            scheduling_strategy=PlacementGroupSchedulingStrategy(
                placement_group=self.pg, placement_group_bundle_index=0
            ),
        ).remote(world_size, 0, 0, None, None)

        self.models.append(master_policy)
        results, _ = ray_get_with_progress(
            [master_policy.get_master_addr_port.remote()], desc="Getting master address"
        )
        (master_addr, master_port) = results[0]

        def get_bundle_index(rank, num_gpus_per_node):
            """given a rank and a list of num_gpus_per_node, return the index of the bundle that the rank belongs to"""
            bundle_idx = 0
            while rank >= num_gpus_per_node[bundle_idx]:
                rank -= num_gpus_per_node[bundle_idx]
                bundle_idx += 1
            return bundle_idx

        assert get_bundle_index(0, [7, 8, 4]) == 0
        assert get_bundle_index(1, [7, 8, 4]) == 0
        assert get_bundle_index(7, [7, 8, 4]) == 1
        assert get_bundle_index(8, [7, 8, 4]) == 1
        assert get_bundle_index(9, [7, 8, 4]) == 1
        assert get_bundle_index(16, [7, 8, 4]) == 2

        # Setup worker models
        for rank in range(1, world_size):
            logger.debug(f"{rank=}, {world_size=}, {rank=}, {master_addr=}, {master_port=}")
            scheduling_strategy = PlacementGroupSchedulingStrategy(
                placement_group=self.pg, placement_group_bundle_index=get_bundle_index(rank, self.num_gpus_per_node)
            )
            worker_policy = ray_process_cls.options(
                num_cpus=self.num_cpus_per_actor,
                num_gpus=self.num_gpus_per_actor,
                scheduling_strategy=scheduling_strategy,
            ).remote(world_size, rank, 0, master_addr, master_port)
            self.models.append(worker_policy)


class PendingQueriesMap:
    """Thread-safe map for tracking pending queries with reference counting."""

    def __init__(self):
        self._map = {}  # dataset_idx -> (query, ground_truth, dataset, count)
        self._lock = threading.Lock()

    def insert(self, dataset_idx, query, ground_truth, dataset, raw_query):
        """Insert or increment count for a dataset index."""
        with self._lock:
            if dataset_idx in self._map:
                # Already exists - just increment count
                existing_query, existing_ground_truth, existing_dataset, existing_raw_query, count = self._map[
                    dataset_idx
                ]
                self._map[dataset_idx] = (
                    existing_query,
                    existing_ground_truth,
                    existing_dataset,
                    existing_raw_query,
                    count + 1,
                )
            else:
                # New entry - count starts at 1
                self._map[dataset_idx] = (query, ground_truth, dataset, raw_query, 1)

    def pop(self, dataset_idx):
        """Retrieve data and decrement count. Removes entry when count reaches 0."""
        with self._lock:
            if dataset_idx not in self._map:
                raise RuntimeError(f"Dataset index {dataset_idx} not found in pending_queries_map")

            query, ground_truth, dataset, raw_query, count = self._map[dataset_idx]

            if count > 1:
                # More results expected - just decrement
                self._map[dataset_idx] = (query, ground_truth, dataset, raw_query, count - 1)
            else:
                # Last result - remove entry
                del self._map[dataset_idx]

            return query, ground_truth, dataset, raw_query

    def __len__(self):
        """Return the number of entries in the map."""
        with self._lock:
            return len(self._map)

    def __contains__(self, dataset_idx):
        """Check if a dataset index is in the map."""
        with self._lock:
            return dataset_idx in self._map

    def __getitem__(self, dataset_idx):
        """Get the value for a dataset index."""
        with self._lock:
            return self._map[dataset_idx]

    def keys(self):
        """Return a view of the keys in the map."""
        with self._lock:
            return list(self._map.keys())


def calculate_utilization_metrics(
    model_dims: utils.ModelDims,
    prompt_lengths: list[int],
    response_lengths: list[int],
    total_generation_time: float,
    samples_per_prompt: int,
    num_inference_gpus: int,
    training_time: float,
    num_training_gpus: int,
) -> dict:
    """Calculate MFU and MBU metrics for model inference and training.

    Args:
        model_dims: Model dimensions with device information
        prompt_lengths: List of prompt lengths
        response_lengths: List of response lengths
        total_generation_time: Total time taken for generation (for actor metrics)
        samples_per_prompt: Number of samples generated per prompt
        num_inference_gpus: Number of GPUs used for inference
        training_time: Time taken for training step (for learner metrics)
        num_training_gpus: Number of GPUs used for training (for learner metrics)

    Returns:
        Dict with the following keys:
            - actor_mfu: Model FLOPs utilization for inference (percentage)
            - actor_mbu: Model bandwidth utilization for inference (percentage)
            - learner_mfu: Model FLOPs utilization for training (percentage)
    """
    assert len(response_lengths) == len(prompt_lengths) * samples_per_prompt, (
        f"Expected {len(prompt_lengths) * samples_per_prompt} response lengths, got {len(response_lengths)}"
    )

    # Calculate FLOPs and memory bytes for inference
    actor_total_flops = model_dims.flops(prompt_lengths, response_lengths, samples_per_prompt=samples_per_prompt)
    actor_total_memory_bytes = model_dims.memory_bytes(
        prompt_lengths, response_lengths, samples_per_prompt=samples_per_prompt
    )

    # Calculate MFU and MBU accounting for multiple GPUs
    flops_per_second = actor_total_flops / total_generation_time
    bytes_per_second = actor_total_memory_bytes / total_generation_time
    # Scale device capabilities by number of GPUs
    total_device_flops = model_dims.device_flops * num_inference_gpus
    total_device_bandwidth = model_dims.device_memory_bandwidth * num_inference_gpus
    actor_mfu = 100 * flops_per_second / total_device_flops
    actor_mbu = 100 * bytes_per_second / total_device_bandwidth

    # Calculate learner/training metrics
    # For training, we need to use total sequence lengths (prompt + response) since training
    # processes the full sequences, not separate prefill/decode operations
    total_sequence_lengths = [
        prompt_lengths[i // samples_per_prompt] + response_len for i, response_len in enumerate(response_lengths)
    ]

    # For training FLOPs, pass total sequence lengths as prompt_lengths with response_lengths=None
    training_flops = model_dims.flops(
        prompt_lengths=total_sequence_lengths,
        response_lengths=None,
        samples_per_prompt=1,  # Already expanded in total_sequence_lengths
        is_training=True,
    )

    # Calculate training MFU
    training_flops_per_second = training_flops / training_time
    total_training_device_flops = model_dims.device_flops * num_training_gpus
    learner_mfu = 100 * training_flops_per_second / total_training_device_flops

    return {"actor_mfu": actor_mfu, "actor_mbu": actor_mbu, "learner_mfu": learner_mfu}


def accumulate_inference_batches(
    inference_results_Q: ray_queue.Queue,
    pending_queries_map: PendingQueriesMap,
    args: Args,
    generation_config: vllm.SamplingParams,
    num_prompts: int,
    model_dims: utils.ModelDims,
    actor_manager=None,
    timeout: Optional[float] = None,
) -> tuple[GenerationResult, Batch]:
    """Accumulate multiple inference results into a single training batch.

    Args:
        inference_results_Q: Queue containing individual GenerationResult objects (one per prompt)
        pending_queries_map: PendingQueriesMap instance for thread-safe query tracking
        args: Arguments containing vllm_num_engines and batch size info
        generation_config: Generation config containing n (number of samples per prompt)
        num_prompts: Number of prompts to accumulate
        timeout: Optional timeout in seconds for queue get operations. If None, blocks indefinitely.

    Raises:
        queue.Empty: If timeout is specified and no data is available within timeout.

    Returns:
        Tuple of (combined_result, Batch with queries, ground_truths, datasets, prompt_lengths, response_lengths)
        or (ShutdownSentinel, None, None, None) if shutdown signal received
    """
    results = []
    all_queries = []
    all_ground_truths = []
    all_datasets = []
    all_raw_queries = []
    for i in tqdm(
        range(num_prompts),
        total=num_prompts,
        desc=f"Accumulating results from {num_prompts} prompts",
        bar_format="{l_bar}{bar}{r_bar}\n",
        disable=not args.verbose,
    ):
        result = inference_results_Q.get(timeout=timeout)

        if isinstance(result, ShutdownSentinel):
            return result, None, None, None

        # Validate that each individual result has the expected number of responses
        assert len(result.responses) == generation_config.n, (
            f"Mismatch: individual prompt result has {len(result.responses)} responses "
            f"but expected {generation_config.n} samples per prompt. "
            f"Dataset index: {result.dataset_index}, Epoch: {result.epoch_number}"
        )

        query, ground_truth, dataset, raw_query = pending_queries_map.pop(result.dataset_index)

        results.append(result)
        all_queries.append(query)
        all_ground_truths.append(ground_truth)
        all_datasets.append(dataset)
        all_raw_queries.append(raw_query)

    # Combine all results into a single GenerationResult
    combined_responses = []
    combined_finish_reasons = []
    combined_masks = []
    combined_num_calls = []
    combined_timeouts = []
    combined_tool_errors = []
    combined_tool_outputs = []
    combined_tool_runtimes = []
    combined_tool_calleds = []
    combined_logprobs = []

    earliest_start_time = float("inf")
    prompt_lengths = []
    response_lengths = []

    total_prompt_tokens = 0
    total_response_tokens = 0
    max_generation_time = 0

    for i, result in enumerate(results):
        combined_responses.extend(result.responses)
        combined_finish_reasons.extend(result.finish_reasons)
        combined_masks.extend(result.masks)
        combined_num_calls.extend(result.request_info.num_calls)
        combined_timeouts.extend(result.request_info.timeouts)
        combined_tool_errors.extend(result.request_info.tool_errors)
        combined_tool_outputs.extend(result.request_info.tool_outputs)
        combined_tool_runtimes.extend(result.request_info.tool_runtimes)
        combined_tool_calleds.extend(result.request_info.tool_calleds)

        combined_logprobs.extend(result.logprobs)

        earliest_start_time = min(earliest_start_time, result.start_time)

        prompt_lengths.append(len(all_queries[i]))

        for response in result.responses:
            response_lengths.append(len(response))

        total_prompt_tokens += result.token_statistics.num_prompt_tokens
        total_response_tokens += result.token_statistics.num_response_tokens
        max_generation_time = max(max_generation_time, result.token_statistics.generation_time)

    # Use the maximum generation time across engines since they work in parallel
    # This avoids including queue overhead and accumulation time in MFU/MBU calculations
    total_generation_time = max_generation_time

    accumulated_stats = TokenStatistics(
        num_prompt_tokens=total_prompt_tokens,
        num_response_tokens=total_response_tokens,
        generation_time=total_generation_time,
        earliest_start_time=earliest_start_time,
    )

    # Create combined RequestInfo
    combined_request_info = RequestInfo(
        num_calls=combined_num_calls,
        timeouts=combined_timeouts,
        tool_errors=combined_tool_errors,
        tool_outputs=combined_tool_outputs,
        tool_runtimes=combined_tool_runtimes,
        tool_calleds=combined_tool_calleds,
    )

    # Create combined GenerationResult
    combined_result = GenerationResult(
        responses=combined_responses,
        finish_reasons=combined_finish_reasons,
        masks=combined_masks,
        request_info=combined_request_info,
        dataset_index=None,
        epoch_number=results[0].epoch_number,
        token_statistics=accumulated_stats,
        logprobs=combined_logprobs,
    )

    if actor_manager is not None:
        ray.get(actor_manager.report_token_statistics.remote(accumulated_stats))

    # Note: We don't have dataset_indices here, but they're not needed for the returned batch
    batch = Batch(
        queries=all_queries,
        ground_truths=all_ground_truths,
        datasets=all_datasets,
        raw_queries=all_raw_queries,
        indices=None,  # Not meaningful for combined results
    )
    return combined_result, batch, prompt_lengths, response_lengths


def data_preparation_thread(
    reward_fn: Callable,
    inference_results_Q: ray_queue.Queue,  # Ray queue
    packed_sequences_Q: Queue,
    pending_queries_map: dict,
    args: Args,
    tokenizer: PreTrainedTokenizer,
    num_training_steps: int,
    generation_config,
    resume_training_step: int,
    actor_manager=None,
    model_dims: utils.ModelDims = None,
):
    for training_step in range(resume_training_step, num_training_steps + 1):
        # Streaming accumulation: collect results as they arrive
        with Timer("🚀 [Data Preparation Thread] Getting response ids") as timer:
            result, batch, prompt_lengths, response_lengths = accumulate_inference_batches(
                inference_results_Q,
                pending_queries_map,
                args,
                generation_config,
                num_prompts=args.num_unique_prompts_rollout,
                model_dims=model_dims,
                actor_manager=actor_manager,
            )
            if isinstance(result, ShutdownSentinel):
                logger.info("[Data Preparation Thread] Received shutdown sentinel, exiting")
                return

        getting_response_time = timer.duration

        # ------------------------------------------------------------------------------------------------
        # Pack sequences
        if args.num_samples_per_prompt_rollout > 1:
            batch = Batch(
                queries=repeat_each(batch.queries, args.num_samples_per_prompt_rollout),
                ground_truths=repeat_each(batch.ground_truths, args.num_samples_per_prompt_rollout),
                datasets=repeat_each(batch.datasets, args.num_samples_per_prompt_rollout),
                raw_queries=repeat_each(batch.raw_queries, args.num_samples_per_prompt_rollout),
                indices=repeat_each(batch.indices, args.num_samples_per_prompt_rollout) if batch.indices else None,
            )
            good_outputs = [
                len(result.request_info.tool_outputs[i]) > 0
                and result.request_info.tool_calleds[i]
                and not result.request_info.timeouts[i]
                and not result.request_info.tool_errors[i]
                for i in range(len(result.request_info.tool_outputs))
            ]
        for i in range(len(result.finish_reasons)):
            if result.finish_reasons[i] == "stop" and len(result.responses[i]) == 0:
                result.responses[i].append(tokenizer.eos_token_id)
                result.masks[i].append(1)
                result.logprobs[i].append(float("nan"))
        with Timer("🔥 [Data Preparation Thread] Decoding responses", noop=True):
            decoded_responses = tokenizer.batch_decode(result.responses, skip_special_tokens=True)
            decoded_queries = batch.raw_queries
            stop_rate = sum(int(finish_reason == "stop") for finish_reason in result.finish_reasons) / len(
                result.finish_reasons
            )

        with Timer("💰 [Data Preparation Thread] Calculating rewards and advantages"):
            scores, reward_metrics = asyncio.run(
                reward_fn(
                    result.responses,
                    decoded_responses,
                    batch,
                    result.finish_reasons,
                    result.request_info,
                    decoded_queries,
                )
            )
            scores = np.array(scores)
            scores_per_prompt = scores.reshape(-1, args.num_samples_per_prompt_rollout)
            mean_grouped_rewards = scores_per_prompt.mean(axis=-1)
            mean_grouped_rewards = np.repeat(mean_grouped_rewards, args.num_samples_per_prompt_rollout, axis=0)
            std_grouped_rewards = scores_per_prompt.std(axis=-1)
            std_grouped_rewards = np.repeat(std_grouped_rewards, args.num_samples_per_prompt_rollout, axis=0)
            if args.advantage_normalization_type == "standard":
                advantages = (scores - mean_grouped_rewards) / (std_grouped_rewards + 1e-8)
            elif args.advantage_normalization_type == "centered":
                advantages = scores - mean_grouped_rewards
            else:
                raise ValueError(f"Invalid advantage normalization type: {args.advantage_normalization_type}")

        with Timer("📦 [Data Preparation Thread] Filtering sequences"):
            # Here we get the max possible score for each prompt, and see how many prompts are unsolved
            max_possible_score = 0
            if args.apply_verifiable_reward:
                max_possible_score += args.verification_reward
            if args.apply_r1_style_format_reward and args.additive_format_reward:
                max_possible_score += args.r1_style_format_reward
            unsolved_batch_size_ratio = ((scores != max_possible_score) > 0).sum() / len(scores)
            # In GRPO, if the std of grouped rewards is 0, then there is zero gradient for the batch
            # of args.num_samples_per_prompt_rollout responses, so we need to filter out those batches
            non_zero_std_mask = scores_per_prompt.std(axis=-1) != 0
            real_batch_size_ratio = non_zero_std_mask.sum() * args.num_samples_per_prompt_rollout / len(scores)
            expanded_mask = np.repeat(non_zero_std_mask, args.num_samples_per_prompt_rollout)
            non_zero_gradient_index = np.where(expanded_mask)[0]

            # Log zero-gradient filtering statistics
            num_zero_std_prompts = (~non_zero_std_mask).sum()
            num_filtered_responses = len(scores) - len(non_zero_gradient_index)
            if num_filtered_responses > 0:
                logger.info(
                    f"[Zero-gradient filtering] Filtered {num_zero_std_prompts} prompts with zero std "
                    f"({num_filtered_responses} responses). Retention rate: {len(non_zero_gradient_index) / len(scores):.2%}"
                )

            advantages = advantages[non_zero_gradient_index]
            original_batch_size = len(scores)
            scores = scores[non_zero_gradient_index]
            responses = [result.responses[i] for i in non_zero_gradient_index]
            masks = [result.masks[i] for i in non_zero_gradient_index]
            batch = batch[non_zero_gradient_index.tolist()]
            finish_reasons = [result.finish_reasons[i] for i in non_zero_gradient_index]
            vllm_logprobs = [result.logprobs[i] for i in non_zero_gradient_index]
            if args.mask_truncated_completions:
                stop_idxes = torch.tensor([i for i in range(len(finish_reasons)) if finish_reasons[i] == "stop"])
                num_truncated = len(finish_reasons) - len(stop_idxes)
                if num_truncated > 0:
                    logger.info(
                        f"[Truncated completions filtering] Filtered {num_truncated} responses that didn't finish with 'stop'. "
                        f"Retention rate: {len(stop_idxes) / len(finish_reasons):.2%}"
                    )
                scores = scores[stop_idxes]
                advantages = advantages[stop_idxes]
                responses = [responses[i] for i in stop_idxes]
                masks = [masks[i] for i in stop_idxes]
                batch = batch[stop_idxes.tolist()]
                finish_reasons = [finish_reasons[i] for i in stop_idxes]
                vllm_logprobs = [vllm_logprobs[i] for i in stop_idxes]

            if args.fill_completions:
                with Timer("⏱ [Data Preparation Thread] Refill completions"):
                    current_batch_size = len(scores)
                    original_prompt_cnt = original_batch_size // args.num_samples_per_prompt_rollout
                    current_prompt_cnt = current_batch_size // args.num_samples_per_prompt_rollout
                    need_to_fill_prompt = original_prompt_cnt - current_prompt_cnt
                    k = args.num_samples_per_prompt_rollout

                    if need_to_fill_prompt > 0 and current_prompt_cnt > 0:
                        scores_matrix = scores.reshape(current_prompt_cnt, k)
                        stds = scores_matrix.std(axis=1) + 1e-8
                        probs = stds / stds.sum()

                        logger.info(
                            f"[Refill completions] Need to fill {need_to_fill_prompt} prompts to maintain batch size. "
                            f"Original: {original_prompt_cnt}, Current: {current_prompt_cnt}"
                        )

                        sampled_prompt_ids = np.random.choice(
                            current_prompt_cnt, size=need_to_fill_prompt, replace=True, p=probs
                        )

                        sampled_indices = []
                        for pid in sampled_prompt_ids:
                            start = pid * k
                            sampled_indices.extend(range(start, start + k))

                        advantages = np.concatenate([advantages, advantages[sampled_indices]])
                        scores = np.concatenate([scores, scores[sampled_indices]])
                        responses += [responses[i] for i in sampled_indices]
                        masks += [masks[i] for i in sampled_indices]

                        sampled_batch = batch[sampled_indices]

                        batch = Batch(
                            queries=batch.queries + sampled_batch.queries,
                            ground_truths=batch.ground_truths + sampled_batch.ground_truths,
                            datasets=batch.datasets + sampled_batch.datasets,
                            indices=batch.indices + sampled_batch.indices if batch.indices is not None else None,
                        )

                        finish_reasons += [finish_reasons[i] for i in sampled_indices]
                        vllm_logprobs += [vllm_logprobs[i] for i in sampled_indices]

                        logger.info(
                            f"📊 Duplicated {need_to_fill_prompt} prompts from {len(sampled_indices)} total responses"
                        )

            # Count groups with all zero rewards
            all_zero_groups = (scores_per_prompt == 0).all(axis=-1).sum()
            total_groups = len(scores_per_prompt)
            logger.info(
                f"[Reward Summary] Groups with all zero rewards: {all_zero_groups}/{total_groups} "
                f"({all_zero_groups / total_groups:.1%})"
            )

        with Timer("📦 [Data Preparation Thread] Packing sequences"):
            packed_sequences = pack_sequences(
                queries=batch.queries,
                responses=responses,
                masks=masks,
                pack_length=args.pack_length,
                pad_token_id=tokenizer.pad_token_id,
                vllm_logprobs=vllm_logprobs,
            )
            num_new_tokens = sum(len(seq) for seq in packed_sequences.query_responses)
            # Vectorized advantage calculation: create a lookup array where each index corresponds to a response mask value
            # and each value is the corresponding advantage score: index 0 is set to 0 since response masks start from 1 (1-indexed)
            lookup_advantages = np.zeros(len(advantages) + 1, dtype=np.float32)
            lookup_advantages[1:] = advantages
            packed_advantages = [
                torch.tensor(lookup_advantages[packed_mask], dtype=torch.float32)
                for packed_mask in packed_sequences.response_masks
            ]
            packed_sequences.advantages = packed_advantages

        # if we have less batches than world size, we need to pad out so each world is fine
        # ideally, you should avoid this since its wasting computation.
        if args.allow_world_padding:
            with Timer("🤺 [Data Preparation Thread] Padding sequences for world size"):
                shortfall = args.world_size - len(packed_sequences.query_responses)
                if shortfall > 0:
                    logger.warning(
                        f"Padding {shortfall} sequences for world size. In future, you should adjust your compute this."
                    )
                    # construct "dummy" sequences for padding out the world size
                    dummy_qr = torch.tensor([tokenizer.pad_token_id, tokenizer.eos_token_id], dtype=torch.long)
                    dummy_tool_mask = torch.zeros_like(dummy_qr)
                    dummy_attention = torch.tensor([1, 1], dtype=torch.long)
                    dummy_position_ids = torch.arange(len(dummy_qr), dtype=torch.long)
                    dummy_response_mask = torch.zeros_like(dummy_qr)
                    dummy_advantage = torch.zeros_like(dummy_qr, dtype=torch.float)
                    # pad out the world size
                    for _ in range(shortfall):
                        packed_sequences.query_responses.append(dummy_qr)
                        packed_sequences.tool_masks.append(dummy_tool_mask)
                        packed_sequences.attention_masks.append(dummy_attention)
                        packed_sequences.position_ids.append(dummy_position_ids)
                        packed_sequences.response_masks.append(dummy_response_mask)
                        packed_sequences.advantages.append(dummy_advantage)

        with Timer("🔄 [Data Preparation Thread] Prepare collated data for each worker"):
            B = (
                len(packed_sequences.query_responses) // args.world_size
            )  # essentially doing `drop_last=True`, which is fine.
            collated_data = []
            for i in range(args.world_size):
                per_device_packed_query_responses = packed_sequences.query_responses[B * i : B * (i + 1)]
                per_device_packed_tool_masks = packed_sequences.tool_masks[B * i : B * (i + 1)]
                per_device_packed_attention_masks = packed_sequences.attention_masks[B * i : B * (i + 1)]
                per_device_packed_position_ids = packed_sequences.position_ids[B * i : B * (i + 1)]
                per_device_packed_advantages = packed_sequences.advantages[B * i : B * (i + 1)]
                per_device_packed_response_masks = packed_sequences.response_masks[B * i : B * (i + 1)]
                per_device_packed_vllm_logprobs = packed_sequences.vllm_logprobs[B * i : B * (i + 1)]

                # Shuffle the batch and collate the data
                b_inds = np.random.permutation(len(per_device_packed_query_responses))
                collated_query_responses = []
                collated_tool_masks = []
                collated_attention_masks = []
                collated_position_ids = []
                collated_response_masks = []
                collated_advantages = []
                collated_vllm_logprobs = []
                for j in range(0, len(per_device_packed_query_responses), args.per_device_train_batch_size):
                    micro_range = b_inds[j : j + args.per_device_train_batch_size]
                    collated_query_responses.append(
                        collate_fn(
                            [per_device_packed_query_responses[idx] for idx in micro_range], tokenizer.pad_token_id
                        )
                    )
                    collated_tool_masks.append(
                        collate_fn([per_device_packed_tool_masks[idx] for idx in micro_range], 0)
                    )
                    collated_attention_masks.append(
                        collate_fn([per_device_packed_attention_masks[idx] for idx in micro_range], 0)
                    )
                    collated_position_ids.append(
                        collate_fn([per_device_packed_position_ids[idx] for idx in micro_range], 0)
                    )
                    collated_response_masks.append(
                        collate_fn([per_device_packed_response_masks[idx] for idx in micro_range], 0)
                    )
                    collated_advantages.append(
                        collate_fn([per_device_packed_advantages[idx] for idx in micro_range], 0)
                    )
                    collated_vllm_logprobs.append(
                        collate_fn([per_device_packed_vllm_logprobs[idx] for idx in micro_range], 0)
                    )
                collated_data.append(
                    {
                        "collated_query_responses": collated_query_responses,
                        "collated_tool_masks": collated_tool_masks,
                        "collated_attention_masks": collated_attention_masks,
                        "collated_position_ids": collated_position_ids,
                        "collated_advantages": collated_advantages,
                        "collated_response_masks": collated_response_masks,
                        "collated_vllm_logprobs": collated_vllm_logprobs,
                    }
                )

        # Create a result package with metrics and data
        if len(responses) == 0:
            # Handle empty responses case
            # in this case, we won't log metrics, so it should be fine.
            metrics = {}
        else:
            sequence_lengths = np.array([len(response) for response in responses])
            sequence_length_solved = (
                np.array([]) if np.all(scores == 0) else np.array(sequence_lengths[scores == max_possible_score])
            )
            sequence_length_unsolved = (
                np.array([]) if np.all(scores == max_possible_score) else np.array(sequence_lengths[scores == 0])
            )

            # Use the already calculated reward summary metrics for wandb
            all_zero_groups_ratio = all_zero_groups / total_groups if total_groups > 0 else 0

            metrics = {
                "scores": np.array(scores).mean(),
                "real_batch_size_ratio": real_batch_size_ratio,
                "unsolved_batch_size_ratio": unsolved_batch_size_ratio,
                "packed_ratio": len(packed_sequences.query_responses) / len(responses) if len(responses) > 0 else 0,
                "val/all_zero_reward_groups": all_zero_groups,
                "val/all_zero_reward_groups_ratio": all_zero_groups_ratio,
                "val/total_reward_groups": total_groups,
                "val/sequence_lengths": sequence_lengths.mean(),
                "val/sequence_lengths_min": sequence_lengths.min(),
                "val/sequence_lengths_max": sequence_lengths.max(),
                "val/sequence_lengths_unsolved": (
                    0 if len(sequence_length_unsolved) == 0 else sequence_length_unsolved.mean()
                ),
                "val/sequence_lengths_solved": (
                    0 if len(sequence_length_solved) == 0 else sequence_length_solved.mean()
                ),
                "val/sequence_lengths_unsolved_hist": sequence_length_unsolved,
                "val/sequence_lengths_solved_hist": sequence_length_solved,
                "val/stop_rate": stop_rate,
                "val/advantages_mean": advantages.mean(),
                "val/advantages_min": advantages.min(),
                "val/advantages_max": advantages.max(),
                "val/advantages_hist": advantages,
                "val/num_calls_rate": np.array(result.request_info.num_calls).mean(),
                "val/timeouts_rate": np.array(result.request_info.timeouts).mean(),
                "val/tool_errors_rate": np.array([len(item) > 0 for item in result.request_info.tool_errors]).mean(),
                "val/good_outputs_rate": np.array(good_outputs).mean(),
                "val/tool_runtimes_rate": np.array(result.request_info.tool_runtimes).mean(),
                "val/tool_calleds_rate": np.array(result.request_info.tool_calleds).mean(),
                "time/getting_response": getting_response_time,
                **reward_metrics,
            }

            total_tokens = result.token_statistics.num_prompt_tokens + result.token_statistics.num_response_tokens
            metrics["val/actor_tokens_per_second"] = total_tokens / result.token_statistics.generation_time

        if args.save_traces:
            traces = {
                "scores": scores.tolist(),
                "finish_reasons": finish_reasons,
                "responses": responses,
                "training_step": training_step,
                **asdict(batch),  # Unpack all batch fields
                **reward_metrics,
            }
            os.makedirs(args.output_dir, exist_ok=True)
            with open(f"{args.output_dir}/traces_{args.run_name}.jsonl", "a") as f:
                json.dump(traces, f)
                f.write("\n")

        if len(responses) == 0:
            logger.warning(f"No responses in batch {training_step}.")

        # Put the packed sequences and metrics into the output queue
        packed_sequences_Q.put(
            {
                "packed_sequences": packed_sequences,  # for debugging purposes
                "collated_data": collated_data,
                "metrics": metrics,
                "responses_count": len(responses),
                "num_new_tokens": num_new_tokens,
                "B": B,
                "prompt_lengths": prompt_lengths,
                "response_lengths": response_lengths,
            }
        )


def setup_runtime_variables(args: Args) -> Args:
    """Set up runtime variables for the experiment."""
    args.run_name = f"{args.exp_name}__{args.seed}__{int(time.time())}"
    args.output_dir = os.path.join(args.output_dir, args.run_name)
    args.dataset_local_cache_dir = os.path.abspath(args.dataset_local_cache_dir)
    if is_beaker_job():
        args.dataset_local_cache_dir = "/weka/oe-adapt-default/allennlp/deletable_open_instruct_dataset_cache"
    args.world_size = sum(args.num_learners_per_node)
    args.num_training_steps = args.total_episodes // (
        args.num_unique_prompts_rollout * args.num_samples_per_prompt_rollout
    )
    args.try_launch_beaker_eval_jobs_on_weka = args.try_launch_beaker_eval_jobs_on_weka and is_beaker_job()
    if args.push_to_hub:
        if args.hf_repo_id is None:  # auto-generate one
            args.hf_repo_id = "open_instruct_dev"
        if args.hf_entity is None:  # first try to use AI2 entity
            args.hf_entity = maybe_use_ai2_hf_entity()
        if args.hf_entity is None:  # then try to use the user's entity
            args.hf_entity = HfApi().whoami()["name"]
        args.hf_repo_id = f"{args.hf_entity}/{args.hf_repo_id}"
        if args.hf_repo_revision is None:  # auto-generate one
            args.hf_repo_revision = args.run_name
        args.hf_repo_url = f"https://huggingface.co/{args.hf_repo_id}/tree/{args.hf_repo_revision}"
    if args.with_tracking:
        if args.wandb_entity is None:
            args.wandb_entity = maybe_use_ai2_wandb_entity()
    args.tool_use = args.tools is not None and len(args.tools) > 0
    return args


def setup_experiment_tracking(args: Args, tc: TokenizerConfig, model_config: ModelConfig):
    """Setup experiment tracking and seeds."""
    all_configs = {}
    beaker_config = None
    if is_beaker_job():
        beaker_config = maybe_get_beaker_config()
        all_configs.update(vars(beaker_config))
    all_configs.update(**asdict(args), **asdict(tc), **asdict(model_config))

    wandb_url = None
    if args.with_tracking:
        wandb.init(
            project=args.wandb_project_name,
            entity=args.wandb_entity,
            config=all_configs,
            name=args.run_name,
            save_code=True,
            tags=[args.exp_name] + get_wandb_tags(),
        )
        wandb_url = wandb.run.get_url()
        maybe_update_beaker_description(wandb_url=wandb_url)

    return beaker_config, wandb_url


def setup_datasets(args: Args, tc: TokenizerConfig, tokenizer: PreTrainedTokenizer):
    # load system prompt override if provided
    system_prompt_override = None
    if args.system_prompt_override_file is not None:
        logger.info(f"Loading system prompt override from {args.system_prompt_override_file}")
        with open(args.system_prompt_override_file, "r") as f:
            system_prompt_override = f.read().strip()
        logger.info(f"System prompt overriden to:\n#####\n{system_prompt_override}\n#####\n")

    """Set up training and evaluation datasets."""
    system_prompt_override = None
    if args.system_prompt_override_file is not None:
        logger.info(f"Loading system prompt override from {args.system_prompt_override_file}")
        with open(args.system_prompt_override_file, "r") as f:
            system_prompt_override = f.read().strip()
        logger.info(f"System prompt overriden to:\n#####\n{system_prompt_override}\n#####\n")

    transform_fn_args = [
        {"system_prompt_override": system_prompt_override},
        {"max_prompt_token_length": args.max_prompt_token_length},
    ]
    train_dataset = get_cached_dataset_tulu(
        dataset_mixer_list=args.dataset_mixer_list,
        dataset_mixer_list_splits=args.dataset_mixer_list_splits,
        tc=tc,
        dataset_transform_fn=args.dataset_transform_fn,
        transform_fn_args=transform_fn_args,
        dataset_cache_mode=args.dataset_cache_mode,
        dataset_config_hash=args.dataset_config_hash,
        hf_entity=args.hf_entity,
        dataset_local_cache_dir=args.dataset_local_cache_dir,
        dataset_skip_cache=args.dataset_skip_cache,
        system_prompt_override=system_prompt_override,
    )
    train_dataset = train_dataset.shuffle(seed=args.seed)

    eval_dataset = None
    if len(args.dataset_mixer_eval_list) > 0:
        eval_dataset = get_cached_dataset_tulu(
            dataset_mixer_list=args.dataset_mixer_eval_list,
            dataset_mixer_list_splits=args.dataset_mixer_eval_list_splits,
            tc=tc,
            dataset_transform_fn=args.dataset_transform_fn,
            transform_fn_args=transform_fn_args,
            dataset_cache_mode=args.dataset_cache_mode,
            dataset_config_hash=args.dataset_config_eval_hash,
            hf_entity=args.hf_entity,
            dataset_local_cache_dir=args.dataset_local_cache_dir,
            dataset_skip_cache=args.dataset_skip_cache,
            system_prompt_override=system_prompt_override,
        )
        if args.shuffle_eval_dataset:
            eval_dataset = eval_dataset.shuffle(seed=args.seed)

    visualize_token(train_dataset[0][INPUT_IDS_PROMPT_KEY], tokenizer)

    return train_dataset, eval_dataset


def create_model_and_optimizer(
    args: Args,
    tc: TokenizerConfig,
    model_config: ModelConfig,
    beaker_config: BeakerRuntimeConfig,
    wandb_url: str,
    tokenizer: PreTrainedTokenizer,
    inference_results_Q: ray_queue.Queue,
    param_prompt_Q: ray_queue.Queue,
    evaluation_inference_results_Q: ray_queue.Queue,
) -> tuple[ModelGroup, list[vllm_utils.LLMRayActor], dict, int, int]:
    """Create the model, optimizer, and vLLM engines."""
    # Create placement group
    bundles = [{"GPU": actor_num_gpus, "CPU": actor_num_gpus * 10} for actor_num_gpus in args.num_learners_per_node]
    pg = placement_group(bundles, strategy="STRICT_SPREAD")
    ray_get_with_progress([pg.ready()], desc="Waiting for placement group")
    inits = []
    policy_group = ModelGroup(pg, PolicyTrainerRayProcess, args.num_learners_per_node, args.single_gpu_mode)
    wandb_url = wandb.run.get_url() if args.with_tracking else None
    inits.extend(
        model.from_pretrained.remote(args, model_config, beaker_config, wandb_url, tokenizer)
        for model in policy_group.models
    )

    # Set up tools
    max_len = args.max_prompt_token_length + args.response_length
    tool_objects = {}
    tool_max_conc = args.tool_max_concurrency

    def _register_actor_backed_tool(class_path: str, init_kwargs: dict):
        actor = ToolActor.options(max_concurrency=tool_max_conc).remote(class_path=class_path, init_kwargs=init_kwargs)
        start = ray.get(actor.get_start_str.remote())
        stop_strings = ray.get(actor.get_stop_strings.remote())
        # If the tool provides multiple stop strings, register each as an entry.
        for end_str in stop_strings:
            tool_objects[end_str] = ToolProxy(actor_handle=actor, start_str=start, end_str=end_str)
            # Add tool end string to stop_strings
            args.stop_strings.append(end_str)

    # Register tools via actors
    if args.tools:
        for tool in args.tools:
            class_path = TOOL_CLASS_REGISTRY.get(tool.lower(), None)
            if class_path is None:
                raise ValueError(f"Unknown tool: {tool}")
            # Pass the entire args namespace; ToolActor will filter valid kwargs
            _register_actor_backed_tool(class_path=class_path, init_kwargs=vars(args))

    queues_to_monitor = {
        "Inference Results Queue": inference_results_Q,
        "Param Prompt Queue": param_prompt_Q,
        "Evaluation Queue": evaluation_inference_results_Q,
    }
    actor_manager = ray.remote(ActorManager).remote(queues_to_monitor, args)

    # Create vLLM engines with queues
    vllm_engines = vllm_utils.create_vllm_engines(
        args.vllm_num_engines,
        args.vllm_tensor_parallel_size,
        args.vllm_enforce_eager,
        tc.tokenizer_name_or_path,
        model_config.model_name_or_path,
        model_config.model_revision,
        args.seed,
        args.vllm_enable_prefix_caching,
        max_len,
        args.vllm_gpu_memory_utilization,
        args.single_gpu_mode,
        pg=pg if args.single_gpu_mode else None,
        tools=tool_objects,
        max_tool_calls=args.max_tool_calls,
        prompt_queue=param_prompt_Q,
        results_queue=inference_results_Q,
        eval_results_queue=evaluation_inference_results_Q,
        actor_manager=actor_manager,
        inference_batch_size=args.inference_batch_size,
        use_fp8_kv_cache=args.use_fp8_kv_cache,
        inflight_updates=args.inflight_updates,
    )

    results, _ = ray_get_with_progress(inits, desc="Initializing models")
    resume_training_step = results[0] + 1
    episode = (resume_training_step - 1) * args.num_unique_prompts_rollout * args.num_samples_per_prompt_rollout
    logger.info("======== ✅ all models and vLLM engines initialized =========")

    # Get and set KV cache max concurrency from the first engine (all engines have the same config)
    # fp8 kv cache for now forces v0 engine and breaks this.
    if vllm_engines and not args.use_fp8_kv_cache:
        kv_cache_max_concurrency = ray.get(vllm_engines[0].get_kv_cache_info.remote())
        ray.get(actor_manager.set_kv_cache_max_concurrency.remote(kv_cache_max_concurrency))
    else:
        # dummy value
        ray.get(actor_manager.set_kv_cache_max_concurrency.remote(-1))

    ray_get_with_progress(
        [m.setup_model_update_group.remote(vllm_engines=vllm_engines) for m in policy_group.models],
        desc="Setting up model update group",
    )
    logger.info("======== ✅ model update group setup successfully =========")

    return policy_group, vllm_engines, tool_objects, resume_training_step, episode, actor_manager


def create_generation_configs(args: Args):
    """Create generation configs for training and evaluation."""
    generation_config = vllm.SamplingParams(
        temperature=args.temperature,
        top_p=args.vllm_top_p,  # prevent rare out-of-vocab tokens with qwen
        max_tokens=args.response_length,
        include_stop_str_in_output=True,
        skip_special_tokens=False,
        n=args.num_samples_per_prompt_rollout,
        stop=args.stop_strings,
        seed=args.seed,
        logprobs=1,  # Enable logprobs to compare with local calculations
        # IMPORTANT: Set output_kind to FINAL_ONLY to ensure vLLM V1 properly handles n>1
        # With the default CUMULATIVE mode, vLLM V1 returns separate outputs for each
        # completion, making it difficult to aggregate them correctly. FINAL_ONLY mode
        # ensures all n completions are returned together in a single output.
        output_kind=vllm.sampling_params.RequestOutputKind.FINAL_ONLY,
    )
    eval_generation_config = generation_config.clone()
    eval_generation_config.temperature = 0.0
    eval_generation_config.n = 1
    return {"train": generation_config, "eval": eval_generation_config}


def split_and_insert_batch(
    batch: Batch,
    epoch_number: int,
    training_step: int,
    pending_queries_map: PendingQueriesMap,
    param_prompt_Q: ray_queue.Queue,
    generation_config,
    is_eval: bool,
) -> None:
    """Split a batch into multiple inference batches and insert individual prompts into queues and mapping."""
    for idx, query, ground_truth, dataset, raw_query in zip(
        batch.indices, batch.queries, batch.ground_truths, batch.datasets, batch.raw_queries
    ):
        pending_queries_map.insert(idx, query, ground_truth, dataset, raw_query)
        param_prompt_Q.put(
            PromptRequest(
                prompt=query,
                generation_config=generation_config,
                epoch_number=epoch_number,
                training_step=training_step,
                dataset_index=idx,
                is_eval=is_eval,
            )
        )


def load_data_from_packing_thread(
    packed_sequences_Q: Queue, num_total_tokens: int, stop_event: threading.Event, health_check_fn: Callable[[], None]
):
    """Get the packed sequences with advantages from the packing thread."""
    with Timer("[Main Thread] 📦 Getting packed sequences from thread") as timer:
        while True:
            if stop_event.is_set():
                logger.warning("[Main Thread] Stop event detected while waiting for packed sequences")
                return None, {}, num_total_tokens, 0
            try:
                packed_data = packed_sequences_Q.get(timeout=30.0)
                break
            except Empty:
                # check that everything is still alive
                health_check_fn()
                logger.warning("[Main Thread] Timeout waiting for packed sequences. Retrying...")
        data_thread_metrics = packed_data["metrics"]
        B = packed_data["B"]
        collated_data = packed_data["collated_data"]
        num_step_tokens = packed_data["num_new_tokens"]
        num_total_tokens += num_step_tokens
        prompt_lengths = packed_data["prompt_lengths"]
        response_lengths = packed_data["response_lengths"]

    data_thread_metrics["time/trainer_idling"] = timer.duration
    if B == 0:
        logger.warning("[Main Thread] 🤡 After packing, there is not enough data to train")
        return None, data_thread_metrics, num_total_tokens, 0, None, None
    return collated_data, data_thread_metrics, num_total_tokens, num_step_tokens, prompt_lengths, response_lengths


def weight_sync_thread(
    args: Args,
    stop_event: threading.Event,
    weight_sync_trigger_event: threading.Event,
    policy_group: ModelGroup,
    actor_manager: ActorManager,
    weight_sync_metrics_Q: Queue,
    resume_training_step: int = 1,
):
    """Thread function that handles weight sync operations and actor manager coordination."""
    logger.info("[Weight Sync Thread] 🚀 Starting weight sync thread")
    if resume_training_step > 1:
        weight_sync_trigger_event.set()

    while not stop_event.is_set():
        # Wait for weight sync trigger from main thread
        if not weight_sync_trigger_event.wait(timeout=1.0):
            continue

        # Clear the event for next iteration
        weight_sync_trigger_event.clear()

        with Timer("[Weight Sync]") as timer:
            logger.debug("[Weight Sync Thread] Starting weight sync")

            # Set actors to stop
            ray.get(actor_manager.set_should_stop.remote(True))
            logger.debug("[Weight Sync Thread] Set should_stop to True for weight sync")

            # Broadcast weights to vLLM engines
            # First get the futures
            weight_broadcast_futures: List[ray.ObjectRef] = [m.broadcast_to_vllm.remote() for m in policy_group.models]

            # Wait for all weight updates to complete and collect individual timings
            _, actor_sync_times = ray_get_with_progress(
                weight_broadcast_futures,
                desc="[Weight Sync Thread] Waiting for weight updates to complete",
                enable=args.verbose,
            )

            # Allow actors to resume
            ray.get(actor_manager.set_should_stop.remote(False))
            logger.debug("[Weight Sync Thread] Set should_stop to False after weight sync")

        # Calculate distribution statistics
        sync_time_stats = {
            "time/weight_sync": timer.duration,
            "time/weight_sync_mean": np.mean(actor_sync_times),
            "time/weight_sync_min": np.min(actor_sync_times),
            "time/weight_sync_max": np.max(actor_sync_times),
            "time/weight_sync_median": np.median(actor_sync_times),
        }

        try:
            weight_sync_metrics_Q.put_nowait(sync_time_stats)
        except Full:
            logger.warning("[Weight Sync Thread] weight sync metrics queue full, skipping metric")

    logger.info("[Weight Sync Thread] 🛑 Stopping weight sync thread")


def one_training_step(
    args: Args,
    policy_group: ModelGroup,
    collated_data,
    tokenizer,
    data_thread_metrics,
    episode,
    training_step,
    num_total_tokens,
    num_step_tokens,
    start_time,
    train_dataset,
    training_start_time,
    wandb_url,
    chat_template_name,
    model_dims: utils.ModelDims,
    prompt_lengths: list[int],
    response_lengths: list[int],
    actor_manager=None,
    iter_dataloader=None,
):
    """Train the model for one step."""
    update_ref_policy_future = []
    with Timer("[Main Thread] 🗡️ Training") as train_timer:
        metrics_list, _ = ray_get_with_progress(
            [
                policy_group.models[i].train.remote(
                    **collated_data[i], pad_token_id=tokenizer.pad_token_id, num_mini_batches=args.num_mini_batches
                )
                for i in range(args.world_size)
            ],
            desc=f"Running training step {training_step}",
        )
        if (
            args.ref_policy_update_freq is not None
            and training_step % args.ref_policy_update_freq == 0
            and args.alpha > 0
        ):
            update_ref_policy_future.extend(
                [policy_group.models[i].update_ref_policy.remote() for i in range(args.world_size)]
            )

    save_time = 0
    if args.save_freq > 0 and training_step % args.save_freq == 0 and (args.eval_on_step_0 or training_step > 1):
        with Timer("[Main Thread] 🗡️ Saving model") as timer:
            checkpoint_dir = f"{args.output_dir}_checkpoints"
            step_dir = os.path.join(checkpoint_dir, f"step_{training_step}")
            logger.info(f"Saving model at step {training_step} to {step_dir}")
            ray_get_with_progress(
                [
                    policy_group.models[i].save_model.remote(step_dir, chat_template_name, tokenizer)
                    for i in range(args.world_size)
                ],
                desc=f"Saving model at step {training_step}",
            )
            if args.try_launch_beaker_eval_jobs_on_weka and is_beaker_job():
                leaderboard_name = f"{args.hf_repo_revision}_step_{training_step}"
                for i in range(args.world_size):
                    policy_group.models[i].launch_ai2_evals_on_weka_wrapper.remote(
                        step_dir, leaderboard_name, wandb_url, training_step
                    )
        save_time += timer.duration

    if len(update_ref_policy_future) > 0:
        with Timer("[Main Thread] 🔃 Updating reference policy"):
            ray_get_with_progress(update_ref_policy_future, desc="Updating reference policy")

    ray.get(actor_manager.report_training_step_time.remote(train_timer.duration))

    average_metrics = {k: sum(m[k] for m in metrics_list) / len(metrics_list) for k in metrics_list[0]}
    step_time = time.perf_counter() - start_time
    total_training_time = time.perf_counter() - training_start_time

    num_actor_gpus = args.vllm_num_engines * args.vllm_tensor_parallel_size
    total_generation_time = data_thread_metrics["time/getting_response"]

    utilization_metrics = calculate_utilization_metrics(
        model_dims=model_dims,
        prompt_lengths=prompt_lengths,
        response_lengths=response_lengths,
        total_generation_time=total_generation_time,
        samples_per_prompt=args.num_samples_per_prompt_rollout,
        num_inference_gpus=num_actor_gpus,
        training_time=train_timer.duration,
        num_training_gpus=args.world_size,
    )

    metrics = {
        "episode": episode,
        "global_step": episode,
        "training_step": training_step,
        "val/num_total_tokens": num_total_tokens,
        "val/num_step_tokens": num_step_tokens,
        "epoch": episode / args.num_samples_per_prompt_rollout / len(train_dataset),
        "learner_tokens_per_second_overall": num_total_tokens / total_training_time,
        "learner_tokens_per_second_step": num_step_tokens / step_time,
        "time/total": step_time,
        "time/training": train_timer.duration,
        "time/saving": save_time,
        **data_thread_metrics,
        **average_metrics,
        **utilization_metrics,
    }
    # Print only scalar metrics
    scalar_metrics = {k: v for k, v in metrics.items() if isinstance(v, (float, int))}
    print_rich_single_line_metrics(scalar_metrics)

    if args.with_tracking:
        # Convert array/list metrics to wandb histograms for logging
        for key, value in metrics.items():
            if isinstance(value, np.ndarray) or isinstance(value, list):
                if len(value) > 0:
                    metrics[key] = wandb.Histogram(value)
        wandb.log(metrics, step=episode)


def maybe_evaluate(
    args: Args,
    training_step: int,
    evaluation_inference_results_Q: ray_queue.Queue,  # Ray queue
    tokenizer,
    reward_fn,
    episode,
    eval_pending_queries_map: PendingQueriesMap,
    eval_generation_config,
    generate_metrics_Q: Queue,
    num_eval_prompts: int,
    model_dims: utils.ModelDims,
    actor_manager=None,
):
    """Optionally evaluate the model."""
    try:
        # timeout 0.01 if this is the last training step or we're not evaluating
        # otherwise, wait to get the last evaluation generations (long timeout just in case)
        timeout = 0.01 if (training_step < args.num_training_steps or args.local_eval_every < 0) else 100

        # Accumulate evaluation results from all vLLM engines
        eval_result, eval_batch, _, _ = accumulate_inference_batches(
            evaluation_inference_results_Q,
            eval_pending_queries_map,
            args,
            eval_generation_config,
            num_prompts=num_eval_prompts,
            model_dims=model_dims,
            actor_manager=actor_manager,
            timeout=timeout,
        )

        logger.info("[Main Thread] 📊 Evaluation responses received")

        eval_generate_metrics = {}
        try:
            eval_generate_metrics = generate_metrics_Q.get_nowait()
        except Empty:
            logger.info("[Main Thread] didn't get eval generation metrics")

        eval_sequence_lengths = np.array([len(response) for response in eval_result.responses])
        eval_decoded_responses = tokenizer.batch_decode(eval_result.responses, skip_special_tokens=True)
        eval_stop_rate = sum(int(finish_reason == "stop") for finish_reason in eval_result.finish_reasons) / len(
            eval_result.finish_reasons
        )

        # get and log evaluation metrics
        eval_scores, eval_reward_metrics = asyncio.run(
            reward_fn(
                eval_result.responses,
                eval_decoded_responses,
                eval_batch if eval_batch else Batch(queries=[], ground_truths=[], datasets=[], indices=None),
                eval_result.finish_reasons,
                eval_result.request_info,
            )
        )
        eval_reward_metrics = {f"eval/{key}": val for key, val in eval_reward_metrics.items()}
        eval_metrics = {
            "eval/scores": np.array(eval_scores).mean(),
            "eval/sequence_lengths": eval_sequence_lengths.mean(),
            "eval/sequence_lengths_min": eval_sequence_lengths.min(),
            "eval/sequence_lengths_max": eval_sequence_lengths.max(),
            "eval/stop_rate": eval_stop_rate,
            **eval_reward_metrics,
        }
        if "time/generation" in eval_generate_metrics:
            eval_metrics["eval/generation_time"] = eval_generate_metrics["time/generation"]

        total_tokens = (
            eval_result.token_statistics.num_prompt_tokens + eval_result.token_statistics.num_response_tokens
        )
        eval_metrics["eval/actor_tokens_per_second"] = total_tokens / eval_result.token_statistics.generation_time

        print_rich_single_line_metrics(eval_metrics)

        table = {}
        table["prompt"] = tokenizer.batch_decode(eval_batch.queries if eval_batch else [])
        table["response"] = eval_decoded_responses
        table["response"] = [item.replace(tokenizer.pad_token, "") for item in table["response"]]
        table["scores"] = eval_scores
        table["ground_truth"] = eval_batch.ground_truths if eval_batch else []
        df = pd.DataFrame(table)

        if args.with_tracking:
            eval_metrics["sample_completions"] = wandb.Table(dataframe=df)
            wandb.log(eval_metrics, step=episode)
        else:
            print_rich_table(df.iloc[:1])
        del table
    except Empty:
        logger.warning("[Main Thread] 🙈 Evaluation responses not received")


def save_final_model(
    args: Args,
    policy_group: ModelGroup,
    tokenizer: PreTrainedTokenizer,
    training_step: int,
    wandb_url: str,
    chat_template_name: str,
):
    """Save the final model and launch evaluation jobs if configured."""
    logger.info(f"Saving final model at step {training_step} to {args.output_dir}")
    with Timer("[Main Thread] 🗡️ Saving model"):
        ray_get_with_progress(
            [
                policy_group.models[i].save_model.remote(args.output_dir, chat_template_name, tokenizer)
                for i in range(args.world_size)
            ],
            desc="Saving final model",
        )
        if args.try_launch_beaker_eval_jobs_on_weka and is_beaker_job():
            leaderboard_name = args.hf_repo_revision
            for i in range(args.world_size):
                policy_group.models[i].launch_ai2_evals_on_weka_wrapper.remote(
                    args.output_dir, leaderboard_name, wandb_url, training_step
                )


def make_tokenizer(tc: TokenizerConfig, model_config: ModelConfig):
    """Setup tokenizer with appropriate configuration."""
    tc.tokenizer_revision = model_config.model_revision if tc.tokenizer_revision is None else tc.tokenizer_revision
    tc.tokenizer_name_or_path = (
        model_config.model_name_or_path if tc.tokenizer_name_or_path is None else tc.tokenizer_name_or_path
    )
    if (
        tc.tokenizer_revision != model_config.model_revision
        and tc.tokenizer_name_or_path != model_config.model_name_or_path
    ):
        # Warn user if tokenizer and model use different revisions; this is an unusual
        # use case.
        warning = f"""Requested tokenizer revision `{tc.tokenizer_revision=}` is different
                   from the model revision `{model_config.model_revision=}` or the tokenizer name `{tc.tokenizer_name_or_path=}`
                   is different from the model name `{model_config.model_name_or_path=}`."""
        logger.warning(warning)
    return tc.tokenizer


def make_reward_fn(args: Args) -> Callable:
    """Create a reward function based on the provided arguments."""
    reward_fn_mapping = build_all_verifiers(args)

    async def reward_fn(
        responses: List[torch.Tensor],
        decoded_responses: List[str],
        batch: Batch,
        finish_reasons: List[str],
        infos: List[List[int]],
        queries: Optional[List[str]] = None,
    ) -> List[float]:
        timeouts = infos.timeouts
        tool_errors = infos.tool_errors
        tool_outputs = infos.tool_outputs
        tool_calleds = infos.tool_calleds
        good_outputs = [
            len(tool_outputs[i]) > 0 and tool_calleds[i] and not timeouts[i] and not tool_errors[i]
            for i in range(len(tool_outputs))
        ]
        scores = [0] * len(decoded_responses)
        metrics = {}

        if args.apply_r1_style_format_reward:
            with Timer("[Data Preparation Thread] Calculating rewards -- 🧮 Calculating format reward"):
                format_scores = soft_format_reward_func(decoded_responses, args.r1_style_format_reward)
                if len(format_scores) != len(scores):
                    raise ValueError(f"{len(format_scores)=} != {len(scores)=}")
                for i in range(len(format_scores)):
                    scores[i] = format_scores[i] + scores[i]
                metrics["val/format_scores"] = np.array(format_scores).mean()

        if args.apply_verifiable_reward:
            with Timer("[Data Preparation Thread] Calculating rewards -- 🏆 Applying verifiable reward"):
                verifiable_rewards, per_func_rewards = await apply_verifiable_reward(
                    reward_fn_mapping,
                    responses,
                    decoded_responses,
                    batch,
                    reward_mult=args.verification_reward,
                    queries=queries,
                )
                if len(verifiable_rewards) != len(scores):
                    raise ValueError(f"{len(verifiable_rewards)=} != {len(scores)=}")
                # slightly complex combo of good outputs and additive format reward
                for i in range(len(verifiable_rewards)):
                    if not args.only_reward_good_outputs or (good_outputs[i] and args.only_reward_good_outputs):
                        if args.apply_r1_style_format_reward and args.additive_format_reward:
                            scores[i] = verifiable_rewards[i] + scores[i]
                        elif args.apply_r1_style_format_reward and not args.additive_format_reward:
                            scores[i] = verifiable_rewards[i] if format_scores[i] == 1 else 0
                        else:
                            scores[i] = verifiable_rewards[i]
                np_verifiable_rewards = np.array(verifiable_rewards)
                metrics["objective/verifiable_reward"] = np_verifiable_rewards.mean()
                metrics["objective/verifiable_correct_rate"] = (np_verifiable_rewards > 0.0).mean()
                # reshuffle around per_func rewards
                per_func_lists = defaultdict(list)
                for reward_dict in per_func_rewards:
                    for key, value in reward_dict.items():
                        per_func_lists[key].append(value)
                # log per function rewards
                for key, value in per_func_lists.items():
                    np_value = np.array(value)
                    metrics[f"objective/{key}_reward"] = np_value.mean()
                    metrics[f"objective/{key}_correct_rate"] = (np_value > 0.0).mean()

        # this gets applied at the very end since it replaces (rather than adds to) the existing reward.
        if args.non_stop_penalty:
            with Timer("[Data Preparation Thread] Calculating rewards -- 🦖 Applying non stop penalty"):
                assert len(finish_reasons) == len(scores)
                for i in range(len(finish_reasons)):
                    if finish_reasons[i] != "stop":
                        scores[i] = args.non_stop_penalty_value

        return scores, metrics

    return reward_fn


def cleanup_judge_clients():
    """Cleans up all LLM judge clients."""
    asyncio.run(cleanup_all_llm_judge_clients())
    logger.info("✅ LLM judge clients cleaned up")


def cleanup_training_resources(
    stop_event: threading.Event,
    executor: futures.ThreadPoolExecutor,
    queues: list[ray_queue.Queue],
    actor_manager: ActorManager,
) -> None:
    """Clean up all training resources including threads and Ray queues."""
    stop_event.set()

    logger.info("Signaling all actors to stop...")
    ray.get(actor_manager.set_should_stop.remote(True))
    logger.info("✅ Signaled all actors to stop")

    # Clean up ActorManager resources
    logger.info("Cleaning up ActorManager resources...")
    ray.get(actor_manager.cleanup.remote())
    logger.info("✅ ActorManager resources cleaned up")

    logger.info("Pushing shutdown sentinel to queues...")
    # Push sentinel to the first queue (inference_results_Q)
    if queues and len(queues) > 0:
        queues[0].put(ShutdownSentinel(), timeout=1)

    logger.info("Shutting down Ray queues...")
    if queues and len(queues) > 0:
        [queue.shutdown() for queue in queues]
    logger.info("Shutting down thread pool executor...")
    executor.shutdown(wait=True)

    # Clean up judge clients
    cleanup_judge_clients()

    # Shutdown Ray only from the main process (rank 0) or when DDP isn't initialized
    try:
        is_ddp = dist.is_available() and dist.is_initialized()
        is_rank0 = (not is_ddp) or (dist.get_rank() == 0)
        if is_rank0 and ray.is_initialized():
            logger.info("Shutting down Ray...")
            ray.shutdown()
            logger.info("✅ Ray shut down")
    except Exception as e:
        logger.warning(f"Ray shutdown failed: {e}")

    # Clean up distributed process group if it was initialized
    if dist.is_initialized():
        logger.info("Destroying process group...")
        dist.destroy_process_group()
        logger.info("✅ Process group destroyed")


def run_training(
    args,
    tokenizer,
    train_dataset,
    eval_batch,
    policy_group,
    vllm_engines,
    generation_configs,
    iter_dataloader,
    reward_fn,
    resume_training_step,
    episode,
    wandb_url,
    tc,
    stop_event,
    executor,
    inference_results_Q,
    param_prompt_Q,
    evaluation_inference_results_Q,
    packed_sequences_Q,
    pending_queries_map,
    eval_pending_queries_map,
    generate_metrics_Q,
    weight_sync_metrics_Q,
    actor_manager: ActorManager,
    model_dims: utils.ModelDims,
    checkpoint_state=None,
):
    if resume_training_step > 1:
        logger.info(f"[Main Thread] Resuming training from step {resume_training_step}")

    logger.info("======== ✅ weight sync thread starts =========")
    weight_sync_trigger_event = threading.Event()
    weight_sync_thread_future = executor.submit(
        weight_sync_thread,
        args,
        stop_event,
        weight_sync_trigger_event,
        policy_group,
        actor_manager,
        weight_sync_metrics_Q,
        resume_training_step,
    )

    """Run the main training loop with worker threads."""
    ray_get_with_progress(
        [engine.ready.remote() for engine in vllm_engines], "Checking engines are ready to work", timeout=300
    )

    logger.info("======== ✅ data preparation thread starts =========")
    packing_future = executor.submit(
        data_preparation_thread,
        reward_fn,
        inference_results_Q,
        packed_sequences_Q,
        pending_queries_map,
        args,
        tokenizer,
        args.num_training_steps,
        generation_configs["train"],
        resume_training_step,
        actor_manager,
        model_dims,
    )

    def health_check_fn():
        [f.result() for f in [packing_future, weight_sync_thread_future] if f.done()]
        ray_get_with_progress(
            [engine.check_background_threads.remote() for engine in vllm_engines],
            desc="Checking vLLM engine health",
            enable=False,
        )

    # Send initial data to ensure we have a N-step offset.
    for _ in range(args.async_steps):
        dataset_indices = next(iter_dataloader)
        batch = next_batch(dataset_indices, train_dataset)
        split_and_insert_batch(
            batch,
            iter_dataloader.epoch_number,
            resume_training_step,
            pending_queries_map,
            param_prompt_Q,
            generation_configs["train"],
            is_eval=False,
        )
    if checkpoint_state and "num_total_tokens" in checkpoint_state:
        num_total_tokens = checkpoint_state["num_total_tokens"]
        logger.info(f"Restored num_total_tokens: {num_total_tokens}")
    else:
        num_total_tokens = 0

    training_start_time = time.perf_counter()  # Track overall training start time
    for training_step in range(resume_training_step, args.num_training_steps + 1):
        start_time = time.perf_counter()

        if (
            training_step == resume_training_step
            or training_step % args.update_progress_every == 0
            or training_step == args.num_training_steps
        ):
            maybe_update_beaker_description(
                current_step=training_step,
                total_steps=args.num_training_steps,
                start_time=training_start_time,
                wandb_url=wandb_url,
            )

        # Check if any of the threads have raised an exception.
        health_check_start = time.perf_counter()
        health_check_fn()
        health_check_time = time.perf_counter() - health_check_start

        logger.debug(f"[Main Thread] Triggered weight sync for step {training_step}")
        weight_sync_trigger_event.set()

        episode += args.num_unique_prompts_rollout * args.num_samples_per_prompt_rollout
        batch = next_batch(next(iter_dataloader), train_dataset)
        split_and_insert_batch(
            batch,
            iter_dataloader.epoch_number,
            training_step,
            pending_queries_map,
            param_prompt_Q,
            generation_configs["train"],
            is_eval=False,
        )
        if (
            training_step % args.local_eval_every == 0
            and eval_batch is not None
            and (args.eval_on_step_0 or training_step > 1)
        ):
            split_and_insert_batch(
                eval_batch,
                iter_dataloader.epoch_number,
                training_step,
                eval_pending_queries_map,
                param_prompt_Q,
                generation_configs["eval"],
                is_eval=True,
            )

        collated_data, data_thread_metrics, num_total_tokens, num_step_tokens, prompt_lengths, response_lengths = (
            load_data_from_packing_thread(packed_sequences_Q, num_total_tokens, stop_event, health_check_fn)
        )
        if collated_data is None:
            continue

        for metrics_Q in [generate_metrics_Q, weight_sync_metrics_Q]:
            try:
                data_thread_metrics |= metrics_Q.get_nowait()
            except Empty:
                logger.info("[Main Thread] didn't get train generation metrics")

        data_thread_metrics["time/health_check"] = health_check_time

        one_training_step(
            args,
            policy_group,
            collated_data,
            tokenizer,
            data_thread_metrics,
            episode,
            training_step,
            num_total_tokens,
            num_step_tokens,
            start_time,
            train_dataset,
            training_start_time,
            wandb_url,
            tc.chat_template_name,
            model_dims,
            prompt_lengths,
            response_lengths,
            actor_manager,
            iter_dataloader,
        )

        # Checkpoint after one_training_step (or even if it was skipped)
        # This ensures we checkpoint progress even if the exact checkpoint step has no data
        if (
            args.checkpoint_state_freq > 0
            and training_step % args.checkpoint_state_freq == 0
            and args.checkpoint_state_dir is not None
        ):
            with Timer("[Main Thread] 🗡️ Saving checkpoint state"):
                # Save comprehensive client state including ShufflingIterator state
                client_state = {
                    "training_step": training_step,
                    "episode": episode,
                    "num_total_tokens": num_total_tokens,
                }

                # Save ShufflingIterator state
                if iter_dataloader is not None:
                    client_state["shuffling_iterator_state"] = iter_dataloader.get_state()

                ray_get_with_progress(
                    [
                        policy_group.models[i].save_checkpoint_state.remote(args.checkpoint_state_dir, client_state)
                        for i in range(args.world_size)
                    ],
                    desc=f"Saving checkpoint state at step {training_step}",
                )
                logger.info(f"Saved checkpoint state at step {training_step} to {args.checkpoint_state_dir}")

        maybe_evaluate(
            args,
            training_step,
            evaluation_inference_results_Q,
            tokenizer,
            reward_fn,
            episode,
            eval_pending_queries_map,
            generation_configs["eval"],
            generate_metrics_Q,
            len(eval_batch.queries) if eval_batch else 0,
            model_dims,
            actor_manager,
        )

    if resume_training_step > args.num_training_steps:
        raise ValueError(f"Training didn't run since {resume_training_step=} > {args.num_training_steps=}")

    save_final_model(args, policy_group, tokenizer, training_step, wandb_url, tc.chat_template_name)


def main(args: Args, tc: TokenizerConfig, model_config: ModelConfig):
    tokenizer = make_tokenizer(tc, model_config)
    args = setup_runtime_variables(args)

    if args.verbose:
        logging.getLogger().setLevel(logging.DEBUG)
        for handler in logging.getLogger().handlers:
            handler.setLevel(logging.DEBUG)

    beaker_config, wandb_url = setup_experiment_tracking(args, tc, model_config)

    train_dataset, eval_dataset = setup_datasets(args, tc, tokenizer)

    if len(train_dataset) < (needed := max(args.async_steps, 1) * args.num_unique_prompts_rollout):
        raise ValueError(
            f"Train dataset is too small! Is {len(train_dataset)} prompts, but {needed} are needed to have enough prompts for bsz and prefill. Try reducing async_steps or num_unique_prompts_rollout, or increasing the dataset size."
        )

    if args.cache_dataset_only:
        return

    pprint([args, model_config])

    # Initialize Ray before creating Ray objects
    ray.init(dashboard_host="0.0.0.0", runtime_env={"excludes": [".git/"]})

    # Create Ray queues.
    # Since we now send/receive individual prompts, queue size should accommodate
    # all prompts from async_steps + 1 training steps
    queue_size = (args.async_steps + 1) * args.num_unique_prompts_rollout
    inference_results_Q = ray_queue.Queue(maxsize=queue_size)
    param_prompt_Q = ray_queue.Queue(maxsize=queue_size)
    # We don't care if we ever hit the max, so we let the queue be unbounded.
    evaluation_inference_results_Q = ray_queue.Queue()

    policy_group, vllm_engines, tool_objects, resume_training_step, episode, actor_manager = (
        create_model_and_optimizer(
            args,
            tc,
            model_config,
            beaker_config,
            wandb_url,
            tokenizer,
            inference_results_Q,
            param_prompt_Q,
            evaluation_inference_results_Q,
        )
    )

    # Get the model dimensions from one of the engines without loading weights
    model_dims = ray.get(vllm_engines[0].get_model_dims.remote())

    generation_configs = create_generation_configs(args)

    checkpoint_state = None
    if args.checkpoint_state_dir and os.path.exists(args.checkpoint_state_dir):
        # Try to load the checkpoint state from the first rank
        checkpoint_path = os.path.join(args.checkpoint_state_dir, "global_0", "state.pt")
        if os.path.exists(checkpoint_path):
            checkpoint_state = torch.load(checkpoint_path, map_location="cpu", weights_only=False)
            logger.info(f"Loaded checkpoint state from {checkpoint_path}")

            episode = checkpoint_state["episode"]
            logger.info(f"Restored episode count: {episode}")

    train_dataset_idxs = np.arange(len(train_dataset))
    iter_dataloader = ShufflingIterator(train_dataset_idxs, args.num_unique_prompts_rollout, seed=args.seed)

    if checkpoint_state and "shuffling_iterator_state" in checkpoint_state:
        iter_dataloader.set_state(checkpoint_state["shuffling_iterator_state"])
        logger.info("Restored ShufflingIterator state from checkpoint")

    # Create additional queues (main queues already created above)
    packed_sequences_Q = Queue(maxsize=args.async_steps)
    pending_queries_map = PendingQueriesMap()
    eval_pending_queries_map = PendingQueriesMap()
    generate_metrics_Q = Queue(maxsize=args.async_steps)
    weight_sync_metrics_Q = Queue(maxsize=args.async_steps)

    if eval_dataset is None:
        eval_batch = None
    else:
        eval_dataset_indices = list(range(len(eval_dataset)))
        eval_batch = next_batch(eval_dataset_indices, eval_dataset)
    reward_fn = make_reward_fn(args)

    stop_event = threading.Event()
    executor = futures.ThreadPoolExecutor(max_workers=3, thread_name_prefix="grpo")

    try:
        episode = run_training(
            args,
            tokenizer,
            train_dataset,
            eval_batch,
            policy_group,
            vllm_engines,
            generation_configs,
            iter_dataloader,
            reward_fn,
            resume_training_step,
            episode,
            wandb_url,
            tc,
            stop_event,
            executor,
            inference_results_Q,
            param_prompt_Q,
            evaluation_inference_results_Q,
            packed_sequences_Q,
            pending_queries_map,
            eval_pending_queries_map,
            generate_metrics_Q,
            weight_sync_metrics_Q,
            actor_manager,
            model_dims,
            checkpoint_state,
        )
    finally:
        cleanup_training_resources(
            stop_event, executor, [inference_results_Q, param_prompt_Q, evaluation_inference_results_Q], actor_manager
        )

    # Ai2 logic: we use /output to store the artifacts of the job, so we
    # make a copy of the model to `/output` in the end.
    if (
        args.try_auto_save_to_beaker
        and is_beaker_job()
        and len(beaker_config.beaker_dataset_id_urls) > 0
        and args.output_dir.rstrip("/") != "/output"
        and os.path.isdir(args.output_dir)
    ):
        shutil.copytree(args.output_dir, "/output", dirs_exist_ok=True)
    logger.info("finished training")

    accelerator = Namespace()
    accelerator.is_main_process = True  # hack
    if args.push_to_hub:
        logger.info("Pushing model to hub")
        push_folder_to_hub(accelerator, args.output_dir, args.hf_repo_id, args.hf_repo_revision)

    # Check for runtime leaks before exiting
    logger.info("Checking for runtime leaks...")

    utils.check_runtime_leaks()


if __name__ == "__main__":
    utils.check_oe_eval_internal()

    parser = ArgumentParserPlus((Args, TokenizerConfig, ModelConfig))
    args, tokenizer_config, model_config = parser.parse_args_into_dataclasses()
    assert isinstance(args, Args)
    assert isinstance(tokenizer_config, TokenizerConfig)
    assert isinstance(model_config, ModelConfig)

    main(args, tokenizer_config, model_config)<|MERGE_RESOLUTION|>--- conflicted
+++ resolved
@@ -112,13 +112,9 @@
     push_folder_to_hub,
 )
 from open_instruct.queue_types import GenerationResult, PromptRequest, RequestInfo, TokenStatistics
-<<<<<<< HEAD
-from open_instruct.rl_utils2 import Timer, pack_sequences
 from open_instruct.tools.tool_actor import TOOL_CLASS_REGISTRY, ToolActor
 from open_instruct.tools.utils.tool_proxy import ToolProxy
-=======
 from open_instruct.rl_utils import Timer, pack_sequences
->>>>>>> 7ba4cd01
 from open_instruct.utils import (
     ArgumentParserPlus,
     BeakerRuntimeConfig,
