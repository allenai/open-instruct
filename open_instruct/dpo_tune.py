# !/usr/bin/env python
# coding=utf-8
# Copyright 2024 AllenAI. All rights reserved.
#
# Licensed under the Apache License, Version 2.0 (the "License");
# you may not use this file except in compliance with the License.
# You may obtain a copy of the License at
#
#     http://www.apache.org/licenses/LICENSE-2.0
#
# Unless required by applicable law or agreed to in writing, software
# distributed under the License is distributed on an "AS IS" BASIS,
# WITHOUT WARRANTIES OR CONDITIONS OF ANY KIND, either express or implied.
# See the License for the specific language governing permissions and
# limitations under the License.
"""
DPO tuning script. Adapted from our finetuning script.
"""

import logging
import math
import os
import random
import time
from copy import deepcopy
from dataclasses import dataclass, field
from datetime import timedelta
from functools import partial
from typing import List, Optional, Union

import datasets
import deepspeed
import torch
import transformers
from accelerate import Accelerator
from accelerate.logging import get_logger
from accelerate.utils import InitProcessGroupKwargs, set_seed
from datasets import load_dataset
from huggingface_hub import HfApi
from peft import LoraConfig, TaskType, get_peft_model, prepare_model_for_kbit_training
from torch.utils.data import DataLoader
from tqdm.auto import tqdm
from transformers import (
    AutoConfig,
    AutoModelForCausalLM,
    AutoTokenizer,
    BitsAndBytesConfig,
    GPT2Tokenizer,
    GPTNeoXTokenizerFast,
    LlamaTokenizer,
    LlamaTokenizerFast,
    OPTForCausalLM,
    get_scheduler,
)

from open_instruct.dpo_utils import (
    DataCollatorForSeq2SeqDPO,
    concatenated_forward,
    dpo_loss,
    simpo_loss,
    wpo_loss,
)
from open_instruct.model_utils import push_folder_to_hub, save_with_accelerate
from open_instruct.utils import (
    ArgumentParserPlus,
    clean_last_n_checkpoints,
    get_datasets,
    get_last_checkpoint_path,
    get_wandb_tags,
    is_beaker_job,
    maybe_get_beaker_config,
    maybe_use_ai2_hf_entity,
    maybe_use_ai2_wandb_entity,
    submit_beaker_eval_jobs,
    upload_metadata_to_hf,
)

logger = get_logger(__name__)


@dataclass
class FlatArguments:
    """
    Full arguments class for all fine-tuning jobs.
    """

    exp_name: str = os.path.basename(__file__)[: -len(".py")]
    """The name of this experiment"""
    model_name_or_path: Optional[str] = field(
        default=None,
        metadata={
            "help": (
                "The model checkpoint for weights initialization. Don't set if you want to train a model from scratch."
            )
        },
    )
    config_name: Optional[str] = field(
        default=None, metadata={"help": "Pretrained config name or path if not the same as model_name"}
    )
    dpo_use_paged_optimizer: bool = field(
        default=False,
        metadata={
            "help": "Use paged optimizer from bitsandbytes."
            " Not compatible with deepspeed (use deepspeed config instead)."
        },
    )
    dpo_beta: float = field(
        default=0.1,
        metadata={"help": "Beta parameter for DPO loss. Default is 0.1."},
    )
    dpo_loss_type: str = field(
        default="dpo",
        metadata={"help": "Type of DPO loss to use. Options are 'dpo', 'dpo_norm', 'simpo', 'wpo'."},
    )
    dpo_gamma_beta_ratio: float = field(
        default=0.3,
        metadata={"help": "Gamma to beta ratio for SimPO loss. Default is 0.3. Not used for DPO loss."},
    )
    dpo_label_smoothing: float = field(
        default=0.0,
        metadata={"help": "Label smoothing for DPO/SimPO loss. Default is 0 (no smoothing)."},
    )
    tokenizer_name: Optional[str] = field(
        default=None, metadata={"help": "Pretrained tokenizer name or path if not the same as model_name"}
    )
    tokenizer_revision: Optional[str] = field(
        default="main",
        metadata={"help": "The specific model version to use (can be a branch name, tag name or commit id)."},
    )
    use_flash_attn: bool = field(
        default=True,
        metadata={"help": "Whether to use flash attention in the model training"},
    )
    use_slow_tokenizer: bool = field(
        default=True,
        metadata={"help": "Whether to use one of the slow tokenizer or not (which is then fast tokenizer)."},
    )
    model_revision: str = field(
        default="main",
        metadata={"help": "The specific model version to use (can be a branch name, tag name or commit id)."},
    )
    trust_remote_code: bool = field(
        default=False,
        metadata={
            "help": (
                "Whether or not to allow for custom models defined on the Hub in their own modeling files. "
                "This option should only be set to `True` for repositories you trust and in which you "
                "have read the code, as it will execute code present on the Hub on your local machine."
            )
        },
    )
    low_cpu_mem_usage: bool = field(
        default=False,
        metadata={
            "help": (
                "It is an option to create the model as an empty shell, "
                "then only materialize its parameters when the pretrained weights are loaded. "
                "set True will benefit LLM loading time and RAM consumption."
            )
        },
    )
    dataset_name: Optional[str] = field(
        default=None, metadata={"help": "The name of the dataset to use (via the datasets library)."}
    )
    dataset_mixer: Optional[dict] = field(
        default=None, metadata={"help": "A dictionary of datasets (local or HF) to sample from."}
    )
    dataset_mixer_list: Optional[list[str]] = field(
        default=None, metadata={"help": "A list of datasets (local or HF) to sample from."}
    )
    dataset_mix_dir: Optional[str] = field(
        default=None, metadata={"help": "The directory to save the mixed dataset to disk."}
    )
    dataset_config_name: Optional[str] = field(
        default=None, metadata={"help": "The configuration name of the dataset to use (via the datasets library)."}
    )
    train_file: Optional[str] = field(
        default=None, metadata={"help": "The input training data file (a json/jsonl file)."}
    )
    max_train_samples: Optional[int] = field(
        default=None,
        metadata={
            "help": (
                "For debugging purposes or quicker training, truncate the number of training examples to this "
                "value if set."
            )
        },
    )
    preprocessing_num_workers: Optional[int] = field(
        default=None,
        metadata={"help": "The number of processes to use for the preprocessing."},
    )
    max_seq_length: Optional[int] = field(
        default=None,
        metadata={
            "help": (
                "The maximum total input sequence length after tokenization. "
                "Sequences longer than this will be truncated,"
            )
        },
    )
    overwrite_cache: bool = field(
        default=False, metadata={"help": "Overwrite the cached training and evaluation sets"}
    )
    add_bos: bool = field(
        default=False,
        metadata={
            "help": "Forcibly add bos token to the beginning of the input sequence."
            " Use only when tokenizer does not add bos token by default."
        },
    )
    clip_grad_norm: float = field(
        default=-1,
        metadata={"help": "Clip gradient norm. Not compatible with deepspeed (use deepspeed config instead)."},
    )
    gradient_accumulation_steps: int = field(
        default=1,
        metadata={"help": "Number of updates steps to accumulate before performing a backward/update pass."},
    )
    learning_rate: float = field(
        default=2e-5,
        metadata={"help": "The initial learning rate for AdamW optimizer."},
    )
    logging_steps: Optional[int] = field(
        default=None,
        metadata={"help": "Log the training loss and learning rate every logging_steps steps."},
    )
    lora_rank: int = field(
        default=64,
        metadata={"help": "The rank of lora."},
    )
    lora_alpha: float = field(
        default=16,
        metadata={"help": "The alpha parameter of lora."},
    )
    lora_dropout: float = field(
        default=0.1,
        metadata={"help": "The dropout rate of lora modules."},
    )
    lr_scheduler_type: str = field(
        default="linear",
        metadata={
            "help": "The scheduler type to use for learning rate adjustment.",
            "choices": ["linear", "cosine", "cosine_with_restarts", "polynomial", "constant", "constant_with_warmup"],
        },
    )
    num_train_epochs: int = field(
        default=2,
        metadata={"help": "Total number of training epochs to perform."},
    )
    output_dir: str = field(
        default="output/",
        metadata={"help": "The output directory where the model predictions and checkpoints will be written."},
    )
    per_device_train_batch_size: int = field(
        default=8,
        metadata={"help": "Batch size per GPU/TPU core/CPU for training."},
    )
    use_lora: bool = field(
        default=False,
        metadata={"help": "If True, will use LORA (low-rank parameter-efficient training) to train the model."},
    )
    use_qlora: bool = field(
        default=False,
        metadata={"help": "Use qLoRA training - initializes model in quantized form. Not compatible with deepspeed."},
    )
    use_8bit_optimizer: bool = field(
        default=False,
        metadata={"help": "Use 8bit optimizer from bitsandbytes. Not compatible with deepspeed."},
    )
    warmup_ratio: float = field(
        default=0.03,
        metadata={"help": "Linear warmup over warmup_ratio fraction of total steps."},
    )
    weight_decay: float = field(
        default=0.0,
        metadata={"help": "Weight decay for AdamW if we apply some."},
    )
    timeout: int = field(
        default=1800,
        metadata={
            "help": "Timeout for the training process in seconds."
            "Useful if tokenization process is long. Default is 1800 seconds (30 minutes)."
        },
    )
    reduce_loss: str = field(
        default="mean",
        metadata={
            "help": "How to reduce loss over tokens. Options are 'mean' or 'sum'."
            "Using 'sum' can improve chat model performance."
        },
    )
    wandb_entity: Optional[str] = field(
        default=None,
        metadata={"help": "Entity to use for logging to wandb."},
    )
    resume_from_checkpoint: Optional[str] = field(
        default=None,
        metadata={"help": "If the training should continue from a checkpoint folder."},
    )
    with_tracking: bool = field(
        default=False,
        metadata={"help": "Whether to enable experiment trackers for logging."},
    )
    report_to: Union[str, List[str]] = field(
        default="all",
        metadata={
            "help": "The integration(s) to report results and logs to. "
            "Can be a single string or a list of strings. "
            "Options are 'tensorboard', 'wandb', 'comet_ml', 'clearml', or 'all'. "
            "Specify multiple by listing them: e.g., ['tensorboard', 'wandb']"
        },
    )
    save_to_hub: Optional[str] = field(
        default=None,
        metadata={"help": "Save the model to the Hub under this name. E.g allenai/your-model"},
    )
    gradient_checkpointing: bool = field(
        default=False,
        metadata={"help": "Turn on gradient checkpointing. Saves memory but slows training."},
    )
    max_train_steps: Optional[int] = field(
        default=None,
        metadata={"help": "If set, overrides the number of training steps. Otherwise, num_train_epochs is used."},
    )
    seed: int = field(default=42, metadata={"help": "Random seed for initialization and dataset shuffling."})
    checkpointing_steps: Optional[str] = field(
        default=None,
        metadata={
            "help": "Whether the various states should be saved at the end of every n steps, or 'epoch' for each epoch."  # noqa
        },
    )
    overwrite_output_dir: bool = field(
        default=False,
        metadata={
            "help": "Overwrite the content of the output directory. Means that resumption will always start from scratch."
        },
    )
    keep_last_n_checkpoints: int = field(
        default=3,
        metadata={"help": "How many checkpoints to keep in the output directory. -1 for all."},
    )
    push_to_hub: bool = True
    """Whether to upload the saved model to huggingface"""
    hf_entity: Optional[str] = None
    """The user or org name of the model repository from the Hugging Face Hub"""
    hf_repo_id: Optional[str] = None
    """The id of the saved model in the Hugging Face Hub (can be autoset if not given)"""
    hf_repo_revision: Optional[str] = None
    """The revision of the saved model in the Hugging Face Hub (can be autoset if not given)"""
    hf_repo_url: Optional[str] = None
    """The url of the saved model in the Hugging Face Hub (will be autoset)"""
    try_launch_beaker_eval_jobs: bool = True
    """Whether to launch beaker evaluation jobs after training"""
    hf_metadata_dataset: Optional[str] = None
    """What dataset to upload the metadata to. If unset, don't upload metadata"""

    def __post_init__(self):
        if self.reduce_loss not in ["mean", "sum"]:
            raise ValueError("reduce_loss must be either 'mean' or 'sum'")
        if (
            self.dataset_name is None
            and self.train_file is None
            and self.dataset_mixer is None
            and self.dataset_mixer_list is None
        ):
            raise ValueError("Need either a dataset name, dataset mixer, or a training file.")
        else:
            if self.train_file is not None:
                extension = self.train_file.split(".")[-1]
                assert extension in ["json", "jsonl"], "`train_file` should be a json or a jsonl file."
        if (
            (self.dataset_name is not None and (self.dataset_mixer is not None or self.dataset_mixer_list is not None))
            or (self.dataset_name is not None and self.train_file is not None)
            or (
                (self.dataset_mixer is not None or self.dataset_mixer_list is not None) and self.train_file is not None
            )
            or (self.dataset_mixer is not None and self.dataset_mixer_list is not None)
        ):
            raise ValueError("Cannot provide two dataset selection mechanisms.")

        if self.try_launch_beaker_eval_jobs and not self.push_to_hub:
            raise ValueError("Cannot launch Beaker evaluation jobs without pushing to the Hub.")


def encode_with_messages_format(example, tokenizer, max_seq_length, add_bos=False):
    """
    Here we assume each example has a rejected and chosen field, both of which are a list of messages.
    Each message is a dict with 'role' and 'content' fields.
    We concatenate all messages with the roles as delimiters and tokenize them together.
    We assume only the last message is different, and the prompt is contained in the list of messages.
    """
    chosen_messages = example["chosen"]
    rejected_messages = example["rejected"]
    if len(chosen_messages) == 0:
        raise ValueError("chosen messages field is empty.")
    if len(rejected_messages) == 0:
        raise ValueError("rejected messages field is empty.")

    def _concat_messages(messages):
        message_text = ""
        for message in messages:
            if message["role"] == "system":
                message_text += "<|system|>\n" + message["content"].strip() + "\n"
            elif message["role"] == "user":
                message_text += "<|user|>\n" + message["content"].strip() + "\n"
            elif message["role"] == "assistant":
                message_text += "<|assistant|>\n" + message["content"].strip() + tokenizer.eos_token + "\n"
            else:
                raise ValueError("Invalid role: {}".format(message["role"]))
        return message_text

    def encode_messages(messages):
        example_text = _concat_messages(messages).strip()
        if add_bos:
            example_text = tokenizer.bos_token + example_text
        tokenized_example = tokenizer(example_text, return_tensors="pt", max_length=max_seq_length, truncation=True)
        input_ids = tokenized_example.input_ids
        labels = input_ids.clone()

        # mask the non-assistant part for avoiding loss
        for message_idx, message in enumerate(messages):
            if message["role"] != "assistant":
                if message_idx == 0:
                    message_start_idx = 0
                else:
                    message_start_idx = tokenizer(
                        _concat_messages(messages[:message_idx]),
                        return_tensors="pt",
                        max_length=max_seq_length,
                        truncation=True,
                    ).input_ids.shape[1]
                if message_idx < len(messages) - 1 and messages[message_idx + 1]["role"] == "assistant":
                    # here we also ignore the role of the assistant
                    messages_so_far = _concat_messages(messages[: message_idx + 1]) + "<|assistant|>\n"
                else:
                    messages_so_far = _concat_messages(messages[: message_idx + 1])
                message_end_idx = tokenizer(
                    messages_so_far, return_tensors="pt", max_length=max_seq_length, truncation=True
                ).input_ids.shape[1]
                labels[:, message_start_idx:message_end_idx] = -100

                if message_end_idx >= max_seq_length:
                    break

        attention_mask = torch.ones_like(input_ids)
        return {
            "input_ids": input_ids.flatten(),
            "labels": labels.flatten(),
            "attention_mask": attention_mask.flatten(),
        }

    chosen_encoded = encode_messages(chosen_messages)
    rejected_encoded = encode_messages(rejected_messages)
    # labels are useful for working out where the loss is valid.
    return {
        "chosen_input_ids": chosen_encoded["input_ids"],
        "chosen_labels": chosen_encoded["labels"],
        "chosen_attention_mask": chosen_encoded["attention_mask"],
        "rejected_input_ids": rejected_encoded["input_ids"],
        "rejected_labels": rejected_encoded["labels"],
        "rejected_attention_mask": rejected_encoded["attention_mask"],
    }


# from trl, we have to prep the ref model separately.
def prepare_deepspeed(accelerator, model):
    deepspeed_plugin = accelerator.state.deepspeed_plugin
    config_kwargs = deepcopy(deepspeed_plugin.deepspeed_config)

    if model is not None:
        if hasattr(model, "config"):
            hidden_size = (
                max(model.config.hidden_sizes)
                if getattr(model.config, "hidden_sizes", None)
                else getattr(model.config, "hidden_size", None)
            )
            if hidden_size is not None and config_kwargs["zero_optimization"]["stage"] == 3:
                # Note that `stage3_prefetch_bucket_size` can produce DeepSpeed messages like:
                # `Invalidate trace cache @ step 0: expected module 1, but got module 0`
                # This is expected and is not an error, see: https://github.com/microsoft/DeepSpeed/discussions/4081
                config_kwargs.update(
                    {
                        "zero_optimization.reduce_bucket_size": hidden_size * hidden_size,
                        "zero_optimization.stage3_param_persistence_threshold": 10 * hidden_size,
                        "zero_optimization.stage3_prefetch_bucket_size": 0.9 * hidden_size * hidden_size,
                    }
                )

    # If ZeRO-3 is used, we shard both the active and reference model.
    # Otherwise, we assume the reference model fits in memory and
    # is initialized on each device with ZeRO disabled (stage 0)
    if config_kwargs["zero_optimization"]["stage"] != 3:
        config_kwargs["zero_optimization"]["stage"] = 0
    model, *_ = deepspeed.initialize(model=model, config=config_kwargs)
    model.eval()
    return model


def main(args: FlatArguments):
    # Initialize the accelerator. We will let the accelerator handle device placement for us in this example.
    # If we're using tracking, we also need to initialize it here and it will by default pick up all supported trackers
    # in the environment
    if args.push_to_hub:
        if args.hf_repo_id is None:  # auto-generate one
            args.hf_repo_id = "open_instruct_dev"
        if args.hf_entity is None:  # first try to use AI2 entity
            args.hf_entity = maybe_use_ai2_hf_entity()
        if args.hf_entity is None:  # then try to use the user's entity
            args.hf_entity = HfApi().whoami()["name"]
        args.hf_repo_id = f"{args.hf_entity}/{args.hf_repo_id}"
        if args.hf_repo_revision is None:  # auto-generate one
            args.hf_repo_revision = (
                f"{args.exp_name}__{args.model_name_or_path.replace('/', '_')}__{args.seed}__{int(time.time())}"
            )
        args.hf_repo_url = f"https://huggingface.co/{args.hf_repo_id}/tree/{args.hf_repo_revision}"

    accelerator_log_kwargs = {}

    if args.with_tracking:
        accelerator_log_kwargs["log_with"] = args.report_to
        accelerator_log_kwargs["project_dir"] = args.output_dir

    # if you get timeouts (e.g. due to long tokenization) increase this.
    timeout_kwargs = InitProcessGroupKwargs(timeout=timedelta(seconds=args.timeout))

    accelerator = Accelerator(
        gradient_accumulation_steps=args.gradient_accumulation_steps,
        use_seedable_sampler=True,
        **accelerator_log_kwargs,
        kwargs_handlers=[timeout_kwargs],
    )
    # Make one log on every process with the configuration for debugging.
    logging.basicConfig(
        format="%(asctime)s - %(levelname)s - %(name)s - %(message)s",
        datefmt="%m/%d/%Y %H:%M:%S",
        level=logging.INFO,
    )
    logger.info(accelerator.state, main_process_only=False)
    if accelerator.is_local_main_process:
        datasets.utils.logging.set_verbosity_warning()
        transformers.utils.logging.set_verbosity_info()
    else:
        datasets.utils.logging.set_verbosity_error()
        transformers.utils.logging.set_verbosity_error()

    # If passed along, set the training seed now.
    if args.seed is not None:
        set_seed(args.seed)

    if accelerator.is_main_process:
        if args.output_dir is not None:
            os.makedirs(args.output_dir, exist_ok=True)

    accelerator.wait_for_everyone()

    if args.dataset_name is not None:
        # Downloading and loading a dataset from the hub.
        raw_datasets = load_dataset(
            args.dataset_name,
            args.dataset_config_name,
        )
    elif args.dataset_mixer is not None:
        # mixing datasets via config
        raw_datasets = get_datasets(
            args.dataset_mixer,
            configs=args.dataset_config_name,
            splits=["train"],
            save_data_dir=args.dataset_mix_dir,
            columns_to_keep=["chosen", "rejected"],
        )
    elif args.dataset_mixer_list is not None:
        # mixing datasets via config
        raw_datasets = get_datasets(
            args.dataset_mixer_list,
            configs=args.dataset_config_name,
            splits=["train"],
            save_data_dir=args.dataset_mix_dir,
            columns_to_keep=["chosen", "rejected"],
        )
    else:
        data_files = {}
        dataset_args = {}
        if args.train_file is not None:
            data_files["train"] = args.train_file
        raw_datasets = load_dataset(
            "json",
            data_files=data_files,
            **dataset_args,
        )

    # Load pretrained model and tokenizer
    if args.config_name:
        config = AutoConfig.from_pretrained(args.config_name, trust_remote_code=args.trust_remote_code)
    elif args.model_name_or_path:
        config = AutoConfig.from_pretrained(args.model_name_or_path, trust_remote_code=args.trust_remote_code)
    else:
        raise ValueError(
            "You are instantiating a new config instance from scratch. This is not supported by this script."
        )

    if args.tokenizer_name:
        tokenizer = AutoTokenizer.from_pretrained(args.tokenizer_name, trust_remote_code=args.trust_remote_code)
    elif args.model_name_or_path:
        tokenizer = AutoTokenizer.from_pretrained(
            args.model_name_or_path, use_fast=not args.use_slow_tokenizer, trust_remote_code=args.trust_remote_code
        )
    else:
        raise ValueError(
            "You are instantiating a new tokenizer from scratch. This is not supported by this script."
            "You can do it from another script, save it, and load it from here, using --tokenizer_name."
        )

    def load_model():
        if args.model_name_or_path:
            if args.use_qlora:
                bnb_config = BitsAndBytesConfig(
                    load_in_4bit=True,
                    bnb_4bit_use_double_quant=True,
                    bnb_4bit_quant_type="nf4",
                    bnb_4bit_compute_dtype=torch.bfloat16,
                )
                device_index = accelerator.local_process_index
                device_map = {"": device_index}  # force data-parallel training.
                model = AutoModelForCausalLM.from_pretrained(
                    args.model_name_or_path,
                    from_tf=bool(".ckpt" in args.model_name_or_path),
                    config=config,
                    trust_remote_code=args.trust_remote_code,
                    quantization_config=bnb_config,
                    device_map=device_map,
                    torch_dtype=torch.bfloat16,
                    use_flash_attention_2=True if args.use_flash_attn else False,
                )
            else:
                model = AutoModelForCausalLM.from_pretrained(
                    args.model_name_or_path,
                    from_tf=bool(".ckpt" in args.model_name_or_path),
                    config=config,
                    trust_remote_code=args.trust_remote_code,
                    low_cpu_mem_usage=args.low_cpu_mem_usage,
                    use_flash_attention_2=True if args.use_flash_attn else False,
                )
        else:
            logger.info("Training new model from scratch")
            model = AutoModelForCausalLM.from_config(config)
        return model

    model = load_model()
    # only simpo is reference model free rn
    if args.dpo_loss_type != "simpo":
        if not args.use_lora:
            reference_model = load_model()
        else:
            reference_model = model
    else:
        reference_model = None

    # no default pad token for llama!
    # here we add all special tokens again, because the default ones are not in the special_tokens_map
    if isinstance(tokenizer, LlamaTokenizer) or isinstance(tokenizer, LlamaTokenizerFast):
        num_added_tokens = tokenizer.add_special_tokens(
            {
                "bos_token": "<s>",
                "eos_token": "</s>",
                "unk_token": "<unk>",
                "pad_token": "<pad>",
            }
        )
        assert num_added_tokens in [
            0,
            1,
        ], "LlamaTokenizer should only add one special token - the pad_token, or no tokens if pad token present."
    elif isinstance(tokenizer, GPTNeoXTokenizerFast):
        # OLMo newer models use this tokenizer
        if tokenizer.bos_token is None:
            tokenizer.bos_token = tokenizer.eos_token
            assert (
                args.add_bos
            ), "For OLMo with GPTNeoX, you must add bos token to the beginning of the input sequence."
        # else, pythia / other models
        else:
            num_added_tokens = tokenizer.add_special_tokens(
                {
                    "pad_token": "<pad>",
                }
            )
            assert (
                num_added_tokens <= 1
            ), "GPTNeoXTokenizer should only add one special token - the pad_token (or no tokens)."
    elif isinstance(tokenizer, GPT2Tokenizer) and isinstance(model, OPTForCausalLM):
        num_added_tokens = tokenizer.add_special_tokens({"unk_token": "<unk>"})
    elif isinstance(tokenizer, transformers.PreTrainedTokenizerFast) and tokenizer.pad_token is None:
        num_added_tokens = tokenizer.add_special_tokens({"pad_token": "<pad>"})
        assert num_added_tokens == 1, "We detected no padding token but add_special_tokens did not add one."

    # We resize the embeddings only when necessary to avoid index errors. If you are creating a model from scratch
    # on a small vocab and want a smaller embedding size, remove this test.
    # gather deepspeed to get "real" embedding size
    embeddings = model.get_input_embeddings()
    with deepspeed.zero.GatheredParameters(embeddings.weight, modifier_rank=None):
        if len(tokenizer) > embeddings.weight.shape[0]:
            model.resize_token_embeddings(len(tokenizer))

    if args.use_lora:
        if args.use_qlora:
            model = prepare_model_for_kbit_training(model, use_gradient_checkpointing=args.gradient_checkpointing)

        logger.info("Initializing LORA model...")
        peft_config = LoraConfig(
            task_type=TaskType.CAUSAL_LM,
            inference_mode=False,
            r=args.lora_rank,
            lora_alpha=args.lora_alpha,
            lora_dropout=args.lora_dropout,
            target_modules=["q_proj", "o_proj", "v_proj", "k_proj", "gate_proj", "up_proj", "down_proj"],
        )
        model = get_peft_model(model, peft_config)
        model.print_trainable_parameters()
    elif args.gradient_checkpointing:
        model.gradient_checkpointing_enable()

    # Preprocessing the datasets.
    if "prompt" in raw_datasets["train"].column_names and "completion" in raw_datasets["train"].column_names:
        raise ValueError("Sorry, prompt-completion format is not supported for DPO training.")
    elif "chosen" in raw_datasets["train"].column_names and "rejected" in raw_datasets["train"].column_names:
        encode_function = partial(
            encode_with_messages_format,
            tokenizer=tokenizer,
            max_seq_length=args.max_seq_length,
            add_bos=args.add_bos,
        )
    else:
        raise ValueError("You need to have 'chosen' and 'rejected in your column names.")

    train_dataset = raw_datasets["train"]

    # debugging tool for fewer samples
    if args.max_train_samples is not None:
        max_train_samples = min(len(train_dataset), args.max_train_samples)
        logger.info(f"Limiting training samples to {max_train_samples} from {len(train_dataset)}.")
        train_dataset = train_dataset.select(range(max_train_samples))

    with accelerator.main_process_first():
        train_dataset = train_dataset.map(
            encode_function,
            batched=False,
            num_proc=args.preprocessing_num_workers,
            remove_columns=[
                name
                for name in train_dataset.column_names
                if name
                not in [
                    "chosen_input_ids",
                    "chosen_labels",
                    "chosen_attention_mask",
                    "rejected_input_ids",
                    "rejected_labels",
                    "rejected_attention_mask",
                ]
            ],
            desc="Tokenizing and reformatting instruction data",
        )
        train_dataset.set_format(type="pt")
        # our thresholding mighta meant some examples have no labels, remove.
        train_dataset = train_dataset.filter(lambda example: (example["chosen_labels"] != -100).any())
        train_dataset = train_dataset.filter(lambda example: (example["rejected_labels"] != -100).any())

    # Log a few random samples from the training set:
    for index in random.sample(range(len(train_dataset)), 3):
        logger.info(f"Sample {index} of the training set: {train_dataset[index]}.")

    # DataLoaders creation:
    train_dataloader = DataLoader(
        train_dataset,
        shuffle=True,
        collate_fn=DataCollatorForSeq2SeqDPO(tokenizer=tokenizer, model=model, padding="longest"),
        batch_size=args.per_device_train_batch_size,
    )

    # Optimizer
    # Split weights in two groups, one with weight decay and the other not.
    no_decay = ["bias", "layer_norm.weight"]
    optimizer_grouped_parameters = [
        {
            "params": [p for n, p in model.named_parameters() if not any(nd in n for nd in no_decay)],
            "weight_decay": args.weight_decay,
        },
        {
            "params": [p for n, p in model.named_parameters() if any(nd in n for nd in no_decay)],
            "weight_decay": 0.0,
        },
    ]
    if args.use_qlora or args.dpo_use_paged_optimizer:
        from bitsandbytes.optim import AdamW

        optimizer = AdamW(
            optimizer_grouped_parameters,
            lr=args.learning_rate,
            optim_bits=8 if args.use_8bit_optimizer else 32,
            is_paged=True,
        )
    else:
        optimizer = torch.optim.AdamW(optimizer_grouped_parameters, lr=args.learning_rate)

    # Scheduler and math around the number of training steps.
    overrode_max_train_steps = False
    num_update_steps_per_epoch = math.ceil(len(train_dataloader) / args.gradient_accumulation_steps)
    if args.max_train_steps is None:
        args.max_train_steps = args.num_train_epochs * num_update_steps_per_epoch
        overrode_max_train_steps = True

    # Create the learning rate scheduler.
    # Note: the current accelerator.step() calls the .step() of the real scheduler
    # for the `num_processes` times. This is because they assume
    # the user initialize the scheduler with the entire training set.
    # In the case of data parallel training, each process only
    # sees a subset (1/num_processes) of the training set.
    # So each time the process needs to update the lr multiple times so that the total
    # number of updates in the end matches the num_training_steps here.
    # Here we need to set the num_training_steps to either using the
    # entire training set (when epochs is specified) or we need to multiply the
    # num_training_steps by num_processes so that the total number of
    # updates matches the num_training_steps.
    num_training_steps_for_scheduler = (
        args.max_train_steps if overrode_max_train_steps else args.max_train_steps * accelerator.num_processes
    )
    lr_scheduler = get_scheduler(
        name=args.lr_scheduler_type,
        optimizer=optimizer,
        num_training_steps=num_training_steps_for_scheduler,
        num_warmup_steps=int(num_training_steps_for_scheduler * args.warmup_ratio),
    )
    # Prepare everything with `accelerator`.
    model, optimizer, train_dataloader, lr_scheduler = accelerator.prepare(
        model, optimizer, train_dataloader, lr_scheduler
    )
    # reference model may not be none with e.g. SimPO loss.
    if not args.use_lora and reference_model is not None:
        reference_model = prepare_deepspeed(accelerator, reference_model)

    # We need to recalculate our total training steps as the size of the training dataloader may have changed.
    num_update_steps_per_epoch = math.ceil(len(train_dataloader) / args.gradient_accumulation_steps)
    if overrode_max_train_steps:
        args.max_train_steps = args.num_train_epochs * num_update_steps_per_epoch
    # Afterwards we recalculate our number of training epochs
    args.num_train_epochs = math.ceil(args.max_train_steps / num_update_steps_per_epoch)

    # Figure out how many steps we should save the Accelerator states
    checkpointing_steps = args.checkpointing_steps
    if checkpointing_steps is not None and str(checkpointing_steps).lower() != "epoch":
        checkpointing_steps = int(checkpointing_steps)

    # We need to initialize the trackers we use, and also store our configuration.
    # The trackers initializes automatically on the main process.
    if args.with_tracking:
        experiment_config = vars(args)
        # TensorBoard cannot log Enums, need the raw value
        experiment_config["lr_scheduler_type"] = experiment_config["lr_scheduler_type"]

        # (Optional) Ai2 internal tracking
        if args.wandb_entity is None:
            args.wandb_entity = maybe_use_ai2_wandb_entity()
        if is_beaker_job():
            beaker_config = maybe_get_beaker_config()
            experiment_config.update(vars(beaker_config))
        accelerator.init_trackers(
            "open_instruct_internal",
            experiment_config,
            init_kwargs={"wandb": {"entity": args.wandb_entity, "tags": [args.exp_name] + get_wandb_tags()}},
        )
        wandb_tracker = accelerator.get_tracker("wandb")

    # Train!
    total_batch_size = args.per_device_train_batch_size * accelerator.num_processes * args.gradient_accumulation_steps

    logger.info("***** Running training *****")
    logger.info(f"  Num examples = {len(train_dataset)}")
    logger.info(f"  Num Epochs = {args.num_train_epochs}")
    logger.info(f"  Instantaneous batch size per device = {args.per_device_train_batch_size}")
    logger.info(f"  Total train batch size (w. parallel, distributed & accumulation) = {total_batch_size}")
    logger.info(f"  Gradient Accumulation steps = {args.gradient_accumulation_steps}")
    logger.info(f"  Total optimization steps = {args.max_train_steps}")
    # Only show the progress bar once on each machine.
    progress_bar = tqdm(range(args.max_train_steps), disable=not accelerator.is_local_main_process)
    completed_steps = 0
    starting_epoch = 0

    # Potentially load in the weights and states from a previous save
    last_checkpoint_path = get_last_checkpoint_path(args)
    if last_checkpoint_path:
        accelerator.print(f"Resumed from checkpoint: {last_checkpoint_path}")
        accelerator.load_state(last_checkpoint_path)
        # Extract `epoch_{i}` or `step_{i}`
        last_checkpoint_path = os.path.basename(last_checkpoint_path)
        training_difference = os.path.splitext(last_checkpoint_path)[0]

        if "epoch" in training_difference:
            starting_epoch = int(training_difference.replace("epoch_", "")) + 1
            resume_step = None
            completed_steps = starting_epoch * num_update_steps_per_epoch
        else:
            # need to multiply `gradient_accumulation_steps` to reflect real steps
            resume_step = int(training_difference.replace("step_", "")) * args.gradient_accumulation_steps
            starting_epoch = resume_step // len(train_dataloader)
            completed_steps = resume_step // args.gradient_accumulation_steps
            resume_step -= starting_epoch * len(train_dataloader)

    print(f"Starting from epoch {starting_epoch} and step {completed_steps}.")
    # update the progress_bar if load from checkpoint
    progress_bar.update(completed_steps)

    for epoch in range(starting_epoch, args.num_train_epochs):
        model.train()
        train_dataloader.set_epoch(epoch)
        total_loss = 0
        if last_checkpoint_path and resume_step is not None:
            # We skip the first `n` batches in the dataloader when resuming from a checkpoint
            active_dataloader = accelerator.skip_first_batches(train_dataloader, resume_step)
        else:
            active_dataloader = train_dataloader
        # we need to average the log probs for simpo loss
        average_log_prob_loss_types = ["simpo", "dpo_norm"]
        average_log_prob = args.dpo_loss_type in average_log_prob_loss_types
        for step, batch in enumerate(active_dataloader):
            # dpo forward pass & loss
            with accelerator.accumulate(model):
                policy_chosen_logps, policy_rejected_logps = concatenated_forward(
                    model, batch, average_log_prob=average_log_prob
                )
                if args.dpo_loss_type == "dpo" or args.dpo_loss_type == "dpo_norm":
                    with torch.no_grad():
                        if args.use_lora:
                            with accelerator.unwrap_model(model).disable_adapter():
                                reference_chosen_logps, reference_rejected_logps = concatenated_forward(
                                    model, batch, average_log_prob=average_log_prob
                                )
                        else:
                            reference_chosen_logps, reference_rejected_logps = concatenated_forward(
                                reference_model, batch, average_log_prob=average_log_prob
                            )
                    losses, _, _ = dpo_loss(
                        policy_chosen_logps,
                        policy_rejected_logps,
                        reference_chosen_logps,
                        reference_rejected_logps,
                        beta=args.dpo_beta,
                        label_smoothing=args.dpo_label_smoothing,
                    )
                elif args.dpo_loss_type == "simpo":
                    losses, _, _ = simpo_loss(
                        policy_chosen_logps,
                        policy_rejected_logps,
                        beta=args.dpo_beta,
                        gamma_beta_ratio=args.dpo_gamma_beta_ratio,
                        label_smoothing=args.dpo_label_smoothing,
                    )
                elif args.dpo_loss_type == "wpo":
                    losses, _, _ = wpo_loss(
                        policy_chosen_logps,
                        policy_rejected_logps,
                        reference_chosen_logps,
                        reference_rejected_logps,
                        beta=args.dpo_beta,
                        label_smoothing=args.dpo_label_smoothing,
                        chosen_loss_mask=batch["chosen_labels"] != -100,
                        rejected_loss_mask=batch["rejected_labels"] != -100,
                    )
                else:
                    raise ValueError(f"Invalid dpo loss type {args.dpo_loss_type}.")
                # TODO: metric logging
                loss = losses.mean()
                # We keep track of the loss at each logged step
                total_loss += loss.detach().float()
                accelerator.backward(loss)
                # clip gradient norm. don't do this with deepspeed
                if accelerator.sync_gradients and args.clip_grad_norm > 0:
                    accelerator.clip_grad_norm_(model.parameters(), args.clip_grad_norm)
                optimizer.step()
                optimizer.zero_grad()
                lr_scheduler.step()

            # Checks if the accelerator has performed an optimization step behind the scenes
            if accelerator.sync_gradients:
                progress_bar.update(1)
                completed_steps += 1
                if args.logging_steps and completed_steps % args.logging_steps == 0:
                    avg_loss = (
                        accelerator.gather(total_loss).mean().item()
                        / args.gradient_accumulation_steps
                        / args.logging_steps
                    )
                    logger.info(f"  Step: {completed_steps}, LR: {lr_scheduler.get_last_lr()[0]}, Loss: {avg_loss}")
                    if args.with_tracking:
                        accelerator.log(
                            {
                                "learning_rate": lr_scheduler.get_last_lr()[0],
                                "train_loss": avg_loss,
                            },
                            step=completed_steps,
                        )
                    total_loss = 0

                if isinstance(checkpointing_steps, int):
                    if completed_steps % checkpointing_steps == 0:
                        output_dir = f"step_{completed_steps}"
                        if args.output_dir is not None:
                            output_dir = os.path.join(args.output_dir, output_dir)
                        accelerator.save_state(output_dir)
                        # use this to mark the checkpoint as completely saved, to avoid restoring from garbled checkpoints
                        with open(
                            os.path.join(get_last_checkpoint_path(args, incomplete=True), "COMPLETED"), "w"
                        ) as f:
                            f.write("COMPLETED")  # annoyingly, empty files arent uploaded by beaker.
                        if accelerator.is_main_process:
                            clean_last_n_checkpoints(args.output_dir, args.keep_last_n_checkpoints)
                        accelerator.wait_for_everyone()

                if completed_steps >= args.max_train_steps:
                    break

        if checkpointing_steps == "epoch":
            output_dir = f"epoch_{epoch}"
            if args.output_dir is not None:
                output_dir = os.path.join(args.output_dir, output_dir)
            accelerator.save_state(output_dir)
            # use this to mark the checkpoint as completely saved, to avoid restoring from garbled checkpoints
            with open(os.path.join(get_last_checkpoint_path(args, incomplete=True), "COMPLETED"), "w") as f:
                f.write("COMPLETED")  # annoyingly, empty files arent uploaded by beaker.
            if accelerator.is_main_process:
                clean_last_n_checkpoints(args.output_dir, args.keep_last_n_checkpoints)
            accelerator.wait_for_everyone()

    if args.output_dir is not None:
        save_with_accelerate(
            accelerator,
            model,
            tokenizer,
            args.output_dir,
            args.use_lora,
        )

    # remove all checkpoints to save space
    if accelerator.is_main_process:
        clean_last_n_checkpoints(args.output_dir, keep_last_n_checkpoints=0)

    if args.push_to_hub:
        push_folder_to_hub(
            accelerator,
            args.output_dir,
            args.hf_repo_id,
            args.hf_repo_revision,
        )
        if accelerator.is_main_process and is_beaker_job() and args.try_launch_beaker_eval_jobs:
            submit_beaker_eval_jobs(
                model_name=f"hf-{args.hf_repo_revision}",
                location=args.hf_repo_id,
                hf_repo_revision=args.hf_repo_revision,
            )
<<<<<<< HEAD
    if args.hf_metadata_dataset:
        # dpo script only supports these two options right now for datasets
        dataset_name = args.dataset_name if args.dataset_name else args.train_file
        beaker_config = maybe_get_beaker_config()
=======
    if args.hf_metadata_dataset and accelerator.is_main_process and is_beaker_job():
        if args.dataset_mixer:
            dataset_list = args.dataset_mixer.keys()
        elif args.dataset_mixer_list:
            dataset_list = args.dataset_mixer_list[::2]  # even indices
        elif args.dataset_name:
            dataset_list = [args.dataset_name]
        else:
            dataset_list = [args.train_file]
>>>>>>> 7c4115dc
        # mainly just focussing here on what would be useful for the leaderboard.
        # wandb will have even more useful information.
        metadata_blob = {
            "model_name": args.exp_name,
            "model_type": "sft",
<<<<<<< HEAD
            "datasets": [dataset_name],
            "base_model": args.model_name_or_path,
            "wandb_path": wandb_tracker.run.get_url(),
            "beaker_experiment": beaker_config.beaker_experiment_url,
            "beaker_datasets": beaker_config.beaker_dataset_id_urls
=======
            "datasets": dataset_list,
            "base_model": args.model_name_or_path,
            "wandb_path": wandb_tracker.run.get_url(),
            "beaker_experiment": beaker_config.beaker_experiment_url,
            "beaker_datasets": beaker_config.beaker_dataset_id_urls,
>>>>>>> 7c4115dc
        }
        upload_metadata_to_hf(
            metadata_blob,
            "metadata.json",
            args.hf_metadata_dataset,
<<<<<<< HEAD
            'results/' + args.hf_repo_revision,  # to match what the auto-evals name as.
=======
            "results/" + args.hf_repo_revision,  # to match what the auto-evals name as.
>>>>>>> 7c4115dc
        )

    accelerator.wait_for_everyone()
    if args.with_tracking:
        accelerator.end_training()


if __name__ == "__main__":
    parser = ArgumentParserPlus((FlatArguments))
    args = parser.parse()
    main(args)<|MERGE_RESOLUTION|>--- conflicted
+++ resolved
@@ -1057,12 +1057,6 @@
                 location=args.hf_repo_id,
                 hf_repo_revision=args.hf_repo_revision,
             )
-<<<<<<< HEAD
-    if args.hf_metadata_dataset:
-        # dpo script only supports these two options right now for datasets
-        dataset_name = args.dataset_name if args.dataset_name else args.train_file
-        beaker_config = maybe_get_beaker_config()
-=======
     if args.hf_metadata_dataset and accelerator.is_main_process and is_beaker_job():
         if args.dataset_mixer:
             dataset_list = args.dataset_mixer.keys()
@@ -1072,35 +1066,22 @@
             dataset_list = [args.dataset_name]
         else:
             dataset_list = [args.train_file]
->>>>>>> 7c4115dc
         # mainly just focussing here on what would be useful for the leaderboard.
         # wandb will have even more useful information.
         metadata_blob = {
             "model_name": args.exp_name,
             "model_type": "sft",
-<<<<<<< HEAD
-            "datasets": [dataset_name],
-            "base_model": args.model_name_or_path,
-            "wandb_path": wandb_tracker.run.get_url(),
-            "beaker_experiment": beaker_config.beaker_experiment_url,
-            "beaker_datasets": beaker_config.beaker_dataset_id_urls
-=======
             "datasets": dataset_list,
             "base_model": args.model_name_or_path,
             "wandb_path": wandb_tracker.run.get_url(),
             "beaker_experiment": beaker_config.beaker_experiment_url,
             "beaker_datasets": beaker_config.beaker_dataset_id_urls,
->>>>>>> 7c4115dc
         }
         upload_metadata_to_hf(
             metadata_blob,
             "metadata.json",
             args.hf_metadata_dataset,
-<<<<<<< HEAD
-            'results/' + args.hf_repo_revision,  # to match what the auto-evals name as.
-=======
             "results/" + args.hf_repo_revision,  # to match what the auto-evals name as.
->>>>>>> 7c4115dc
         )
 
     accelerator.wait_for_everyone()
