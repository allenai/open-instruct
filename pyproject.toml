[project]
name = "open-instruct"
version = "0.1.0"
description = "Train open, instruction-following language models"
readme = "README.md"
requires-python = ">=3.10,<3.13"
dependencies = [
    "accelerate>=1.1.1",
    "antlr4-python3-runtime==4.11",
    "bitsandbytes>=0.44.1; platform_system != 'Darwin'",
    "datasets>=4.0.0",
    "debugpy>=1.8.13",
    "deepspeed==0.15.4", # 0.16.0 bugs out https://github.com/microsoft/DeepSpeed/issues/6793
    "hf-transfer>=0.1.8",
    "litellm>=1.72.0",
    "matplotlib>=3.9.3",
    "nltk>=3.9.1",
    "numpy<2",
    "nvitop>=1.4.2",
    "packaging>=24.2",
    "peft>=0.13.2",
    "ray[default]==2.46.0",
    "setuptools>=75.6.0,<80.0.0",
    "tensorboard>=2.18.0",
<<<<<<< HEAD
    "torch==2.7.0",
    "transformers @ git+https://github.com/2015aroras/transformers.git@shanea/olmo3",
=======
    "torch>=2.7.0,<2.8",
    "transformers>=4.52.4,<4.54.0", # see https://github.com/vllm-project/vllm-ascend/issues/2046
    "vllm==0.9.1",
>>>>>>> a916940b
    "wandb==0.18.1",
    "langdetect==1.0.9",
    "immutabledict==1.2.0",
    "pytest-xdist==3.8.0",
    "flash-attn>=2.8.0.post2; platform_system != 'Darwin'",
    "liger-kernel>=0.5.4; platform_system != 'Darwin'",
<<<<<<< HEAD
    "flashinfer-python==0.2.8; platform_system != 'Darwin'",
    "vllm"
=======
    "flashinfer-python==0.2.8; platform_system == 'Linux' and platform_machine == 'x86_64'",
>>>>>>> a916940b
]

[build-system]
requires = ["setuptools"]
build-backend = "setuptools.build_meta"

[tool.setuptools]
py-modules = ["open_instruct"]

[tool.uv.extra-build-dependencies]
flash-attn = [{ requirement = "torch", match-runtime = true }]

[tool.uv.extra-build-variables]
flash-attn = { FLASH_ATTENTION_SKIP_CUDA_BUILD = "TRUE" }
vllm = { VLLM_USE_PRECOMPILED = "1" }

# pytorch related setups
[tool.uv.sources]
torch = [
  { index = "pytorch-cu128", marker = "platform_system != 'Darwin'"},
]
vllm = { path = "./vllm_olmo3", editable = true }

[[tool.uv.index]]
name = "pytorch-cu128"
url = "https://download.pytorch.org/whl/cu128"
explicit = true

[[tool.uv.index]]
name = "pytorch-cpu"
url = "https://download.pytorch.org/whl/cpu"
explicit = true

[project.optional-dependencies]
code = [
    "fastapi>=0.100.0",
    "uvicorn>=0.20.0",
    "pydantic>=2.0.0",
    "requests>=2.28.0",
]

[tool.uv]
preview = true
python-preference = "only-managed"
link-mode = "hardlink"

[[tool.uv.dependency-metadata]]
name = "flash-attn"
version = "2.8.0.post2"
requires-dist = ["torch", "setuptools"]

[dependency-groups]
dev = [
    "beaker-py>=1.32.2,<2.0",
    "mkdocs-material>=9.6.8",
    "markdown-include>=0.8.1",
    "pytest>=8.3.4",
    "ruff>=0.11.13",
    "parameterized>=0.9.0",
    "rich>=13.7.0",
]

[tool.pytest.ini_options]
addopts = "--ignore=oe-eval-internal/"


[tool.black]
line-length = 119
target-version = ['py310']

[tool.isort]
known_first_party = ["open_instruct"]
profile = "black"
src_paths = ["open_instruct"]

[tool.ruff]
target-version = "py310"
line-length = 119
# do both . and open_instruct to make sure known-first-party below works
src = [".", "open_instruct"]
exclude = ["wandb"]

[tool.ruff.format]
# Use black-compatible formatting
quote-style = "double"
indent-style = "space"
line-ending = "auto"
# Preserve original parentheses style to minimize changes
skip-magic-trailing-comma = true
# Enable black-compatible string normalization
docstring-code-format = false

[tool.ruff.lint]
# Enable rules equivalent to previous autoflake and flake8 configs:
# F = Pyflakes (covers autoflake functionality)
# E = pycodestyle errors (flake8)
# W = pycodestyle warnings (flake8)
# I = isort
select = ["F", "E", "W", "I"]
ignore = [
    "C408", # dict() calls (stylistic)
    "C901", # function complexity
    "E501", # Line too long (handled by line-length setting)
]

[tool.ruff.lint.isort]
known-first-party = ["open-instruct"]
known-third-party = ["wandb"]
# case insensitive to match isort --profile black
case-sensitive = false
# Disable split-on-trailing-comma to work with skip-magic-trailing-comma
split-on-trailing-comma = false<|MERGE_RESOLUTION|>--- conflicted
+++ resolved
@@ -22,26 +22,16 @@
     "ray[default]==2.46.0",
     "setuptools>=75.6.0,<80.0.0",
     "tensorboard>=2.18.0",
-<<<<<<< HEAD
-    "torch==2.7.0",
+    "torch>=2.7.0,<2.8",
     "transformers @ git+https://github.com/2015aroras/transformers.git@shanea/olmo3",
-=======
-    "torch>=2.7.0,<2.8",
-    "transformers>=4.52.4,<4.54.0", # see https://github.com/vllm-project/vllm-ascend/issues/2046
-    "vllm==0.9.1",
->>>>>>> a916940b
+    "vllm",
     "wandb==0.18.1",
     "langdetect==1.0.9",
     "immutabledict==1.2.0",
     "pytest-xdist==3.8.0",
     "flash-attn>=2.8.0.post2; platform_system != 'Darwin'",
     "liger-kernel>=0.5.4; platform_system != 'Darwin'",
-<<<<<<< HEAD
-    "flashinfer-python==0.2.8; platform_system != 'Darwin'",
-    "vllm"
-=======
     "flashinfer-python==0.2.8; platform_system == 'Linux' and platform_machine == 'x86_64'",
->>>>>>> a916940b
 ]
 
 [build-system]
