--- conflicted
+++ resolved
@@ -1367,9 +1367,6 @@
     return utilization_metrics
 
 
-<<<<<<< HEAD
-def setup_runtime_variables(args: Args, streaming_config: data_loader_lib.StreamingDataLoaderConfig) -> Args:
-=======
 @dataclass
 class BatchStatistics:
     prompt_lengths: list[int]
@@ -1876,8 +1873,7 @@
         )
 
 
-def setup_runtime_variables(args: Args) -> Args:
->>>>>>> e9d5d606
+def setup_runtime_variables(args: Args, streaming_config: data_loader_lib.StreamingDataLoaderConfig) -> Args:
     """Set up runtime variables for the experiment."""
     if args.tools and (args.use_vllm_logprobs or args.truncated_importance_sampling_ratio_cap > 0.0):
         assert streaming_config.mask_tool_use, (
